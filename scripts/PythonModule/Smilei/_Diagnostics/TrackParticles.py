from .Diagnostic import Diagnostic
from .._Utils import *

# -------------------------------------------------------------------
# Class for tracked particles diagnostics
# -------------------------------------------------------------------
class TrackParticles(Diagnostic):
	# This is the constructor, which creates the object

	def _init(self, species=None, select="", axes=[], timesteps=None,
		      sort=True, length=None, verbose=True, **kwargs):

		# Verbose
		self.verbose = verbose

		# If argument 'species' not provided, then print available species and leave
		if species is None:
			species = self.getTrackSpecies()
			if len(species)>0:
				self._error += "Printing available tracked species:\n"
				self._error += "-----------------------------------\n"
				self._error += "\n".join(species)
			else:
				self._error = "No tracked particles files found"
			return

		if sort not in [True, False]:
			self._error += "Argument `sort` must be `True` or `False`\n"
			return
		if not sort and select!="":
			self._error += "Cannot select particles if not sorted\n"
			return
		self._sort = sort


		# Get info from the hdf5 files + verifications
		# -------------------------------------------------------------------
		self.species  = species
		self._h5items = {}
		self._locationForTime = {}

		# If sorting allowed, then do the sorting
		if sort:
			# If the first path does not contain the ordered file, we must create it
			orderedfile = self._results_path[0]+self._os.sep+"TrackParticles_"+species+".h5"
			if not self._os.path.isfile(orderedfile):
				disorderedfiles = self._findDisorderedFiles()
				self._orderFiles(disorderedfiles, orderedfile)
			# Create arrays to store h5 items
			f = self._h5py.File(orderedfile)
<<<<<<< HEAD
			for prop in ["Id", "x", "y", "z", "px", "py", "pz", "chi"]:
=======
			for prop in ["Id", "x", "y", "z", "px", "py", "pz", "q", "w"]:
>>>>>>> a9218d64
				if prop in f:
					self._h5items[prop] = f[prop]
			# Memorize the locations of timesteps in the files
			for it, t in enumerate(f["Times"]):
				self._locationForTime[t] = it
			self.times = self._np.array(sorted(f["Times"]))
			self._times = self.times[:]
			self.nParticles = self._h5items["Id"].shape[1]

		# If sorting not allowed, only find the available times
		else:
			disorderedfiles = self._findDisorderedFiles()
			self.times = []
			for file in disorderedfiles:
				f = self._h5py.File(file)
				for it, t in enumerate(f["data"].keys()):
					self._locationForTime[int(t)] = [f, it]
					self.times += [int(t)]
			self.times = self._np.array(self.times)
			self._times = self.times[:]

		# Get available times in the hdf5 file
		if self.times.size == 0:
			self._error = "No tracked particles found"
			return
		# If specific timesteps requested, narrow the selection
		if timesteps is not None:
			try:
				ts = self._np.array(self._np.double(timesteps),ndmin=1)
				if ts.size==2:
					# get all times in between bounds
					self.times = self.times[ self._np.nonzero((self.times>=ts[0]) * (self.times<=ts[1]))[0] ]
				elif ts.size==1:
					# get nearest time
					self.times = self._np.array(self.times[ self._np.array([(self._np.abs(self.times-ts)).argmin()]) ])
				else:
					raise
			except:
				self._error = "Argument `timesteps` must be one or two non-negative integers"
				return
		# Need at least one timestep
		if self.times.size < 1:
			self._error = "Timesteps not found"
			return

		# Select particles
		# -------------------------------------------------------------------
		# If the selection is a string (containing an operation)
		if sort:
			if type(select) is str:
				# Define a function that finds the next closing character in a string
				def findClosingCharacter(string, character, start=0):
					i = start
					stack = []
					associatedBracket = {")":"(", "]":"[", "}":"{"}
					while i < len(string):
						if string[i] == character and len(stack)==0: return i
						if string[i] in ["(", "[", "{"]:
							stack.append(string[i])
						if string[i] in [")", "]", "}"]:
							if len(stack)==0:
								raise Exception("Error in selector syntax: missing `"+character+"`")
							if stack[-1]!=associatedBracket[string[i]]:
								raise Exception("Error in selector syntax: missing closing parentheses or brackets")
							del stack[-1]
						i+=1
					raise Exception("Error in selector syntax: missing `"+character+"`")
				# Parse the selector
				i = 0
				operation = ""
				seltype = []
				selstr = []
				timeSelector = []
				particleSelector = []
				doubleProps = []
				int16Props = []
				while i < len(select):
					if i+4<len(select) and select[i:i+4] in ["any(","all("]:
						seltype += [select[i:i+4]]
						if seltype[-1] not in ["any(","all("]:
							raise Exception("Error in selector syntax: unknown argument "+seltype[-1][:-1])
						comma = findClosingCharacter(select, ",", i+4)
						parenthesis = findClosingCharacter(select, ")", comma+1)
						timeSelector += [select[i+4:comma]]
						selstr += [select[i:parenthesis]]
						try:
							timeSelector[-1] = "self._times["+self._re.sub(r"\bt\b","self._times",timeSelector[-1])+"]"
							eval(timeSelector[-1])
						except:
							raise Exception("Error in selector syntax: time selector not understood in "+select[i:i+3]+"()")
						try:
							particleSelector += [select[comma+1:parenthesis]]
							doubleProps += [[]]
							int16Props += [[]]
							for prop in self._h5items.keys():
								(particleSelector[-1], nsubs) = self._re.subn(r"\b"+prop+r"\b", "properties['"+prop+"'][:actual_chunksize]", particleSelector[-1])
								if nsubs > 0:
									if   prop == "q" : int16Props [-1] += [prop]
									else             : doubleProps[-1] += [prop]
						except:
							raise Exception("Error in selector syntax: not understood: "+select[i:parenthesis+1])
						operation += "stack["+str(len(seltype)-1)+"]"
						i = parenthesis+1
					else:
						operation += select[i]
						i+=1
				nOperations = len(seltype)
				# Execute the selector
				print("Selecting particles ... (this may take a while)")
				if len(operation)==0.:
					self.selectedParticles = self._np.s_[:]
				else:
<<<<<<< HEAD
					self.selectedParticles = eval(operation).nonzero()[0]
				self.selectedParticles.sort()

=======
					# Setup the chunks of particles (if too many particles)
					chunksize = min(20000000, self.nParticles)
					nchunks = int(self.nParticles / chunksize)
					chunksize = int(self.nParticles / nchunks)
					self.selectedParticles = self._np.array([], dtype=self._np.uint64)
					# Allocate buffers
					properties = {}
					for k in range(nOperations):
						for prop in int16Props[k]:
							if prop not in properties:
								properties[prop] = self._np.empty((chunksize,), dtype=self._np.int16)
						for prop in doubleProps[k]:
							if prop not in properties:
								properties[prop] = self._np.empty((chunksize,), dtype=self._np.double)
					properties["Id"] = self._np.empty((chunksize,), dtype=self._np.uint64)
					selection = self._np.empty((chunksize,), dtype=bool)
					# Loop on chunks
					chunkstop = 0
					for ichunk in range(nchunks):
						chunkstart = chunkstop
						chunkstop  = min(chunkstart + chunksize, self.nParticles)
						actual_chunksize = chunkstop - chunkstart
						# Execute each of the selector items
						stack = []
						for k in range(nOperations):
							if   seltype[k] == "any(": selection.fill(False)
							elif seltype[k] == "all(": selection.fill(True )
							requiredProps = doubleProps[k] + int16Props[k] + ["Id"]
							# Loop times
							times = eval(timeSelector[k])
							for time in times:
								print("   Selecting block `"+selstr[k]+")`, at time "+str(time))
								# Extract required properties
								it = self._locationForTime[time]
								for prop in requiredProps:
									self._h5items[prop].read_direct(properties[prop], source_sel=self._np.s_[it,chunkstart:chunkstop], dest_sel=self._np.s_[:actual_chunksize])
								# Calculate the selector
								selectionAtTimeT = eval(particleSelector[k]) # array of True or False
								selectionAtTimeT[self._np.isnan(selectionAtTimeT)] = False
								loc = self._np.flatnonzero(properties["Id"][:actual_chunksize]>0) # indices of existing particles
								# Combine wth selection of previous times
								if   seltype[k] == "any(": selection[loc] += selectionAtTimeT[loc]
								elif seltype[k] == "all(": selection[loc] *= selectionAtTimeT[loc]
							stack.append(selection)
						# Merge all stack items according to the operations
						self.selectedParticles = self._np.union1d( self.selectedParticles, eval(operation).nonzero()[0] )
					self.selectedParticles.sort()
			
>>>>>>> a9218d64
			# Otherwise, the selection can be a list of particle IDs
			else:

				try:
					IDs = f["unique_Ids"] # get all available IDs
					self.selectedParticles = self._np.flatnonzero(self._np.in1d(IDs, select)) # find the requested IDs
				except:
					self._error = "Error: argument 'select' must be a string or a list of particle IDs"
					return

			# Remove particles that are not actually tracked during the requested timesteps
			if type(self.selectedParticles) is not slice and len(self.selectedParticles) > 0:
				first_time = self._locationForTime[self.times[ 0]]
				last_time  = self._locationForTime[self.times[-1]]+1
				IDs = self._h5items["Id"][first_time:last_time,self.selectedParticles]
				dead_particles = self._np.flatnonzero(self._np.all( self._np.isnan(IDs) + (IDs==0), axis=0 ))
				self.selectedParticles = self._np.delete( self.selectedParticles, dead_particles )

			# Calculate the number of selected particles
			if type(self.selectedParticles) is slice:
				self.nselectedParticles = self.nParticles
			else:
				self.nselectedParticles = len(self.selectedParticles)
			if self.nselectedParticles == 0:
				self._error = "No particles found"
				return
			print("Kept "+str(self.nselectedParticles)+" particles")

		# Manage axes
		# -------------------------------------------------------------------
		if type(axes) is not list:
			self._error = "Error: Argument 'axes' must be a list"
			return
		# if axes provided, verify them
		if len(axes)>0:
			self.axes = axes
			for axis in axes:
				if axis not in self._h5items.keys():
					self._error += "Error: Argument 'axes' has item '"+str(axis)+"' unknown.\n"
					self._error += "       Available axes are: "+(", ".join(sorted(self._h5items.keys())))
					return
		# otherwise use default
		else:
			self.axes = ["x","y","z"][:self._ndim] + ["px", "py", "pz", "w", "q"]
		# Then figure out axis units
		self._type = self.axes
		for axis in self.axes:
			axisunits = ""
			if axis == "Id":
				self._centers.append( [0, self._h5items[axis][0,-1]] )
			elif axis in ["x" , "y" , "z" ]:
				axisunits = "L_r"
				self._centers.append( [0., self.namelist.Main.sim_length[{"x":0,"y":1,"z":2}[axis]]] )
			elif axis in ["px", "py", "pz"]:
				axisunits = "P_r"
				self._centers.append( [-1., 1.] )
			elif axis == "w":
				axisunits = "N_r"
				self._centers.append( [0., 1.] )
			elif axis == "q":
				axisunits = "Q_r"
				self._centers.append( [-10., 10.] )
			if axis == "chi":
				axisunits = "\chi"
			self._log.append( False )
			self._label.append( axis )
			self._units.append( axisunits )
		self._title = "Track particles '"+species+"'"
		self._shape = [0]*len(self.axes)
		# Hack to work with 1 axis
		if len(axes)==1: self._vunits = self._units[0]
		else: self._vunits = ""

		self._rawData = None

		# Set the directory in case of exporting
		self._exportPrefix = "TrackParticles_"+self.species+"_"+"".join(self.axes)
		self._exportDir = self._setExportDir(self._exportPrefix)

		# Finish constructor
		self.length = length or self.times[-1]
		self.valid = True

	# Method to get info
	def _info(self):
		info = "Track particles: species '"+self.species+"'"
		if self._sort:
			info += " containing "+str(self.nParticles)+" particles"
			if self.nselectedParticles != self.nParticles:
				info += "\n                with selection of "+str(self.nselectedParticles)+" particles"
		return info

	# get all available tracked species
	def getTrackSpecies(self):
		for path in self._results_path:
			files = self._glob(path+self._os.sep+"TrackParticles*.h5")
			species_here = [self._re.search("_(.+).h5",self._os.path.basename(file)).groups()[0] for file in files]
			try   : species = [ s for s in species if s in species_here ]
			except: species = species_here
		return species

	# get all available timesteps
	def getAvailableTimesteps(self):
		return self._times

	# Get a list of disordered files
	def _findDisorderedFiles(self):
		disorderedfiles = []
		for path in self._results_path:
			file = path+self._os.sep+"TrackParticlesDisordered_"+self.species+".h5"
			if not self._os.path.isfile(file):
				self._error = "Missing TrackParticles file in directory "+path
				return
			disorderedfiles += [file]
		return disorderedfiles

	# Make the particles ordered by Id in the file, in case they are not
	def _orderFiles( self, filesDisordered, fileOrdered ):
		print("Ordering particles ... (this could take a while)")
		try:
			# Obtain the list of all times in all disordered files
			time_locations = {}
			for fileIndex, fileD in enumerate(filesDisordered):
				f = self._h5py.File(fileD, "r")
				for t in f["data"].keys():
					try   : time_locations[int(t)] = (fileIndex, t)
					except: pass
				f.close()
			times = sorted(time_locations.keys())
			# Open the last file and get the number of particles from each MPI
			last_file_index, tname = time_locations[times[-1]]
			f = self._h5py.File(filesDisordered[last_file_index], "r")
			number_of_particles = (f["data"][tname]["latest_IDs"].value % (2**32)).astype('uint32')
			print("Number of particles: "+str(number_of_particles.sum()))
			# Calculate the offset that each MPI needs
			offset = self._np.cumsum(number_of_particles)
			total_number_of_particles = offset[-1]
			offset = self._np.roll(offset, 1)
			offset[0] = 0
			# Make new (ordered) file
			f0 = self._h5py.File(fileOrdered, "w")
			# Make new datasets
<<<<<<< HEAD
			properties = {"id":"Id", "position/x":"x", "position/y":"y",
                          "position/z":"z",
			              "momentum/x":"px", "momentum/y":"py",
                          "momentum/z":"pz",
                          "chi":"chi"}
=======
			properties = {"id":"Id", "position/x":"x", "position/y":"y", "position/z":"z",
			              "momentum/x":"px", "momentum/y":"py", "momentum/z":"pz",
			              "charge":"q", "weight":"w"}
>>>>>>> a9218d64
			for k, name in properties.items():
				try   : f0.create_dataset(name, (len(times), total_number_of_particles), f["data"][tname]["particles"][self.species][k].dtype, fillvalue=(0 if name=="Id" else self._np.nan))
				except: pass
			f.close()
			# Loop times and fill arrays
			for it, t in enumerate(times):
				if self.verbose: print("    Ordering @ timestep = "+str(t))
				file_index, tname = time_locations[t]
				f = self._h5py.File(filesDisordered[file_index], "r")
				group = f["data"][tname]["particles"][self.species]
				nparticles = group["id"].size
				if nparticles == 0: continue

				# If not too many particles, sort all at once
				chunksize = 20000000
				if nparticles < chunksize:
					# Get the Ids and find where they should be stored in the final file
					locs = group["id"].value % 2**32 + offset[ group["id"].value>>32 ] -1
					# Loop datasets and order them
					for k, name in properties.items():
						if k not in group: continue
						disordered = group[k].value
						ordered = self._np.empty((total_number_of_particles, ), dtype=disordered.dtype)
						ordered[locs] = disordered
						f0[name].write_direct(ordered, dest_sel=self._np.s_[it,:])

				# If too many particles, sort by chunks
				else:
					import math
					nchunks = int(float(nparticles)/(chunksize+1) + 1)
					chunksize = int(math.ceil(float(nparticles)/nchunks))
					ID = self._np.empty((chunksize,), dtype=self._np.uint64)
					data_double = self._np.empty((chunksize,))
					data_int16  = self._np.empty((chunksize,), dtype=self._np.int16)
					# Loop chunks
					for ichunk in range(nchunks):
						first = ichunk * chunksize
						last  = min( first + chunksize, nparticles )
						npart = last-first
						# Obtain IDs and find their sorting indices
						group["id"].read_direct( ID, source_sel=self._np.s_[first:last], dest_sel=self._np.s_[:npart] )
						sort = self._np.argsort(ID[:npart])
						ID[:npart] = ID[sort]
						# Find consecutive-ID batches
						batchsize = self._np.diff(self._np.concatenate(([0],1+self._np.flatnonzero(self._np.diff(ID[:npart])-1), [npart])))
						# Loop datasets
						for k, name in properties.items():
							if k not in group: continue
							# Get the data for this chunk and sort by ID
							if k == "charge": data = data_int16
							else:             data = data_double
							group[k].read_direct( data, source_sel=self._np.s_[first:last], dest_sel=self._np.s_[:npart] )
							data[:npart] = data[sort]
							# Loop by batch inside this chunk and store at the right place
							stop = 0
							for ibatch in range(len(batchsize)):
								bs = int(batchsize[ibatch])
								start = stop
								stop = start + bs
								start_in_file = int(ID[start] % 2**32 + offset[ int(ID[start])>>32 ] -1)
								stop_in_file = start_in_file + bs
								f0[name].write_direct( data, source_sel=self._np.s_[start:stop], dest_sel=self._np.s_[it, start_in_file:stop_in_file] )

				f.close()
			# Create the "Times" dataset
			f0.create_dataset("Times", data=times)
			# Create the "unique_Ids" dataset
			f0.create_dataset("unique_Ids", data=self._np.max(f0["Id"], axis=0))
			# Close file
			f0.close()
		except:
			self._os.remove(fileOrdered)
			print("Error in the ordering of the tracked particles")
			raise
		print("Ordering succeeded")

	# Method to generate the raw data (only done once)
	def _generateRawData(self, times=None):
		if not self._validate(): return
		self._prepare1() # prepare the vfactor
<<<<<<< HEAD

		if self._rawData is None:
			self._rawData = {}

			if self._sort:
=======
		
		if self._sort:
			if self._rawData is None:
				self._rawData = {}
				
>>>>>>> a9218d64
				print("Preparing data ...")
				# create dictionary with info on the axes
				ntimes = len(self.times)
				for axis in self.axes:
					if axis == "Id":
						self._rawData[axis] = self._np.empty((ntimes, self.nselectedParticles), dtype=(self._np.uint64))
						self._rawData[axis].fill(0)
					elif axis == "q":
						self._rawData[axis] = self._np.empty((ntimes, self.nselectedParticles), dtype=(self._np.int16 ))
						self._rawData[axis].fill(0)
					else:
						self._rawData[axis] = self._np.empty((ntimes, self.nselectedParticles), dtype=(self._np.double))
						self._rawData[axis].fill(self._np.nan)
				print("Loading data ...")
				# loop times and fill up the data
				ID = self._np.zeros((self.nselectedParticles,), dtype=self._np.uint64)
				data_double = self._np.zeros((self.nselectedParticles,), dtype=self._np.double)
				data_int16  = self._np.zeros((self.nselectedParticles,), dtype=self._np.int16 )
				for it, time in enumerate(self.times):
					if self.verbose: print("     iteration "+str(it+1)+"/"+str(ntimes)+"  (timestep "+str(time)+")")
					timeIndex = self._locationForTime[time]
					self._h5items["Id"].read_direct(ID, source_sel=self._np.s_[timeIndex,self.selectedParticles]) # read the particle Ids
					deadParticles = (ID==0).nonzero()
					for axis in self.axes:
						if axis == "Id":
							self._rawData[axis][it, :] = ID.squeeze()
						elif axis == "q":
							self._h5items[axis].read_direct(data_int16, source_sel=self._np.s_[timeIndex,self.selectedParticles])
							self._rawData[axis][it, :] = data_int16.squeeze()
						else:
							self._h5items[axis].read_direct(data_double, source_sel=self._np.s_[timeIndex,self.selectedParticles])
							data_double[deadParticles]=self._np.nan
							self._rawData[axis][it, :] = data_double.squeeze()
				print("Process broken lines ...")
				# Add the lineBreaks array which indicates where lines are broken (e.g. loop around the box)
				self._rawData['brokenLine'] = self._np.zeros((self.nselectedParticles,), dtype=bool)
				self._rawData['lineBreaks'] = {}
				if self.times.size > 1:
					dt = self._np.diff(self.times)*self.timestep
					for axis in ["x","y","z"]:
						if axis in self.axes:
							dudt = self._np.diff(self._rawData[axis],axis=0)
							for i in range(dudt.shape[1]): dudt[:,i] /= dt
							dudt[~self._np.isnan(dudt)] = 0. # NaNs already break lines
							# Line is broken if velocity > c
							self._rawData['brokenLine'] += self._np.abs(dudt).max(axis=0) > 1.
							broken_particles = self._np.flatnonzero(self._rawData['brokenLine'])
							for broken_particle in broken_particles:
								broken_times = list(self._np.flatnonzero(self._np.abs(dudt[:,broken_particle]) > 1.)+1)
								if broken_particle in self._rawData['lineBreaks'].keys():
									self._rawData['lineBreaks'][broken_particle] += broken_times
								else:
									self._rawData['lineBreaks'][broken_particle] = broken_times
				# Add the times array
				self._rawData["times"] = self.times
<<<<<<< HEAD

			# If not sorted, get different kind of data
			else:
				print("Loading data ...")
				properties = {"Id":"id", "x":"position/x", "y":"position/y",
                              "z":"position/z",
				              "px":"momentum/x", "py":"momentum/y",
                              "pz":"momentum/z","chi":"chi"}
				for time in self.times:
					[f, timeIndex] = self._locationForTime[time]
					group = f["data/"+"%010i"%time+"/particles/"+self.species]
					self._rawData[time] = {}
					for axis in self.axes:
						self._rawData[time][axis] = group[properties[axis]].value

=======
				print("... done")
			
		# If not sorted, get different kind of data
		else:
			if self._rawData is None:
				self._rawData = {}
			
			print("Loading data ...")
			properties = {"Id":"id", "x":"position/x", "y":"position/y", "z":"position/z",
			              "px":"momentum/x", "py":"momentum/y", "pz":"momentum/z",
			              "q":"charge", "w":"weight"}
			if times is None: times = self.times
			for time in times:
				if time in self._rawData: continue
				[f, timeIndex] = self._locationForTime[time]
				group = f["data/"+"%010i"%time+"/particles/"+self.species]
				self._rawData[time] = {}
				for axis in self.axes:
					self._rawData[time][axis] = group[properties[axis]].value
			
>>>>>>> a9218d64
			print("... done")

	# We override the get and getData methods
	def getData(self, timestep=None):
		if not self._validate(): return
		self._prepare1() # prepare the vfactor

		if timestep is None:
			times = self.times
		elif timestep not in self.times:
			print("ERROR: timestep "+str(timestep)+" not available")
			return {}
		else:
			times = [timestep]
			indexOfRequestedTime = self._np.where(self.times==timestep)
<<<<<<< HEAD

		self._generateRawData()

=======
		
		if len(times)==1 and not self._sort:
			self._generateRawData(times)
		else:
			self._generateRawData()
		
>>>>>>> a9218d64
		data = {}
		data.update({ "times":times })

		if self._sort:
			for axis in self.axes:
				if timestep is None:
					data[axis] = self._rawData[axis]
				else:
<<<<<<< HEAD
					data[axis] = self._rawData[axis][indexOfRequestedTime, :]*self._vfactor
				if axis == "Id":
					data[axis] = data[axis].astype(self._np.uint64)

=======
					data[axis] = self._rawData[axis][indexOfRequestedTime, :]
				if axis not in ["Id", "q"]: data[axis] *= self._vfactor
>>>>>>> a9218d64
		else:
			for time in times:
				data[time] = {}
				for axis in self.axes:
<<<<<<< HEAD
					data[time][axis] = self._rawData[time][axis]*self._vfactor
					if axis == "Id":
						data[time][axis] = data[time][axis].astype(self._np.uint64)


=======
					data[time][axis] = self._rawData[time][axis]
					if axis not in ["Id", "q"]: data[time][axis] *= self._vfactor
		
>>>>>>> a9218d64
		return data

	def get(self):
		return self.getData()

	# Iterator on UNSORTED particles for a given timestep
	def iterParticles(self, timestep, chunksize=1):
		if not self._validate(): return
		self._prepare1() # prepare the vfactor

		if timestep not in self.times:
			print("ERROR: timestep "+str(timestep)+" not available")
			return
<<<<<<< HEAD

		properties = {"Id":"id", "x":"position/x", "y":"position/y",
                      "z":"position/z",
		              "px":"momentum/x", "py":"momentum/y",
                      "pz":"momentum/z", "chi":"chi"}

		disorderedfiles = self._findDisorderedFiles()
		for file in disorderedfiles:
			f = self._h5py.File(file)
			for t in f["data"].keys():
				if timestep == int(t):
					# This is the timestep for which we want to produce an iterator
					group = f["data/"+t+"/particles/"+self.species]
					npart = group["id"].size
					ID = self._np.zeros((chunksize,), dtype=self._np.uint64)
					B  = self._np.zeros((chunksize,))
					for chunkstart in range(0, npart, chunksize):
						chunkend = chunkstart + chunksize
						if chunkend > npart:
							chunkend = npart
							ID = self._np.zeros((chunkend-chunkstart,), dtype=self._np.uint64)
							B  = self._np.zeros((chunkend-chunkstart,), dtype=self._np.double)
						data = {}
						for axis in self.axes:
							if axis == "Id":
								group[properties[axis]].read_direct(ID, source_sel=self._np.s_[chunkstart:chunkend])
								data[axis] = ID
							else:
								group[properties[axis]].read_direct(B , source_sel=self._np.s_[chunkstart:chunkend])
								data[axis] = B
						yield data
					return


=======
		
		properties = {"Id":"id", "x":"position/x", "y":"position/y", "z":"position/z",
		              "px":"momentum/x", "py":"momentum/y", "pz":"momentum/z",
		              "q":"charge", "w":"weight"}
		
		disorderedfiles = self._findDisorderedFiles()
		for file in disorderedfiles:
			f = self._h5py.File(file)
			# This is the timestep for which we want to produce an iterator
			group = f["data/"+("%010d"%timestep)+"/particles/"+self.species]
			npart = group["id"].size
			ID          = self._np.empty((chunksize,), dtype=self._np.uint64)
			data_double = self._np.empty((chunksize,), dtype=self._np.double)
			data_int16  = self._np.empty((chunksize,), dtype=self._np.int16 )
			for chunkstart in range(0, npart, chunksize):
				chunkend = chunkstart + chunksize
				if chunkend > npart:
					chunkend = npart
					ID          = self._np.empty((chunkend-chunkstart,), dtype=self._np.uint64)
					data_double = self._np.empty((chunkend-chunkstart,), dtype=self._np.double)
					data_int16  = self._np.empty((chunkend-chunkstart,), dtype=self._np.int16 )
				data = {}
				for axis in self.axes:
					if axis == "Id":
						group[properties[axis]].read_direct(ID, source_sel=self._np.s_[chunkstart:chunkend])
						data[axis] = ID.copy()
					elif axis == "q":
						group[properties[axis]].read_direct(data_int16, source_sel=self._np.s_[chunkstart:chunkend])
						data[axis] = data_int16.copy()
					else:
						group[properties[axis]].read_direct(data_double, source_sel=self._np.s_[chunkstart:chunkend])
						data[axis] = data_double.copy()
				yield data
			return
	
>>>>>>> a9218d64
	# We override _prepare3
	def _prepare3(self):
		if not self._sort:
			print("Cannot plot non-sorted data")
			return False
		if self._tmpdata is None:
			A = self.getData()
			self._tmpdata = []
			for axis in self.axes: self._tmpdata.append( A[axis] )

		return True


	# We override the plotting methods
	def _animateOnAxes_0D(self, ax, t):
		pass

	def _animateOnAxes_1D(self, ax, t):
		timeSelection = (self.times<=t)*(self.times>=t-self.length)
		times = self.times[timeSelection]
		A     = self._tmpdata[0][timeSelection,:]
		if times.size == 1:
			times = self._np.double([times, times]).squeeze()
			A = self._np.double([A, A]).squeeze()
		ax.plot(self._tfactor*times, self._vfactor*A, **self.options.plot)
		ax.set_xlabel(self._tlabel)
		ax.set_ylabel(self.axes[0]+" ("+self.units.vname+")")
		self._setLimits(ax, xmax=self._tfactor*self.times[-1], ymin=self.options.vmin, ymax=self.options.vmax)
		self._setSomeOptions(ax)
		ax.set_title(self._title) # override title
		return 1

	def _animateOnAxes_2D(self, ax, t):
		tmin = t-self.length
		tmax = t
		timeSelection = (self.times<=tmax)*(self.times>=tmin)
		selected_times = self._np.flatnonzero(timeSelection)
		itmin = selected_times[0]
		itmax = selected_times[-1]
		# Plot first the non-broken lines
		x = self._tmpdata[0][timeSelection,:][:,~self._rawData["brokenLine"]]
		y = self._tmpdata[1][timeSelection,:][:,~self._rawData["brokenLine"]]
		ax.plot(self._xfactor*x, self._yfactor*y, **self.options.plot)
		# Then plot the broken lines
		ax.hold("on")
		for line, breaks in self._rawData['lineBreaks'].items():
			x = self._tmpdata[0][:, line]
			y = self._tmpdata[1][:, line]
			prevline = None
			for ibrk in range(len(breaks)):
				if breaks[ibrk] <= itmin: continue
				iti = itmin
				if ibrk>0: iti = max(itmin, breaks[ibrk-1])
				itf = min( itmax, breaks[ibrk] )
				if prevline:
					ax.plot(self._xfactor*x[iti:itf], self._yfactor*y[iti:itf], color=prevline.get_color(), **self.options.plot)
				else:
					prevline, = ax.plot(self._xfactor*x[iti:itf], self._yfactor*y[iti:itf], **self.options.plot)
				if breaks[ibrk] > itmax: break
		ax.hold("off")
		# Add labels and options
		ax.set_xlabel(self._xlabel)
		ax.set_ylabel(self._ylabel)
		self._setLimits(ax, xmin=self.options.xmin, xmax=self.options.xmax, ymin=self.options.ymin, ymax=self.options.ymax)
		self._setSomeOptions(ax)
		return 1

	# Convert to XDMF format for ParaView
	def toXDMF(self):

		if not self._sort:
			print("Cannot export non-sorted data")
			return

		self._mkdir(self._exportDir)

		# Make the XDMF for usual time collections
		with open(self._exportDir+sep+"TrackParticles_"+str(self.species)+".xmf",'w') as f:
			f.write('<?xml version="1.0" ?>\n')
			f.write('<!DOCTYPE Xdmf SYSTEM "Xdmf.dtd" []>\n')
			f.write('<Xdmf Version="3.0">\n')
			f.write('	<Domain>\n')
			npoints = self._h5items['Id'].shape[1]
			f.write('		<DataItem Name="Zeroes" ItemType="Uniform" NumberType="Float" Dimensions="'+str(npoints)+'" Format="XML">'+"0. "*npoints+'</DataItem>\n')
			f.write('		<Grid GridType="Collection" CollectionType="Temporal">\n')
			file = self._h5items['Id'].file
			filename = self._os.path.abspath(file.filename)
			ntimes = len(file['Times'])
			for itime in range(ntimes):
				selection = "%d,%d:%d,%d:%d,%d:%d,%d" % (itime,0, 1,1, 1,npoints, 1,npoints)
				f.write('			<Grid Name="Timestep_'+str(itime)+'" GridType="Uniform">\n')
				f.write('				<Time Value="'+str(file['Times'][itime])+'" />\n')
				f.write('				<Topology TopologyType="Polyvertex" NumberOfElements="'+str(npoints)+'"/>\n')
				f.write('				<Geometry Name="geometry" GeometryType="VXVYVZ">\n')
				f.write('					<DataItem ItemType="Uniform" NumberType="Float" Dimensions="'+str(npoints)+'" Precision="8" Format="HDF">'+filename+':/Position-0|'+selection+'</DataItem>\n')
				if self._ndim < 2:
					f.write('					<DataItem ItemType="Uniform" NumberType="Float" Dimensions="'+str(npoints)+'" Precision="8" Format="XML" Reference="XML">/Xdmf/Domain/DataItem[@Name="Zeroes"]</DataItem>\n')
				else:
					f.write('					<DataItem ItemType="Uniform" NumberType="Float" Dimensions="'+str(npoints)+'" Precision="8" Format="HDF">'+filename+':/Position-1|'+selection+'</DataItem>\n')
				if self._ndim < 3:
					f.write('					<DataItem ItemType="Uniform" NumberType="Float" Dimensions="'+str(npoints)+'" Precision="8" Format="XML" Reference="XML">/Xdmf/Domain/DataItem[@Name="Zeroes"]</DataItem>\n')
				else:
					f.write('					<DataItem ItemType="Uniform" NumberType="Float" Dimensions="'+str(npoints)+'" Precision="8" Format="HDF">'+filename+':/Position-2|'+selection+'</DataItem>\n')
				f.write('				</Geometry>\n')
				f.write('				<Attribute Name="Px" Center="Node" AttributeType="Scalar">\n')
				f.write('					<DataItem ItemType="Uniform" NumberType="Float" Precision="8" Dimensions="'+str(npoints)+'" Format="HDF">'+filename+':/Momentum-0|'+selection+'</DataItem>\n')
				f.write('				</Attribute>\n')
				f.write('				<Attribute Name="Py" Center="Node" AttributeType="Scalar">\n')
				f.write('					<DataItem ItemType="Uniform" NumberType="Float" Precision="8" Dimensions="'+str(npoints)+'" Format="HDF">'+filename+':/Momentum-1|'+selection+'</DataItem>\n')
				f.write('				</Attribute>\n')
				f.write('				<Attribute Name="Pz" Center="Node" AttributeType="Scalar">\n')
				f.write('					<DataItem ItemType="Uniform" NumberType="Float" Precision="8" Dimensions="'+str(npoints)+'" Format="HDF">'+filename+':/Momentum-2|'+selection+'</DataItem>\n')
				f.write('				</Attribute>\n')
				f.write('			</Grid>\n')
			f.write('		</Grid>\n')
			f.write('	</Domain>\n')
			f.write('</Xdmf>\n')



	# Convert data to VTK format
	def toVTK(self, numberOfPieces=1):
		if not self._validate(): return

		if not self._sort:
			print("Cannot export non-sorted data")
			return

		if self._ndim!=3:
			print ("Cannot export tracked particles of a "+str(self._ndim)+"D simulation to VTK")
			return

		self._mkdir(self._exportDir)
		fileprefix = self._exportDir + self._exportPrefix

		ntimes = len(self.times)

		vtk = VTKfile()

		# If 3D simulation, then do a 3D plot
		if self._ndim == 3:
			if "x" not in self.axes or "y" not in self.axes or "z" not in self.axes:
				print("Error exporting tracked particles to VTK: axes 'x', 'y' and 'z' are required")
				return
			data = self.getData()
			pcoords = self._np.stack((data["x"],data["y"],data["z"])).transpose()
			npoints, nt, nd = pcoords.shape
			pcoords = self._np.reshape(pcoords, (npoints*nt, nd))
			pcoords = self._np.ascontiguousarray(pcoords, dtype='float32')
			pcoords = vtk.Array(pcoords, "")
			connectivity = self._np.ascontiguousarray([[nt]+[nt*i+j for j in range(nt)] for i in range(npoints)])

			attributes = []
			for ax in self.axes:
				if ax!="x" and  ax!="y" and  ax!="z":
					attributes += [vtk.Array(self._np.ascontiguousarray(data[ax].flatten(),'float32'),ax)]

			vtk.WriteLines(pcoords, connectivity, attributes, fileprefix+".vtk")
			print("Successfully exported tracked particles to VTK, folder='"+self._exportDir)<|MERGE_RESOLUTION|>--- conflicted
+++ resolved
@@ -48,11 +48,8 @@
 				self._orderFiles(disorderedfiles, orderedfile)
 			# Create arrays to store h5 items
 			f = self._h5py.File(orderedfile)
-<<<<<<< HEAD
-			for prop in ["Id", "x", "y", "z", "px", "py", "pz", "chi"]:
-=======
-			for prop in ["Id", "x", "y", "z", "px", "py", "pz", "q", "w"]:
->>>>>>> a9218d64
+
+			for prop in ["Id", "x", "y", "z", "px", "py", "pz", "q", "w", "chi"]:
 				if prop in f:
 					self._h5items[prop] = f[prop]
 			# Memorize the locations of timesteps in the files
@@ -165,11 +162,7 @@
 				if len(operation)==0.:
 					self.selectedParticles = self._np.s_[:]
 				else:
-<<<<<<< HEAD
-					self.selectedParticles = eval(operation).nonzero()[0]
-				self.selectedParticles.sort()
-
-=======
+
 					# Setup the chunks of particles (if too many particles)
 					chunksize = min(20000000, self.nParticles)
 					nchunks = int(self.nParticles / chunksize)
@@ -217,8 +210,7 @@
 						# Merge all stack items according to the operations
 						self.selectedParticles = self._np.union1d( self.selectedParticles, eval(operation).nonzero()[0] )
 					self.selectedParticles.sort()
-			
->>>>>>> a9218d64
+
 			# Otherwise, the selection can be a list of particle IDs
 			else:
 
@@ -361,17 +353,15 @@
 			# Make new (ordered) file
 			f0 = self._h5py.File(fileOrdered, "w")
 			# Make new datasets
-<<<<<<< HEAD
+
 			properties = {"id":"Id", "position/x":"x", "position/y":"y",
-                          "position/z":"z",
-			              "momentum/x":"px", "momentum/y":"py",
-                          "momentum/z":"pz",
-                          "chi":"chi"}
-=======
-			properties = {"id":"Id", "position/x":"x", "position/y":"y", "position/z":"z",
-			              "momentum/x":"px", "momentum/y":"py", "momentum/z":"pz",
-			              "charge":"q", "weight":"w"}
->>>>>>> a9218d64
+						"position/z":"z",
+						"momentum/x":"px", "momentum/y":"py",
+						"momentum/z":"pz",
+						"charge":"q",
+						"weight":"w",
+						"chi":"chi"}
+
 			for k, name in properties.items():
 				try   : f0.create_dataset(name, (len(times), total_number_of_particles), f["data"][tname]["particles"][self.species][k].dtype, fillvalue=(0 if name=="Id" else self._np.nan))
 				except: pass
@@ -452,19 +442,11 @@
 	def _generateRawData(self, times=None):
 		if not self._validate(): return
 		self._prepare1() # prepare the vfactor
-<<<<<<< HEAD
-
-		if self._rawData is None:
-			self._rawData = {}
-
-			if self._sort:
-=======
-		
+
 		if self._sort:
 			if self._rawData is None:
 				self._rawData = {}
-				
->>>>>>> a9218d64
+
 				print("Preparing data ...")
 				# create dictionary with info on the axes
 				ntimes = len(self.times)
@@ -520,7 +502,8 @@
 									self._rawData['lineBreaks'][broken_particle] = broken_times
 				# Add the times array
 				self._rawData["times"] = self.times
-<<<<<<< HEAD
+
+				print("... done")
 
 			# If not sorted, get different kind of data
 			else:
@@ -528,37 +511,16 @@
 				properties = {"Id":"id", "x":"position/x", "y":"position/y",
                               "z":"position/z",
 				              "px":"momentum/x", "py":"momentum/y",
-                              "pz":"momentum/z","chi":"chi"}
+                              "pz":"momentum/z",
+			                  "q":"charge",
+                              "w":"weight",
+                              "chi":"chi"}
 				for time in self.times:
 					[f, timeIndex] = self._locationForTime[time]
 					group = f["data/"+"%010i"%time+"/particles/"+self.species]
 					self._rawData[time] = {}
 					for axis in self.axes:
 						self._rawData[time][axis] = group[properties[axis]].value
-
-=======
-				print("... done")
-			
-		# If not sorted, get different kind of data
-		else:
-			if self._rawData is None:
-				self._rawData = {}
-			
-			print("Loading data ...")
-			properties = {"Id":"id", "x":"position/x", "y":"position/y", "z":"position/z",
-			              "px":"momentum/x", "py":"momentum/y", "pz":"momentum/z",
-			              "q":"charge", "w":"weight"}
-			if times is None: times = self.times
-			for time in times:
-				if time in self._rawData: continue
-				[f, timeIndex] = self._locationForTime[time]
-				group = f["data/"+"%010i"%time+"/particles/"+self.species]
-				self._rawData[time] = {}
-				for axis in self.axes:
-					self._rawData[time][axis] = group[properties[axis]].value
-			
->>>>>>> a9218d64
-			print("... done")
 
 	# We override the get and getData methods
 	def getData(self, timestep=None):
@@ -573,18 +535,13 @@
 		else:
 			times = [timestep]
 			indexOfRequestedTime = self._np.where(self.times==timestep)
-<<<<<<< HEAD
-
-		self._generateRawData()
-
-=======
-		
+
 		if len(times)==1 and not self._sort:
 			self._generateRawData(times)
 		else:
 			self._generateRawData()
-		
->>>>>>> a9218d64
+
+
 		data = {}
 		data.update({ "times":times })
 
@@ -593,30 +550,18 @@
 				if timestep is None:
 					data[axis] = self._rawData[axis]
 				else:
-<<<<<<< HEAD
-					data[axis] = self._rawData[axis][indexOfRequestedTime, :]*self._vfactor
-				if axis == "Id":
-					data[axis] = data[axis].astype(self._np.uint64)
-
-=======
+
 					data[axis] = self._rawData[axis][indexOfRequestedTime, :]
 				if axis not in ["Id", "q"]: data[axis] *= self._vfactor
->>>>>>> a9218d64
+
 		else:
 			for time in times:
 				data[time] = {}
 				for axis in self.axes:
-<<<<<<< HEAD
-					data[time][axis] = self._rawData[time][axis]*self._vfactor
-					if axis == "Id":
-						data[time][axis] = data[time][axis].astype(self._np.uint64)
-
-
-=======
+
 					data[time][axis] = self._rawData[time][axis]
 					if axis not in ["Id", "q"]: data[time][axis] *= self._vfactor
-		
->>>>>>> a9218d64
+
 		return data
 
 	def get(self):
@@ -630,47 +575,15 @@
 		if timestep not in self.times:
 			print("ERROR: timestep "+str(timestep)+" not available")
 			return
-<<<<<<< HEAD
 
 		properties = {"Id":"id", "x":"position/x", "y":"position/y",
-                      "z":"position/z",
-		              "px":"momentum/x", "py":"momentum/y",
-                      "pz":"momentum/z", "chi":"chi"}
-
-		disorderedfiles = self._findDisorderedFiles()
-		for file in disorderedfiles:
-			f = self._h5py.File(file)
-			for t in f["data"].keys():
-				if timestep == int(t):
-					# This is the timestep for which we want to produce an iterator
-					group = f["data/"+t+"/particles/"+self.species]
-					npart = group["id"].size
-					ID = self._np.zeros((chunksize,), dtype=self._np.uint64)
-					B  = self._np.zeros((chunksize,))
-					for chunkstart in range(0, npart, chunksize):
-						chunkend = chunkstart + chunksize
-						if chunkend > npart:
-							chunkend = npart
-							ID = self._np.zeros((chunkend-chunkstart,), dtype=self._np.uint64)
-							B  = self._np.zeros((chunkend-chunkstart,), dtype=self._np.double)
-						data = {}
-						for axis in self.axes:
-							if axis == "Id":
-								group[properties[axis]].read_direct(ID, source_sel=self._np.s_[chunkstart:chunkend])
-								data[axis] = ID
-							else:
-								group[properties[axis]].read_direct(B , source_sel=self._np.s_[chunkstart:chunkend])
-								data[axis] = B
-						yield data
-					return
-
-
-=======
-		
-		properties = {"Id":"id", "x":"position/x", "y":"position/y", "z":"position/z",
-		              "px":"momentum/x", "py":"momentum/y", "pz":"momentum/z",
-		              "q":"charge", "w":"weight"}
-		
+						"z":"position/z",
+						"px":"momentum/x", "py":"momentum/y",
+						"pz":"momentum/z",
+						"q":"charge",
+						"w":"weight",
+						"chi":"chi"}
+
 		disorderedfiles = self._findDisorderedFiles()
 		for file in disorderedfiles:
 			f = self._h5py.File(file)
@@ -700,8 +613,7 @@
 						data[axis] = data_double.copy()
 				yield data
 			return
-	
->>>>>>> a9218d64
+
 	# We override _prepare3
 	def _prepare3(self):
 		if not self._sort:
