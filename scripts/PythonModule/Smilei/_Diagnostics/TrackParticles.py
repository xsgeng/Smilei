from .Diagnostic import Diagnostic
from .._Utils import *

# -------------------------------------------------------------------
# Class for tracked particles diagnostics
# -------------------------------------------------------------------
class TrackParticles(Diagnostic):
	# This is the constructor, which creates the object
<<<<<<< HEAD
	def _init(self, species=None, select="", axes=[], timesteps=None, length=None, verbose=True, **kwargs):

		# Verbose
		self.verbose = verbose

=======
	def _init(self, species=None, select="", axes=[], timesteps=None, sort=True, length=None, **kwargs):
		
>>>>>>> b0b3247b
		# If argument 'species' not provided, then print available species and leave
		if species is None:
			species = self.getTrackSpecies()
			if len(species)>0:
				self._error += "Printing available tracked species:\n"
				self._error += "-----------------------------------\n"
				self._error += "\n".join(species)
			else:
				self._error = "No tracked particles files found"
			return
<<<<<<< HEAD

=======
		
		if sort not in [True, False]:
			self._error += "Argument `sort` must be `True` or `False`\n"
			return
		if not sort and select!="":
			self._error += "Cannot select particles if not sorted\n"
			return
		self._sort = sort
		
>>>>>>> b0b3247b
		# Get info from the hdf5 files + verifications
		# -------------------------------------------------------------------
		self.species  = species
		self._h5items = {}
		self._locationForTime = {}
<<<<<<< HEAD
		for prop in ["Id", "x", "y", "z", "px", "py", "pz"]:
			if prop in f:
				self._h5items[prop] = f[prop]
		# Memorize the locations of timesteps in the files
		for it, t in enumerate(f["Times"]):
			self._locationForTime[t] = it
		self.times = self._np.array(sorted(f["Times"]))
		self._times = self.times[:]

=======
		
		# If sorting allowed, then do the sorting
		if sort:
			# If the first path does not contain the ordered file, we must create it
			orderedfile = self._results_path[0]+self._os.sep+"TrackParticles_"+species+".h5"
			if not self._os.path.isfile(orderedfile):
				disorderedfiles = self._findDisorderedFiles()
				self._orderFiles(disorderedfiles, orderedfile)
			# Create arrays to store h5 items
			f = self._h5py.File(orderedfile)
			for prop in ["Id", "x", "y", "z", "px", "py", "pz"]:
				if prop in f:
					self._h5items[prop] = f[prop]
			# Memorize the locations of timesteps in the files
			for it, t in enumerate(f["Times"]):
				self._locationForTime[t] = it
			self.times = self._np.array(sorted(f["Times"]))
			self._times = self.times[:]
			self.nParticles = self._h5items["Id"].shape[1]

		# If sorting not allowed, only find the available times
		else:
			disorderedfiles = self._findDisorderedFiles()
			self.times = []
			for file in disorderedfiles:
				f = self._h5py.File(file)
				for it, t in enumerate(f["data"].keys()):
					self._locationForTime[int(t)] = [f, it]
					self.times += [int(t)]
			self.times = self._np.array(self.times)
			self._times = self.times[:]
		
>>>>>>> b0b3247b
		# Get available times in the hdf5 file
		if self.times.size == 0:
			self._error = "No tracked particles found"
			return
		# If specific timesteps requested, narrow the selection
		if timesteps is not None:
			try:
				ts = self._np.array(self._np.double(timesteps),ndmin=1)
				if ts.size==2:
					# get all times in between bounds
					self.times = self.times[ self._np.nonzero((self.times>=ts[0]) * (self.times<=ts[1]))[0] ]
				elif ts.size==1:
					# get nearest time
					self.times = self._np.array(self.times[ self._np.array([(self._np.abs(self.times-ts)).argmin()]) ])
				else:
					raise
			except:
				self._error = "Argument `timesteps` must be one or two non-negative integers"
				return
		# Need at least one timestep
		if self.times.size < 1:
			self._error = "Timesteps not found"
			return
<<<<<<< HEAD

		self.nParticles = self._h5items["Id"].shape[1]

=======
		
>>>>>>> b0b3247b
		# Select particles
		# -------------------------------------------------------------------
		# If the selection is a string (containing an operation)
		if sort:
			if type(select) is str:
				# Define a function that gets some requested data
				def getData(property, time, buffer=None):
					it = self._locationForTime[time]
					dataset = self._h5items[property]
					if buffer is None:
						buffer = dataset[it,:]
					else:
						dataset.read_direct(buffer, source_sel=self._np.s_[it,:])
					return buffer
				# Define a function that finds the next closing character in a string
				def findClosingCharacter(string, character, start=0):
					i = start
					stack = []
					associatedBracket = {")":"(", "]":"[", "}":"{"}
					while i < len(string):
						if string[i] == character and len(stack)==0: return i
						if string[i] in ["(", "[", "{"]:
							stack.append(string[i])
						if string[i] in [")", "]", "}"]:
							if len(stack)==0:
								raise Exception("Error in selector syntax: missing `"+character+"`")
							if stack[-1]!=associatedBracket[string[i]]:
								raise Exception("Error in selector syntax: missing closing parentheses or brackets")
							del stack[-1]
						i+=1
					raise Exception("Error in selector syntax: missing `"+character+"`")
				# Start reading the selector
				print("Selecting particles ... (this may take a while)")
				i = 0
				stack = []
				operation = ""
				while i < len(select):
					if i+4<len(select) and select[i:i+4] in ["any(","all("]:
						seltype = select[i:i+4]
						if seltype == "any(": function = self._np.logical_or
						if seltype == "all(": function = self._np.logical_and
						comma = findClosingCharacter(select, ",", i+4)
						parenthesis = findClosingCharacter(select, ")", comma+1)
						timeSelector = select[i+4:comma]
						try:
							s = self._re.sub(r"\bt\b","self._times",timeSelector)
							times = self._times[eval(s)]
						except:
							raise Exception("Error in selector syntax: time selector not understood in "+select[i:i+3]+"()")
						try:
							particleSelector = select[comma+1:parenthesis]
							for prop in self._h5items.keys():
								particleSelector = self._re.sub(r"\b"+prop+r"\b", "getData('"+prop+"',time)", particleSelector)
						except:
							raise Exception("Error in selector syntax: not understood: "+select[i:parenthesis+1])
						if seltype == "any(": selection = self._np.zeros((self.nParticles,), dtype=bool)
						if seltype == "all(": selection = self._np.ones ((self.nParticles,), dtype=bool)
						#try:
						ID = self._np.zeros((self.nParticles,), dtype=self._np.int32)
						selstr  = select[i:parenthesis]
						for time in times:
							print("   Selecting block `"+selstr+")`, at time "+str(time))
							selectionAtTimeT = eval(particleSelector) # array of True or False
							selectionAtTimeT[self._np.isnan(selectionAtTimeT)] = False
							getData("Id", time, ID)
							loc = self._np.flatnonzero(ID>0) # indices of existing particles
							selection[loc] = function( selection[loc], selectionAtTimeT[loc])
						#except:
						#	raise Exception("Error in selector syntax: not understood: "+select[i:parenthesis+1])
						stack.append(selection)
						operation += "stack["+str(len(stack)-1)+"]"
						i = parenthesis+1
					else:
						operation += select[i]
						i+=1
				if len(operation)==0.:
					self.selectedParticles = self._np.arange(self.nParticles,dtype=self._np.uint64)
				else:
					self.selectedParticles = eval(operation).nonzero()[0]
				self.selectedParticles.sort()
				print("Done selecting particles")
			
			# Otherwise, the selection can be a list of particle IDs
			else:
<<<<<<< HEAD
				self.selectedParticles = eval(operation).nonzero()[0]
			self.selectedParticles.sort()
			print("Done selecting particles")

		# Otherwise, the selection can be a list of particle IDs
		else:
			try:
				IDs = f["unique_Ids"] # get all available IDs
				self.selectedParticles = self._np.flatnonzero(self._np.in1d(IDs, select)) # find the requested IDs
			except:
				self._error = "Error: argument 'select' must be a string or a list of particle IDs"
				return

		# Remove particles that are not actually tracked during the requested timesteps
		if len(self.selectedParticles) > 0:
			first_time = self._locationForTime[self.times[ 0]]
			last_time  = self._locationForTime[self.times[-1]]+1
			IDs = self._h5items["Id"][first_time:last_time,self.selectedParticles]
			dead_particles = self._np.flatnonzero(self._np.all( self._np.isnan(IDs) + (IDs==0), axis=0 ))
			self.selectedParticles = self._np.delete( self.selectedParticles, dead_particles )

		# Calculate the number of selected particles
		self.nselectedParticles = len(self.selectedParticles)
		if self.nselectedParticles == 0:
			self._error = "No particles found"
			return
		print("Kept "+str(self.nselectedParticles)+" particles")

=======
				try:
					IDs = f["unique_Ids"] # get all available IDs
					self.selectedParticles = self._np.flatnonzero(self._np.in1d(IDs, select)) # find the requested IDs
				except:
					self._error = "Error: argument 'select' must be a string or a list of particle IDs"
					return
			
			# Remove particles that are not actually tracked during the requested timesteps
			if len(self.selectedParticles) > 0:
				first_time = self._locationForTime[self.times[ 0]]
				last_time  = self._locationForTime[self.times[-1]]+1
				IDs = self._h5items["Id"][first_time:last_time,self.selectedParticles]
				dead_particles = self._np.flatnonzero(self._np.all( self._np.isnan(IDs) + (IDs==0), axis=0 ))
				self.selectedParticles = self._np.delete( self.selectedParticles, dead_particles )
			
			# Calculate the number of selected particles
			self.nselectedParticles = len(self.selectedParticles)
			if self.nselectedParticles == 0:
				self._error = "No particles found"
				return
			print("Kept "+str(self.nselectedParticles)+" particles")
		
>>>>>>> b0b3247b
		# Manage axes
		# -------------------------------------------------------------------
		if type(axes) is not list:
			self._error = "Error: Argument 'axes' must be a list"
			return
		# if axes provided, verify them
		if len(axes)>0:
			self.axes = axes
			for axis in axes:
				if axis not in self._h5items.keys():
					self._error += "Error: Argument 'axes' has item '"+str(axis)+"' unknown.\n"
					self._error += "       Available axes are: "+(", ".join(sorted(self._h5items.keys())))
					return
		# otherwise use default
		else:
			self.axes = ["x","y","z"][:self._ndim] + ["px", "py", "pz"]
		# Then figure out axis units
		self._type = self.axes
		for axis in self.axes:
			axisunits = ""
			if axis == "Id":
				self._centers.append( [0, self._h5items[axis][0,-1]] )
			if axis in ["x" , "y" , "z" ]:
				axisunits = "L_r"
				self._centers.append( [0., self.namelist.Main.sim_length[{"x":0,"y":1,"z":2}[axis]]] )
			if axis in ["px", "py", "pz"]:
				axisunits = "P_r"
				self._centers.append( [-1., 1.] )
			if axis == "Charge":
				axisunits = "Q_r"
				self._centers.append( [-10., 10.] )
			self._log.append( False )
			self._label.append( axis )
			self._units.append( axisunits )
		self._title = "Track particles '"+species+"'"
		self._shape = [0]*len(self.axes)
		# Hack to work with 1 axis
		if len(axes)==1: self._vunits = self._units[0]
		else: self._vunits = ""

		self._rawData = None

		# Set the directory in case of exporting
		self._exportPrefix = "TrackParticles_"+self.species+"_"+"".join(self.axes)
		self._exportDir = self._setExportDir(self._exportPrefix)

		# Finish constructor
		self.length = length or self.times[-1]
		self.valid = True
<<<<<<< HEAD

	# Method to print info on included probe
=======
	
	# Method to get info
>>>>>>> b0b3247b
	def _info(self):
		info = "Track particles: species '"+self.species+"' containing "+str(self.nParticles)+" particles"
		if len(self.selectedParticles) != self.nParticles:
			info += "\n                with selection of "+str(len(self.selectedParticles))+" particles"
		return info

	# get all available tracked species
	def getTrackSpecies(self):
		for path in self._results_path:
			files = self._glob(path+self._os.sep+"TrackParticles*.h5")
			species_here = [self._re.search("_(.+).h5",self._os.path.basename(file)).groups()[0] for file in files]
			try   : species = [ s for s in species if s in species_here ]
			except: species = species_here
		return species

	# get all available timesteps
	def getAvailableTimesteps(self):
		return self._times
<<<<<<< HEAD

=======
	
	
	# Get a list of disordered files
	def _findDisorderedFiles(self):
		disorderedfiles = []
		for path in self._results_path:
			file = path+self._os.sep+"TrackParticlesDisordered_"+self.species+".h5"
			if not self._os.path.isfile(file):
				self._error = "Missing TrackParticles file in directory "+path
				return
			disorderedfiles += [file]
		return disorderedfiles
	
>>>>>>> b0b3247b
	# Make the particles ordered by Id in the file, in case they are not
	def _orderFiles( self, filesDisordered, fileOrdered ):
		print("Ordering particles ... (this could take a while)")
		try:
			# Obtain the list of all times in all disordered files
			time_locations = {}
			for fileIndex, fileD in enumerate(filesDisordered):
				f = self._h5py.File(fileD, "r")
				for t in f["data"].keys():
					try   : time_locations[int(t)] = (fileIndex, t)
					except: pass
				f.close()
			times = sorted(time_locations.keys())
			# Open the last file and get the number of particles from each MPI
			last_file_index, tname = time_locations[times[-1]]
			f = self._h5py.File(filesDisordered[last_file_index], "r")
			number_of_particles = (f["data"][tname]["latest_IDs"].value % (2**32)).astype('uint32')
			print("Number of particles:",number_of_particles)
			# Calculate the offset that each MPI needs
			offset = self._np.cumsum(number_of_particles)
			total_number_of_particles = offset[-1]
			offset = self._np.roll(offset, 1)
			offset[0] = 0
			# Make new (ordered) file
			f0 = self._h5py.File(fileOrdered, "w")
			# Make new datasets
			properties = {"id":"Id", "position/x":"x", "position/y":"y", "position/z":"z",
			              "momentum/x":"px", "momentum/y":"py", "momentum/z":"pz"}
			for k, name in properties.items():
				try   : f0.create_dataset(name, (len(times), total_number_of_particles), f["data"][tname]["particles"][self.species][k].dtype, fillvalue=(0 if name=="Id" else self._np.nan))
				except: pass
			f.close()
			# Loop times and fill arrays
			for it, t in enumerate(times):
				if self.verbose: print("    Ordering @ timestep = "+str(t))
				file_index, tname = time_locations[t]
				f = self._h5py.File(filesDisordered[file_index], "r")
				group = f["data"][tname]["particles"][self.species]
				if group["id"].size == 0: continue
				# Get the Ids and find where they should be stored in the final file
				locs = group["id"].value % 2**32 + offset[ group["id"].value>>32 ] -1
				# Loop datasets and order them
				for k, name in properties.items():
					if k not in group: continue
					disordered = group[k].value
					ordered = self._np.zeros((total_number_of_particles, ), dtype=disordered.dtype)
					ordered[locs] = disordered
					f0[name].write_direct(ordered, dest_sel=self._np.s_[it,:])
				f.close()
			# Create the "Times" dataset
			f0.create_dataset("Times", data=times)
			# Create the "unique_Ids" dataset
			f0.create_dataset("unique_Ids", data=self._np.max(f0["Id"], axis=0))
			# Close file
			f0.close()
		except:
			self._os.remove(fileOrdered)
			print("Error in the ordering of the tracked particles")
			raise
		print("Ordering succeeded")
<<<<<<< HEAD

	# We override the get and getData methods
	def getData(self):
		if not self._validate(): return
		self._prepare1() # prepare the vfactor

=======
	
	# Method to generate the raw data (only done once)
	def _generateRawData(self):
		if not self._validate(): return
		self._prepare1() # prepare the vfactor
	
>>>>>>> b0b3247b
		if self._rawData is None:
			self._rawData = {}
<<<<<<< HEAD
			ntimes = len(self.times)
			for axis in self.axes:
				self._rawData[axis] = self._np.zeros((ntimes, self.nselectedParticles), dtype=(self._np.uint64 if axis=="Id" else self._np.float64))
				self._rawData[axis].fill((0 if axis=="Id" else self._np.nan))
			print("Loading data ...")
			# loop times and fill up the data
			ID = self._np.zeros((self.nselectedParticles,), dtype=self._np.uint64)
			B = self._np.zeros((self.nselectedParticles,))
			for it, time in enumerate(self.times):
				if self.verbose: print("     iteration "+str(it+1)+"/"+str(ntimes)+"  (timestep "+str(time)+")")
				timeIndex = self._locationForTime[time]
				self._h5items["Id"].read_direct(ID, source_sel=self._np.s_[timeIndex,self.selectedParticles]) # read the particle Ids
				deadParticles = (ID==0).nonzero()
				for axis in self.axes:
					if axis == "Id":
						self._rawData[axis][it, :] = ID.squeeze()
					else:
						self._h5items[axis].read_direct(B, source_sel=self._np.s_[timeIndex,self.selectedParticles])
						B[deadParticles]=self._np.nan
						self._rawData[axis][it, :] = B.squeeze()
			print("Process broken lines ...")
			# Add the lineBreaks array which indicates where lines are broken (e.g. loop around the box)
			self._rawData['brokenLine'] = self._np.zeros((self.nselectedParticles,), dtype=bool)
			self._rawData['lineBreaks'] = {}
			if self.times.size > 1:
				dt = self._np.diff(self.times)*self.timestep
				for axis in ["x","y","z"]:
					if axis in self.axes:
						dudt = self._np.diff(self._rawData[axis],axis=0)
						for i in range(dudt.shape[1]): dudt[:,i] /= dt
						dudt[~self._np.isnan(dudt)] = 0. # NaNs already break lines
						# Line is broken if velocity > c
						self._rawData['brokenLine'] += self._np.abs(dudt).max(axis=0) > 1.
						broken_particles = self._np.flatnonzero(self._rawData['brokenLine'])
						for broken_particle in broken_particles:
							broken_times = list(self._np.flatnonzero(self._np.abs(dudt[:,broken_particle]) > 1.)+1)
							if broken_particle in self._rawData['lineBreaks'].keys():
								self._rawData['lineBreaks'][broken_particle] += broken_times
							else:
								self._rawData['lineBreaks'][broken_particle] = broken_times
			# Add the times array
			self._rawData["times"] = self.times
			print("... done")

		# Multiply by the vfactor
		data = {}
		data.update({ "times":self.times })
		for axis in self.axes:
			if axis == "Id":
				data.update({ axis:(self._rawData[axis]*self._vfactor).astype(self._np.uint64) })
			else:
				data.update({ axis:self._rawData[axis]*self._vfactor })

=======
			
			if self._sort:
				print("Preparing data ...")
				# create dictionary with info on the axes
				ntimes = len(self.times)
				for axis in self.axes:
					self._rawData[axis] = self._np.zeros((ntimes, self.nselectedParticles), dtype=(self._np.uint64 if axis=="Id" else self._np.float64))
					self._rawData[axis].fill((0 if axis=="Id" else self._np.nan))
				print("Loading data ...")
				# loop times and fill up the data
				ID = self._np.zeros((self.nselectedParticles,), dtype=self._np.uint64)
				B  = self._np.zeros((self.nselectedParticles,), dtype=self._np.double)
				for it, time in enumerate(self.times):
					print("     iteration "+str(it+1)+"/"+str(ntimes)+"  (timestep "+str(time)+")")
					timeIndex = self._locationForTime[time]
					self._h5items["Id"].read_direct(ID, source_sel=self._np.s_[timeIndex,self.selectedParticles]) # read the particle Ids
					deadParticles = (ID==0).nonzero()
					for axis in self.axes:
						if axis == "Id":
							self._rawData[axis][it, :] = ID.squeeze()
						else:
							self._h5items[axis].read_direct(B, source_sel=self._np.s_[timeIndex,self.selectedParticles])
							B[deadParticles]=self._np.nan
							self._rawData[axis][it, :] = B.squeeze()
				print("Process broken lines ...")
				# Add the lineBreaks array which indicates where lines are broken (e.g. loop around the box)
				self._rawData['brokenLine'] = self._np.zeros((self.nselectedParticles,), dtype=bool)
				self._rawData['lineBreaks'] = {}
				if self.times.size > 1:
					dt = self._np.diff(self.times)*self.timestep
					for axis in ["x","y","z"]:
						if axis in self.axes:
							dudt = self._np.diff(self._rawData[axis],axis=0)
							for i in range(dudt.shape[1]): dudt[:,i] /= dt
							dudt[~self._np.isnan(dudt)] = 0. # NaNs already break lines
							# Line is broken if velocity > c 
							self._rawData['brokenLine'] += self._np.abs(dudt).max(axis=0) > 1.
							broken_particles = self._np.flatnonzero(self._rawData['brokenLine'])
							for broken_particle in broken_particles:
								broken_times = list(self._np.flatnonzero(self._np.abs(dudt[:,broken_particle]) > 1.)+1)
								if broken_particle in self._rawData['lineBreaks'].keys():
									self._rawData['lineBreaks'][broken_particle] += broken_times
								else:
									self._rawData['lineBreaks'][broken_particle] = broken_times
				# Add the times array
				self._rawData["times"] = self.times
			
			# If not sorted, get different kind of data
			else:
				print("Loading data ...")
				properties = {"Id":"id", "x":"position/x", "y":"position/y", "z":"position/z",
				              "px":"momentum/x", "py":"momentum/y", "pz":"momentum/z"}
				for time in self.times:
					[f, timeIndex] = self._locationForTime[time]
					group = f["data/"+"%010i"%time+"/particles/"+self.species]
					self._rawData[time] = {}
					for axis in self.axes:
						self._rawData[time][axis] = group[properties[axis]].value
			
			print("... done")

	# We override the get and getData methods
	def getData(self, timestep=None):
		if not self._validate(): return
		self._prepare1() # prepare the vfactor
		
		if timestep is None:
			times = self.times
		elif timestep not in self.times:
			print("ERROR: timestep "+str(timestep)+" not available")
			return {}
		else:
			times = [timestep]
			indexOfRequestedTime = self._np.where(self.times==timestep)
		
		self._generateRawData()
		
		data = {}
		data.update({ "times":times })
		
		if self._sort:
			for axis in self.axes:
				if timestep is None:
					data[axis] = self._rawData[axis]*self._vfactor
				else:
					data[axis] = self._rawData[axis][indexOfRequestedTime, :]*self._vfactor
				if axis == "Id":
					data[axis] = data[axis].astype(self._np.uint64)
			
		else:
			for time in times:
				data[time] = {}
				for axis in self.axes:
					data[time][axis] = self._rawData[time][axis]*self._vfactor
					if axis == "Id":
						data[time][axis] = data[time][axis].astype(self._np.uint64)
		
>>>>>>> b0b3247b
		return data
	
	def get(self):
		return self.getData()
<<<<<<< HEAD

=======
	
	# Iterator on UNSORTED particles for a given timestep
	def iterParticles(self, timestep, chunksize=1):
		if not self._validate(): return
		self._prepare1() # prepare the vfactor
		
		if timestep not in self.times:
			print("ERROR: timestep "+str(timestep)+" not available")
			return
		
		properties = {"Id":"id", "x":"position/x", "y":"position/y", "z":"position/z",
		              "px":"momentum/x", "py":"momentum/y", "pz":"momentum/z"}
		
		disorderedfiles = self._findDisorderedFiles()
		for file in disorderedfiles:
			f = self._h5py.File(file)
			for t in f["data"].keys():
				if timestep == int(t):
					# This is the timestep for which we want to produce an iterator
					group = f["data/"+t+"/particles/"+self.species]
					npart = group["id"].size
					ID = self._np.zeros((chunksize,), dtype=self._np.uint64)
					B  = self._np.zeros((chunksize,))
					for chunkstart in range(0, npart, chunksize):
						chunkend = chunkstart + chunksize
						if chunkend > npart:
							chunkend = npart
							ID = self._np.zeros((chunkend-chunkstart,), dtype=self._np.uint64)
							B  = self._np.zeros((chunkend-chunkstart,), dtype=self._np.double)
						data = {}
						for axis in self.axes:
							if axis == "Id":
								group[properties[axis]].read_direct(ID, source_sel=self._np.s_[chunkstart:chunkend])
								data[axis] = ID
							else:
								group[properties[axis]].read_direct(B , source_sel=self._np.s_[chunkstart:chunkend])
								data[axis] = B
						yield data
					return
	
>>>>>>> b0b3247b
	# We override _prepare3
	def _prepare3(self):
		if not self._sort:
			print("Cannot plot non-sorted data")
			return False
		if self._tmpdata is None:
			A = self.getData()
			self._tmpdata = []
			for axis in self.axes: self._tmpdata.append( A[axis] )
<<<<<<< HEAD

=======
		return True
	
>>>>>>> b0b3247b
	# We override the plotting methods
	def _animateOnAxes_0D(self, ax, t):
		pass
	def _animateOnAxes_1D(self, ax, t):
		timeSelection = (self.times<=t)*(self.times>=t-self.length)
		times = self.times[timeSelection]
		A     = self._tmpdata[0][timeSelection,:]
		if times.size == 1:
			times = self._np.double([times, times]).squeeze()
			A = self._np.double([A, A]).squeeze()
		ax.plot(self._tfactor*times, self._vfactor*A, **self.options.plot)
		ax.set_xlabel(self._tlabel)
		ax.set_ylabel(self.axes[0]+" ("+self.units.vname+")")
		self._setLimits(ax, xmax=self._tfactor*self.times[-1], ymin=self.options.vmin, ymax=self.options.vmax)
		self._setSomeOptions(ax)
		ax.set_title(self._title) # override title
		return 1
	def _animateOnAxes_2D(self, ax, t):
		tmin = t-self.length
		tmax = t
		timeSelection = (self.times<=tmax)*(self.times>=tmin)
		selected_times = self._np.flatnonzero(timeSelection)
		itmin = selected_times[0]
		itmax = selected_times[-1]
		# Plot first the non-broken lines
		x = self._tmpdata[0][timeSelection,:][:,~self._rawData["brokenLine"]]
		y = self._tmpdata[1][timeSelection,:][:,~self._rawData["brokenLine"]]
		ax.plot(self._xfactor*x, self._yfactor*y, **self.options.plot)
		# Then plot the broken lines
		ax.hold("on")
		for line, breaks in self._rawData['lineBreaks'].items():
			x = self._tmpdata[0][:, line]
			y = self._tmpdata[1][:, line]
			prevline = None
			for ibrk in range(len(breaks)):
				if breaks[ibrk] <= itmin: continue
				iti = itmin
				if ibrk>0: iti = max(itmin, breaks[ibrk-1])
				itf = min( itmax, breaks[ibrk] )
				if prevline:
					ax.plot(self._xfactor*x[iti:itf], self._yfactor*y[iti:itf], color=prevline.get_color(), **self.options.plot)
				else:
					prevline, = ax.plot(self._xfactor*x[iti:itf], self._yfactor*y[iti:itf], **self.options.plot)
				if breaks[ibrk] > itmax: break
		ax.hold("off")
		# Add labels and options
		ax.set_xlabel(self._xlabel)
		ax.set_ylabel(self._ylabel)
		self._setLimits(ax, xmin=self.options.xmin, xmax=self.options.xmax, ymin=self.options.ymin, ymax=self.options.ymax)
		self._setSomeOptions(ax)
		return 1

	# Convert to XDMF format for ParaView
	def toXDMF(self):
<<<<<<< HEAD

=======
		
		if not self._sort:
			print("Cannot export non-sorted data")
			return
>>>>>>> b0b3247b
		self._mkdir(self._exportDir)

		# Make the XDMF for usual time collections
		with open(self._exportDir+sep+"TrackParticles_"+str(self.species)+".xmf",'w') as f:
			f.write('<?xml version="1.0" ?>\n')
			f.write('<!DOCTYPE Xdmf SYSTEM "Xdmf.dtd" []>\n')
			f.write('<Xdmf Version="3.0">\n')
			f.write('	<Domain>\n')
			npoints = self._h5items['Id'].shape[1]
			f.write('		<DataItem Name="Zeroes" ItemType="Uniform" NumberType="Float" Dimensions="'+str(npoints)+'" Format="XML">'+"0. "*npoints+'</DataItem>\n')
			f.write('		<Grid GridType="Collection" CollectionType="Temporal">\n')
			file = self._h5items['Id'].file
			filename = self._os.path.abspath(file.filename)
			ntimes = len(file['Times'])
			for itime in range(ntimes):
				selection = "%d,%d:%d,%d:%d,%d:%d,%d" % (itime,0, 1,1, 1,npoints, 1,npoints)
				f.write('			<Grid Name="Timestep_'+str(itime)+'" GridType="Uniform">\n')
				f.write('				<Time Value="'+str(file['Times'][itime])+'" />\n')
				f.write('				<Topology TopologyType="Polyvertex" NumberOfElements="'+str(npoints)+'"/>\n')
				f.write('				<Geometry Name="geometry" GeometryType="VXVYVZ">\n')
				f.write('					<DataItem ItemType="Uniform" NumberType="Float" Dimensions="'+str(npoints)+'" Precision="8" Format="HDF">'+filename+':/Position-0|'+selection+'</DataItem>\n')
				if self._ndim < 2:
					f.write('					<DataItem ItemType="Uniform" NumberType="Float" Dimensions="'+str(npoints)+'" Precision="8" Format="XML" Reference="XML">/Xdmf/Domain/DataItem[@Name="Zeroes"]</DataItem>\n')
				else:
					f.write('					<DataItem ItemType="Uniform" NumberType="Float" Dimensions="'+str(npoints)+'" Precision="8" Format="HDF">'+filename+':/Position-1|'+selection+'</DataItem>\n')
				if self._ndim < 3:
					f.write('					<DataItem ItemType="Uniform" NumberType="Float" Dimensions="'+str(npoints)+'" Precision="8" Format="XML" Reference="XML">/Xdmf/Domain/DataItem[@Name="Zeroes"]</DataItem>\n')
				else:
					f.write('					<DataItem ItemType="Uniform" NumberType="Float" Dimensions="'+str(npoints)+'" Precision="8" Format="HDF">'+filename+':/Position-2|'+selection+'</DataItem>\n')
				f.write('				</Geometry>\n')
				f.write('				<Attribute Name="Px" Center="Node" AttributeType="Scalar">\n')
				f.write('					<DataItem ItemType="Uniform" NumberType="Float" Precision="8" Dimensions="'+str(npoints)+'" Format="HDF">'+filename+':/Momentum-0|'+selection+'</DataItem>\n')
				f.write('				</Attribute>\n')
				f.write('				<Attribute Name="Py" Center="Node" AttributeType="Scalar">\n')
				f.write('					<DataItem ItemType="Uniform" NumberType="Float" Precision="8" Dimensions="'+str(npoints)+'" Format="HDF">'+filename+':/Momentum-1|'+selection+'</DataItem>\n')
				f.write('				</Attribute>\n')
				f.write('				<Attribute Name="Pz" Center="Node" AttributeType="Scalar">\n')
				f.write('					<DataItem ItemType="Uniform" NumberType="Float" Precision="8" Dimensions="'+str(npoints)+'" Format="HDF">'+filename+':/Momentum-2|'+selection+'</DataItem>\n')
				f.write('				</Attribute>\n')
				f.write('			</Grid>\n')
			f.write('		</Grid>\n')
			f.write('	</Domain>\n')
			f.write('</Xdmf>\n')



	# Convert data to VTK format
	def toVTK(self, numberOfPieces=1):
		if not self._validate(): return
<<<<<<< HEAD

=======
		if not self._sort:
			print("Cannot export non-sorted data")
			return
		
>>>>>>> b0b3247b
		if self._ndim!=3:
			print ("Cannot export tracked particles of a "+str(self._ndim)+"D simulation to VTK")
			return

		self._mkdir(self._exportDir)
		fileprefix = self._exportDir + self._exportPrefix

		ntimes = len(self.times)

		vtk = VTKfile()

		# If 3D simulation, then do a 3D plot
		if self._ndim == 3:
			if "x" not in self.axes or "y" not in self.axes or "z" not in self.axes:
				print("Error exporting tracked particles to VTK: axes 'x', 'y' and 'z' are required")
				return
			data = self.getData()
			pcoords = self._np.stack((data["x"],data["y"],data["z"])).transpose()
			npoints, nt, nd = pcoords.shape
			pcoords = self._np.reshape(pcoords, (npoints*nt, nd))
			pcoords = self._np.ascontiguousarray(pcoords, dtype='float32')
			pcoords = vtk.Array(pcoords, "")
			connectivity = self._np.ascontiguousarray([[nt]+[nt*i+j for j in range(nt)] for i in range(npoints)])

			attributes = []
			for ax in self.axes:
				if ax!="x" and  ax!="y" and  ax!="z":
					attributes += [vtk.Array(self._np.ascontiguousarray(data[ax].flatten(),'float32'),ax)]

			vtk.WriteLines(pcoords, connectivity, attributes, fileprefix+".vtk")
			print("Successfully exported tracked particles to VTK, folder='"+self._exportDir)<|MERGE_RESOLUTION|>--- conflicted
+++ resolved
@@ -6,16 +6,12 @@
 # -------------------------------------------------------------------
 class TrackParticles(Diagnostic):
 	# This is the constructor, which creates the object
-<<<<<<< HEAD
+
 	def _init(self, species=None, select="", axes=[], timesteps=None, length=None, verbose=True, **kwargs):
 
 		# Verbose
 		self.verbose = verbose
 
-=======
-	def _init(self, species=None, select="", axes=[], timesteps=None, sort=True, length=None, **kwargs):
-		
->>>>>>> b0b3247b
 		# If argument 'species' not provided, then print available species and leave
 		if species is None:
 			species = self.getTrackSpecies()
@@ -26,10 +22,7 @@
 			else:
 				self._error = "No tracked particles files found"
 			return
-<<<<<<< HEAD
-
-=======
-		
+
 		if sort not in [True, False]:
 			self._error += "Argument `sort` must be `True` or `False`\n"
 			return
@@ -37,25 +30,14 @@
 			self._error += "Cannot select particles if not sorted\n"
 			return
 		self._sort = sort
-		
->>>>>>> b0b3247b
+
+
 		# Get info from the hdf5 files + verifications
 		# -------------------------------------------------------------------
 		self.species  = species
 		self._h5items = {}
 		self._locationForTime = {}
-<<<<<<< HEAD
-		for prop in ["Id", "x", "y", "z", "px", "py", "pz"]:
-			if prop in f:
-				self._h5items[prop] = f[prop]
-		# Memorize the locations of timesteps in the files
-		for it, t in enumerate(f["Times"]):
-			self._locationForTime[t] = it
-		self.times = self._np.array(sorted(f["Times"]))
-		self._times = self.times[:]
-
-=======
-		
+
 		# If sorting allowed, then do the sorting
 		if sort:
 			# If the first path does not contain the ordered file, we must create it
@@ -86,8 +68,7 @@
 					self.times += [int(t)]
 			self.times = self._np.array(self.times)
 			self._times = self.times[:]
-		
->>>>>>> b0b3247b
+
 		# Get available times in the hdf5 file
 		if self.times.size == 0:
 			self._error = "No tracked particles found"
@@ -111,13 +92,7 @@
 		if self.times.size < 1:
 			self._error = "Timesteps not found"
 			return
-<<<<<<< HEAD
-
-		self.nParticles = self._h5items["Id"].shape[1]
-
-=======
-		
->>>>>>> b0b3247b
+
 		# Select particles
 		# -------------------------------------------------------------------
 		# If the selection is a string (containing an operation)
@@ -199,46 +174,17 @@
 					self.selectedParticles = eval(operation).nonzero()[0]
 				self.selectedParticles.sort()
 				print("Done selecting particles")
-			
+
 			# Otherwise, the selection can be a list of particle IDs
 			else:
-<<<<<<< HEAD
-				self.selectedParticles = eval(operation).nonzero()[0]
-			self.selectedParticles.sort()
-			print("Done selecting particles")
-
-		# Otherwise, the selection can be a list of particle IDs
-		else:
-			try:
-				IDs = f["unique_Ids"] # get all available IDs
-				self.selectedParticles = self._np.flatnonzero(self._np.in1d(IDs, select)) # find the requested IDs
-			except:
-				self._error = "Error: argument 'select' must be a string or a list of particle IDs"
-				return
-
-		# Remove particles that are not actually tracked during the requested timesteps
-		if len(self.selectedParticles) > 0:
-			first_time = self._locationForTime[self.times[ 0]]
-			last_time  = self._locationForTime[self.times[-1]]+1
-			IDs = self._h5items["Id"][first_time:last_time,self.selectedParticles]
-			dead_particles = self._np.flatnonzero(self._np.all( self._np.isnan(IDs) + (IDs==0), axis=0 ))
-			self.selectedParticles = self._np.delete( self.selectedParticles, dead_particles )
-
-		# Calculate the number of selected particles
-		self.nselectedParticles = len(self.selectedParticles)
-		if self.nselectedParticles == 0:
-			self._error = "No particles found"
-			return
-		print("Kept "+str(self.nselectedParticles)+" particles")
-
-=======
+
 				try:
 					IDs = f["unique_Ids"] # get all available IDs
 					self.selectedParticles = self._np.flatnonzero(self._np.in1d(IDs, select)) # find the requested IDs
 				except:
 					self._error = "Error: argument 'select' must be a string or a list of particle IDs"
 					return
-			
+
 			# Remove particles that are not actually tracked during the requested timesteps
 			if len(self.selectedParticles) > 0:
 				first_time = self._locationForTime[self.times[ 0]]
@@ -246,15 +192,14 @@
 				IDs = self._h5items["Id"][first_time:last_time,self.selectedParticles]
 				dead_particles = self._np.flatnonzero(self._np.all( self._np.isnan(IDs) + (IDs==0), axis=0 ))
 				self.selectedParticles = self._np.delete( self.selectedParticles, dead_particles )
-			
+
 			# Calculate the number of selected particles
 			self.nselectedParticles = len(self.selectedParticles)
 			if self.nselectedParticles == 0:
 				self._error = "No particles found"
 				return
 			print("Kept "+str(self.nselectedParticles)+" particles")
-		
->>>>>>> b0b3247b
+
 		# Manage axes
 		# -------------------------------------------------------------------
 		if type(axes) is not list:
@@ -304,13 +249,8 @@
 		# Finish constructor
 		self.length = length or self.times[-1]
 		self.valid = True
-<<<<<<< HEAD
-
-	# Method to print info on included probe
-=======
-	
+
 	# Method to get info
->>>>>>> b0b3247b
 	def _info(self):
 		info = "Track particles: species '"+self.species+"' containing "+str(self.nParticles)+" particles"
 		if len(self.selectedParticles) != self.nParticles:
@@ -329,11 +269,7 @@
 	# get all available timesteps
 	def getAvailableTimesteps(self):
 		return self._times
-<<<<<<< HEAD
-
-=======
-	
-	
+
 	# Get a list of disordered files
 	def _findDisorderedFiles(self):
 		disorderedfiles = []
@@ -344,8 +280,7 @@
 				return
 			disorderedfiles += [file]
 		return disorderedfiles
-	
->>>>>>> b0b3247b
+
 	# Make the particles ordered by Id in the file, in case they are not
 	def _orderFiles( self, filesDisordered, fileOrdered ):
 		print("Ordering particles ... (this could take a while)")
@@ -406,79 +341,15 @@
 			print("Error in the ordering of the tracked particles")
 			raise
 		print("Ordering succeeded")
-<<<<<<< HEAD
-
-	# We override the get and getData methods
-	def getData(self):
-		if not self._validate(): return
-		self._prepare1() # prepare the vfactor
-
-=======
-	
+
 	# Method to generate the raw data (only done once)
 	def _generateRawData(self):
 		if not self._validate(): return
 		self._prepare1() # prepare the vfactor
-	
->>>>>>> b0b3247b
+
 		if self._rawData is None:
 			self._rawData = {}
-<<<<<<< HEAD
-			ntimes = len(self.times)
-			for axis in self.axes:
-				self._rawData[axis] = self._np.zeros((ntimes, self.nselectedParticles), dtype=(self._np.uint64 if axis=="Id" else self._np.float64))
-				self._rawData[axis].fill((0 if axis=="Id" else self._np.nan))
-			print("Loading data ...")
-			# loop times and fill up the data
-			ID = self._np.zeros((self.nselectedParticles,), dtype=self._np.uint64)
-			B = self._np.zeros((self.nselectedParticles,))
-			for it, time in enumerate(self.times):
-				if self.verbose: print("     iteration "+str(it+1)+"/"+str(ntimes)+"  (timestep "+str(time)+")")
-				timeIndex = self._locationForTime[time]
-				self._h5items["Id"].read_direct(ID, source_sel=self._np.s_[timeIndex,self.selectedParticles]) # read the particle Ids
-				deadParticles = (ID==0).nonzero()
-				for axis in self.axes:
-					if axis == "Id":
-						self._rawData[axis][it, :] = ID.squeeze()
-					else:
-						self._h5items[axis].read_direct(B, source_sel=self._np.s_[timeIndex,self.selectedParticles])
-						B[deadParticles]=self._np.nan
-						self._rawData[axis][it, :] = B.squeeze()
-			print("Process broken lines ...")
-			# Add the lineBreaks array which indicates where lines are broken (e.g. loop around the box)
-			self._rawData['brokenLine'] = self._np.zeros((self.nselectedParticles,), dtype=bool)
-			self._rawData['lineBreaks'] = {}
-			if self.times.size > 1:
-				dt = self._np.diff(self.times)*self.timestep
-				for axis in ["x","y","z"]:
-					if axis in self.axes:
-						dudt = self._np.diff(self._rawData[axis],axis=0)
-						for i in range(dudt.shape[1]): dudt[:,i] /= dt
-						dudt[~self._np.isnan(dudt)] = 0. # NaNs already break lines
-						# Line is broken if velocity > c
-						self._rawData['brokenLine'] += self._np.abs(dudt).max(axis=0) > 1.
-						broken_particles = self._np.flatnonzero(self._rawData['brokenLine'])
-						for broken_particle in broken_particles:
-							broken_times = list(self._np.flatnonzero(self._np.abs(dudt[:,broken_particle]) > 1.)+1)
-							if broken_particle in self._rawData['lineBreaks'].keys():
-								self._rawData['lineBreaks'][broken_particle] += broken_times
-							else:
-								self._rawData['lineBreaks'][broken_particle] = broken_times
-			# Add the times array
-			self._rawData["times"] = self.times
-			print("... done")
-
-		# Multiply by the vfactor
-		data = {}
-		data.update({ "times":self.times })
-		for axis in self.axes:
-			if axis == "Id":
-				data.update({ axis:(self._rawData[axis]*self._vfactor).astype(self._np.uint64) })
-			else:
-				data.update({ axis:self._rawData[axis]*self._vfactor })
-
-=======
-			
+
 			if self._sort:
 				print("Preparing data ...")
 				# create dictionary with info on the axes
@@ -513,7 +384,7 @@
 							dudt = self._np.diff(self._rawData[axis],axis=0)
 							for i in range(dudt.shape[1]): dudt[:,i] /= dt
 							dudt[~self._np.isnan(dudt)] = 0. # NaNs already break lines
-							# Line is broken if velocity > c 
+							# Line is broken if velocity > c
 							self._rawData['brokenLine'] += self._np.abs(dudt).max(axis=0) > 1.
 							broken_particles = self._np.flatnonzero(self._rawData['brokenLine'])
 							for broken_particle in broken_particles:
@@ -524,7 +395,7 @@
 									self._rawData['lineBreaks'][broken_particle] = broken_times
 				# Add the times array
 				self._rawData["times"] = self.times
-			
+
 			# If not sorted, get different kind of data
 			else:
 				print("Loading data ...")
@@ -536,14 +407,14 @@
 					self._rawData[time] = {}
 					for axis in self.axes:
 						self._rawData[time][axis] = group[properties[axis]].value
-			
+
 			print("... done")
 
 	# We override the get and getData methods
 	def getData(self, timestep=None):
 		if not self._validate(): return
 		self._prepare1() # prepare the vfactor
-		
+
 		if timestep is None:
 			times = self.times
 		elif timestep not in self.times:
@@ -552,12 +423,12 @@
 		else:
 			times = [timestep]
 			indexOfRequestedTime = self._np.where(self.times==timestep)
-		
+
 		self._generateRawData()
-		
+
 		data = {}
 		data.update({ "times":times })
-		
+
 		if self._sort:
 			for axis in self.axes:
 				if timestep is None:
@@ -566,7 +437,7 @@
 					data[axis] = self._rawData[axis][indexOfRequestedTime, :]*self._vfactor
 				if axis == "Id":
 					data[axis] = data[axis].astype(self._np.uint64)
-			
+
 		else:
 			for time in times:
 				data[time] = {}
@@ -574,28 +445,25 @@
 					data[time][axis] = self._rawData[time][axis]*self._vfactor
 					if axis == "Id":
 						data[time][axis] = data[time][axis].astype(self._np.uint64)
-		
->>>>>>> b0b3247b
+
+
 		return data
-	
+
 	def get(self):
 		return self.getData()
-<<<<<<< HEAD
-
-=======
-	
+
 	# Iterator on UNSORTED particles for a given timestep
 	def iterParticles(self, timestep, chunksize=1):
 		if not self._validate(): return
 		self._prepare1() # prepare the vfactor
-		
+
 		if timestep not in self.times:
 			print("ERROR: timestep "+str(timestep)+" not available")
 			return
-		
+
 		properties = {"Id":"id", "x":"position/x", "y":"position/y", "z":"position/z",
 		              "px":"momentum/x", "py":"momentum/y", "pz":"momentum/z"}
-		
+
 		disorderedfiles = self._findDisorderedFiles()
 		for file in disorderedfiles:
 			f = self._h5py.File(file)
@@ -622,8 +490,8 @@
 								data[axis] = B
 						yield data
 					return
-	
->>>>>>> b0b3247b
+
+
 	# We override _prepare3
 	def _prepare3(self):
 		if not self._sort:
@@ -633,15 +501,14 @@
 			A = self.getData()
 			self._tmpdata = []
 			for axis in self.axes: self._tmpdata.append( A[axis] )
-<<<<<<< HEAD
-
-=======
+
 		return True
-	
->>>>>>> b0b3247b
+
+
 	# We override the plotting methods
 	def _animateOnAxes_0D(self, ax, t):
 		pass
+
 	def _animateOnAxes_1D(self, ax, t):
 		timeSelection = (self.times<=t)*(self.times>=t-self.length)
 		times = self.times[timeSelection]
@@ -656,6 +523,7 @@
 		self._setSomeOptions(ax)
 		ax.set_title(self._title) # override title
 		return 1
+
 	def _animateOnAxes_2D(self, ax, t):
 		tmin = t-self.length
 		tmax = t
@@ -693,14 +561,11 @@
 
 	# Convert to XDMF format for ParaView
 	def toXDMF(self):
-<<<<<<< HEAD
-
-=======
-		
+
 		if not self._sort:
 			print("Cannot export non-sorted data")
 			return
->>>>>>> b0b3247b
+
 		self._mkdir(self._exportDir)
 
 		# Make the XDMF for usual time collections
@@ -750,14 +615,11 @@
 	# Convert data to VTK format
 	def toVTK(self, numberOfPieces=1):
 		if not self._validate(): return
-<<<<<<< HEAD
-
-=======
+
 		if not self._sort:
 			print("Cannot export non-sorted data")
 			return
-		
->>>>>>> b0b3247b
+
 		if self._ndim!=3:
 			print ("Cannot export tracked particles of a "+str(self._ndim)+"D simulation to VTK")
 			return
