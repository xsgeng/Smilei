--- conflicted
+++ resolved
@@ -24,16 +24,9 @@
 	
 	EM_boundary_conditions = [ ["periodic"] ],
 	
-<<<<<<< HEAD
-	
-	random_seed = 0,
-	
-	reference_angular_frequency_SI = L0 * 3e8 /1.e-6,
-=======
 	referenceAngularFrequency_SI = L0 * 3e8 /1.e-6,
 
 	random_seed = smilei_mpi_rank	
->>>>>>> 37e34a87
 )
 
 
