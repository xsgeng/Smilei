--- conflicted
+++ resolved
@@ -17,19 +17,13 @@
 	
 	time_fields_frozen = 10000000.,
 	
-<<<<<<< HEAD
 	EM_boundary_conditions = [
 		["periodic"],
 		["periodic"],
 	], 
-	print_every = 10
-=======
-	bc_em_type_x  = ["periodic"],
-	bc_em_type_y = ["periodic"],
 	print_every = 10,
 	
     random_seed = smilei_mpi_rank
->>>>>>> 37e34a87
 )
 
 def custom(x, y):
