--- conflicted
+++ resolved
@@ -81,7 +81,6 @@
     bc_part_type_north ="supp"
 )
 
-<<<<<<< HEAD
 # ----------------
 # Boundary Conditions for fields
 # ----------------
@@ -90,18 +89,12 @@
 
 # Laser properties
 laser_fwhm = 19.80
-=======
->>>>>>> fb1f95f8
 LaserGaussian2D(
     boxSide         = "west",
     a0              = 2.,
     focus           = [0., Main.sim_length[1]/2.],
     waist           = 26.16,
-<<<<<<< HEAD
-    time_envelope   = tgaussian(center=2*laser_fwhm, fwhm=laser_fwhm)
-=======
     time_envelope   = tgaussian(center=2**0.5*laser_fwhm, fwhm=laser_fwhm)
->>>>>>> fb1f95f8
 )
 
 DumpRestart(
