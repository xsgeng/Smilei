--- conflicted
+++ resolved
@@ -554,13 +554,9 @@
 			if self._verbose: print("Loading data ...")
 			properties = {"Id":"id", "x":"position/x", "y":"position/y", "z":"position/z",
 			              "px":"momentum/x", "py":"momentum/y", "pz":"momentum/z",
-<<<<<<< HEAD
-			              "q":"charge", "w":"weight","chi":"chi"}
-=======
 			              "q":"charge", "w":"weight","chi":"chi",
 			              "Ex":"E/x", "Ey":"E/y", "Ez":"E/z",
 			              "Bx":"B/x", "By":"B/y", "Bz":"B/z"}
->>>>>>> 8db72fb9
 			if times is None: times = self._timesteps
 			for time in times:
 				if time in self._rawData: continue
@@ -622,20 +618,11 @@
 			print("ERROR: timestep "+str(timestep)+" not available")
 			return
 		
-<<<<<<< HEAD
-		properties = {"Id":"id", "x":"position/x", "y":"position/y",
-						"z":"position/z",
-						"px":"momentum/x", "py":"momentum/y", "pz":"momentum/z",
-						"q":"charge",
-						"w":"weight",
-						"chi":"chi"}
-=======
 		properties = {"Id":"id", "x":"position/x", "y":"position/y", "z":"position/z",
 		              "px":"momentum/x", "py":"momentum/y", "pz":"momentum/z",
 		              "q":"charge", "w":"weight","chi":"chi",
 		              "Ex":"E/x", "Ey":"E/y", "Ez":"E/z",
 		              "Bx":"B/x", "By":"B/y", "Bz":"B/z"}
->>>>>>> 8db72fb9
 		
 		disorderedfiles = self._findDisorderedFiles()
 		for file in disorderedfiles:
