part_per_cell=5
t_sim=40
thickness=1

res=8

dx, dy = 20, 50

<<<<<<< HEAD
twopi=2*math.pi
=======
>>>>>>> 5c42c41a

import math 

def profile_dens(x,y):
<<<<<<< HEAD
    if x < twopi(dx-thickness)/2.0 or x  > twopi*(dx+thickness)/2.0:
=======
    if x/(2*math.pi) < (dx-thickness)/2.0 or x/(2*math.pi)  > (dx+thickness)/2.0:
>>>>>>> 5c42c41a
        return 0.0
    else :
        return 1.0


mysim=Smilei()
# ---------------------------------------------
# SIMULATION PARAMETERS FOR THE PIC-CODE SMILEI
# ---------------------------------------------

# sim_units: normalisation units for the input data
#            it is used only in the input data & log file
#            codes outputs are always in "normalised" units
#            wavelength = input data are in wavelength-related units
#            normalized = input data are put in code (relativistic) units
#

mysim.sim_units = 'wavelength'


# dim: Geometry of the simulation
#      1d3v = cartesian grid with 1d in space + 3d in velocity
#      2d3v = cartesian grid with 2d in space + 3d in velocity
#      3d3v = cartesian grid with 3d in space + 3d in velocity
#      2drz = cylindrical (r,z) grid with 3d3v particles
#
mysim.dim = '2d3v'

# order of interpolation
mysim.interpolation_order = 2 

# SIMULATION TIME
# res_time: temporal resolution integer  number of time-steps within one normalization period
# sim_time: duration of the simulation in units of the normalization period 
#
mysim.res_time = 1.5*res
mysim.sim_time = t_sim

# SIMULATION BOX : for all space directions (use vector)
# res_space: spatial resolution (vector of integer = number of cells in one normalization wavelength )
# sim_length: length of the simulation in units of the normalization wavelength 
#
mysim.res_space  = (res, res)  
mysim.sim_length = (dx,  dy)

mysim.bc_em_type_long  = 'silver-muller'
mysim.bc_em_type_trans = 'periodic'

# RANDOM seed 
# this is used to randomize the random number generator
mysim.random_seed = 0

mysim.fieldDump_every = 24

myspec1=Species()
myspec1.dens_profile = 'profile_dens'
myspec1.vacuum_length   = ((dx-thickness)/2.0,  0.0) 
myspec1.dens_length_x   = thickness
myspec1.dens_length_y   = dy
myspec1.species_type = 'ion'
myspec1.initPosition_type = 'random'
myspec1.initMomentum_type = 'cold'
myspec1.ionization_model = 'none'
myspec1.n_part_per_cell = part_per_cell
myspec1.c_part_max = 1.0
myspec1.mass = 1836.0
myspec1.charge = 1
myspec1.density = 2.0
myspec1.mean_velocity = 0.0
myspec1.temperature = 0.0
myspec1.dynamics_type = 'norm'
myspec1.time_frozen = t_sim
myspec1.radiating = False
myspec1.bc_part_type_west  = 'refl'
myspec1.bc_part_type_east  = 'refl'
myspec1.bc_part_type_south = 'none'
myspec1.bc_part_type_north = 'none'



Species(
dens_profile = 'profile_dens',
vacuum_length   = ((dx-thickness)/2.0,  0.0) ,
dens_length_x   = thickness ,
dens_length_y   = dy,
species_type = 'electron' ,
initPosition_type = 'random' ,
initMomentum_type = 'maxj' ,
n_part_per_cell = part_per_cell ,
c_part_max=1.0 ,
mass = 1.0 ,
charge = -1 ,
density = 2.0 ,
mean_velocity = 0.0 ,
temperature = 0.0001 ,
dynamics_type = 'norm' ,
time_frozen = 0.0 ,
radiating = False ,
bc_part_type_west  = 'refl' ,
bc_part_type_east  = 'refl' ,
bc_part_type_south = 'none' ,
bc_part_type_north = 'none'
)


# ----------------
# LASER PROPERTIES
# ----------------
#
# for each laser define:
# a0: maximum amplitude of the laser electric field (in units of the normalization field)
# angle: angle (in degree) at which the laser enters the simulation box
# delta: polarization parameter, (0:y) (1:z) (0.707106781:circ)
# time_profile: string defining the time profile
# double_params: vector of real parameters used by the different time-profiles
#
Laser(
boxSide = 'west' ,
a0=0.1 ,
focus=(10.0,  25.0) ,
angle=20.0 ,
delta=0.0 ,
time_profile = 'sin2' ,
double_params = 5 ,
transv_profile = 'focused' ,
double_params_transv = 5.0 
)

# ---------------------
# DIAGNOSTIC PARAMETERS
# ---------------------

# print_every (on screen text output) 
# print_every = 60


# DIAG ON SCALARS
# every = number of time-steps between each output
#

DiagScalar(every = 10)

<|MERGE_RESOLUTION|>--- conflicted
+++ resolved
@@ -1,3 +1,5 @@
+import math 
+
 part_per_cell=5
 t_sim=40
 thickness=1
@@ -6,19 +8,10 @@
 
 dx, dy = 20, 50
 
-<<<<<<< HEAD
 twopi=2*math.pi
-=======
->>>>>>> 5c42c41a
-
-import math 
 
 def profile_dens(x,y):
-<<<<<<< HEAD
-    if x < twopi(dx-thickness)/2.0 or x  > twopi*(dx+thickness)/2.0:
-=======
-    if x/(2*math.pi) < (dx-thickness)/2.0 or x/(2*math.pi)  > (dx+thickness)/2.0:
->>>>>>> 5c42c41a
+    if x < twopi*(dx-thickness)/2.0 or x  > twopi*(dx+thickness)/2.0:
         return 0.0
     else :
         return 1.0
