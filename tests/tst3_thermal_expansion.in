# SIMULATION PARAMETERS

# dim: Geometry of the simulation
#      1d3v = cartesian grid with 1d in space + 3d in velocity
#      2d3v = cartesian grid with 2d in space + 3d in velocity
#      3d3v = cartesian grid with 3d in space + 3d in velocity
#      2drz = cylindrical (r,z) grid with 3d3v particles
#
dim = 1d3v

# order of interpolation
interpolation_order = 2

# SIMULATION TIME
# res_time: temporal resolution (integer = number of time−steps within one normalization period)
# sim_time: duration of the simulation in units of the normalization period 
#
res_time = 1000
sim_time = 1

# SIMULATION BOX : for all space directions (use vector)
# res_space: spatial resolution (vector of integer = number of cells in one normalization wavelength )
# sim_length: length of the simulation in units of the normalization wavelength 
#
res_space=500
sim_length=21.0

<<<<<<< HEAD
bc_em_type_long = silver-muller


# PLASMA GEOMETRY
# plasma_geometry: string defining the plasma geometry
# ***_length: characteristic length for a given geometry
#
plasma_geometry = constant
vacuum_length   = 10.0
plasma_length   = 1.0

=======
>>>>>>> c20b476e
# RANDOM seed 
# this is used to randomize the random number generator
random_seed = 0

# DEFINE ALL SPECIES
# species_type: ion, electron, positron, test ...
# initialization_type: regular, cold or (isotrop) Maxwell−Juettner distribution
# n_part_per_cell: number of particle−per−cell
# c_part_max: factor on the memory reserved for the total number of particles
# mass: particle mass in units of the electron mass
# charge: particle charge in units of e (−e is the electron charge)
# density: species density in units of the normalization density
# mean_velocity: mean velocity of the species (3D vector) in units of the light velocity
# temperature: temperature of the species in units of m_e c^2
# dynamics_type: species type of dynamics = norm or rrLL
# time_frozen: time during which the particles are frozen in units of the normalization time
# radiating: boolean, if true incoherent radiation are calculated using the Larmor formula 
#
species
    plasma_geometry = constant
    vacuum_length   = 10.0
    plasma_length   = 1.0

	species_type = ion
	initialization_type = maxwell-juettner
	ionization_model = none
	n_part_per_cell=200
	c_part_max=1.0
	mass = 1836.0
	charge = 1.0
	density = 1.0e0
	mean_velocity = 0.0
	temperature = 2.0e-5
	dynamics_type = norm
	time_frozen = 0.0
	radiating = false
	bc_part_type_long = refl
end

species
    plasma_geometry = constant
    vacuum_length   = 10.0
    plasma_length   = 1.0

	species_type = eon
	initialization_type = Maxwell-Juettner
	ionization_model = none
	n_part_per_cell=200
	c_part_max=1.0
	mass = 1.0
	charge = -1.0
	density = 1.0e0
	mean_velocity = 0.0
	temperature = 0.1
	dynamics_type = norm	
	time_frozen = 0.0
	radiating = false
	bc_part_type_long = refl
end

# LASER PROPERTIES
#
# for each laser define:
# a0: maximum amplitude of the laser electric field (in units of the normalization field)
# angle: angle (in degree) at which the laser enters the simulation box
# delta: polarization parameter, (0:y) (1:z) (0.707106781:circ)
# time_profile: string defining the time profile
# double_params: vector of real parameters used by the different time-profiles

# laser
# 	a0=5.0
# 	angle=0
# 	delta=0.707106781                 
# 	time_profile = constant
# 	double_params = 4.0
# end	

exit_after_dump = false

# ---------------------
# DIAGNOSTIC PARAMETERS
# ---------------------

# print_every (on screen text output) 
print_every = 100

# every for field dump
fieldDump_every = 500

# every for particle dump
particleDump_every = 0

# DIAG ON SCALARS
# every = number of time-steps between each output

diagnostic scalar
	every = 1
end

# PROB 0D
# every = number of time-steps between each output
# x     = position of the different probes
#
diagnostic probe0d
	every = 0
	x = 0.0 30.0 60.0 90.0 120.0	
end


dump_step = 0
exit_after_dump = false
<|MERGE_RESOLUTION|>--- conflicted
+++ resolved
@@ -25,20 +25,8 @@
 res_space=500
 sim_length=21.0
 
-<<<<<<< HEAD
 bc_em_type_long = silver-muller
 
-
-# PLASMA GEOMETRY
-# plasma_geometry: string defining the plasma geometry
-# ***_length: characteristic length for a given geometry
-#
-plasma_geometry = constant
-vacuum_length   = 10.0
-plasma_length   = 1.0
-
-=======
->>>>>>> c20b476e
 # RANDOM seed 
 # this is used to randomize the random number generator
 random_seed = 0
