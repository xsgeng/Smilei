# ---------------------------------------------
# SIMULATION PARAMETERS FOR THE PIC-CODE SMILEI
# ---------------------------------------------
# Remember: never override the following names:
#           SmileiComponent, Species, Laser, Collisions, DiagProbe, DiagParticles,
#           DiagScalar, DiagPhase or ExtField

import math 


import sys
print sys.path

part_per_cell=200
t_sim=40
res=20

position=9
thickness=1


density=10

dx, dy = 10, 25

twopi=2*math.pi

wavelength=0.2

import numpy as np
def my_real_func(codex,codey):
    x=codex/twopi
    pippo=np.array(0.)
    return 1 if x>position else 0


# 
# def my_function_easy(x,y,leng=1):
#     """ my function 2 """
#     return my_real_func(x,y,leng)
# 
# 
# def my_function_nicer(leng=1):
#     """ my function 1 """
#     return lambda x,y: my_real_func(x,y,leng)      
# 
# 
# class my_function_easy_and_nice():
#     def __init__(self, leng=1):
#         """ my function 3 """
#         self.leng=leng
#         
#     def __call__(self, x, y):
#         return my_real_func(x,y,self.leng)


output_script='my_test.py'

# sim_units: normalisation units for the input data
#            it is used only in the input data & log file
#            codes outputs are always in "normalised" units
#            wavelength = input data are in wavelength-related units
#            normalized = input data are put in code (relativistic) units
#

sim_units = 'wavelength'


# dim: Geometry of the simulation
#      1d3v = cartesian grid with 1d in space + 3d in velocity
#      2d3v = cartesian grid with 2d in space + 3d in velocity
#      3d3v = cartesian grid with 3d in space + 3d in velocity
#      2drz = cylindrical (r,z) grid with 3d3v particles
#
dim = '2d3v'

# order of interpolation
interpolation_order = 2 

# SIMULATION TIME
# res_time: temporal resolution integer  number of time-steps within one normalization period
# sim_time: duration of the simulation in units of the normalization period 
#
res_time = 1.5*res
sim_time = t_sim

# SIMULATION BOX : for all space directions (use vector)
# res_space: spatial resolution (vector of integer = number of cells in one normalization wavelength )
# sim_length: length of the simulation in units of the normalization wavelength 
#
res_space  = [res, res]
sim_length = [dx,  dy]

bc_em_type_long  = 'silver-muller'
bc_em_type_trans = 'periodic'

# RANDOM seed 
# this is used to randomize the random number generator
random_seed = 0

<<<<<<< HEAD
mysim.fieldDump_every = 5
mysim.fieldsToDump = ("Bz")
=======
fieldDump_every = 10
fieldsToDump = ["Ey","Rho_electron"]
>>>>>>> edab7395

print_every = 10


myspec1=Species()
<<<<<<< HEAD
myspec1.dens_profile = my_real_func
myspec1.vacuum_length   = ((dx-thickness)/2.0,  dy/4.0) 
myspec1.dens_length_x   = thickness
myspec1.dens_length_y   = dy/2
=======
myspec1.dens_profile = my_function_easy_and_nice(leng=4*dx/5)
myspec1.vacuum_length   = [(dx-thickness)/2.0,  dy/4.0]
myspec1.dens_length_x   = [thickness]
myspec1.dens_length_y   = [dy/2]
>>>>>>> edab7395
myspec1.species_type = 'ion'
myspec1.initPosition_type = 'random'
myspec1.initMomentum_type = 'cold'
myspec1.ionization_model = 'none'
myspec1.n_part_per_cell = part_per_cell
myspec1.c_part_max = 1.0
myspec1.mass = 1836.0
myspec1.charge = 1
myspec1.density = density
myspec1.mean_velocity = 0.0
myspec1.temperature = 0.0
myspec1.dynamics_type = 'norm'
myspec1.time_frozen = t_sim
myspec1.radiating = False
myspec1.bc_part_type_west  = 'refl'
myspec1.bc_part_type_east  = 'refl'
myspec1.bc_part_type_south = 'none'
myspec1.bc_part_type_north = 'none'
myspec1.mvel_x_profile='constant'
myspec1.mvel_y_profile='constant'
myspec1.mvel_z_profile='constant'

Species(
	dens_profile = myspec1.dens_profile,
	vacuum_length   = [(dx-thickness)/2.0,  dy/4, 0] ,
	dens_length_x   = [thickness] ,
	dens_length_y   = [dy/2],
	species_type = 'electron' ,
	initPosition_type = 'random' ,
	initMomentum_type = 'maxj' ,
	n_part_per_cell = part_per_cell ,
	c_part_max=1.0 ,
	mass = 1.0 ,
	charge = -1 ,
	density = density ,
	mean_velocity = 0.0 ,
	mvel_x_profile='constant',
	mvel_y_profile='constant',
	mvel_z_profile='constant',
	temperature = 0.0001 ,
	dynamics_type = 'norm' ,
	time_frozen = 0.0 ,
	radiating = False ,
	bc_part_type_west  = 'refl' ,
	bc_part_type_east  = 'refl' ,
	bc_part_type_south = 'none' ,
	bc_part_type_north = 'none'
)


def my_func_laser_profile(t,y):
    val = math.exp(-t**2)*math.exp(-(y)**2)
    return val
    
# ----------------
# LASER PROPERTIES
# ----------------
#
# for each laser define:
# a0: maximum amplitude of the laser electric field (in units of the normalization field)
# angle: angle (in degree) at which the laser enters the simulation box
# delta: polarization parameter, (0:y) (1:z) (0.707106781:circ)
# time_profile: string defining the time profile
# double_params: vector of real parameters used by the different time-profiles
#
Laser(
<<<<<<< HEAD
boxSide = 'west' ,
a0=0.1 ,
focus=(4*dx/5,  dy/2.) ,
angle=30 ,
delta=0.0 ,
time_profile = 'sin2' ,
double_params = 5 ,
transv_profile = my_func_laser_profile ,
double_params_transv = 2.0 
=======
	boxSide = 'west' ,
	a0=0.01 ,
	focus=[4*dx/5,  dy/2.] ,
	angle=40 ,
	delta=0.0 ,
	time_profile = 'sin2' ,
	double_params = 5 ,
	transv_profile = my_func_laser_profile ,
	double_params_transv = 5.0 
>>>>>>> edab7395
)


# DIAG ON SCALARS
# every = number of time-steps between each output
#

DiagScalar(every = 1)

<|MERGE_RESOLUTION|>--- conflicted
+++ resolved
@@ -30,7 +30,7 @@
 import numpy as np
 def my_real_func(codex,codey):
     x=codex/twopi
-    pippo=np.array(0.)
+    this_does_not_hurt=np.array(0.)
     return 1 if x>position else 0
 
 
@@ -98,29 +98,19 @@
 # this is used to randomize the random number generator
 random_seed = 0
 
-<<<<<<< HEAD
-mysim.fieldDump_every = 5
-mysim.fieldsToDump = ("Bz")
-=======
 fieldDump_every = 10
 fieldsToDump = ["Ey","Rho_electron"]
->>>>>>> edab7395
 
 print_every = 10
 
 
 myspec1=Species()
-<<<<<<< HEAD
 myspec1.dens_profile = my_real_func
 myspec1.vacuum_length   = ((dx-thickness)/2.0,  dy/4.0) 
 myspec1.dens_length_x   = thickness
 myspec1.dens_length_y   = dy/2
-=======
-myspec1.dens_profile = my_function_easy_and_nice(leng=4*dx/5)
-myspec1.vacuum_length   = [(dx-thickness)/2.0,  dy/4.0]
 myspec1.dens_length_x   = [thickness]
 myspec1.dens_length_y   = [dy/2]
->>>>>>> edab7395
 myspec1.species_type = 'ion'
 myspec1.initPosition_type = 'random'
 myspec1.initMomentum_type = 'cold'
@@ -187,17 +177,6 @@
 # double_params: vector of real parameters used by the different time-profiles
 #
 Laser(
-<<<<<<< HEAD
-boxSide = 'west' ,
-a0=0.1 ,
-focus=(4*dx/5,  dy/2.) ,
-angle=30 ,
-delta=0.0 ,
-time_profile = 'sin2' ,
-double_params = 5 ,
-transv_profile = my_func_laser_profile ,
-double_params_transv = 2.0 
-=======
 	boxSide = 'west' ,
 	a0=0.01 ,
 	focus=[4*dx/5,  dy/2.] ,
@@ -207,7 +186,6 @@
 	double_params = 5 ,
 	transv_profile = my_func_laser_profile ,
 	double_params_transv = 5.0 
->>>>>>> edab7395
 )
 
 
