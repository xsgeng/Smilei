--- conflicted
+++ resolved
@@ -12,14 +12,14 @@
 
 # order of interpolation
 #
-interpolation_order = 2
+interpolation_order = 4
 
 # SIMULATION TIME
 # res_time: temporal resolution (integer = number of time−steps within one normalization period)
 # sim_time: duration of the simulation in units of the normalization period 
 #
 res_time = 10
-sim_time = 500.0
+sim_time = 300.0
 
 # SIMULATION BOX : for all space directions (use vector)
 # res_space: spatial resolution (vector of integer = number of cells in one normalization wavelength )
@@ -65,7 +65,7 @@
 	species_type = ion
 	initialization_type = regular
 	ionization_model = none
-	n_part_per_cell = 10
+	n_part_per_cell = 1
 	c_part_max = 1.0
 	mass = 1836.0
 	charge = 1.0
@@ -73,7 +73,24 @@
 	mean_velocity = 0.0
 	temperature = 2.0e-5
 	dynamics_type = norm
-	time_frozen = 100.0
+	time_frozen = 600.0
+	radiating = false
+	bc_part_type = refl
+end
+
+species
+	species_type = ion
+	initialization_type = regular
+	ionization_model = none
+	n_part_per_cell = 1
+	c_part_max = 1.0
+	mass = 1836.0
+	charge = 1.0
+	density = 0.3e0
+	mean_velocity = 0.0
+	temperature = 2.0e-5
+	dynamics_type = norm
+	time_frozen = 600.0
 	radiating = false
 	bc_part_type = refl
 end
@@ -82,7 +99,7 @@
 	species_type = eon
 	initialization_type = regular
 	ionization_model = none
-	n_part_per_cell = 10
+	n_part_per_cell = 1
 	c_part_max = 1.0
 	mass = 1.0
 	charge = -1.0
@@ -139,7 +156,7 @@
 # every = number of time-steps between each output
 #
 diagnostic scalar
-	every = 1
+	every = 10
 end
 
 diagnostic phase
@@ -196,11 +213,7 @@
     every = 10
     pos = 0
     pos_first = 120
-<<<<<<< HEAD
-    number = 200
-=======
     number = 13
->>>>>>> 436e06ed
 end
 
 #dump_minutes = 0.1
