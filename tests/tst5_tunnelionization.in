# SIMULATION PARAMETERS

# print_every 
print_every = 100

# dim: Geometry of the simulation
#      1d3v = cartesian grid with 1d in space + 3d in velocity
#      2d3v = cartesian grid with 2d in space + 3d in velocity
#      3d3v = cartesian grid with 3d in space + 3d in velocity
#      2drz = cylindrical (r,z) grid with 3d3v particles
#
dim = 1d3v

# wavelength_SI
wavelength_SI = 1e-6

# order of interpolation
interpolation_order =2 

# SIMULATION TIME
# res_time: temporal resolution (integer = number of time−steps within one normalization period)
# sim_time: duration of the simulation in units of the normalization period 
#
res_time = 200
sim_time = 10.0

# SIMULATION BOX : for all space directions (use vector)
# res_space: spatial resolution (vector of integer = number of cells in one normalization wavelength )
# sim_length: length of the simulation in units of the normalization wavelength 
#
res_space  = 100
sim_length = 2.0

<<<<<<< HEAD
bc_em_type_long = silver-muller

# PLASMA GEOMETRY
# plasma_geometry: string defining the plasma geometry
# ***_length: characteristic length for a given geometry
#
plasma_geometry = constant
vacuum_length   = 0.99
plasma_length   = 0.02

=======
>>>>>>> c20b476e
# RANDOM seed 
# this is used to randomize the random number generator
random_seed = 0

# DEFINE ALL SPECIES
# species_type: ion, electron, positron, test ...
# initialization_type: regular, cold or (isotrop) Maxwell−Juettner distribution
# n_part_per_cell: number of particle−per−cell
# c_part_max: factor on the memory reserved for the total number of particles
# mass: particle mass in units of the electron mass
# charge: particle charge in units of e (−e is the electron charge)
# density: species density in units of the normalization density
# mean_velocity: mean velocity of the species (3D vector) in units of the light velocity
# temperature: temperature of the species in units of m_e c^2
# dynamics_type: species type of dynamics = norm or rrLL
# time_frozen: time during which the particles are frozen in units of the normalization time
# radiating: boolean, if true incoherent radiation are calculated using the Larmor formula 
#
species
	species_type = helium

    plasma_geometry = constant
    vacuum_length   = 0.99
    plasma_length   = 0.02

	atomic_number = 2
	initialization_type = cold
	n_part_per_cell=1000
	c_part_max=1.0
	mass = 1836.0
	charge = 0.0
	density = 1.0e0
	mean_velocity = 0.0
	temperature = 0.0
	dynamics_type = norm
	ionization_model = tunnel
	time_frozen = 100.0
	radiating = false
	bc_part_type_long = none
end

species
	species_type = electron

    plasma_geometry = constant
    vacuum_length   = 0.99
    plasma_length   = 0.02

	initialization_type = cold
	n_part_per_cell=0
	c_part_max=1.0
	mass = 1.0
	charge = -1.0
	density = 0.0e0
	mean_velocity = 0.0
	temperature = 0.1
	dynamics_type = norm	
	ionization_model = none
	time_frozen = 100.0
	radiating = false
	bc_part_type_long = none
end

# LASER PROPERTIES
#
# for each laser define:
# a0: maximum amplitude of the laser electric field (in units of the normalization field)
# angle: angle (in degree) at which the laser enters the simulation box
# delta: polarization parameter, (0:y) (1:z) (0.707106781:circ)
# time_profile: string defining the time profile
# double_params: vector of real parameters used by the different time-profiles

laser
	a0=.1
	angle=0
	delta=1.0               
	time_profile = constant
	#double_params = 10.0
	boxSide = west
end	

diagnostic scalar
	every = 1
end

diagnostic map
	every = 10
end

diagnostic probe
	every = 10
	pos = 0.5
end

diagnostic probe
	every = 10
	pos = 0.8
end<|MERGE_RESOLUTION|>--- conflicted
+++ resolved
@@ -31,19 +31,8 @@
 res_space  = 100
 sim_length = 2.0
 
-<<<<<<< HEAD
 bc_em_type_long = silver-muller
 
-# PLASMA GEOMETRY
-# plasma_geometry: string defining the plasma geometry
-# ***_length: characteristic length for a given geometry
-#
-plasma_geometry = constant
-vacuum_length   = 0.99
-plasma_length   = 0.02
-
-=======
->>>>>>> c20b476e
 # RANDOM seed 
 # this is used to randomize the random number generator
 random_seed = 0
