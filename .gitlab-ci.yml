--- conflicted
+++ resolved
@@ -24,13 +24,8 @@
     - module load hdf5/1.8.12-icc
     - module load mpi/openmpi/1.6.5-ib-icc
     - module load python/2.7.10
-<<<<<<< HEAD
-    - module list 2> module.log 
-    # Run checking script
-=======
     - module list 2> module.log
     # Run validation script
->>>>>>> 8db72fb9
     - python validation.py -c  -v
 
 makerun1D:
