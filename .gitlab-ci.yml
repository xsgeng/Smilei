stages:
    - compile
    - makerun

compile:
  stage: compile
  only:
    - develop
<<<<<<< HEAD
    - large_diagfields
=======
    - fix_adaptive_vecto
>>>>>>> d4f484af

  script:
    # Force workdir cleaning in case of retried
    - if [ -d /sps2/gitlab-runner/$CI_PIPELINE_ID ] ; then rm -rf /sps2/gitlab-runner/$CI_PIPELINE_ID ; fi
    # Move in test dir
    - mkdir -p /sps2/gitlab-runner/$CI_PIPELINE_ID
    - cp -r $CI_PROJECT_DIR /sps2/gitlab-runner/$CI_PIPELINE_ID
    - cd /sps2/gitlab-runner/$CI_PIPELINE_ID/smilei
    # Set the environment
    - make uninstall_happi
    - make happi
    - cd /sps2/gitlab-runner/$CI_PIPELINE_ID/smilei/validation
    # Run validation script
    - python validation.py -c  -v

makerun1D:
  stage: makerun
  only:
    - develop
<<<<<<< HEAD
    - large_diagfields
=======
>>>>>>> d4f484af

  script:
    # Move in test dir
    - cd /sps2/gitlab-runner/$CI_PIPELINE_ID/smilei/validation
    # Run validation script
    - python validation.py -b "tst1d_*_*.py" -m 4 -o 4 -v -r 1

makerun2D:
  stage: makerun
  only:
    - develop
<<<<<<< HEAD
    - large_diagfields
=======
>>>>>>> d4f484af

  script:
    # Move in test dir
    - cd /sps2/gitlab-runner/$CI_PIPELINE_ID/smilei/validation
    # Run validation script
    - python validation.py -b "tst2d_*_*.py" -m 4 -o 4  -v -r 1

makerun3D:
  stage: makerun
  only:
    - develop
<<<<<<< HEAD
    - large_diagfields
=======
>>>>>>> d4f484af

  script:
    # Move in test dir
    - cd /sps2/gitlab-runner/$CI_PIPELINE_ID/smilei/validation
    # Run validation script
    - python validation.py -b "tst3d_??_*.py" -m 4 -o 4 -v -r 1

#makerunAM:
#  stage: makerun
#  only:
#    - develop
#
#  script:
#    # Move in test dir
#    - cd /sps2/gitlab-runner/$CI_PIPELINE_ID/smilei/validation
#    # Run validation script
#    - python validation.py -b "tstAM_??_*.py" -m 4 -o 4 -v

makerunV:
  stage: makerun
  only:
    - develop
<<<<<<< HEAD
    - large_diagfields
=======
    - fix_adaptive_vecto
>>>>>>> d4f484af

  script:
    # Move in test dir
    - cd /sps2/gitlab-runner/$CI_PIPELINE_ID/smilei/validation
    # Run validation script
    - python validation.py -b "tst?d_v_??_*.py" -m 4 -o 4 -v -r 1

makerunCollisions:
  stage: makerun
  only:
    - develop
<<<<<<< HEAD
    - large_diagfields
=======
>>>>>>> d4f484af
    
  script:
    # Move in test dir
    - cd /sps2/gitlab-runner/$CI_PIPELINE_ID/smilei/validation
    # Run checking script
    - python validation.py -b "tst_collisions*.py" -m 4 -o 4 -v -r 1<|MERGE_RESOLUTION|>--- conflicted
+++ resolved
@@ -6,11 +6,7 @@
   stage: compile
   only:
     - develop
-<<<<<<< HEAD
     - large_diagfields
-=======
-    - fix_adaptive_vecto
->>>>>>> d4f484af
 
   script:
     # Force workdir cleaning in case of retried
@@ -30,10 +26,7 @@
   stage: makerun
   only:
     - develop
-<<<<<<< HEAD
     - large_diagfields
-=======
->>>>>>> d4f484af
 
   script:
     # Move in test dir
@@ -45,10 +38,7 @@
   stage: makerun
   only:
     - develop
-<<<<<<< HEAD
     - large_diagfields
-=======
->>>>>>> d4f484af
 
   script:
     # Move in test dir
@@ -60,10 +50,7 @@
   stage: makerun
   only:
     - develop
-<<<<<<< HEAD
     - large_diagfields
-=======
->>>>>>> d4f484af
 
   script:
     # Move in test dir
@@ -86,11 +73,7 @@
   stage: makerun
   only:
     - develop
-<<<<<<< HEAD
     - large_diagfields
-=======
-    - fix_adaptive_vecto
->>>>>>> d4f484af
 
   script:
     # Move in test dir
@@ -102,10 +85,7 @@
   stage: makerun
   only:
     - develop
-<<<<<<< HEAD
     - large_diagfields
-=======
->>>>>>> d4f484af
     
   script:
     # Move in test dir
