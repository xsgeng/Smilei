stages:
    - compile
    - makerun
    - use_picsar

compile:
  stage: compile
  only:
    - develop
<<<<<<< HEAD
    - smilei_envelope_ionization_all_geometries
=======
    - bouchard_fdtd
>>>>>>> c23369c0

  script:
    # Force workdir cleaning in case of retried
    - echo "CI_PIPELINE_ID = " $CI_PIPELINE_ID
    - env
    - if [ -d /sps2/gitlab-runner/$CI_PIPELINE_ID ] ; then rm -rf /sps2/gitlab-runner/$CI_PIPELINE_ID ; fi
    # Move in test dir
    - mkdir -p /sps2/gitlab-runner/$CI_PIPELINE_ID
    - cp -r $CI_PROJECT_DIR /sps2/gitlab-runner/$CI_PIPELINE_ID
    - cd /sps2/gitlab-runner/$CI_PIPELINE_ID/smilei
    # Set the environment
    - make uninstall_happi
    - make happi
    - cd /sps2/gitlab-runner/$CI_PIPELINE_ID/smilei/validation
    # Run validation script
    - python validation.py -c  -v -l "/sps2/gitlab-runner/logs_sdmd"

makerun1D:
  stage: makerun
  only:
    - develop
<<<<<<< HEAD
    - smilei_envelope_ionization_all_geometries
=======
    - bouchard_fdtd
>>>>>>> c23369c0
    
  script:
    # Move in test dir
    - cd /sps2/gitlab-runner/$CI_PIPELINE_ID/smilei/validation
    # Run validation script
    - python validation.py -b "tst1d_*_*.py" -m 4 -o 4 -v -r 1 -l "/sps2/gitlab-runner/logs"
    - python validation.py -b "tst_ionization_current_1d*.py" -m 4 -o 4 -v -r 1 -l "/sps2/gitlab-runner/logs"

makerun2D:
  stage: makerun
  only:
    - develop
<<<<<<< HEAD
    - smilei_envelope_ionization_all_geometries
=======
    - bouchard_fdtd
>>>>>>> c23369c0

  script:
    # Move in test dir
    - cd /sps2/gitlab-runner/$CI_PIPELINE_ID/smilei/validation
    # Run validation script
    - python validation.py -b "tst2d_??_*.py" -m 4 -o 4  -v -r 1 -l "/sps2/gitlab-runner/logs"
    - python validation.py -b "tst_ionization_current_2d*.py" -m 4 -o 4 -v -r 1 -l "/sps2/gitlab-runner/logs"

makerun3D:
  stage: makerun
  only:
    - develop
<<<<<<< HEAD
    - smilei_envelope_ionization_all_geometries
=======
    - bouchard_fdtd
>>>>>>> c23369c0

  script:
    # Move in test dir
    - cd /sps2/gitlab-runner/$CI_PIPELINE_ID/smilei/validation
    # Run validation script
    - python validation.py -b "tst3d_??_*.py" -m 8 -o 12 -v -r 1 -l "/sps2/gitlab-runner/logs"
    - python validation.py -b "tst_ionization_current_3d*.py" -m 4 -o 4 -v -r 1 -l "/sps2/gitlab-runner/logs"

makerunAM:
  stage: makerun
  only:
    - develop
<<<<<<< HEAD
    - smilei_envelope_ionization_all_geometries
=======
    - bouchard_fdtd
>>>>>>> c23369c0
    
  script:
    # Move in test dir
    - cd /sps2/gitlab-runner/$CI_PIPELINE_ID/smilei/validation
    # Run validation script
    - python validation.py -b "tstAM_??_*.py" -m 8 -o 12 -v -l "/sps2/gitlab-runner/logs_sdmd"

makerunV:
  stage: makerun
  only:
    - develop
<<<<<<< HEAD
    - smilei_envelope_ionization_all_geometries
=======
    - bouchard_fdtd
>>>>>>> c23369c0

  script:
    # Move in test dir
    - cd /sps2/gitlab-runner/$CI_PIPELINE_ID/smilei/validation
    # Run validation script
    - python validation.py -b "tst?d_v_??_*.py" -m 4 -o 4 -v -r 1 -l "/sps2/gitlab-runner/logs"

makerunCollisions:
  stage: makerun
  only:
    - develop
<<<<<<< HEAD
    - smilei_envelope_ionization_all_geometries
=======
    - bouchard_fdtd
>>>>>>> c23369c0
    
  script:
    # Move in test dir
    - cd /sps2/gitlab-runner/$CI_PIPELINE_ID/smilei/validation
    # Run checking script
    - python validation.py -b "tst_collisions*.py" -m 4 -o 4 -v -r 1 -l "/sps2/gitlab-runner/logs"

use_picsar:
  stage: use_picsar
  only:
    - merge_sdmd_dev

  script:
    - cd /sps2/gitlab-runner/$CI_PIPELINE_ID/smilei
    - make clean
    - cd /sps2/gitlab-runner/$CI_PIPELINE_ID/smilei/validation
    - python validation.py -k picsar -b "tstAM_picsar_04_laser_wake.py" -m 4 -o 4 -v<|MERGE_RESOLUTION|>--- conflicted
+++ resolved
@@ -7,11 +7,7 @@
   stage: compile
   only:
     - develop
-<<<<<<< HEAD
     - smilei_envelope_ionization_all_geometries
-=======
-    - bouchard_fdtd
->>>>>>> c23369c0
 
   script:
     # Force workdir cleaning in case of retried
@@ -33,11 +29,7 @@
   stage: makerun
   only:
     - develop
-<<<<<<< HEAD
     - smilei_envelope_ionization_all_geometries
-=======
-    - bouchard_fdtd
->>>>>>> c23369c0
     
   script:
     # Move in test dir
@@ -50,11 +42,7 @@
   stage: makerun
   only:
     - develop
-<<<<<<< HEAD
     - smilei_envelope_ionization_all_geometries
-=======
-    - bouchard_fdtd
->>>>>>> c23369c0
 
   script:
     # Move in test dir
@@ -67,11 +55,7 @@
   stage: makerun
   only:
     - develop
-<<<<<<< HEAD
     - smilei_envelope_ionization_all_geometries
-=======
-    - bouchard_fdtd
->>>>>>> c23369c0
 
   script:
     # Move in test dir
@@ -84,11 +68,7 @@
   stage: makerun
   only:
     - develop
-<<<<<<< HEAD
     - smilei_envelope_ionization_all_geometries
-=======
-    - bouchard_fdtd
->>>>>>> c23369c0
     
   script:
     # Move in test dir
@@ -100,11 +80,7 @@
   stage: makerun
   only:
     - develop
-<<<<<<< HEAD
     - smilei_envelope_ionization_all_geometries
-=======
-    - bouchard_fdtd
->>>>>>> c23369c0
 
   script:
     # Move in test dir
@@ -116,11 +92,7 @@
   stage: makerun
   only:
     - develop
-<<<<<<< HEAD
     - smilei_envelope_ionization_all_geometries
-=======
-    - bouchard_fdtd
->>>>>>> c23369c0
     
   script:
     # Move in test dir
@@ -131,7 +103,8 @@
 use_picsar:
   stage: use_picsar
   only:
-    - merge_sdmd_dev
+    - develop
+    - smilei_envelope_ionization_all_geometries
 
   script:
     - cd /sps2/gitlab-runner/$CI_PIPELINE_ID/smilei
