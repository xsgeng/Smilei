--- conflicted
+++ resolved
@@ -8,11 +8,6 @@
   only:
     - develop
     - merge_sdmd_dev
-<<<<<<< HEAD
-    - radiationSpectrum
-=======
-    - DDfusion
->>>>>>> fcc229d3
 
   script:
     # Force workdir cleaning in case of retried
@@ -35,11 +30,6 @@
   only:
     - develop
     - merge_sdmd_dev
-<<<<<<< HEAD
-    - radiationSpectrum
-=======
-    - DDfusion
->>>>>>> fcc229d3
     
   script:
     # Move in test dir
@@ -53,11 +43,6 @@
   only:
     - develop
     - merge_sdmd_dev
-<<<<<<< HEAD
-    - radiationSpectrum
-=======
-    - DDfusion
->>>>>>> fcc229d3
 
   script:
     # Move in test dir
@@ -71,11 +56,6 @@
   only:
     - develop
     - merge_sdmd_dev
-<<<<<<< HEAD
-    - radiationSpectrum
-=======
-    - DDfusion
->>>>>>> fcc229d3
 
   script:
     # Move in test dir
@@ -89,7 +69,6 @@
   only:
     - develop
     - merge_sdmd_dev
-    - DDfusion
 
   script:
     # Move in test dir
@@ -102,11 +81,6 @@
   only:
     - develop
     - merge_sdmd_dev
-<<<<<<< HEAD
-    - radiationSpectrum
-=======
-    - DDfusion
->>>>>>> fcc229d3
 
   script:
     # Move in test dir
@@ -119,7 +93,6 @@
   only:
     - develop
     - merge_sdmd_dev
-    - DDfusion
 
   script:
     # Move in test dir
