stages:
    - compile
    - makerun

compile:
  stage: compile
  only:
    - develop

  script:
    # Force workdir cleaning in case of retried
    - if [ -d /sps2/gitlab-runner/$CI_PIPELINE_ID ] ; then rm -rf /sps2/gitlab-runner/$CI_PIPELINE_ID ; fi
    # Move in test dir
    - mkdir -p /sps2/gitlab-runner/$CI_PIPELINE_ID
    - cp -r $CI_PROJECT_DIR /sps2/gitlab-runner/$CI_PIPELINE_ID
    - cd /sps2/gitlab-runner/$CI_PIPELINE_ID/smilei
    # Set the environment
    - make happi
    - cd /sps2/gitlab-runner/$CI_PIPELINE_ID/smilei/validation
    - module purge
    - module load compilers/icc/17.3.191
    - module load hdf5/1.8.12-icc
    - module load mpi/openmpi/1.6.5-ib-icc
    - module load python/2.7.10
    - module list 2> module.log
    # Run validation script
    - python validation.py -c  -v

makerun1D:
  stage: makerun
  only:
    - develop

  script:
    # Move in test dir
    - cd /sps2/gitlab-runner/$CI_PIPELINE_ID/smilei/validation
    # Run validation script
    - python validation.py -b "tst1d_*_*.py" -m 4 -o 4 -v -r 1

makerun2D:
  stage: makerun
  only:
    - develop

  script:
    # Move in test dir
    - cd /sps2/gitlab-runner/$CI_PIPELINE_ID/smilei/validation
    # Run validation script
    - python validation.py -b "tst2d_*_*.py" -m 4 -o 4  -v -r 1

makerun3D:
  stage: makerun
  only:
    - develop

  script:
    # Move in test dir
    - cd /sps2/gitlab-runner/$CI_PIPELINE_ID/smilei/validation
    # Run validation script
    - python validation.py -b "tst3d_*_*.py" -m 4 -o 4 -v -r 1

makerunCollisions:
  stage: makerun
  only:
    - develop
<<<<<<< HEAD
    - dev_issue226
    - fix_numpy_part

=======
    
>>>>>>> 841a3bc9
  script:
    # Move in test dir
    - cd /sps2/gitlab-runner/$CI_PIPELINE_ID/smilei/validation
    # Run checking script
    - python validation.py -b "tst_collisions*.py" -m 4 -o 4 -v -r 1<|MERGE_RESOLUTION|>--- conflicted
+++ resolved
@@ -63,13 +63,7 @@
   stage: makerun
   only:
     - develop
-<<<<<<< HEAD
-    - dev_issue226
-    - fix_numpy_part
 
-=======
-    
->>>>>>> 841a3bc9
   script:
     # Move in test dir
     - cd /sps2/gitlab-runner/$CI_PIPELINE_ID/smilei/validation
