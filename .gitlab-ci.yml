--- conflicted
+++ resolved
@@ -6,11 +6,7 @@
   stage: compile
   only:
     - develop
-<<<<<<< HEAD
-    - scalable_loadbalance
-=======
     - develop-Higuera-Carry-pusher
->>>>>>> b0b3247b
   script:
     # Move in test dir
     - mkdir -p /sps/gitlab-runner/$CI_PIPELINE_ID
@@ -23,11 +19,7 @@
   stage: makerun
   only:
     - develop
-<<<<<<< HEAD
-    - scalable_loadbalance
-=======
     - develop-Higuera-Carry-pusher
->>>>>>> b0b3247b
   script:
     # Move in test dir
     - cd /sps/gitlab-runner/$CI_PIPELINE_ID/smilei/validation
@@ -38,11 +30,7 @@
   stage: makerun
   only:
     - develop
-<<<<<<< HEAD
-    - scalable_loadbalance
-=======
     - develop-Higuera-Carry-pusher
->>>>>>> b0b3247b
   script:
     # Move in test dir
     - cd /sps/gitlab-runner/$CI_PIPELINE_ID/smilei/validation
@@ -53,11 +41,7 @@
   stage: makerun
   only:
     - develop
-<<<<<<< HEAD
-    - scalable_loadbalance
-=======
     - develop-Higuera-Carry-pusher
->>>>>>> b0b3247b
   script:
     # Move in test dir
     - cd /sps/gitlab-runner/$CI_PIPELINE_ID/smilei/validation
