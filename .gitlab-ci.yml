--- conflicted
+++ resolved
@@ -7,11 +7,7 @@
   stage: compile
   only:
     - develop
-<<<<<<< HEAD
     - smilei_envelope_ionization_all_geometries
-=======
-    - move_indexes
->>>>>>> 2102f1a3
 
   script:
     # Force workdir cleaning in case of retried
@@ -33,11 +29,7 @@
   stage: makerun
   only:
     - develop
-<<<<<<< HEAD
     - smilei_envelope_ionization_all_geometries
-=======
-    - move_indexes
->>>>>>> 2102f1a3
     
   script:
     # Move in test dir
@@ -50,11 +42,7 @@
   stage: makerun
   only:
     - develop
-<<<<<<< HEAD
     - smilei_envelope_ionization_all_geometries
-=======
-    - move_indexes
->>>>>>> 2102f1a3
 
   script:
     # Move in test dir
@@ -67,11 +55,7 @@
   stage: makerun
   only:
     - develop
-<<<<<<< HEAD
     - smilei_envelope_ionization_all_geometries
-=======
-    - move_indexes
->>>>>>> 2102f1a3
 
   script:
     # Move in test dir
@@ -84,11 +68,7 @@
   stage: makerun
   only:
     - develop
-<<<<<<< HEAD
     - smilei_envelope_ionization_all_geometries
-=======
-    - move_indexes
->>>>>>> 2102f1a3
     
   script:
     # Move in test dir
@@ -100,11 +80,7 @@
   stage: makerun
   only:
     - develop
-<<<<<<< HEAD
     - smilei_envelope_ionization_all_geometries
-=======
-    - move_indexes
->>>>>>> 2102f1a3
 
   script:
     # Move in test dir
@@ -116,11 +92,7 @@
   stage: makerun
   only:
     - develop
-<<<<<<< HEAD
     - smilei_envelope_ionization_all_geometries
-=======
-    - move_indexes
->>>>>>> 2102f1a3
     
   script:
     # Move in test dir
