<<<<<<< HEAD
[![Build Status](https://travis-ci.org/SmileiPIC/Smilei.svg?branch=master)](https://travis-ci.org/SmileiPIC/Smilei)

Smilei stands for Simulating Matter Irradiated by Light at Extreme Intensies,
and is developed through a collaboration between various teams at
Ecole Polytechnique, at the CEA/Saclay and with strong support from
the Maison de la Simulation and IDRIS on the numerical side.
=======
**Smilei is a new, open-source, particle-in-cell code.** 

As a multi-purpose code, it is designed for and applied to a wide range of physics-related studies: from relativistic laser-plasma interaction to astrophysical plasmas. It is co-developed by both physicists and HPC experts. 
>>>>>>> a650c70f

For more information, checkout our website:

http://www.maisondelasimulation.fr/smilei<|MERGE_RESOLUTION|>--- conflicted
+++ resolved
@@ -1,15 +1,8 @@
-<<<<<<< HEAD
 [![Build Status](https://travis-ci.org/SmileiPIC/Smilei.svg?branch=master)](https://travis-ci.org/SmileiPIC/Smilei)
 
-Smilei stands for Simulating Matter Irradiated by Light at Extreme Intensies,
-and is developed through a collaboration between various teams at
-Ecole Polytechnique, at the CEA/Saclay and with strong support from
-the Maison de la Simulation and IDRIS on the numerical side.
-=======
-**Smilei is a new, open-source, particle-in-cell code.** 
+**Smilei is an open-source, particle-in-cell code.** 
 
 As a multi-purpose code, it is designed for and applied to a wide range of physics-related studies: from relativistic laser-plasma interaction to astrophysical plasmas. It is co-developed by both physicists and HPC experts. 
->>>>>>> a650c70f
 
 For more information, checkout our website:
 
