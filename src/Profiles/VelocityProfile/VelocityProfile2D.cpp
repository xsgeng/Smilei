--- conflicted
+++ resolved
@@ -83,11 +83,7 @@
         double y0 = prof_params.length_params_y[1];
         double y1 = prof_params.length_params_y[2];
         
-<<<<<<< HEAD
-        return 0.5 * ( pow(tanh((x_cell[1]-y0)/L),2) - pow(tanh((x_cell[1]-y1)/L),2) );
-=======
         return 0.5 * ( pow(tanh((x_cell[1]-y0)/L),2) - pow(tanh((x_cell[1]-y1)/L),2) )
->>>>>>> dd6b8faa
         /      ( nb + pow(cosh((x_cell[1]-y0)/L),-2) + pow(cosh((x_cell[1]-y1)/L),-2) );
         
     }
