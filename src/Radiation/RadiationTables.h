// ----------------------------------------------------------------------------
//! \file RadiationTables.h
//
//! \brief This class contains the tables and the functions to generate them
//! for the Nonlinear Inverse Compton Scattering
//
//! \details This header contains the definition of the class RadiationTables.
//! The implementation is adapted from the thesis results of M. Lobet
//! See http://www.theses.fr/2015BORD0361
// ----------------------------------------------------------------------------

#ifndef RADIATIONTABLES_H
#define RADIATIONTABLES_H

#include <iostream>
#include <fstream>
#include <vector>
#include <string>

#include "Params.h"
#include "RadiationTools.h"
#include "H5.h"

//------------------------------------------------------------------------------
//! RadiationTables class: holds parameters, tables and functions to compute
//! cross-sections,
//! optical depths and other useful parameters for the Compton Monte-Carlo
//! pusher.
//------------------------------------------------------------------------------
class RadiationTables
{

<<<<<<< HEAD
public:

    //! Constructor for RadiationTables
    RadiationTables();

    //! Destructor for RadiationTables
    ~RadiationTables();

    //! Initialization of the parmeters for the nonlinear
    //! inverse Compton scattering
    void initParams(Params& params);

    // ---------------------------------------------------------------------
    // PHYSICAL COMPUTATION
    // ---------------------------------------------------------------------

    //! Synchrotron emissivity from Ritus
    //! \param chipa particle quantum parameter
    //! \param chiph photon quantum parameter
    //! \param nbit number of iterations for the Gauss-Legendre integration
    //! \param eps epsilon for the modified bessel function
    static double compute_sync_emissivity_ritus(double chie,
                                                double chiph,
                                                int nbit,
                                                double eps);

    //! Computation of the cross-section dNph/dt
    double compute_dNphdt(double chipa,double gfpa);

    //! Compute integration of F/chi between
    //! using Gauss-Legendre for a given chie value
    static double compute_integfochi(double chie,
                                     double chipmin,
                                     double chipmax,
                                     int nbit,
                                     double eps);

    //! Computation of the photon quantum parameter chiph for emission
    //! ramdomly and using the tables xip and chiphmin
    //! \param chipa particle quantum parameter
    double compute_chiph_emission(double chipa);

    //! Return the value of the function h(chipa) of Niel et al.
    //! Use an integration of Gauss-Legendre
    //
    //! \param chipa particle quantum parameter
    //! \param nbit number of iterations for the Gauss-Legendre integration
    //! \param eps epsilon for the modified bessel function
    double compute_h_Niel(double chipa,int nbit, double eps);

    //! Return the value of the function h(chipa) of Niel et al.
    //! from the computed table h_table
    //! \param chipa particle quantum parameter
    double get_h_Niel_from_table(double chipa);

    //! Return the stochastic diffusive component of the pusher
    //! of Niel et al.
    //! \param gamma particle Lorentz factor
    //! \param chipa particle quantum parameter
    //! \param dt time step
    double get_Niel_stochastic_term(double gamma,
                                    double chipa,
                                    double dt);

    //! Computation of the corrected continuous quantum radiated energy
    //! during dt from the quantum parameter chipa using the Ridgers
    //! formulae.
    //! \param chipa particle quantum parameter
    //! \param dt time step
    //#pragma omp declare simd
    double inline get_corrected_cont_rad_energy_Ridgers(double chipa,
                                                        double dt)
    {
        return RadiationTools::compute_g_Ridgers(chipa)*dt*chipa*chipa*factor_cla_rad_power;
    };

    //! Get of the classical continuous radiated energy during dt
    //! \param chipa particle quantum parameter
    //! \param dt time step
    double inline get_classical_cont_rad_energy(double chipa, double dt)
    {
        return dt*chipa*chipa*factor_cla_rad_power;
    };

    //! Return the chipa_disc_min_threshold value
    //! Under this value, no discontinuous radiation reaction
    double inline get_chipa_disc_min_threshold()
    {
        return chipa_disc_min_threshold;
    }

    //! Return the chipa_radiation_threshold value
    //! Under this value, no radiation reaction
    double inline get_chipa_radiation_threshold()
    {
        return chipa_radiation_threshold;
    }

    std::string inline get_h_computation_method()
    {
        return this->h_computation_method;
    }

    // -----------------------------------------------------------------------------
    //! Return the classical power factor factor_cla_rad_power.
    // -----------------------------------------------------------------------------
    double inline get_factor_cla_rad_power()
    {
        return factor_cla_rad_power;
    }

    // ---------------------------------------------------------------------
    // TABLE COMPUTATION
    // ---------------------------------------------------------------------

    //! Computation of the table h that is a discetization of the h function
    //! in the stochastic model of Niel.
    //! \param smpi Object of class SmileiMPI containing MPI properties
    void compute_h_table(SmileiMPI *smpi);

    //! Generate table values for Integration of F/chi: integfochi_table
    //! \param smpi Object of class SmileiMPI containing MPI properties
    void compute_integfochi_table(SmileiMPI *smpi);

    //! Computation of the minimum photon quantum parameter for the array
    //! xip (xip_chiphmin) and computation of the xip array.
    //! \param smpi Object of class SmileiMPI containing MPI properties
    void compute_xip_table(SmileiMPI *smpi);

    //! Compute all the tables
    void compute_tables(Params& params, SmileiMPI *smpi);

    // ---------------------------------------------------------------------
    // TABLE OUTPUTS
    // ---------------------------------------------------------------------

    //! Write in a file table values of the h table
    void output_h_table();

    //! Write in a file table values for Integration of F/chi: integfochi_table
    void output_integfochi_table();

    //! Write in a file the table xip_chiphmin and xip
    void output_xip_table();

    //! Output all computed tables so that they can be
    //! read at the next run
    //! Table output by the master MPI rank
    //! \param smpi Object of class SmileiMPI containing MPI properties
    void output_tables(SmileiMPI *smpi);

    // ---------------------------------------------------------------------
    // TABLE READING
    // ---------------------------------------------------------------------

    //! Read the external table h
    //! \param smpi Object of class SmileiMPI containing MPI properties
    bool read_h_table(SmileiMPI *smpi);

    //! Read the external table integfochi
    //! \param smpi Object of class SmileiMPI containing MPI properties
    bool read_integfochi_table(SmileiMPI *smpi);

    //! Read the external table xip_chiphmin and xip
    //! \param smpi Object of class SmileiMPI containing MPI properties
    bool read_xip_table(SmileiMPI *smpi);

    // ---------------------------------------------------------------------
    // TABLE COMMUNICATIONS
    // ---------------------------------------------------------------------

    //! Bcast of the external table h
    //! \param smpi Object of class SmileiMPI containing MPI properties
    void bcast_h_table(SmileiMPI *smpi);

    //! Bcast of the external table integfochi
    //! \param smpi Object of class SmileiMPI containing MPI properties
    void bcast_integfochi_table(SmileiMPI *smpi);

    //! Bcast of the external table xip_chiphmin and xip
    //! \param smpi Object of class SmileiMPI containing MPI properties
    void bcast_xip_table(SmileiMPI *smpi);
=======

public:

    //! Constructor for RadiationTables
    RadiationTables();

    //! Destructor for RadiationTables
    ~RadiationTables();

    //! Initialization of the parmeters for the nonlinear
    //! inverse Compton scattering
    void initializeParameters( Params &params , SmileiMPI *smpi );

    // ---------------------------------------------------------------------
    // PHYSICAL COMPUTATION
    // ---------------------------------------------------------------------

    //! Synchrotron emissivity from Ritus
    //! \param particle_chi particle quantum parameter
    //! \param photon_chi photon quantum parameter
    //! \param nb_iterations number of iterations for the Gauss-Legendre integration
    //! \param eps epsilon for the modified bessel function
    static double computeRitusSynchrotronEmissivity( double particle_chi,
            double photon_chi,
            int nb_iterations,
            double eps );

    //! Computation of the photon production yield dNph/dt which is
    //! also the cross-section for the Monte-Carlo
    double computePhotonProductionYield( double particle_chi, double particle_gamma );

    //! Compute the integration of the synchrotron emissivity S/chi
    //! refered to as K in the documentation
    //! between min_photon_chi and max_photon_chi
    //! using Gauss-Legendre for a given particle_chi value
    //! \param nb_iterations number of iteration for the Gauss-Legendre
    //! \param eps relative error on the integration
    static double integrateSynchrotronEmissivity( double particle_chi,
            double min_photon_chi,
            double max_photon_chi,
            int nb_iterations,
            double eps );

    //! Determine randomly a photon quantum parameter photon_chi
    //! for an emission process
    //! from a particle chi value (particle_chi) and
    //! using the tables xip and chiphmin
    //! \param particle_chi particle quantum parameter
    double computeRandomPhotonChi( double particle_chi );

    //! Return the value of the function h(particle_chi) of Niel et al.
    //! Use an integration of Gauss-Legendre
    //
    //! \param particle_chi particle quantum parameter
    //! \param nb_iterations number of iterations for the Gauss-Legendre integration
    //! \param eps epsilon for the modified bessel function
    double computeHNiel( double particle_chi, int nb_iterations, double eps );

    //! Return the value of the function h(particle_chi) of Niel et al.
    //! from the computed table h_table
    //! \param particle_chi particle quantum parameter
    double getHNielFromTable( double particle_chi );

    //! Return the stochastic diffusive component of the pusher
    //! of Niel et al.
    //! \param gamma particle Lorentz factor
    //! \param particle_chi particle quantum parameter
    //! \param dt time step
    double getNielStochasticTerm( double gamma,
                                  double particle_chi,
                                  double dt );

    //! Computation of the corrected continuous quantum radiated energy
    //! during dt from the quantum parameter particle_chi using the Ridgers
    //! formulae.
    //! \param particle_chi particle quantum parameter
    //! \param dt time step
    //#pragma omp declare simd
    double inline getRidgersCorrectedRadiatedEnergy( double particle_chi,
            double dt )
    {
        return computeRidgersFit( particle_chi )*dt*particle_chi*particle_chi*factor_classical_radiated_power_;
    };

    //! Get of the classical continuous radiated energy during dt
    //! \param particle_chi particle quantum parameter
    //! \param dt time step
    double inline getClassicalRadiatedEnergy( double particle_chi, double dt )
    {
        return dt*particle_chi*particle_chi*factor_classical_radiated_power_;
    };

    //! Return the minimum_chi_discontinuous_ value
    //! Under this value, no discontinuous radiation reaction
    double inline getMinimumChiDiscontinuous()
    {
        return minimum_chi_discontinuous_;
    }

    //! Return the minimum_chi_continuous_ value
    //! Under this value, no continuous radiation reaction
    double inline getMinimumChiContinuous()
    {
        return minimum_chi_continuous_;
    }

    //! Computation of the function g of Erber using the Ridgers
    //! approximation formulae
    //! \param particle_chi particle quantum parameter
    //#pragma omp declare simd
    double inline computeRidgersFit( double particle_chi )
    {
        return pow( 1. + 4.8*( 1.+particle_chi )*log( 1. + 1.7*particle_chi )
                    + 2.44*particle_chi*particle_chi, -2./3. );
    };

    std::string inline getNielHComputationMethod()
    {
        return this->h_computation_method;
    }

    // -----------------------------------------------------------------------------
    //! Return the value of the function h(particle_chi) of Niel et al.
    //! from a polynomial numerical fit at order 10
    //! Valid between particle_chi in 1E-3 and 1E1
    //! \param particle_chi particle quantum parameter
    // -----------------------------------------------------------------------------
    double inline getHNielFitOrder10( double particle_chi )
    {
        // Max relative error ~2E-4
        return exp( -3.231764974833856e-08 * pow( log( particle_chi ), 10 )
                    -7.574417415366786e-07 * pow( log( particle_chi ), 9 )
                    -5.437005218419013e-06 * pow( log( particle_chi ), 8 )
                    -4.359062260446135e-06 * pow( log( particle_chi ), 7 )
                    + 5.417842511821415e-05 * pow( log( particle_chi ), 6 )
                    -1.263905701127627e-04 * pow( log( particle_chi ), 5 )
                    + 9.899812622393002e-04 * pow( log( particle_chi ), 4 )
                    + 1.076648497464146e-02 * pow( log( particle_chi ), 3 )
                    -1.624860613422593e-01 * pow( log( particle_chi ), 2 )
                    + 1.496340836237785e+00 * log( particle_chi )
                    -2.756744141581370e+00 );
    }

    // -----------------------------------------------------------------------------
    //! Return the value of the function h(particle_chi) of Niel et al.
    //! from a polynomial numerical fit at order 5
    //! Valid between particle_chi in 1E-3 and 1E1
    //! \param particle_chi particle quantum parameter
    // -----------------------------------------------------------------------------
    double inline getHNielFitOrder5( double particle_chi )
    {
        // Max relative error ~0.02
        return exp( 1.399937206900322e-04 * pow( log( particle_chi ), 5 )
                    + 3.123718241260330e-03 * pow( log( particle_chi ), 4 )
                    + 1.096559086628964e-02 * pow( log( particle_chi ), 3 )
                    -1.733977278199592e-01 * pow( log( particle_chi ), 2 )
                    + 1.492675770100125e+00 * log( particle_chi )
                    -2.748991631516466e+00 );
    }

    // -----------------------------------------------------------------------------
    //! Return the value of the function h(particle_chi) of Niel et al.
    //! using the numerical fit of Ridgers in
    //! Ridgers et al., ArXiv 1708.04511 (2017)
    //! \param particle_chi particle quantum parameter
    // -----------------------------------------------------------------------------
    double inline getHNielFitRidgers( double particle_chi )
    {
        return pow( particle_chi, 3 )*1.9846415503393384*pow( 1. +
                ( 1. + 4.528*particle_chi )*log( 1.+12.29*particle_chi ) + 4.632*pow( particle_chi, 2 ), -7./6. );
    }

    // -----------------------------------------------------------------------------
    //! Return the classical power factor factor_classical_radiated_power_.
    // -----------------------------------------------------------------------------
    double inline getFactorClassicalRadiatedPower()
    {
        return factor_classical_radiated_power_;
    }


    // ---------------------------------------------------------------------
    // TABLE COMPUTATION
    // ---------------------------------------------------------------------

    //! Computation of the table h that is a discetization of the h function
    //! in the stochastic model of Niel.
    //! \param smpi Object of class SmileiMPI containing MPI properties
    void computeHTable( SmileiMPI *smpi );

    //! Generate table values for Integration of F/chi: integfochi_table
    //! \param smpi Object of class SmileiMPI containing MPI properties
    void computeIntegfochiTable( SmileiMPI *smpi );

    //! Computation of the minimum photon quantum parameter for the array
    //! xip (xip_chiphmin) and computation of the xip array.
    //! \param smpi Object of class SmileiMPI containing MPI properties
    void computeXipTable( SmileiMPI *smpi );

    //! Compute all the tables
    void computeAndOutputTables( Params &params, SmileiMPI *smpi );

    // ---------------------------------------------------------------------
    // TABLE OUTPUTS
    // ---------------------------------------------------------------------

    //! Write in a file table values of the h table
    void outputHTable(SmileiMPI *smpi);

    //! Write in a file table values for Integration of F/chi: integfochi_table
    void outputIntegfochiTable(SmileiMPI *smpi);

    //! Write in a file the table xip_chiphmin and xip
    void outputXipTable(SmileiMPI *smpi);

    //! Output all computed tables so that they can be
    //! read at the next run
    //! Table output by the master MPI rank
    //! \param smpi Object of class SmileiMPI containing MPI properties
    void outputTables( SmileiMPI *smpi );

    // ---------------------------------------------------------------------
    // TABLE READING
    // ---------------------------------------------------------------------

    //! Read the external table h
    //! \param smpi Object of class SmileiMPI containing MPI properties
    void readHTable( SmileiMPI *smpi );

    //! Read the external table integfochi
    //! \param smpi Object of class SmileiMPI containing MPI properties
    void readIntegfochiTable( SmileiMPI *smpi );

    //! Read the external table xip_chiphmin and xip
    //! \param smpi Object of class SmileiMPI containing MPI properties
    void readXipTable( SmileiMPI *smpi );

    //! Read the external all external tables for the radiation
    //! \param smpi Object of class SmileiMPI containing MPI properties
    void readTables( Params &params, SmileiMPI *smpi );

    // ---------------------------------------------------------------------
    // TABLE COMMUNICATIONS
    // ---------------------------------------------------------------------

    //! Bcast of the external table h
    //! \param smpi Object of class SmileiMPI containing MPI properties
    void bcastHTable( SmileiMPI *smpi );

    //! Bcast of the external table integfochi
    //! \param smpi Object of class SmileiMPI containing MPI properties
    void bcastIntegfochiTable( SmileiMPI *smpi );

    //! Bcast of the external table xip_chiphmin and xip
    //! \param smpi Object of class SmileiMPI containing MPI properties
    void bcastTableXip( SmileiMPI *smpi );
>>>>>>> a8bd6061

private:

    // ---------------------------------------------
    // General parameters
    // ---------------------------------------------

    //! Output format of the tables
<<<<<<< HEAD
    std::string output_format;

    //! Path to the tables
    std::string table_path;

    //! Minimum threshold above which the Monte-Carlo algorithm is working
    //! This avoids using the Monte-Carlo algorithm when chipa is too low
    double chipa_disc_min_threshold;

    //! Under this value, no radiation loss
    double chipa_radiation_threshold;

    // ---------------------------------------------
    // Table h for the
    // stochastic diffusive operator of Niel et al.
    // ---------------------------------------------

    //! Array containing tabulated values of the function h for the
    //! stochastic diffusive operator of Niel et al.
    std::vector<double > h_table;

    //! Minimum boundary of the table h
    double h_chipa_min;

    //! Log10 of the minimum boundary of the table h
    double h_log10_chipa_min;

    //! Maximum boundary of the table h
    double h_chipa_max;

    //! Delta chi for the table h
    double h_chipa_delta;

    //! Dimension of the array h
    int h_dim;

    //! Inverse delta chi for the table h
    double h_chipa_inv_delta;

    //! This variable is true if the table is computed, false if read
    bool h_computed;

    //! Method to be used to get the h values (table, fit5, fit10)
    std::string h_computation_method;

    // ---------------------------------------------
    // Table integfochi
    // ---------------------------------------------

    //! Array containing tabulated values for the computation
    //! of the photon production rate dN_{\gamma}/dt
    //! (which is also the optical depth for the Monte-Carlo process).
    //! This table is the integration of the Synchrotron emissivity
    //! refers to as F over the quantum parameter Chi.
    std::vector<double > integfochi_table;

    //! Minimum boundary of the table integfochi_table
    double integfochi_chipa_min;

    //! Log10 of the minimum boundary of the table integfochi_table
    double integfochi_log10_chipa_min;

    //! Maximum boundary of the table integfochi_table
    double integfochi_chipa_max;

    //! Delta chi for the table integfochi_table
    double integfochi_chipa_delta;

    //! Inverse delta chi for the table integfochi_table
    double integfochi_chipa_inv_delta;

    //! Dimension of the array integfochi_table
    int integfochi_dim;

    //! This variable is true if the table is computed, false if read
    bool integfochi_computed;

    // ---------------------------------------------
    // Table chiph min for xip table
    // ---------------------------------------------

    //! Table containing the chiph min values
    //! Under this value, photon energy is
    //! considered negligible
    std::vector<double > xip_chiphmin_table;

    // ---------------------------------------------
    // Table xip
    // ---------------------------------------------

    //! Table containing the cumulative distribution function \f$P(0 \rightarrow \chi_{\gamma})\f$
    //! that gives gives the probability for a photon emission in the range \f$[0, \chi_{\gamma}]\f$
    std::vector<double> xip_table;

    //! Minimum boundary for chipa in the table xip and xip_chiphmin
    double xip_chipa_min;

    //! Logarithm of the minimum boundary for chipa in the table xip
    //! and xip_chiphmin
    double xip_log10_chipa_min;

    //! Maximum boundary for chipa in the table xip and xip_chiphmin
    double xip_chipa_max;

    //! Delta for the chipa discretization  in the table xip and xip_chiphmin
    double xip_chipa_delta;

    //! Inverse of the delta for the chipa discretization
    //! in the table xip and xip_chiphmin
    double xip_chipa_inv_delta;

    //! Dimension of the discretized parameter chipa
    int xip_chipa_dim;

    //! Dimension of the discretized parameter chiph
    int xip_chiph_dim;

    //! 1/(xip_chiph_dim - 1)
    double xip_inv_chiph_dim_minus_one;

    //! xip power
    double xip_power;

    //! xip threshold
    double xip_threshold;

    //! This variable is true if the table is computed, false if read
    bool xip_computed;

    // ---------------------------------------------
    // Factors
    // ---------------------------------------------

    //! Factor for the computation of dNphdt
    double factor_dNphdt;

    //! Factor Classical radiated power
    double factor_cla_rad_power;

    //! Normalized reduced Compton wavelength
    double norm_lambda_compton;
=======
    std::string output_format_;

    //! Path to the tables
    std::string table_path_;

    //! Flag that activate the table computation
    bool compute_table_;

    //! Minimum threshold above which the Monte-Carlo algorithm is working
    //! This avoids using the Monte-Carlo algorithm when particle_chi is too low
    double minimum_chi_discontinuous_;

    //! Under this value, no radiation loss
    double minimum_chi_continuous_;

    // ---------------------------------------------
    // Table h for the
    // stochastic diffusive operator of Niel et al.
    // ---------------------------------------------

    //! Array containing tabulated values of the function h for the
    //! stochastic diffusive operator of Niel et al.
    std::vector<double > h_table;

    //! Minimum boundary of the table h
    double h_chipa_min;

    //! Log10 of the minimum boundary of the table h
    double h_log10_chipa_min;

    //! Maximum boundary of the table h
    double h_chipa_max;

    //! Delta chi for the table h
    double h_chipa_delta;

    //! Dimension of the array h
    int h_dim;

    //! Inverse delta chi for the table h
    double h_chipa_inv_delta;

    //! This variable is true if the table is computed, false if read
    bool h_computed;

    //! Method to be used to get the h values (table, fit5, fit10)
    std::string h_computation_method;

    // ---------------------------------------------
    // Table integfochi
    // ---------------------------------------------

    //! Array containing tabulated values for the computation
    //! of the photon production rate dN_{\gamma}/dt
    //! (which is also the optical depth for the Monte-Carlo process).
    //! This table is the integration of the Synchrotron emissivity
    //! refers to as F over the quantum parameter Chi.
    std::vector<double > integfochi_table;

    //! Minimum boundary of the table integfochi_table
    double integfochi_chipa_min;

    //! Log10 of the minimum boundary of the table integfochi_table
    double integfochi_log10_chipa_min;

    //! Maximum boundary of the table integfochi_table
    double integfochi_chipa_max;

    //! Delta chi for the table integfochi_table
    double integfochi_chipa_delta;

    //! Inverse delta chi for the table integfochi_table
    double integfochi_chipa_inv_delta;

    //! Dimension of the array integfochi_table
    int integfochi_dim;

    //! This variable is true if the table is computed, false if read
    bool integfochi_computed;

    // ---------------------------------------------
    // Table photon_chi min for xip table
    // ---------------------------------------------

    //! Table containing the photon_chi min values
    //! Under this value, photon energy is
    //! considered negligible
    std::vector<double > xip_chiphmin_table;

    // ---------------------------------------------
    // Table xip
    // ---------------------------------------------

    //! Table containing the cumulative distribution function \f$P(0 \rightarrow \chi_{\gamma})\f$
    //! that gives gives the probability for a photon emission in the range \f$[0, \chi_{\gamma}]\f$
    std::vector<double> xip_table;

    //! Minimum boundary for particle_chi in the table xip and xip_chiphmin
    double xip_chipa_min;

    //! Logarithm of the minimum boundary for particle_chi in the table xip
    //! and xip_chiphmin
    double xip_log10_chipa_min;

    //! Maximum boundary for particle_chi in the table xip and xip_chiphmin
    double xip_chipa_max;

    //! Delta for the particle_chi discretization  in the table xip and xip_chiphmin
    double xip_chipa_delta;

    //! Inverse of the delta for the particle_chi discretization
    //! in the table xip and xip_chiphmin
    double xip_chipa_inv_delta;

    //! Dimension of the discretized parameter particle_chi
    int xip_chipa_dim;

    //! Dimension of the discretized parameter photon_chi
    int xip_chiph_dim;

    //! 1/(xip_chiph_dim - 1)
    double xip_inv_chiph_dim_minus_one;

    //! xip power
    double xip_power;

    //! xip threshold
    double xip_threshold;

    //! This variable is true if the table is computed, false if read
    bool xip_computed;

    // ---------------------------------------------
    // Factors
    // ---------------------------------------------

    //! Factor for the computation of dNphdt
    double factor_dNphdt;

    //! Factor for the Classical radiated power
    //! 2.*params.fine_struct_cst/(3.*normalized_Compton_wavelength_);
    double factor_classical_radiated_power_;

    //! Normalized reduced Compton wavelength
    double normalized_Compton_wavelength_;

>>>>>>> a8bd6061

};

#endif<|MERGE_RESOLUTION|>--- conflicted
+++ resolved
@@ -30,190 +30,6 @@
 class RadiationTables
 {
 
-<<<<<<< HEAD
-public:
-
-    //! Constructor for RadiationTables
-    RadiationTables();
-
-    //! Destructor for RadiationTables
-    ~RadiationTables();
-
-    //! Initialization of the parmeters for the nonlinear
-    //! inverse Compton scattering
-    void initParams(Params& params);
-
-    // ---------------------------------------------------------------------
-    // PHYSICAL COMPUTATION
-    // ---------------------------------------------------------------------
-
-    //! Synchrotron emissivity from Ritus
-    //! \param chipa particle quantum parameter
-    //! \param chiph photon quantum parameter
-    //! \param nbit number of iterations for the Gauss-Legendre integration
-    //! \param eps epsilon for the modified bessel function
-    static double compute_sync_emissivity_ritus(double chie,
-                                                double chiph,
-                                                int nbit,
-                                                double eps);
-
-    //! Computation of the cross-section dNph/dt
-    double compute_dNphdt(double chipa,double gfpa);
-
-    //! Compute integration of F/chi between
-    //! using Gauss-Legendre for a given chie value
-    static double compute_integfochi(double chie,
-                                     double chipmin,
-                                     double chipmax,
-                                     int nbit,
-                                     double eps);
-
-    //! Computation of the photon quantum parameter chiph for emission
-    //! ramdomly and using the tables xip and chiphmin
-    //! \param chipa particle quantum parameter
-    double compute_chiph_emission(double chipa);
-
-    //! Return the value of the function h(chipa) of Niel et al.
-    //! Use an integration of Gauss-Legendre
-    //
-    //! \param chipa particle quantum parameter
-    //! \param nbit number of iterations for the Gauss-Legendre integration
-    //! \param eps epsilon for the modified bessel function
-    double compute_h_Niel(double chipa,int nbit, double eps);
-
-    //! Return the value of the function h(chipa) of Niel et al.
-    //! from the computed table h_table
-    //! \param chipa particle quantum parameter
-    double get_h_Niel_from_table(double chipa);
-
-    //! Return the stochastic diffusive component of the pusher
-    //! of Niel et al.
-    //! \param gamma particle Lorentz factor
-    //! \param chipa particle quantum parameter
-    //! \param dt time step
-    double get_Niel_stochastic_term(double gamma,
-                                    double chipa,
-                                    double dt);
-
-    //! Computation of the corrected continuous quantum radiated energy
-    //! during dt from the quantum parameter chipa using the Ridgers
-    //! formulae.
-    //! \param chipa particle quantum parameter
-    //! \param dt time step
-    //#pragma omp declare simd
-    double inline get_corrected_cont_rad_energy_Ridgers(double chipa,
-                                                        double dt)
-    {
-        return RadiationTools::compute_g_Ridgers(chipa)*dt*chipa*chipa*factor_cla_rad_power;
-    };
-
-    //! Get of the classical continuous radiated energy during dt
-    //! \param chipa particle quantum parameter
-    //! \param dt time step
-    double inline get_classical_cont_rad_energy(double chipa, double dt)
-    {
-        return dt*chipa*chipa*factor_cla_rad_power;
-    };
-
-    //! Return the chipa_disc_min_threshold value
-    //! Under this value, no discontinuous radiation reaction
-    double inline get_chipa_disc_min_threshold()
-    {
-        return chipa_disc_min_threshold;
-    }
-
-    //! Return the chipa_radiation_threshold value
-    //! Under this value, no radiation reaction
-    double inline get_chipa_radiation_threshold()
-    {
-        return chipa_radiation_threshold;
-    }
-
-    std::string inline get_h_computation_method()
-    {
-        return this->h_computation_method;
-    }
-
-    // -----------------------------------------------------------------------------
-    //! Return the classical power factor factor_cla_rad_power.
-    // -----------------------------------------------------------------------------
-    double inline get_factor_cla_rad_power()
-    {
-        return factor_cla_rad_power;
-    }
-
-    // ---------------------------------------------------------------------
-    // TABLE COMPUTATION
-    // ---------------------------------------------------------------------
-
-    //! Computation of the table h that is a discetization of the h function
-    //! in the stochastic model of Niel.
-    //! \param smpi Object of class SmileiMPI containing MPI properties
-    void compute_h_table(SmileiMPI *smpi);
-
-    //! Generate table values for Integration of F/chi: integfochi_table
-    //! \param smpi Object of class SmileiMPI containing MPI properties
-    void compute_integfochi_table(SmileiMPI *smpi);
-
-    //! Computation of the minimum photon quantum parameter for the array
-    //! xip (xip_chiphmin) and computation of the xip array.
-    //! \param smpi Object of class SmileiMPI containing MPI properties
-    void compute_xip_table(SmileiMPI *smpi);
-
-    //! Compute all the tables
-    void compute_tables(Params& params, SmileiMPI *smpi);
-
-    // ---------------------------------------------------------------------
-    // TABLE OUTPUTS
-    // ---------------------------------------------------------------------
-
-    //! Write in a file table values of the h table
-    void output_h_table();
-
-    //! Write in a file table values for Integration of F/chi: integfochi_table
-    void output_integfochi_table();
-
-    //! Write in a file the table xip_chiphmin and xip
-    void output_xip_table();
-
-    //! Output all computed tables so that they can be
-    //! read at the next run
-    //! Table output by the master MPI rank
-    //! \param smpi Object of class SmileiMPI containing MPI properties
-    void output_tables(SmileiMPI *smpi);
-
-    // ---------------------------------------------------------------------
-    // TABLE READING
-    // ---------------------------------------------------------------------
-
-    //! Read the external table h
-    //! \param smpi Object of class SmileiMPI containing MPI properties
-    bool read_h_table(SmileiMPI *smpi);
-
-    //! Read the external table integfochi
-    //! \param smpi Object of class SmileiMPI containing MPI properties
-    bool read_integfochi_table(SmileiMPI *smpi);
-
-    //! Read the external table xip_chiphmin and xip
-    //! \param smpi Object of class SmileiMPI containing MPI properties
-    bool read_xip_table(SmileiMPI *smpi);
-
-    // ---------------------------------------------------------------------
-    // TABLE COMMUNICATIONS
-    // ---------------------------------------------------------------------
-
-    //! Bcast of the external table h
-    //! \param smpi Object of class SmileiMPI containing MPI properties
-    void bcast_h_table(SmileiMPI *smpi);
-
-    //! Bcast of the external table integfochi
-    //! \param smpi Object of class SmileiMPI containing MPI properties
-    void bcast_integfochi_table(SmileiMPI *smpi);
-
-    //! Bcast of the external table xip_chiphmin and xip
-    //! \param smpi Object of class SmileiMPI containing MPI properties
-    void bcast_xip_table(SmileiMPI *smpi);
-=======
 
 public:
 
@@ -470,7 +286,6 @@
     //! Bcast of the external table xip_chiphmin and xip
     //! \param smpi Object of class SmileiMPI containing MPI properties
     void bcastTableXip( SmileiMPI *smpi );
->>>>>>> a8bd6061
 
 private:
 
@@ -479,18 +294,20 @@
     // ---------------------------------------------
 
     //! Output format of the tables
-<<<<<<< HEAD
-    std::string output_format;
+    std::string output_format_;
 
     //! Path to the tables
-    std::string table_path;
+    std::string table_path_;
+
+    //! Flag that activate the table computation
+    bool compute_table_;
 
     //! Minimum threshold above which the Monte-Carlo algorithm is working
-    //! This avoids using the Monte-Carlo algorithm when chipa is too low
-    double chipa_disc_min_threshold;
+    //! This avoids using the Monte-Carlo algorithm when particle_chi is too low
+    double minimum_chi_discontinuous_;
 
     //! Under this value, no radiation loss
-    double chipa_radiation_threshold;
+    double minimum_chi_continuous_;
 
     // ---------------------------------------------
     // Table h for the
@@ -558,151 +375,6 @@
     bool integfochi_computed;
 
     // ---------------------------------------------
-    // Table chiph min for xip table
-    // ---------------------------------------------
-
-    //! Table containing the chiph min values
-    //! Under this value, photon energy is
-    //! considered negligible
-    std::vector<double > xip_chiphmin_table;
-
-    // ---------------------------------------------
-    // Table xip
-    // ---------------------------------------------
-
-    //! Table containing the cumulative distribution function \f$P(0 \rightarrow \chi_{\gamma})\f$
-    //! that gives gives the probability for a photon emission in the range \f$[0, \chi_{\gamma}]\f$
-    std::vector<double> xip_table;
-
-    //! Minimum boundary for chipa in the table xip and xip_chiphmin
-    double xip_chipa_min;
-
-    //! Logarithm of the minimum boundary for chipa in the table xip
-    //! and xip_chiphmin
-    double xip_log10_chipa_min;
-
-    //! Maximum boundary for chipa in the table xip and xip_chiphmin
-    double xip_chipa_max;
-
-    //! Delta for the chipa discretization  in the table xip and xip_chiphmin
-    double xip_chipa_delta;
-
-    //! Inverse of the delta for the chipa discretization
-    //! in the table xip and xip_chiphmin
-    double xip_chipa_inv_delta;
-
-    //! Dimension of the discretized parameter chipa
-    int xip_chipa_dim;
-
-    //! Dimension of the discretized parameter chiph
-    int xip_chiph_dim;
-
-    //! 1/(xip_chiph_dim - 1)
-    double xip_inv_chiph_dim_minus_one;
-
-    //! xip power
-    double xip_power;
-
-    //! xip threshold
-    double xip_threshold;
-
-    //! This variable is true if the table is computed, false if read
-    bool xip_computed;
-
-    // ---------------------------------------------
-    // Factors
-    // ---------------------------------------------
-
-    //! Factor for the computation of dNphdt
-    double factor_dNphdt;
-
-    //! Factor Classical radiated power
-    double factor_cla_rad_power;
-
-    //! Normalized reduced Compton wavelength
-    double norm_lambda_compton;
-=======
-    std::string output_format_;
-
-    //! Path to the tables
-    std::string table_path_;
-
-    //! Flag that activate the table computation
-    bool compute_table_;
-
-    //! Minimum threshold above which the Monte-Carlo algorithm is working
-    //! This avoids using the Monte-Carlo algorithm when particle_chi is too low
-    double minimum_chi_discontinuous_;
-
-    //! Under this value, no radiation loss
-    double minimum_chi_continuous_;
-
-    // ---------------------------------------------
-    // Table h for the
-    // stochastic diffusive operator of Niel et al.
-    // ---------------------------------------------
-
-    //! Array containing tabulated values of the function h for the
-    //! stochastic diffusive operator of Niel et al.
-    std::vector<double > h_table;
-
-    //! Minimum boundary of the table h
-    double h_chipa_min;
-
-    //! Log10 of the minimum boundary of the table h
-    double h_log10_chipa_min;
-
-    //! Maximum boundary of the table h
-    double h_chipa_max;
-
-    //! Delta chi for the table h
-    double h_chipa_delta;
-
-    //! Dimension of the array h
-    int h_dim;
-
-    //! Inverse delta chi for the table h
-    double h_chipa_inv_delta;
-
-    //! This variable is true if the table is computed, false if read
-    bool h_computed;
-
-    //! Method to be used to get the h values (table, fit5, fit10)
-    std::string h_computation_method;
-
-    // ---------------------------------------------
-    // Table integfochi
-    // ---------------------------------------------
-
-    //! Array containing tabulated values for the computation
-    //! of the photon production rate dN_{\gamma}/dt
-    //! (which is also the optical depth for the Monte-Carlo process).
-    //! This table is the integration of the Synchrotron emissivity
-    //! refers to as F over the quantum parameter Chi.
-    std::vector<double > integfochi_table;
-
-    //! Minimum boundary of the table integfochi_table
-    double integfochi_chipa_min;
-
-    //! Log10 of the minimum boundary of the table integfochi_table
-    double integfochi_log10_chipa_min;
-
-    //! Maximum boundary of the table integfochi_table
-    double integfochi_chipa_max;
-
-    //! Delta chi for the table integfochi_table
-    double integfochi_chipa_delta;
-
-    //! Inverse delta chi for the table integfochi_table
-    double integfochi_chipa_inv_delta;
-
-    //! Dimension of the array integfochi_table
-    int integfochi_dim;
-
-    //! This variable is true if the table is computed, false if read
-    bool integfochi_computed;
-
-    // ---------------------------------------------
     // Table photon_chi min for xip table
     // ---------------------------------------------
 
@@ -768,7 +440,6 @@
     //! Normalized reduced Compton wavelength
     double normalized_Compton_wavelength_;
 
->>>>>>> a8bd6061
 
 };
 
