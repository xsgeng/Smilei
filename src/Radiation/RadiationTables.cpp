--- conflicted
+++ resolved
@@ -122,13 +122,8 @@
         // With any radiation model
         if( params.hasNielRadiation || params.hasMCRadiation ) {
             // Format of the tables
-<<<<<<< HEAD
-            PyTools::extract("output_format", output_format_, "RadiationReaction");
-
-=======
-            PyTools::extract( "output_format", output_format, "RadiationReaction" );
-            
->>>>>>> 5e4e10d2
+            PyTools::extract( "output_format", output_format_, "RadiationReaction" );
+            
             // Path to the databases
             PyTools::extract( "table_path", table_path, "RadiationReaction" );
             
@@ -720,12 +715,7 @@
 void RadiationTables::output_h_table()
 {
 
-<<<<<<< HEAD
-    if (output_format_ == "ascii")
-    {
-=======
-    if( output_format == "ascii" ) {
->>>>>>> 5e4e10d2
+    if( output_format_ == "ascii" ) {
         std::ofstream file;
         file.open( table_path + "/tab_h.dat" );
         
@@ -749,13 +739,7 @@
             
             file.close();
         }
-<<<<<<< HEAD
-    }
-    else if (output_format_ == "binary")
-    {
-=======
-    } else if( output_format == "binary" ) {
->>>>>>> 5e4e10d2
+    } else if( output_format_ == "binary" ) {
         std::ofstream file;
         file.open( table_path + "/tab_h.bin", std::ios::binary );
         
@@ -775,14 +759,8 @@
     }
     // HDF5
     // The table is written as a dataset
-<<<<<<< HEAD
-    else if (output_format_ == "hdf5")
-    {
-
-=======
-    else if( output_format == "hdf5" ) {
-    
->>>>>>> 5e4e10d2
+    else if( output_format_ == "hdf5" ) {
+    
         hid_t       fileId;
         hid_t       datasetId;
         hid_t       dataspaceId;
@@ -829,25 +807,13 @@
         H5::attr( datasetId, "chipa_dim", h_dim );
         
         // Close everything
-<<<<<<< HEAD
-        H5Dclose(datasetId);
-        H5Sclose(dataspaceId);
-        H5Fclose(fileId);
-
-    }
-    else
-    {
-        MESSAGE("The table output format " << output_format_
-             << " is not recognized");
-=======
         H5Dclose( datasetId );
         H5Sclose( dataspaceId );
         H5Fclose( fileId );
         
     } else {
-        MESSAGE( "The table output format " << output_format
+        MESSAGE( "The table output format " << output_format_
                  << " is not recognized" );
->>>>>>> 5e4e10d2
     }
 }
 
@@ -858,12 +824,7 @@
 void RadiationTables::output_integfochi_table()
 {
 
-<<<<<<< HEAD
-    if (output_format_ == "ascii")
-    {
-=======
-    if( output_format == "ascii" ) {
->>>>>>> 5e4e10d2
+    if( output_format_ == "ascii" ) {
         std::ofstream file;
         file.open( table_path + "/tab_integfochi.dat" );
         
@@ -887,13 +848,7 @@
             
             file.close();
         }
-<<<<<<< HEAD
-    }
-    else if (output_format_ == "binary")
-    {
-=======
-    } else if( output_format == "binary" ) {
->>>>>>> 5e4e10d2
+    } else if( output_format_ == "binary" ) {
         std::ofstream file;
         file.open( table_path + "/tab_integfochi.bin", std::ios::binary );
         
@@ -918,14 +873,8 @@
     }
     // HDF5
     // The table is written as a dataset
-<<<<<<< HEAD
-    else if (output_format_ == "hdf5")
-    {
-
-=======
-    else if( output_format == "hdf5" ) {
-    
->>>>>>> 5e4e10d2
+    else if( output_format_ == "hdf5" ) {
+    
         hid_t       fileId;
         hid_t       datasetId;
         hid_t       dataspaceId;
@@ -972,25 +921,13 @@
         H5::attr( datasetId, "chipa_dim", integfochi_dim );
         
         // Close everything
-<<<<<<< HEAD
-        H5Dclose(datasetId);
-        H5Sclose(dataspaceId);
-        H5Fclose(fileId);
-
-    }
-    else
-    {
-        MESSAGE("The table output format " << output_format_
-             << " is not recognized");
-=======
         H5Dclose( datasetId );
         H5Sclose( dataspaceId );
         H5Fclose( fileId );
         
     } else {
-        MESSAGE( "The table output format " << output_format
+        MESSAGE( "The table output format " << output_format_
                  << " is not recognized" );
->>>>>>> 5e4e10d2
     }
 }
 
@@ -1001,12 +938,7 @@
 void RadiationTables::output_xip_table()
 {
 
-<<<<<<< HEAD
-    if (output_format_ == "ascii")
-    {
-=======
-    if( output_format == "ascii" ) {
->>>>>>> 5e4e10d2
+    if( output_format_ == "ascii" ) {
         std::ofstream file;
         file.open( table_path + "/tab_xip.dat" );
         
@@ -1033,13 +965,7 @@
             
             file.close();
         }
-<<<<<<< HEAD
-    }
-    else if (output_format_ == "binary")
-    {
-=======
-    } else if( output_format == "binary" ) {
->>>>>>> 5e4e10d2
+    } else if( output_format_ == "binary" ) {
         std::ofstream file;
         file.open( table_path + "/tab_xip.bin", std::ios::binary );
         
@@ -1066,14 +992,8 @@
     }
     // HDF5
     // The table is written as a dataset
-<<<<<<< HEAD
-    else if (output_format_ == "hdf5")
-    {
-
-=======
-    else if( output_format == "hdf5" ) {
-    
->>>>>>> 5e4e10d2
+    else if( output_format_ == "hdf5" ) {
+    
         hid_t       fileId;
         hid_t       datasetId;
         hid_t       dataspaceId;
@@ -1143,21 +1063,11 @@
         H5::attr( datasetId, "threshold", xip_threshold );
         
         // Close everything
-<<<<<<< HEAD
-        H5Dclose(datasetId);
-        H5Sclose(dataspaceId);
-        H5Fclose(fileId);
-    }
-    else
-    {
-        MESSAGE("The output format " << output_format_ << " is not recognized");
-=======
         H5Dclose( datasetId );
         H5Sclose( dataspaceId );
         H5Fclose( fileId );
     } else {
-        MESSAGE( "The output format " << output_format << " is not recognized" );
->>>>>>> 5e4e10d2
+        MESSAGE( "The output format " << output_format_ << " is not recognized" );
     }
 }
 
