--- conflicted
+++ resolved
@@ -83,19 +83,8 @@
     // We read the properties
     if( PyTools::nComponents( "RadiationReaction" ) != 0 ) {
 
-<<<<<<< HEAD
-        // If stochastic radiation loss is requested
-        if (params.hasNielRadiation)
-        {
-            // Extraction of the parameter from the input file
-            PyTools::extract("h_chipa_min", h_chipa_min, "RadiationReaction");
-            PyTools::extract("h_chipa_max", h_chipa_max, "RadiationReaction");
-            PyTools::extract("h_dim", h_dim, "RadiationReaction");
-            PyTools::extract("h_computation_method", this->h_computation_method, "RadiationReaction");
-=======
         // Flag to activate the table computation
         PyTools::extract( "compute_table", compute_table_, "RadiationReaction" );
->>>>>>> a8bd6061
 
         // How to handle the h function (table or fit)
         PyTools::extract( "h_computation_method", h_computation_method, "RadiationReaction" );
@@ -212,20 +201,6 @@
             params.hasNielRadiation ) {
         MESSAGE( 1,"Table path: " << table_path_ );
     }
-<<<<<<< HEAD
-    if (params.hasNielRadiation)
-    {
-        if (h_computation_method == "table" ||
-            h_computation_method == "fit5"  ||
-            h_computation_method == "fit10" ||
-            h_computation_method == "ridgers")
-        {
-            MESSAGE( "        Niel h function computation method: " << this->h_computation_method)
-        }
-        else
-        {
-            ERROR(" The parameter `h_computation_method` must be `table`, `fit5`, `fit10` or `ridgers`.")
-=======
     if( params.hasNielRadiation ) {
         if( h_computation_method == "table" ||
                 h_computation_method == "fit5"  ||
@@ -234,7 +209,6 @@
             MESSAGE( 1,"Niel h function computation method: " << h_computation_method )
         } else {
             ERROR( " The parameter `h_computation_method` must be `table`, `fit5`, `fit10` or `ridgers`." )
->>>>>>> a8bd6061
         }
     }
 
