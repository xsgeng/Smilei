// ----------------------------------------------------------------------------
//! \file RadiationFactory.h
//
//! \brief This file contains the header for the class RadiationFactory that
// manages the different radiation models.
//
// ----------------------------------------------------------------------------

#ifndef RADIATIONFACTORY_H
#define RADIATIONFACTORY_H

#include "Radiation.h"
#include "RadiationMonteCarlo.h"
#include "RadiationCorrLandauLifshitz.h"
#include "RadiationLandauLifshitz.h"
#include "RadiationDiagRadiationSpectrum.h"
#include "RadiationNiel.h"

#include "Params.h"
#include "Species.h"

#include "Tools.h"

//  ----------------------------------------------------------------------------
//! Class RadiationFactory
//
//  ----------------------------------------------------------------------------

class RadiationFactory
{
public:
    //  ------------------------------------------------------------------------
    //! Create appropriate radiation model for the species `species`
    //! \param species Species object
    //! \param params Parameters
    //  --------------------------------------------------------------------------------------------------------------------
    static Radiation *create( Params &params, Species *species )
    {
        Radiation *Radiate = NULL;
        
        // assign the correct Radiation model to Radiate
        if( species->radiation_model == "mc" ) {
            Radiate = new RadiationMonteCarlo( params, species );
        }
        // Corrected LL + stochastic diffusive operator
        else if( species->radiation_model == "niel" ) {
            Radiate = new RadiationNiel( params, species );
        }
        // Corrected continuous radiation loss model
        else if( species->radiation_model == "cll" ) {
            Radiate = new RadiationCorrLandauLifshitz( params, species );
        }
        // Classical continuous radiation loss model from Landau-Lifshitz (LL)
        else if( species->radiation_model == "ll" ) {
            Radiate = new RadiationLandauLifshitz( params, species );
<<<<<<< HEAD
        }
        // Radiation is only a diagnostic (DiagRadiationSpectrum can be called for this species): only compute
        // the electron quantum parameter
        else if ( species->radiation_model == "diagradiationspectrum" )
        {
            Radiate = new RadiationDiagRadiationSpectrum( params, species );
        }
        else if ( species->radiation_model != "none" )
        {
=======
        } else if( species->radiation_model != "none" ) {
>>>>>>> a8bd6061
            ERROR( "For species " << species->name
                   << ": unknown radiation_model `"
                   << species->radiation_model << "`" );
        }
        
        int n_envlaser = params.Laser_Envelope_model;
        if( ( n_envlaser >=1 ) & ( species->ponderomotive_dynamics ) & ( species->radiation_model != "none" ) ) {
            ERROR( "Radiation model is not yet implemented for species interacting with Laser Envelope model." );
        }
        
        
        return Radiate;
    }
    
};

#endif<|MERGE_RESOLUTION|>--- conflicted
+++ resolved
@@ -37,7 +37,7 @@
     static Radiation *create( Params &params, Species *species )
     {
         Radiation *Radiate = NULL;
-        
+
         // assign the correct Radiation model to Radiate
         if( species->radiation_model == "mc" ) {
             Radiate = new RadiationMonteCarlo( params, species );
@@ -53,7 +53,6 @@
         // Classical continuous radiation loss model from Landau-Lifshitz (LL)
         else if( species->radiation_model == "ll" ) {
             Radiate = new RadiationLandauLifshitz( params, species );
-<<<<<<< HEAD
         }
         // Radiation is only a diagnostic (DiagRadiationSpectrum can be called for this species): only compute
         // the electron quantum parameter
@@ -63,23 +62,20 @@
         }
         else if ( species->radiation_model != "none" )
         {
-=======
-        } else if( species->radiation_model != "none" ) {
->>>>>>> a8bd6061
             ERROR( "For species " << species->name
                    << ": unknown radiation_model `"
                    << species->radiation_model << "`" );
         }
-        
+
         int n_envlaser = params.Laser_Envelope_model;
         if( ( n_envlaser >=1 ) & ( species->ponderomotive_dynamics ) & ( species->radiation_model != "none" ) ) {
             ERROR( "Radiation model is not yet implemented for species interacting with Laser Envelope model." );
         }
-        
-        
+
+
         return Radiate;
     }
-    
+
 };
 
 #endif