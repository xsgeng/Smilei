--- conflicted
+++ resolved
@@ -99,7 +99,6 @@
 	// projection operator (virtual)
 	Projector* Proj = NULL;
     
-<<<<<<< HEAD
 	// vector of Species (virtual)
 	vector<Species*> vecSpecies;
     
@@ -153,6 +152,7 @@
 		ERROR( "Unknwon geometry : " << params.geometry );
 	}//endif params.geometry
 
+
 	// -----------------------------------
 	// Inialize the electromagnetic fields
 	// -----------------------------------   
@@ -175,7 +175,7 @@
 	// ------------------------------------------------------------------
 	//                     HERE STARTS THE PIC LOOP
 	// ------------------------------------------------------------------
-	if ( smpi.isMaster() ) MESSAGE(0,"Time-Loop is started");
+	if ( smpi.isMaster() ) MESSAGE(0,"Time-Loop is started: number of time-steps n_time =" << params.n_time);
 	// t1-t0  = elapsed time in simulation time loop
 	double t0, t1;
 	t0 = MPI_Wtime();
@@ -198,65 +198,6 @@
 
 		// apply the PIC method
 		// --------------------
-=======
-    // ------------------------------------------------------------------
-    //                     HERE STARTS THE PIC LOOP
-    // ------------------------------------------------------------------
-    MESSAGE(0,"Time-Loop is started: number of time-steps n_time =" << params.n_time);
-    for (unsigned int itime=1 ; itime <= params.n_time ; itime++)
-    {
-        
-        // calculate new times
-        // -------------------
-        time_prim += params.timestep;
-        time_dual += params.timestep;
-        
-        
-        // send message at given time-steps
-        // --------------------------------
-        //!\todo{Introduce a control parameter in PicParams (MG)}
-        if (itime % 100 == 0)   MESSAGE(1,"Time: " << time_dual << " " << itime);
-        
-        
-        // put density and currents to 0
-        // -----------------------------
-        EMfields->initRhoJ();
-        
-        
-        // apply the PIC method
-        // --------------------
-        
-        // for all particles of all species (see dunamic in Species.cpp)
-        // (1) interpolate the fields at the particle position
-        // (2) move the particle
-        // (3) calculate the currents (charge conserving method)
-        for (unsigned int ispec=0 ; ispec<params.n_species; ispec++)
-        {
-            DEBUG(2, "Dynamic Species "<<ispec );
-            vecSpecies[ispec]->dynamics(time_dual, EMfields, Interp, Proj);
-        }
-        
-        // calculate the longitudinal current using the charge conservation equation
-        // EMfields->chargeConserving();
-        
-        // solve Maxwell's equations
-        EMfields->solveMaxwell(time_dual, params.timestep);
-        
-        
-        // call the various diagnostics
-        // ----------------------------
-        if (itime % 5000 == 0)
-        {
-            MESSAGE(1,"diags at time t=" << time_dual);
-            EMfields->dump(&params);
-            for (unsigned int ispec=0 ; ispec<params.n_species ; ispec++) {
-                vecSpecies[ispec]->dump(ofile);
-                ofile << endl;
-            }
-
-        }
->>>>>>> 00b1cbff
-        
 		// for all particles of all species (see dunamic in Species.cpp)
 		// (1) interpolate the fields at the particle position
 		// (2) move the particle
@@ -280,7 +221,7 @@
 		// ----------------------------
 		if (itime % 1000 == 0) {
 			MESSAGE(1,"diags at " << time_dual << " " << itime);
-			EMfields->dump();
+			EMfields->dump(&params);
 			for (unsigned int ispec=0 ; ispec<params.n_species ; ispec++) {
 				vecSpecies[ispec]->dump(ofile);
 				ofile << endl;
@@ -310,7 +251,7 @@
 	//! \todo{Not //, processes write sequentially to validate. OK in 1D}
 	smpi.writePlasma( vecSpecies, "dump_new" );  
 		
-	if ( smpi.isMaster() ) EMfields->dump();	
+	if ( smpi.isMaster() ) EMfields->dump(&params);	
 	//! \todo{Not //, processes write sequentially to validate. OK in 1D}
 	smpi.writeField( EMfields->Ex_, "fex_new" );
 	smpi.writeField( EMfields->Ey_, "fey_new" );
