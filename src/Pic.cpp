////////////////////////////////////////////////////////////////////////////////////////////////////////////////////////
////////////////////////////////////////////////////////////////////////////////////////////////////////////////////////
////                                                                                                                ////
////                                                                                                                ////
////                                   PARTICLE-IN-CELL CODE SMILEI                                                 ////
////                    Simulation of Matter Irradiated by Laser at Extreme Intensity                               ////
////                                                                                                                ////
////                          Cooperative OpenSource Object-Oriented Project                                        ////
////                                      from the Plateau de Saclay                                                ////
////                                          started January 2013                                                  ////
////                                                                                                                ////
////                                                                                                                ////
////////////////////////////////////////////////////////////////////////////////////////////////////////////////////////
////////////////////////////////////////////////////////////////////////////////////////////////////////////////////////


#include "Pic.h"
#include "PicParams.h"
#include "InputData.h"
#include "DiagParams.h"

#include "SmileiMPIFactory.h"
#include "SmileiIOFactory.h"

#include "SpeciesFactory.h"
#include "ElectroMagnFactory.h"
#include "InterpolatorFactory.h"
#include "ProjectorFactory.h"

#include <ctime>
#include <cstdlib>
#include <iostream>

#include "Diagnostic.h"
#include "DiagnosticProbe0D.h"

#include <unistd.h>

using namespace std;


// ------------------------------------------------------------------------------------------------------------------ //
//                                                   MAIN CODE
// ------------------------------------------------------------------------------------------------------------------ //
int main (int argc, char* argv[])
{
	std::cout.setf( std::ios::fixed, std:: ios::floatfield ); // floatfield set to fixed
	
	// Define 2 MPI environment :
	//  - smpiData : to broadcast input data, unknown geometry
	//  - smpi (defined later) : to compute/exchange data, specific to a geometry
 	SmileiMPI *smpiData= new SmileiMPI(&argc, &argv );
	
	// -------------------------
	// Simulation Initialization
	// -------------------------
	

	// Check for run flags
	
	char ch;
	DEBUGEXEC(debug_level=0);
	while ((ch = getopt(argc, argv, "d:")) != -1) {
		if (ch=='d') {
			RELEASEEXEC(WARNING("In release mode debug option has no meaning, please recompile in debug mode"));
			DEBUGEXEC(std::stringstream iss(optarg);iss >> std::boolalpha >> debug_level;)
		}
	}
	
	argc -= optind;
	argv += optind;
	
	// Check for namelist (input file)
	if (argc<1) ERROR("No namelists given!");
	string namelist=argv[0];
	
	// Send information on current simulation
	if ( smpiData->isMaster() ) startingMessage(namelist);
	
	// Parse the namelist file (no check!)
	InputData input_data;
	if ( smpiData->isMaster() ) input_data.parseFile(namelist);

	smpiData->bcast( input_data );
	input_data.parseStream();
		
	// this will do the randomization
	unsigned long seedTime=0;
	if (!input_data.extract("random_seed",seedTime)) {
		RELEASEEXEC(seedTime=time(NULL));
		input_data.addVar("random_seed",seedTime);
	}
	srand(seedTime);
	
	input_data.write(getFileWithoutExt(namelist)+".parsed");
	
	// Read simulation parameters
	PicParams params(input_data);
	smpiData->init(params);
	DiagParams diag_params(input_data,params);
	
	for (int i=0;i<smpiData->getSize(); i++) {
		if (i==smpiData->getRank()) {
			params.print();
		}
		smpiData->barrier();
	}

	// Geometry known, MPI environment specified
	SmileiMPI* smpi = SmileiMPIFactory::create(params, smpiData);

	SmileiIO*  sio  = SmileiIOFactory::create(params, smpi);

	
	// -------------------------------------------
	// Declaration of the main objects & operators
	// -------------------------------------------
	
    
	// ----------------------------------------------------------------------------
	// Initialize the electromagnetic fields and interpolation-projection operators
	// according to the simulation geometry
	// ----------------------------------------------------------------------------
	// object containing the electromagnetic fields (virtual)
	ElectroMagn* EMfields = ElectroMagnFactory::create(params, smpi);
	
	// interpolation operator (virtual)
	Interpolator* Interp = InterpolatorFactory::create(params, smpi);
    
	// projection operator (virtual)
	Projector* Proj = ProjectorFactory::create(params, smpi);

    
    // ------------------------------------------------------------------------------------
	// Initialize the vecSpecies object containing all information of the different Species
	// ------------------------------------------------------------------------------------
	// vector of Species (virtual)
	vector<Species*> vecSpecies = SpeciesFactory::createVector(params, EMfields, smpi);
	// dump species at time 0
	sio->writePlasma( vecSpecies, 0., smpi );
    

    // ----------------------------------------------------------------------------
	// Create diagnostics
	// ----------------------------------------------------------------------------
	Diagnostic diags(&params,&diag_params, smpi, Interp);	

	// -----------------------------------
	// Initialize the electromagnetic fields
	// -----------------------------------   
	//!\todo{Check & describe what is done here (MG)}
	// Init rho by pro all particles of subdomain -> local stuff
	EMfields->initRhoJ(vecSpecies, Proj);
    
    // Initializing the total charge & current densities
    smpi->sumRhoJ( EMfields );
    
	//! \todo{FalseNot //, current algorithm is instrinsicaly sequential}
	//smpi->solvePoissonPara( EMfields );		//champs->initMaxwell();
    EMfields->solvePoisson(smpi);
	
    smpi->barrier();

    
	// ------------------------------------------------------------------------
	// Initialize the simulation times time_prim at n=0 and time_dual at n=-1/2
	// ------------------------------------------------------------------------
	// time at integer time-steps (primal grid)
	double time_prim = 0.;
	// time at half-integer time-steps (dual grid)
	double time_dual = 0.5 * params.timestep;
	
	// ------------------------------------------------------------------
	//                     HERE STARTS THE PIC LOOP
	// ------------------------------------------------------------------
	if ( smpi->isMaster() ) MESSAGE(0,"Time-Loop is started: number of time-steps n_time =" << params.n_time);
	// t1-t0  = elapsed time in simulation time loop
	double t0, t1;
	t0 = MPI_Wtime();
    
	for (unsigned int itime=1 ; itime <= params.n_time ; itime++) {

		// calculate new times
		// -------------------
		time_prim += params.timestep;
		time_dual += params.timestep; 
		
<<<<<<< HEAD
		// send message at given time-steps
		// --------------------------------
		//!\todo{Introduce a control parameter in PicParams (MG)}
		if ( (itime % diag_params.print_every == 0) &&  ( smpi->isMaster() ) )
			MESSAGE(1,"Time (dual)= " << time_dual << " it = " << itime);
=======
		// send message at given time-steps (20 messages per simulation)
		// -------------------------------------------------------------
		if ( (itime % params.n_time_out == 0) &&  ( smpi->isMaster() ) )
			MESSAGE(1,"Time (dual)= " << time_dual << " it = " << itime << "/" << params.n_time);
>>>>>>> 0ffd6d88
		
        
		// put density and currents to 0 + save former density
		// ---------------------------------------------------
		EMfields->restartRhoJ();
        
		
		// apply the PIC method
		// --------------------
		// for all particles of all species (see dunamic in Species.cpp)
		// (1) interpolate the fields at the particle position
		// (2) move the particle
		// (3) calculate the currents (charge conserving method)
		for (unsigned int ispec=0 ; ispec<params.n_species; ispec++) {
			// 			if ( smpi->isMaster() ) DEBUG(2, "Dynamic Species " << ispec );
			vecSpecies[ispec]->dynamic(time_dual, EMfields, Interp, Proj, smpi);
			smpi->exchangeParticles(vecSpecies[ispec], ispec, &params);
			if (params.nDim_field == 1)
				vecSpecies[ispec]->sort_part(params.cell_length[params.nDim_particle-1]);
		}
//		for (unsigned int ispec=0 ; ispec<params.n_species; ispec++) {
//			DEBUG(ispec << " " << vecSpecies[ispec]->getNbrOfParticles());
//		}

		smpi->sumRhoJ( EMfields );
		
		// solve Maxwell's equations
		EMfields->solveMaxwell(time_dual, smpi);
		
        // call the various diagnostics
		// ----------------------------
		
		diags.runAllDiags(itime, EMfields, vecSpecies);
		if  (itime % 500 == 0)
			sio->writeAllFieldsSingleFileTime( EMfields, itime );

	}//END of the time loop	
	
	smpi->barrier();
	t1 = MPI_Wtime();
	if ( smpi->isMaster() ) MESSAGE(0, "End time loop, time dual = " << time_dual);
	if ( smpi->isMaster() ) MESSAGE(0, "Time in time loop : " << t1-t0 );
	// ------------------------------------------------------------------
	//                      HERE ENDS THE PIC LOOP
	// ------------------------------------------------------------------
	
	
	// ------------------------------------------------------------------
	//                      Temporary validation diagnostics
	// ------------------------------------------------------------------
	
	// 1 HDF5 file per process
	sio->writePlasma( vecSpecies, time_dual, smpi );
	
	//EMfields->initRho(vecSpecies, Proj);
	//smpi->sumRho( EMfields );
	
	//EMfields->dump(&params);  	// Sequential results, 1 file per process
	if (params.nDim_field == 1) { // If 1D
		//! \todo{Not //, processes write sequentially to validate. OK in 1D}
		//smpi->writeFields( EMfields );
		// Using HDF5, both (sio, smpi) while python tools not updated
		sio->writeFields( EMfields );
	}
	else { // If 2D
		sio->writeFields( EMfields );
		//sio->writeFieldsPP( EMfields, time_dual, smpi->getRank() );
	}
	if  ( params.n_time % 500 != 0)
		sio->writeAllFieldsSingleFileTime( EMfields, params.n_time );
	
	
	// ------------------------------
	//  Cleanup & End the simulation
	// ------------------------------
	delete Proj;
	delete Interp;
	delete EMfields;
    diags.closeAll();
    
	//for (unsigned int ispec=0 ; ispec<vecSpecies.size(); ispec++) delete vecSpecies[ispec];
	//vecSpecies.clear();
	
	delete sio;
	if ( smpi->isMaster() ) {
		MESSAGE("--------------------------------------------------------------------------------");
		MESSAGE("END " << namelist);
		MESSAGE("--------------------------------------------------------------------------------");
	}
	delete smpi;
	delete smpiData;
	return 0;
    
}//END MAIN 

void startingMessage(std::string inputfile) {
	MESSAGE("--------------------------------------------------------------------------------");
	MESSAGE(" Version  : " << __VERSION DEBUGEXEC(<< " DEBUG") << " Compiled : " << __DATE__ << " " << __TIME__);
	MESSAGE("--------------------------------------------------------------------------------");
	MESSAGE(" Namelist : " << inputfile);
	MESSAGE("--------------------------------------------------------------------------------");
}


string getFileWithoutExt(const string& s) {
	size_t i = s.rfind('.', s.length( ));
	if (i != string::npos) {
		return(s.substr(0, i));
	}	
	return("");
}
<|MERGE_RESOLUTION|>--- conflicted
+++ resolved
@@ -185,18 +185,11 @@
 		time_prim += params.timestep;
 		time_dual += params.timestep; 
 		
-<<<<<<< HEAD
 		// send message at given time-steps
 		// --------------------------------
-		//!\todo{Introduce a control parameter in PicParams (MG)}
+
 		if ( (itime % diag_params.print_every == 0) &&  ( smpi->isMaster() ) )
 			MESSAGE(1,"Time (dual)= " << time_dual << " it = " << itime);
-=======
-		// send message at given time-steps (20 messages per simulation)
-		// -------------------------------------------------------------
-		if ( (itime % params.n_time_out == 0) &&  ( smpi->isMaster() ) )
-			MESSAGE(1,"Time (dual)= " << time_dual << " it = " << itime << "/" << params.n_time);
->>>>>>> 0ffd6d88
 		
         
 		// put density and currents to 0 + save former density
