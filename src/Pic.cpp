////////////////////////////////////////////////////////////////////////////////////////////////////////////////////////
////////////////////////////////////////////////////////////////////////////////////////////////////////////////////////
////                                                                                                                ////
////                                                                                                                ////
////                                   PARTICLE-IN-CELL CODE SMILEI                                                 ////
////                    Simulation of Matter Irradiated by Laser at Extreme Intensity                               ////
////                                                                                                                ////
////                          Cooperative OpenSource Object-Oriented Project                                        ////
////                                      from the Plateau de Saclay                                                ////
////                                          started January 2013                                                  ////
////                                                                                                                ////
////                                                                                                                ////
////////////////////////////////////////////////////////////////////////////////////////////////////////////////////////
////////////////////////////////////////////////////////////////////////////////////////////////////////////////////////


#include "Pic.h"

#include <ctime>
#include <cstdlib>
#include <unistd.h>

#include <iostream>
#include <iomanip>

#include "InputData.h"
#include "PicParams.h"
#include "DiagParams.h"
#include "LaserParams.h"

#include "SmileiMPIFactory.h"
#include "SmileiIOFactory.h"

#include "SpeciesFactory.h"
#include "ElectroMagnFactory.h"
#include "InterpolatorFactory.h"
#include "ProjectorFactory.h"

#include "Diagnostic.h"

#include "SimWindow.h"

#include "Timer.h"
#include <omp.h>

using namespace std;


// ---------------------------------------------------------------------------------------------------------------------
//                                                   MAIN CODE
// ---------------------------------------------------------------------------------------------------------------------
int main (int argc, char* argv[])
{
    std::cout.setf( std::ios::fixed, std:: ios::floatfield ); // floatfield set to fixed
    
    // Define 2 MPI environments :
    //  - smpiData : to broadcast input data, unknown geometry
    //  - smpi (defined later) : to compute/exchange data, specific to a geometry
    SmileiMPI *smpiData= new SmileiMPI(&argc, &argv );
    
    // -------------------------
    // Simulation Initialization
    // ------------------------- 
    
    argc -= optind;
    argv += optind;
    
    // Check for namelist (input file)
    if (argc<1) ERROR("No namelists given!");
    string namelist=argv[0];
    
    // Send information on current simulation
    if ( smpiData->isMaster() ) startingMessage(namelist);
    
    // Parse the namelist file (no check!)
    InputData input_data;
    if ( smpiData->isMaster() ) input_data.readFile(namelist);    

    // broadcast file and parse it and randomize
    smpiData->bcast(input_data);    
    
    // Read simulation & diagnostics parameters
    PicParams params(input_data);
    smpiData->init(params);
    smpiData->barrier();
    
    // Print out the data parameters
    MESSAGE("----------------------------------------------");
    MESSAGE("Input data info");
    MESSAGE("----------------------------------------------");
    if ( smpiData->isMaster() ) params.print();
    
    
    // Geometry known, MPI environment specified
    MESSAGE("----------------------------------------------");
    MESSAGE("Creating MPI & IO environments");
    MESSAGE("----------------------------------------------");
    
    SmileiMPI* smpi = SmileiMPIFactory::create(params, smpiData);
    SmileiIO*  sio  = SmileiIOFactory::create(params, smpi);
    
    
    // -------------------------------------------
    // Declaration of the main objects & operators
    // -------------------------------------------
    MESSAGE("----------------------------------------------");
    MESSAGE("Creating EMfields/Interp/Proj/Diags");
    MESSAGE("----------------------------------------------");
    
    // Initialize the electromagnetic fields and interpolation-projection operators
    // according to the simulation geometry
    // ----------------------------------------------------------------------------
    // object containing the electromagnetic fields (virtual)
    LaserParams laser_params(params, input_data);

    ElectroMagn* EMfields = ElectroMagnFactory::create(params, laser_params, smpi);
    
    // interpolation operator (virtual)
    Interpolator* Interp = InterpolatorFactory::create(params, smpi);
    
    // projection operator (virtual)
    Projector* Proj = ProjectorFactory::create(params, smpi);
    
    // Create diagnostics
<<<<<<< HEAD
    DiagParams diag_params(params, input_data);
    Diagnostic diags(params,diag_params, smpi);
=======
    Diagnostic *Diags =new Diagnostic(params,input_data, smpi);
>>>>>>> d1c425ab
    
    
    // ---------------------------
    // Initialize Species & Fields
    // ---------------------------
    MESSAGE("----------------------------------------------");
    MESSAGE("Initializing particles, fields & moving-window");
    MESSAGE("----------------------------------------------");
    
    // Initialize the vecSpecies object containing all information of the different Species
    // ------------------------------------------------------------------------------------
    
    // vector of Species (virtual)
    vector<Species*> vecSpecies = SpeciesFactory::createVector(params, smpi);

    // ----------------------------------------------------------------------------
    // Define Moving Window & restart
    // ----------------------------------------------------------------------------
    
    SimWindow* simWindow = NULL;
    if (params.res_space_win_x)
        simWindow = new SimWindow(params);
    smpi->barrier();
    
    unsigned int stepStart=0, stepStop=params.n_time;
    
    // reading from dumped file the restart values
    if (params.restart) {
        MESSAGE(1, "READING fields and particles for restart");
        DEBUG(vecSpecies.size());
        sio->restartAll( EMfields,  stepStart, vecSpecies, smpi, simWindow, params, input_data);

	if (simWindow) {
	    simWindow->setOperators(vecSpecies, Interp, Proj, smpi);
	    simWindow->operate(vecSpecies, EMfields, Interp, Proj, smpi );
	}
	    
    } else {
        // Initialize the electromagnetic fields
        // -----------------------------------
        // Init rho and J by projecting all particles of subdomain
        EMfields->initRhoJ(vecSpecies, Proj);
        
        // Sum rho and J on ghost domains
        smpi->sumRhoJ( EMfields );
        
        // Init electric field (Ex/1D, + Ey/2D)
        if (smpiData->isMaster()) {
            MESSAGE("----------------------------------------------");
            MESSAGE("Solving Poisson at time t = 0");
            MESSAGE("----------------------------------------------");
        }
        EMfields->solvePoisson(smpi);
        
        
        MESSAGE("----------------------------------------------");
        MESSAGE("Running diags at time t = 0");
        MESSAGE("----------------------------------------------");
        // run diagnostics at time-step 0
        diags.runAllDiags(0, EMfields, vecSpecies, Interp, smpi);
        // temporary EM fields dump in Fields.h5
        sio->writeAllFieldsSingleFileTime( EMfields, 0 );
        // temporary EM fields dump in Fields_avg.h5
        sio->writeAvgFieldsSingleFileTime( EMfields, 0 );
        // temporary particle dump at time 0
        sio->writePlasma( vecSpecies, 0., smpi );
    }
    
    

    // ------------------------------------------------------------------------
    // Initialize the simulation times time_prim at n=0 and time_dual at n=+1/2
    // ------------------------------------------------------------------------
	
    // time at integer time-steps (primal grid)
    double time_prim = stepStart * params.timestep;
    // time at half-integer time-steps (dual grid)
    double time_dual = (stepStart +0.5) * params.timestep;
	
    // Count timer
    int ntimer(5);
    Timer timer[ntimer];
    timer[0].init(smpi, "global");
    timer[1].init(smpi, "particles");
    timer[2].init(smpi, "maxwell");
    timer[3].init(smpi, "diagnostics");
    timer[4].init(smpi, "densities");
    
    
	// ------------------------------------------------------------------
    //                     HERE STARTS THE PIC LOOP
    // ------------------------------------------------------------------
    MESSAGE("-----------------------------------------------------------------------------------------------------");
    MESSAGE("Time-Loop is started: number of time-steps n_time = " << params.n_time);
    MESSAGE("-----------------------------------------------------------------------------------------------------");
	
    for (unsigned int itime=stepStart+1 ; itime <= stepStop ; itime++) {
        
        // calculate new times
        // -------------------
        time_prim += params.timestep;
        time_dual += params.timestep;
        
        // send message at given time-steps
        // --------------------------------
        timer[0].update();
        
        //double timElapsed=smpiData->time_seconds();
<<<<<<< HEAD
		if ( (itime % diag_params.print_every == 0) &&  ( smpi->isMaster() ) )
            MESSAGE(1, "t= "         << setw(11)                     << time_dual/(2*M_PI)
                    << " it= "       << setw(log10(params.n_time)+1) << itime  << "/" << params.n_time
                    << " sec: "      << setw(9)                      << timer[0].getTime()
                    << " E= "        << setw(9)                      << diags.getScalar("Etot")
                    << " E_bal(%)= " << 100.0*diags.getScalar("Ebal_norm") );
=======
		if ( (itime % Diags->params.print_every == 0) &&  ( smpi->isMaster() ) )
            MESSAGE(1, "t= "         << setw(11)                     << time_dual/(2*M_PI)
                    << " it= "       << setw(log10(params.n_time)+1) << itime  << "/" << params.n_time
                    << " sec: "      << setw(9)                      << timer[0].getTime()
                    << " E= "        << setw(9)                      << Diags->getScalar("Etot")
                    << " E_bal(%)= " << 100.0*Diags->getScalar("Ebal_norm") );
>>>>>>> d1c425ab

        
        
        // put density and currents to 0 + save former density
        // ---------------------------------------------------
        EMfields->restartRhoJ();
        
        
        // apply the PIC method
        // --------------------
        // for all particles of all species (see dunamic in Species.cpp)
        // (1) interpolate the fields at the particle position
        // (2) move the particle
        // (3) calculate the currents (charge conserving method)
        timer[1].restart();
#pragma omp parallel shared (EMfields,time_dual,vecSpecies,smpi)
        {
            int tid(0);
#ifdef _OMP
            tid = omp_get_thread_num();
#endif
            for (unsigned int ispec=0 ; ispec<params.n_species; ispec++) {
		vecSpecies[ispec]->dynamics(time_dual, ispec, EMfields, Interp, Proj, smpi, &params);
            }
            for (unsigned int ispec=0 ; ispec<params.n_species; ispec++) {
                if ( (params.use_sort_particles) && (itime%params.exchange_particles_each==0) ) {
#pragma omp barrier
                    //#pragma omp master
                    {
                        // Loop on dims to manage exchange in corners
                        for ( int iDim = 0 ; iDim<params.nDim_particle ; iDim++ )
                            smpi->exchangeParticles(vecSpecies[ispec], ispec, &params, tid);
                        
                    }
#pragma omp barrier
                    vecSpecies[ispec]->sort_part(params.cell_length[0]);
                }
            }
        }
        timer[1].update();
        
		//!\todo To simplify : sum global and per species densities
        timer[4].restart();
        smpi->sumRhoJ( EMfields );
        EMfields->computeTotalRhoJ();
        timer[4].update();
        
        // solve Maxwell's equations
        timer[2].restart();
        EMfields->solveMaxwell(itime, time_dual, smpi, params, simWindow);
        timer[2].update();
        
        // incrementing averaged electromagnetic fields
        EMfields->incrementAvgFields(itime, Diags->params.ntime_step_avg);
        
        // call the various diagnostics
        // ----------------------------
		
        // run all diagnostics
        timer[3].restart();
        diags.runAllDiags(itime, EMfields, vecSpecies, Interp, smpi);
        
        // temporary EM fields dump in Fields.h5
        if  ((Diags->params.fieldDump_every != 0) && (itime % Diags->params.fieldDump_every == 0))
            sio->writeAllFieldsSingleFileTime( EMfields, itime );
        
        // temporary EM fields dump in Fields.h5
        if  ((Diags->params.avgfieldDump_every != 0) && (itime % Diags->params.avgfieldDump_every == 0))
            sio->writeAvgFieldsSingleFileTime( EMfields, itime );
        
        // temporary particles dump (1 HDF5 file per process)
        if  ((Diags->params.particleDump_every != 0) && (itime % Diags->params.particleDump_every == 0))
            sio->writePlasma( vecSpecies, time_dual, smpi );
        
        if (sio->dump(EMfields, itime,  vecSpecies, smpi, simWindow, params, input_data)) break;
        
        timer[3].update();
		
        if ( simWindow && simWindow->isMoving(time_dual) ) {
            simWindow->operate(vecSpecies, EMfields, Interp, Proj, smpi );
        }
        
    }//END of the time loop
    
    smpi->barrier();
    
    // ------------------------------------------------------------------
    //                      HERE ENDS THE PIC LOOP
    // ------------------------------------------------------------------
    if ( smpi->isMaster() ) {
        MESSAGE("End time loop, time dual = " << time_dual);
        MESSAGE("-----------------------------------------------------------------------------------------------------");
    }
    
    //double timElapsed=smpiData->time_seconds();
    //if ( smpi->isMaster() ) MESSAGE(0, "Time in time loop : " << timElapsed );
    timer[0].update();
    MESSAGE(0, "Time in time loop : " << timer[0].getTime() );
    if ( smpi->isMaster() )
        for (int i=1 ; i<ntimer ; i++) timer[i].print();
    
    double coverage(0.);
    for (int i=1 ; i<ntimer ; i++) coverage += timer[i].getTime();
    if ( smpi->isMaster() ) MESSAGE(0, "\t" << setw(12) << "Coverage\t" << coverage/timer[0].getTime()*100. << " %" );
    
    
    // ------------------------------------------------------------------
    //                      Temporary validation diagnostics
    // ------------------------------------------------------------------
    
    // temporary EM fields dump in Fields.h5
    if  ( (Diags->params.fieldDump_every != 0) && (params.n_time % Diags->params.fieldDump_every != 0) )
        sio->writeAllFieldsSingleFileTime( EMfields, params.n_time );
    
    // temporary time-averaged EM fields dump in Fields_avg.h5
    if  ( (Diags->params.avgfieldDump_every != 0) && (params.n_time % Diags->params.avgfieldDump_every != 0) )
        sio->writeAvgFieldsSingleFileTime( EMfields, params.n_time );
    
    // temporary particles dump (1 HDF5 file per process)
    if  ( (Diags->params.particleDump_every != 0) && (params.n_time % Diags->params.particleDump_every != 0) )
        sio->writePlasma( vecSpecies, time_dual, smpi );
    
    // ------------------------------
    //  Cleanup & End the simulation
    // ------------------------------
    delete Proj;
    delete Interp;
    delete EMfields;
    
    for (unsigned int ispec=0 ; ispec<vecSpecies.size(); ispec++) delete vecSpecies[ispec];
    vecSpecies.clear();
    
    delete sio;
    if ( smpi->isMaster() ) {
        MESSAGE("-----------------------------------------------------------------------------------------------------");
        MESSAGE("END " << namelist);
        MESSAGE("-----------------------------------------------------------------------------------------------------");
    }

    delete smpi;
    delete smpiData;
    return 0;
    
}//END MAIN


// Printing starting message
void startingMessage(std::string inputfile) {
    MESSAGE("-----------------------------------------------------------------------------------------------------");
    MESSAGE(" Version  : " << __VERSION DEBUGEXEC(<< " DEBUG") << " Compiled : " << __DATE__ << " " << __TIME__);
    MESSAGE("-----------------------------------------------------------------------------------------------------");
    MESSAGE(" Namelist : " << inputfile);
    MESSAGE("-----------------------------------------------------------------------------------------------------");
}

<|MERGE_RESOLUTION|>--- conflicted
+++ resolved
@@ -61,16 +61,16 @@
     // -------------------------
     // Simulation Initialization
     // ------------------------- 
-    
-    argc -= optind;
-    argv += optind;
-    
+
     // Check for namelist (input file)
     if (argc<1) ERROR("No namelists given!");
     string namelist=argv[0];
     
     // Send information on current simulation
-    if ( smpiData->isMaster() ) startingMessage(namelist);
+    MESSAGE(" ___           _   _         _   ");
+    MESSAGE("/ __|  _ __   (_) | |  ___  (_)  Version  :  " << __VERSION);
+    MESSAGE("\\__ \\ | '  \\  | | | | / -_) | |  Compiled :  " << __DATE__ << " " << __TIME__);
+    MESSAGE("|___/ |_|_|_| |_| |_| \\___| |_|  Namelist :  " << namelist << endl);    
     
     // Parse the namelist file (no check!)
     InputData input_data;
@@ -79,15 +79,13 @@
     // broadcast file and parse it and randomize
     smpiData->bcast(input_data);    
     
+    MESSAGE("----------------------------------------------");
+    MESSAGE("Input data info");
+    MESSAGE("----------------------------------------------");
     // Read simulation & diagnostics parameters
     PicParams params(input_data);
     smpiData->init(params);
     smpiData->barrier();
-    
-    // Print out the data parameters
-    MESSAGE("----------------------------------------------");
-    MESSAGE("Input data info");
-    MESSAGE("----------------------------------------------");
     if ( smpiData->isMaster() ) params.print();
     
     
@@ -95,7 +93,6 @@
     MESSAGE("----------------------------------------------");
     MESSAGE("Creating MPI & IO environments");
     MESSAGE("----------------------------------------------");
-    
     SmileiMPI* smpi = SmileiMPIFactory::create(params, smpiData);
     SmileiIO*  sio  = SmileiIOFactory::create(params, smpi);
     
@@ -122,13 +119,8 @@
     Projector* Proj = ProjectorFactory::create(params, smpi);
     
     // Create diagnostics
-<<<<<<< HEAD
     DiagParams diag_params(params, input_data);
-    Diagnostic diags(params,diag_params, smpi);
-=======
-    Diagnostic *Diags =new Diagnostic(params,input_data, smpi);
->>>>>>> d1c425ab
-    
+    Diagnostic *Diags =new Diagnostic(params,diag_params, smpi);    
     
     // ---------------------------
     // Initialize Species & Fields
@@ -175,11 +167,9 @@
         smpi->sumRhoJ( EMfields );
         
         // Init electric field (Ex/1D, + Ey/2D)
-        if (smpiData->isMaster()) {
-            MESSAGE("----------------------------------------------");
-            MESSAGE("Solving Poisson at time t = 0");
-            MESSAGE("----------------------------------------------");
-        }
+        MESSAGE("----------------------------------------------");
+        MESSAGE("Solving Poisson at time t = 0");
+        MESSAGE("----------------------------------------------");
         EMfields->solvePoisson(smpi);
         
         
@@ -187,7 +177,7 @@
         MESSAGE("Running diags at time t = 0");
         MESSAGE("----------------------------------------------");
         // run diagnostics at time-step 0
-        diags.runAllDiags(0, EMfields, vecSpecies, Interp, smpi);
+        Diags->runAllDiags(0, EMfields, vecSpecies, Interp, smpi);
         // temporary EM fields dump in Fields.h5
         sio->writeAllFieldsSingleFileTime( EMfields, 0 );
         // temporary EM fields dump in Fields_avg.h5
@@ -236,21 +226,12 @@
         timer[0].update();
         
         //double timElapsed=smpiData->time_seconds();
-<<<<<<< HEAD
 		if ( (itime % diag_params.print_every == 0) &&  ( smpi->isMaster() ) )
-            MESSAGE(1, "t= "         << setw(11)                     << time_dual/(2*M_PI)
-                    << " it= "       << setw(log10(params.n_time)+1) << itime  << "/" << params.n_time
-                    << " sec: "      << setw(9)                      << timer[0].getTime()
-                    << " E= "        << setw(9)                      << diags.getScalar("Etot")
-                    << " E_bal(%)= " << 100.0*diags.getScalar("Ebal_norm") );
-=======
-		if ( (itime % Diags->params.print_every == 0) &&  ( smpi->isMaster() ) )
             MESSAGE(1, "t= "         << setw(11)                     << time_dual/(2*M_PI)
                     << " it= "       << setw(log10(params.n_time)+1) << itime  << "/" << params.n_time
                     << " sec: "      << setw(9)                      << timer[0].getTime()
                     << " E= "        << setw(9)                      << Diags->getScalar("Etot")
                     << " E_bal(%)= " << 100.0*Diags->getScalar("Ebal_norm") );
->>>>>>> d1c425ab
 
         
         
@@ -304,25 +285,25 @@
         timer[2].update();
         
         // incrementing averaged electromagnetic fields
-        EMfields->incrementAvgFields(itime, Diags->params.ntime_step_avg);
+        EMfields->incrementAvgFields(itime, diag_params.ntime_step_avg);
         
         // call the various diagnostics
         // ----------------------------
 		
         // run all diagnostics
         timer[3].restart();
-        diags.runAllDiags(itime, EMfields, vecSpecies, Interp, smpi);
+        Diags->runAllDiags(itime, EMfields, vecSpecies, Interp, smpi);
         
         // temporary EM fields dump in Fields.h5
-        if  ((Diags->params.fieldDump_every != 0) && (itime % Diags->params.fieldDump_every == 0))
+        if  ((diag_params.fieldDump_every != 0) && (itime % diag_params.fieldDump_every == 0))
             sio->writeAllFieldsSingleFileTime( EMfields, itime );
         
         // temporary EM fields dump in Fields.h5
-        if  ((Diags->params.avgfieldDump_every != 0) && (itime % Diags->params.avgfieldDump_every == 0))
+        if  ((diag_params.avgfieldDump_every != 0) && (itime % diag_params.avgfieldDump_every == 0))
             sio->writeAvgFieldsSingleFileTime( EMfields, itime );
         
         // temporary particles dump (1 HDF5 file per process)
-        if  ((Diags->params.particleDump_every != 0) && (itime % Diags->params.particleDump_every == 0))
+        if  ((diag_params.particleDump_every != 0) && (itime % diag_params.particleDump_every == 0))
             sio->writePlasma( vecSpecies, time_dual, smpi );
         
         if (sio->dump(EMfields, itime,  vecSpecies, smpi, simWindow, params, input_data)) break;
@@ -340,10 +321,8 @@
     // ------------------------------------------------------------------
     //                      HERE ENDS THE PIC LOOP
     // ------------------------------------------------------------------
-    if ( smpi->isMaster() ) {
-        MESSAGE("End time loop, time dual = " << time_dual);
-        MESSAGE("-----------------------------------------------------------------------------------------------------");
-    }
+    MESSAGE("End time loop, time dual = " << time_dual);
+    MESSAGE("-----------------------------------------------------------------------------------------------------");
     
     //double timElapsed=smpiData->time_seconds();
     //if ( smpi->isMaster() ) MESSAGE(0, "Time in time loop : " << timElapsed );
@@ -354,7 +333,7 @@
     
     double coverage(0.);
     for (int i=1 ; i<ntimer ; i++) coverage += timer[i].getTime();
-    if ( smpi->isMaster() ) MESSAGE(0, "\t" << setw(12) << "Coverage\t" << coverage/timer[0].getTime()*100. << " %" );
+    MESSAGE(0, "\t" << setw(12) << "Coverage\t" << coverage/timer[0].getTime()*100. << " %" );
     
     
     // ------------------------------------------------------------------
@@ -362,15 +341,15 @@
     // ------------------------------------------------------------------
     
     // temporary EM fields dump in Fields.h5
-    if  ( (Diags->params.fieldDump_every != 0) && (params.n_time % Diags->params.fieldDump_every != 0) )
+    if  ( (diag_params.fieldDump_every != 0) && (params.n_time % diag_params.fieldDump_every != 0) )
         sio->writeAllFieldsSingleFileTime( EMfields, params.n_time );
     
     // temporary time-averaged EM fields dump in Fields_avg.h5
-    if  ( (Diags->params.avgfieldDump_every != 0) && (params.n_time % Diags->params.avgfieldDump_every != 0) )
+    if  ( (diag_params.avgfieldDump_every != 0) && (params.n_time % diag_params.avgfieldDump_every != 0) )
         sio->writeAvgFieldsSingleFileTime( EMfields, params.n_time );
     
     // temporary particles dump (1 HDF5 file per process)
-    if  ( (Diags->params.particleDump_every != 0) && (params.n_time % Diags->params.particleDump_every != 0) )
+    if  ( (diag_params.particleDump_every != 0) && (params.n_time % diag_params.particleDump_every != 0) )
         sio->writePlasma( vecSpecies, time_dual, smpi );
     
     // ------------------------------
@@ -379,16 +358,15 @@
     delete Proj;
     delete Interp;
     delete EMfields;
+    delete Diags;
     
     for (unsigned int ispec=0 ; ispec<vecSpecies.size(); ispec++) delete vecSpecies[ispec];
     vecSpecies.clear();
     
     delete sio;
-    if ( smpi->isMaster() ) {
-        MESSAGE("-----------------------------------------------------------------------------------------------------");
-        MESSAGE("END " << namelist);
-        MESSAGE("-----------------------------------------------------------------------------------------------------");
-    }
+    MESSAGE("-----------------------------------------------------------------------------------------------------");
+    MESSAGE("END " << namelist);
+    MESSAGE("-----------------------------------------------------------------------------------------------------");
 
     delete smpi;
     delete smpiData;
@@ -397,12 +375,3 @@
 }//END MAIN
 
 
-// Printing starting message
-void startingMessage(std::string inputfile) {
-    MESSAGE("-----------------------------------------------------------------------------------------------------");
-    MESSAGE(" Version  : " << __VERSION DEBUGEXEC(<< " DEBUG") << " Compiled : " << __DATE__ << " " << __TIME__);
-    MESSAGE("-----------------------------------------------------------------------------------------------------");
-    MESSAGE(" Namelist : " << inputfile);
-    MESSAGE("-----------------------------------------------------------------------------------------------------");
-}
-
