#ifndef ELECTROMAGN_H
#define ELECTROMAGN_H

#include "Tools.h"

#include <vector>
#include <string>


class PicParams;
class Species;
class Projector;
class Field;
class Laser;

<<<<<<< HEAD
class SmileiMPI;

class ElectroMagn {
public:
	std::vector<unsigned int> dimPrim;
	std::vector<unsigned int> dimDual;

	std::vector<unsigned int> iPrim_beg;
	std::vector<unsigned int> iPrim_end;
	std::vector<unsigned int> iDual_beg;
	std::vector<unsigned int> iDual_end;
	std::vector<unsigned int> iDual_beg_nobc;
	std::vector<unsigned int> iDual_end_nobc;

	std::vector<double> dspace;
	std::vector<double> dspacesdt;
	std::vector<double> dtsdspace;
=======

//! class ElectroMagn: generic class containing all information on the electromagnetic fields and currents
class ElectroMagn
{
    
public:
    
    //! time at n steps for which electric fields are defined
    double time_prim;
    
    //! time at n+1/2 steps for which magnetic fields are defined
>>>>>>> 2d2f22e4
	double time_dual;
	
    //! \todo Generalise this to none-cartersian geometry (e.g rz, MG & JD)
    
	//! x-component of the electric field
	Field* Ex_;
    
    //! y-component of the electric field
	Field* Ey_;
    
    //! z-component of the electric field
	Field* Ez_;
	
    //! x-component of the magnetic field
	Field* Bx_;
    
    //! y-component of the magnetic field
	Field* By_;
    
    //! z-component of the magnetic field
	Field* Bz_;
	
    //! x-component of the time-centered magnetic field
	Field* Bx_m;

    //! y-component of the time-centered magnetic field
	Field* By_m;
	
    //! z-component of the time-centered magnetic field
    Field* Bz_m;
	
    //! x-component of the total charge current
	Field* Jx_;

    //! y-component of the total charge current
	Field* Jy_;
	
    //! z-component of the total charge current
    Field* Jz_;
	
    //! Total charge density
	Field* rho_;
    
    //! Total charge density at previous time-step
	Field* rho_o;
	
    //! Vector for the various lasers
	std::vector<Laser*> laser_;
	
<<<<<<< HEAD
	
	ElectroMagn( PicParams* params, SmileiMPI* smpi );
=======
	//! Constructor for Electromagn
	ElectroMagn(PicParams* paramsdouble);
    
    //! Destructor for Electromagn
>>>>>>> 2d2f22e4
	virtual ~ElectroMagn();
	
    //! Method used to dump data contained in ElectroMagn
	void dump();
	
    //! Method used to initialize the total charge currents and densities
	virtual void initRhoJ() = 0;
    
    //! Method used to initialize the total charge density
	void initRho(std::vector<Species*> vecSpecies, Projector* Proj);
	
<<<<<<< HEAD
	virtual void initMaxwell(SmileiMPI* smpi) = 0;
	virtual void initRhoJ() = 0;
	virtual void chargeConserving(SmileiMPI* smpi) = 0;

	virtual void solveMaxwell(double time_dual, double dt, SmileiMPI* smpi) = 0;

=======
    //! Method used to initialize the Maxwell solver
	virtual void solvePoisson() = 0;
    
    //! \todo This method will be removed when using the Esirkepov method for calculating the longitudinal currents (MG)
    //! Method used to calculate the longitudinal currents from the time-variation of the total charge density
	virtual void chargeConserving() = 0;
    
    //! \todo check time_dual or time_prim (MG)
    //! method used to solve Maxwell's equation (takes current time and time-step as input parameter)
	virtual void solveMaxwell(double time_dual, double dt) = 0;
	
>>>>>>> 2d2f22e4
private:
    
};

#endif<|MERGE_RESOLUTION|>--- conflicted
+++ resolved
@@ -12,12 +12,14 @@
 class Projector;
 class Field;
 class Laser;
-
-<<<<<<< HEAD
 class SmileiMPI;
 
-class ElectroMagn {
+//! class ElectroMagn: generic class containing all information on the electromagnetic fields and currents
+class ElectroMagn
+{
+    
 public:
+
 	std::vector<unsigned int> dimPrim;
 	std::vector<unsigned int> dimDual;
 
@@ -28,111 +30,85 @@
 	std::vector<unsigned int> iDual_beg_nobc;
 	std::vector<unsigned int> iDual_end_nobc;
 
-	std::vector<double> dspace;
-	std::vector<double> dspacesdt;
-	std::vector<double> dtsdspace;
-=======
-
-//! class ElectroMagn: generic class containing all information on the electromagnetic fields and currents
-class ElectroMagn
-{
+	//! time at n steps for which electric fields are defined
+	double time_prim;
     
-public:
-    
-    //! time at n steps for which electric fields are defined
-    double time_prim;
-    
-    //! time at n+1/2 steps for which magnetic fields are defined
->>>>>>> 2d2f22e4
+	//! time at n+1/2 steps for which magnetic fields are defined
 	double time_dual;
 	
-    //! \todo Generalise this to none-cartersian geometry (e.g rz, MG & JD)
+	//! \todo Generalise this to none-cartersian geometry (e.g rz, MG & JD)
     
 	//! x-component of the electric field
 	Field* Ex_;
     
-    //! y-component of the electric field
+	//! y-component of the electric field
 	Field* Ey_;
     
-    //! z-component of the electric field
+	//! z-component of the electric field
 	Field* Ez_;
 	
-    //! x-component of the magnetic field
+	//! x-component of the magnetic field
 	Field* Bx_;
     
-    //! y-component of the magnetic field
+	//! y-component of the magnetic field
 	Field* By_;
     
-    //! z-component of the magnetic field
+	//! z-component of the magnetic field
 	Field* Bz_;
 	
-    //! x-component of the time-centered magnetic field
+	//! x-component of the time-centered magnetic field
 	Field* Bx_m;
 
-    //! y-component of the time-centered magnetic field
+	//! y-component of the time-centered magnetic field
 	Field* By_m;
 	
-    //! z-component of the time-centered magnetic field
-    Field* Bz_m;
+	//! z-component of the time-centered magnetic field
+	Field* Bz_m;
 	
-    //! x-component of the total charge current
+	//! x-component of the total charge current
 	Field* Jx_;
 
-    //! y-component of the total charge current
+	//! y-component of the total charge current
 	Field* Jy_;
 	
-    //! z-component of the total charge current
-    Field* Jz_;
+	//! z-component of the total charge current
+	Field* Jz_;
 	
-    //! Total charge density
+	//! Total charge density
 	Field* rho_;
     
-    //! Total charge density at previous time-step
+	//! Total charge density at previous time-step
 	Field* rho_o;
 	
-    //! Vector for the various lasers
+	//! Vector for the various lasers
 	std::vector<Laser*> laser_;
 	
-<<<<<<< HEAD
-	
+	//! Constructor for Electromagn
 	ElectroMagn( PicParams* params, SmileiMPI* smpi );
-=======
-	//! Constructor for Electromagn
-	ElectroMagn(PicParams* paramsdouble);
     
-    //! Destructor for Electromagn
->>>>>>> 2d2f22e4
+	//! Destructor for Electromagn
 	virtual ~ElectroMagn();
 	
-    //! Method used to dump data contained in ElectroMagn
+	//! Method used to dump data contained in ElectroMagn
 	void dump();
 	
-    //! Method used to initialize the total charge currents and densities
+	//! Method used to initialize the total charge currents and densities
 	virtual void initRhoJ() = 0;
-    
-    //! Method used to initialize the total charge density
+	
+	//! Method used to initialize the total charge density
 	void initRho(std::vector<Species*> vecSpecies, Projector* Proj);
 	
-<<<<<<< HEAD
-	virtual void initMaxwell(SmileiMPI* smpi) = 0;
-	virtual void initRhoJ() = 0;
+	//! Method used to initialize the Maxwell solver
+	virtual void solvePoisson(SmileiMPI* smpi) = 0;
+
+	//! \todo This method will be removed when using the Esirkepov method for calculating the longitudinal currents (MG)
+	//! Method used to calculate the longitudinal currents from the time-variation of the total charge density
 	virtual void chargeConserving(SmileiMPI* smpi) = 0;
-
+    
+	//! \todo check time_dual or time_prim (MG)
+	//! method used to solve Maxwell's equation (takes current time and time-step as input parameter)
 	virtual void solveMaxwell(double time_dual, double dt, SmileiMPI* smpi) = 0;
-
-=======
-    //! Method used to initialize the Maxwell solver
-	virtual void solvePoisson() = 0;
-    
-    //! \todo This method will be removed when using the Esirkepov method for calculating the longitudinal currents (MG)
-    //! Method used to calculate the longitudinal currents from the time-variation of the total charge density
-	virtual void chargeConserving() = 0;
-    
-    //! \todo check time_dual or time_prim (MG)
-    //! method used to solve Maxwell's equation (takes current time and time-step as input parameter)
-	virtual void solveMaxwell(double time_dual, double dt) = 0;
 	
->>>>>>> 2d2f22e4
 private:
     
 };
