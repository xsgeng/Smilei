#ifndef ELECTROMAGN_H
#define ELECTROMAGN_H

#include <vector>
#include <string>
#include <map>

#include "Tools.h"

class PicParams;
class Species;
class Projector;
class Field;
class Laser;
class SmileiMPI;
class FieldsBC;
class SimWindow;

//! class ElectroMagn: generic class containing all information on the electromagnetic fields and currents
class ElectroMagn
{

public:

    std::vector<unsigned int> dimPrim;
    std::vector<unsigned int> dimDual;

    std::vector<unsigned int> index_bc_min;
    std::vector<unsigned int> index_bc_max;

    //! time-step
    double dt;

    //! time at n steps for which electric fields are defined
    double time_prim;

    //! time at n+1/2 steps for which magnetic fields are defined
    double time_dual;

    //! \todo Generalise this to none-cartersian geometry (e.g rz, MG & JD)

    //! x-component of the electric field
    Field* Ex_;

    //! y-component of the electric field
    Field* Ey_;

    //! z-component of the electric field
    Field* Ez_;

    //! x-component of the magnetic field
    Field* Bx_;

    //! y-component of the magnetic field
    Field* By_;

    //! z-component of the magnetic field
    Field* Bz_;

    //! x-component of the time-centered magnetic field
    Field* Bx_m;

    //! y-component of the time-centered magnetic field
    Field* By_m;

    //! z-component of the time-centered magnetic field
    Field* Bz_m;

    //! x-component of the total charge current
    Field* Jx_;

    //! y-component of the total charge current
    Field* Jy_;

    //! z-component of the total charge current
    Field* Jz_;

    //! Total charge density
    Field* rho_;

    //! Total charge density at previous time-step
    Field* rho_o;
    
    //! time-average x-component of the electric field
    Field* Ex_avg;
    
    //! time-average y-component of the electric field
    Field* Ey_avg;
    
    //! time-average z-component of the electric field
    Field* Ez_avg;
    
    //! time-average x-component of the magnetic field
    Field* Bx_avg;
    
    //! time-average y-component of the magnetic field
    Field* By_avg;
    
    //! time-average z-component of the magnetic field
    Field* Bz_avg;


    //! Vector of charge density and currents for each species
    unsigned int n_species;
    std::vector<Field*> Jx_s;
    std::vector<Field*> Jy_s;
    std::vector<Field*> Jz_s;
    std::vector<Field*> rho_s;

    //! Volume of the single cell
    double cell_volume;

    //! n_space (from params) always 3D
    std::vector<unsigned int> n_space;

    //! Index of starting elements in arrays without duplicated borders
    //! By constuction 1 element is shared in primal field, 2 in dual
    //! 3 : Number of direction (=1, if dim not defined)
    //! 2 : isPrim/isDual
    unsigned int istart[3][2];
    //! Number of elements in arrays without duplicated borders
    unsigned int bufsize[3][2];

    //!\todo should this be just an integer???
    //! Oversize domain to exchange less particles
    std::vector<unsigned int> oversize;

    //! Constructor for Electromagn
    ElectroMagn( PicParams* params, SmileiMPI* smpi );

    //! Destructor for Electromagn
    virtual ~ElectroMagn();

    //! Method used to dump data contained in ElectroMagn
    void dump(PicParams* params);

    //! Method used to initialize the total charge currents and densities
    virtual void restartRhoJ() = 0;

    //! Method used to initialize the total charge density
    void initRhoJ(std::vector<Species*> vecSpecies, Projector* Proj);

    //! Method used to sum all species densities and currents to compute the total charge density and currents
    virtual void computeTotalRhoJ() = 0;

    //! Method used to initialize the Maxwell solver
    virtual void solvePoisson(SmileiMPI* smpi) = 0;

    //! \todo check time_dual or time_prim (MG)
    //! method used to solve Maxwell's equation (takes current time and time-step as input parameter)
    void solveMaxwell(int itime, double time_dual, SmileiMPI* smpi, PicParams &params, SimWindow* simWindow);
    virtual void solveMaxwellAmpere() = 0;
    virtual void solveMaxwellFaraday() = 0;
    virtual void saveMagneticFields() = 0;
    virtual void centerMagneticFields() = 0;

    void movingWindow_x(unsigned int shift, SmileiMPI *smpi);
    
    virtual void incrementAvgFields(unsigned int time_step, unsigned int ntime_step_avg) = 0;

    //! compute scalars filling var scalars
    void computeScalars();

    //! vector(on Fields) of map (of keys like min max) of vector of double values
    std::map<std::string,std::map<std::string,std::vector<double> > > scalars;
private:
    PicParams *params_;

<<<<<<< HEAD
    //! compute Poynting on borders
    virtual void computePoynting(SmileiMPI* smpi) = 0;
    
    //! pointing vector on borders
    std::vector<double> poynting[2];
=======
    //! Vector of boundary-condition per side for the fields
    std::vector<FieldsBC*> fieldsBoundCond;
>>>>>>> b2df68b8
};

#endif<|MERGE_RESOLUTION|>--- conflicted
+++ resolved
@@ -163,19 +163,16 @@
 
     //! vector(on Fields) of map (of keys like min max) of vector of double values
     std::map<std::string,std::map<std::string,std::vector<double> > > scalars;
-private:
-    PicParams *params_;
 
-<<<<<<< HEAD
     //! compute Poynting on borders
     virtual void computePoynting(SmileiMPI* smpi) = 0;
     
     //! pointing vector on borders
     std::vector<double> poynting[2];
-=======
+    
+private:
     //! Vector of boundary-condition per side for the fields
     std::vector<FieldsBC*> fieldsBoundCond;
->>>>>>> b2df68b8
 };
 
 #endif