#include "Species_rrll.h"

#include <iostream>

#include "Particles.h"
#include "Interpolator.h"
#include "Projector.h"
#include "Pusher.h"

using namespace std;

// ---------------------------------------------------------------------------------------------------------------------
// Creator for Species_rrLL
// ---------------------------------------------------------------------------------------------------------------------
<<<<<<< HEAD
Species_rrll::Species_rrll( Params& params, int ispec, Patch* patch )
    : Species( params, ispec, patch)
=======
Species_rrll::Species_rrll( Params& params, SmileiMPI* smpi)
    : Species( params, smpi )
>>>>>>> a8ce7b8f
{
    particles.isRadReaction=true;
    
    ERROR("Creating a RRLL species: this is a work in progress and is still not working. Exiting");

    DEBUG("Species is being created as rrLL");
}


// ---------------------------------------------------------------------------------------------------------------------
// Destructor for Species_rrLL
// ---------------------------------------------------------------------------------------------------------------------
Species_rrll::~Species_rrll()
{
    DEBUG("Species rrLL deleted ");
}<|MERGE_RESOLUTION|>--- conflicted
+++ resolved
@@ -12,15 +12,10 @@
 // ---------------------------------------------------------------------------------------------------------------------
 // Creator for Species_rrLL
 // ---------------------------------------------------------------------------------------------------------------------
-<<<<<<< HEAD
-Species_rrll::Species_rrll( Params& params, int ispec, Patch* patch )
-    : Species( params, ispec, patch)
-=======
-Species_rrll::Species_rrll( Params& params, SmileiMPI* smpi)
-    : Species( params, smpi )
->>>>>>> a8ce7b8f
+Species_rrll::Species_rrll( Params& params, Patch* patch)
+    : Species( params, patch )
 {
-    particles.isRadReaction=true;
+    particles->isRadReaction=true;
     
     ERROR("Creating a RRLL species: this is a work in progress and is still not working. Exiting");
 
