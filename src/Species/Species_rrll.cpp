#include "Species_rrll.h"

#include <iostream>

#include "Particles.h"
#include "Interpolator.h"
#include "Projector.h"
#include "Pusher.h"

using namespace std;

// ---------------------------------------------------------------------------------------------------------------------
// Creator for Species_rrLL
// ---------------------------------------------------------------------------------------------------------------------
<<<<<<< HEAD
Species_rrll::Species_rrll( PicParams& params, int ispec, Patch* patch )
    : Species( params, ispec, patch)
=======
Species_rrll::Species_rrll( Params& params, int ispec, SmileiMPI* smpi)
    : Species( params, ispec, smpi )
>>>>>>> 3243f2e9
{
    DEBUG("Species " << ispec << "created as rrLL");
}


// ---------------------------------------------------------------------------------------------------------------------
// Destructor for Species_rrLL
// ---------------------------------------------------------------------------------------------------------------------
Species_rrll::~Species_rrll()
{
    DEBUG("Species rrLL deleted ");
}<|MERGE_RESOLUTION|>--- conflicted
+++ resolved
@@ -12,13 +12,8 @@
 // ---------------------------------------------------------------------------------------------------------------------
 // Creator for Species_rrLL
 // ---------------------------------------------------------------------------------------------------------------------
-<<<<<<< HEAD
-Species_rrll::Species_rrll( PicParams& params, int ispec, Patch* patch )
+Species_rrll::Species_rrll( Params& params, int ispec, Patch* patch )
     : Species( params, ispec, patch)
-=======
-Species_rrll::Species_rrll( Params& params, int ispec, SmileiMPI* smpi)
-    : Species( params, ispec, smpi )
->>>>>>> 3243f2e9
 {
     DEBUG("Species " << ispec << "created as rrLL");
 }
