--- conflicted
+++ resolved
@@ -30,7 +30,6 @@
     return 1;
 }
 
-<<<<<<< HEAD
 // direction not used below, direction is "r"
 inline int refl_particle_rz( Particles &particles, int ipart, int direction, double limit_pos, Species *species,
                              double &nrj_iPart) {
@@ -54,9 +53,6 @@
 }
 
 inline int supp_particle( Particles &particles, int ipart, int direction, double limit_pos, Species *species,
-=======
-inline int remove_particle( Particles &particles, int ipart, int direction, double limit_pos, Species *species,
->>>>>>> 148101b8
                          double &nrj_iPart) {
     nrj_iPart = particles.weight(ipart)*(particles.lor_fac(ipart)-1.0); // energy lost
     particles.charge(ipart) = 0;
