--- conflicted
+++ resolved
@@ -14,11 +14,7 @@
 
 using namespace std;
 
-<<<<<<< HEAD
-PartBoundCond::PartBoundCond( PicParams& params, int ispec, Patch* patch )
-=======
-PartBoundCond::PartBoundCond( Params& params, int ispec, SmileiMPI* smpi )
->>>>>>> 3243f2e9
+PartBoundCond::PartBoundCond( Params& params, int ispec, Patch* patch )
 {
     // number of dimensions for the particle
     //!\todo (MG to JD) isn't it always 3?
@@ -42,7 +38,6 @@
     
     // -----------------------------
     // Define limits of local domain
-<<<<<<< HEAD
     if (!params.nspace_win_x) {
         x_min = max( x_min_global, patch->getDomainLocalMin(0) );
         x_max = min( x_max_global, patch->getDomainLocalMax(0) );
@@ -53,7 +48,7 @@
     }
 
     if ( nDim_particle > 1 ) {
-	if (params.bc_em_type_trans=="periodic") {
+	if (params.bc_em_type_y[0]=="periodic") {
 	    y_min = patch->getDomainLocalMin(1);
 	    y_max = patch->getDomainLocalMax(1);
 	}
@@ -62,7 +57,7 @@
 	    y_max = min( y_max_global, patch->getDomainLocalMax(1) );
 	}
         if ( nDim_particle > 2 ) {
-	    if (params.bc_em_type_trans=="periodic") {
+	    if (params.bc_em_type_z[0]=="periodic") {
 		z_min = patch->getDomainLocalMin(2);
 		z_max = patch->getDomainLocalMax(2);
 	    }
@@ -71,37 +66,8 @@
 		z_max = min( z_max_global, patch->getDomainLocalMax(2) );
 	    }
 	}
-=======
-    // -----------------------------
-    
-    // 1d3v or 2d3v or 3d3v
-    x_min = max( x_min_global, smpi->getDomainLocalMin(0) );
-    x_max = min( x_max_global, smpi->getDomainLocalMax(0) );
-    
-    // 2d3v or 3d3v
-    if ( nDim_particle > 1 ) {
-        if ( (params.bc_em_type_y[0]=="periodic") || (params.bc_em_type_y[1]=="periodic") ) {
-            y_min = smpi->getDomainLocalMin(1);
-            y_max = smpi->getDomainLocalMax(1);
-        }
-        else {
-            y_min = max( y_min_global, smpi->getDomainLocalMin(1) );
-            y_max = min( y_max_global, smpi->getDomainLocalMax(1) );
-        }
->>>>>>> 3243f2e9
-    }
-    
-    // 3d3v
-    if ( nDim_particle > 2 ) {
-        if ( (params.bc_em_type_z[0]=="periodic") || (params.bc_em_type_z[1]=="periodic") ) {
-            z_min = smpi->getDomainLocalMin(2);
-            z_max = smpi->getDomainLocalMax(2);
-        }
-        else {
-            z_min = max( z_min_global, smpi->getDomainLocalMin(2) );
-            z_max = min( z_max_global, smpi->getDomainLocalMax(2) );
-        }
-    }
+    }
+
     
     // Check for inconsistencies between EM and particle BCs
     if (! params.species_param[ispec].isTest) {
@@ -129,7 +95,6 @@
     
     // West
     if ( params.species_param[ispec].bc_part_type_west == "refl" ) {
-<<<<<<< HEAD
 	if (patch->isWestern()) bc_west = &refl_particle;
     }
     else if ( params.species_param[ispec].bc_part_type_west == "supp" ) {
@@ -138,20 +103,8 @@
     else if ( params.species_param[ispec].bc_part_type_west == "stop" ) {
 	if (patch->isWestern()) bc_west = &stop_particle;
     }
-    else if ( params.species_param[ispec].bc_part_type_west == "adrien" ) {
-	if (patch->isWestern()) bc_west = &adrien_particle;
-=======
-        if (smpi->isWestern()) bc_west = &refl_particle;
-    }
-    else if ( params.species_param[ispec].bc_part_type_west == "supp" ) {
-        if (smpi->isWestern()) bc_west = &supp_particle;
-    }
-    else if ( params.species_param[ispec].bc_part_type_west == "stop" ) {
-        if (smpi->isWestern()) bc_west = &stop_particle;
-    }
     else if ( params.species_param[ispec].bc_part_type_west == "thermalize" ) {
-        if (smpi->isWestern()) bc_west = &thermalize_particle;
->>>>>>> 3243f2e9
+	if (patch->isWestern()) bc_west = &thermalize_particle;
     }
     else if ( params.species_param[ispec].bc_part_type_west == "none" ) {
         MESSAGE( "West boundary condition for species " << ispec << " is 'none', which means the same as fields");
@@ -162,7 +115,6 @@
     
     // East
     if ( params.species_param[ispec].bc_part_type_east == "refl" ) {
-<<<<<<< HEAD
 	if (patch->isEastern()) bc_east = &refl_particle;
     }
     else if ( params.species_param[ispec].bc_part_type_east == "supp" ) {
@@ -171,20 +123,8 @@
     else if ( params.species_param[ispec].bc_part_type_east == "stop" ) {
 	if (patch->isEastern()) bc_east = &stop_particle;
     }
-    else if ( params.species_param[ispec].bc_part_type_east == "adrien" ) {
-	if (patch->isEastern()) bc_east = &adrien_particle;
-=======
-        if (smpi->isEastern()) bc_east = &refl_particle;
-    }
-    else if ( params.species_param[ispec].bc_part_type_east == "supp" ) {
-        if (smpi->isEastern()) bc_east = &supp_particle;
-    }
-    else if ( params.species_param[ispec].bc_part_type_east == "stop" ) {
-        if (smpi->isEastern()) bc_east = &stop_particle;
-    }
     else if ( params.species_param[ispec].bc_part_type_east == "thermalize" ) {
-        if (smpi->isEastern()) bc_east = &thermalize_particle;
->>>>>>> 3243f2e9
+	if (patch->isEastern()) bc_east = &thermalize_particle;
     }
     else if ( params.species_param[ispec].bc_part_type_east == "none" ) {
         MESSAGE( "East boundary condition for species " << ispec << " is 'none', which means the same as fields");
@@ -195,7 +135,6 @@
     
     
     if ( nDim_particle > 1 ) {
-<<<<<<< HEAD
 	// South 
 	if ( params.species_param[ispec].bc_part_type_south == "refl" ) {
 	    if (patch->isSouthern()) bc_south = &refl_particle;
@@ -206,11 +145,11 @@
 	else if ( params.species_param[ispec].bc_part_type_south == "stop" ) {
 	    if (patch->isSouthern()) bc_south = &stop_particle;
 	}	
-	else if ( params.species_param[ispec].bc_part_type_south == "adrien" ) {
-	    if (patch->isSouthern()) bc_south = &adrien_particle;
+	else if ( params.species_param[ispec].bc_part_type_south == "thermalize" ) {
+	    if (patch->isSouthern()) bc_south = &thermalize_particle;
 	}	
 	else if ( params.species_param[ispec].bc_part_type_south == "none" ) {
-	    WARNING( "No Boundary Condition applied for species in south direction " << ispec );
+            MESSAGE( "South boundary condition for species " << ispec << " is 'none', which means the same as fields");
 	}
 	else {
 	    ERROR( "South boundary condition undefined : " << params.species_param[ispec].bc_part_type_south  );
@@ -226,11 +165,11 @@
 	else if ( params.species_param[ispec].bc_part_type_north == "stop" ) {
 	    if (patch->isNorthern()) bc_north = &stop_particle;
 	}
-	else if ( params.species_param[ispec].bc_part_type_north == "adrien" ) {
-	    if (patch->isNorthern()) bc_north = &adrien_particle;
+	else if ( params.species_param[ispec].bc_part_type_north == "thermalize" ) {
+	    if (patch->isNorthern()) bc_north = &thermalize_particle;
 	}
 	else if ( params.species_param[ispec].bc_part_type_north == "none" ) {
-	    WARNING( "No Boundary Condition applied for species in north direction " << ispec );
+            MESSAGE( "North boundary condition for species " << ispec << " is 'none', which means the same as fields");
 	}
 	else {
 	    ERROR( "North boundary condition undefined : " << params.species_param[ispec].bc_part_type_north  );
@@ -260,93 +199,15 @@
 	    }
 
 	    //} // else NULL
-	}
-    }
-
-=======
-        // South
-        if ( params.species_param[ispec].bc_part_type_south == "refl" ) {
-            if (smpi->isSouthern()) bc_south = &refl_particle;
-        }
-        else if ( params.species_param[ispec].bc_part_type_south == "supp" ) {
-            if (smpi->isSouthern()) bc_south = &supp_particle;
-        }
-        else if ( params.species_param[ispec].bc_part_type_south == "stop" ) {
-            if (smpi->isSouthern()) bc_south = &stop_particle;
-        }
-        else if ( params.species_param[ispec].bc_part_type_south == "thermalize" ) {
-            if (smpi->isSouthern()) bc_south = &thermalize_particle;
-        }
-        else if ( params.species_param[ispec].bc_part_type_south == "none" ) {
-            MESSAGE( "South boundary condition for species " << ispec << " is 'none', which means the same as fields");
-        }
-        else {
-            ERROR( "South boundary condition undefined : " << params.species_param[ispec].bc_part_type_south  );
-        }
-        
-        // North
-        if ( params.species_param[ispec].bc_part_type_north == "refl" ) {
-            if (smpi->isNorthern()) bc_north = &refl_particle;
-        }
-        else if ( params.species_param[ispec].bc_part_type_north == "supp" ) {
-            if (smpi->isNorthern()) bc_north = &supp_particle;
-        }
-        else if ( params.species_param[ispec].bc_part_type_north == "stop" ) {
-            if (smpi->isNorthern()) bc_north = &stop_particle;
-        }
-        else if ( params.species_param[ispec].bc_part_type_north == "thermalize" ) {
-            if (smpi->isNorthern()) bc_north = &thermalize_particle;
-        }
-        else if ( params.species_param[ispec].bc_part_type_north == "none" ) {
-            MESSAGE( "North boundary condition for species " << ispec << " is 'none', which means the same as fields");
-        }
-        else {
-            ERROR( "North boundary condition undefined : " << params.species_param[ispec].bc_part_type_north  );
-        }
-        
-        
-        if ( nDim_particle > 2 ) {
-            if ( params.species_param[ispec].bc_part_type_bottom == "refl" ) {
-                if (z_min==z_min_global) bc_bottom = &refl_particle;
-            }
-            else if ( params.species_param[ispec].bc_part_type_bottom == "supp" ) {
-                if (z_min==z_min_global) bc_bottom = &supp_particle;
-            }
-            else if ( params.species_param[ispec].bc_part_type_bottom == "stop" ) {
-                if (z_min==z_min_global) bc_bottom = &stop_particle;
-            }
-            
-            if ( params.species_param[ispec].bc_part_type_up == "refl" ) {
-                if (z_min==z_min_global) bc_up = &refl_particle;
-            }
-            else if ( params.species_param[ispec].bc_part_type_up == "supp" )  {
-                if (z_min==z_min_global) bc_up = &supp_particle;
-            }
-            else if ( params.species_param[ispec].bc_part_type_up == "stop" ) {
-                if (z_min==z_min_global) bc_up = &stop_particle;
-            }
             
         }//nDim_particle>2
         
     }//nDim_particle>1
     
     
->>>>>>> 3243f2e9
 }
 
 
 PartBoundCond::~PartBoundCond()
 {
 }
-<<<<<<< HEAD
-=======
-
-
-void PartBoundCond::moveWindow_x(double shift, SmileiMPI* smpi)
-{
-    x_min += shift;
-    x_max += shift;
-    if (smpi->isWestern()) bc_west = &supp_particle;
-    if (smpi->isEastern()) bc_east = &supp_particle;
-}
->>>>>>> 3243f2e9
