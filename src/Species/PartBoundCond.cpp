#include "PartBoundCond.h"

#include <cstdlib>

#include <iostream>
#include <string>

#include <cmath>

#include "Particles.h"
#include "BoundaryConditionType.h"
#include "Patch.h"
#include "Tools.h"

using namespace std;

PartBoundCond::PartBoundCond( Params& params, Species *species, Patch* patch )
{
    // number of dimensions for the particle
    //!\todo (MG to JD) isn't it always 3?
    nDim_particle = params.nDim_particle;
    
    // Absolute global values
    double x_min_global = 0;
    double x_max_global = params.cell_length[0]*(params.n_space_global[0]);
    double y_min_global = 0;
    double y_max_global = params.cell_length[1]*(params.n_space_global[1]);
    double z_min_global = 0;
    double z_max_global = params.cell_length[2]*(params.n_space_global[2]);
    
    // by default apply no bcs
    bc_xmin  = NULL;
    bc_xmax  = NULL;
    bc_ymin  = NULL;
    bc_ymax  = NULL;
    bc_zmin  = NULL;
    bc_zmax  = NULL;
    
    // -----------------------------
    // Define limits of local domain
    if (params.EM_BCs[0][0]=="periodic" || params.hasWindow) {
        x_min = patch->getDomainLocalMin(0);
        x_max = patch->getDomainLocalMax(0);
    }
    else {
        x_min = max( x_min_global, patch->getDomainLocalMin(0) );
        x_max = min( x_max_global, patch->getDomainLocalMax(0) );
    }
    
    if ( nDim_particle > 1 ) {
        if (params.EM_BCs[1][0]=="periodic") {
            y_min = patch->getDomainLocalMin(1);
            y_max = patch->getDomainLocalMax(1);
        }
        else {
            y_min = max( y_min_global, patch->getDomainLocalMin(1) );
            y_max = min( y_max_global, patch->getDomainLocalMax(1) );
        }
        
        if ( nDim_particle > 2 ) {
            if (params.EM_BCs[2][0]=="periodic") {
                z_min = patch->getDomainLocalMin(2);
                z_max = patch->getDomainLocalMax(2);
            }
            else {
                z_min = max( z_min_global, patch->getDomainLocalMin(2) );
                z_max = min( z_max_global, patch->getDomainLocalMax(2) );
            }
        }
    }


    // Can be done after parsing 

    // Check for inconsistencies between EM and particle BCs
    if (! species->particles->tracked) {
        for( unsigned int iDim=0; iDim<(unsigned int)nDim_particle; iDim++ ) {
            if ( ((params.EM_BCs[iDim][0]=="periodic")&&(species->boundary_conditions[iDim][0]!="periodic"))  
             ||  ((params.EM_BCs[iDim][1]=="periodic")&&(species->boundary_conditions[iDim][1]!="periodic")) ) {
                ERROR("For species " << species->name << ", periodic EM "<<"xyz"[iDim]<<"-boundary conditions require particle BCs to be periodic.");
            }
        }
    }
    
    // ----------------------------------------------
    // Define the kind of applied boundary conditions
    // ----------------------------------------------
    
    // Xmin
    if ( species->boundary_conditions[0][0] == "refl" ) {
        if (patch->isXmin()) bc_xmin = &refl_particle;
    }
    else if ( species->boundary_conditions[0][0] == "supp" ) {
        if (patch->isXmin()) bc_xmin = &supp_particle;
    }
    else if ( species->boundary_conditions[0][0] == "stop" ) {
        if (patch->isXmin()) bc_xmin = &stop_particle;
    }
    else if ( species->boundary_conditions[0][0] == "thermalize" ) {
        if (patch->isXmin()) bc_xmin = &thermalize_particle;
    }
    else if ( species->boundary_conditions[0][0] == "periodic" ) {
    }
    else {
        ERROR("Xmin boundary condition `"<<species->boundary_conditions[0][0]<<"` unknown" );
    }
    
    // Xmax
    if ( species->boundary_conditions[0][1] == "refl" ) {
        if (patch->isXmax()) bc_xmax = &refl_particle;
    }
    else if ( species->boundary_conditions[0][1] == "supp" ) {
        if (patch->isXmax()) bc_xmax = &supp_particle;
    }
    else if ( species->boundary_conditions[0][1] == "stop" ) {
        if (patch->isXmax()) bc_xmax = &stop_particle;
    }
    else if ( species->boundary_conditions[0][1] == "thermalize" ) {
        if (patch->isXmax()) bc_xmax = &thermalize_particle;
    }
    else if ( species->boundary_conditions[0][1] == "periodic" ) {
    }
    else {
        ERROR( "Xmax boundary condition `"<<species->boundary_conditions[0][1]<<"`  unknown" );
    }
    
    
    if ( nDim_particle > 1 ) {
        // Ymin
        if ( species->boundary_conditions[1][0] == "refl" ) {
            if (patch->isYmin()) bc_ymin = &refl_particle;
        }
        else if ( species->boundary_conditions[1][0] == "supp" ) {
            if (patch->isYmin()) bc_ymin = &supp_particle;
        }
        else if ( species->boundary_conditions[1][0] == "stop" ) {
            if (patch->isYmin()) bc_ymin = &stop_particle;
        }
        else if ( species->boundary_conditions[1][0] == "thermalize" ) {
            if (patch->isYmin()) bc_ymin = &thermalize_particle;
        }
        else if ( species->boundary_conditions[1][0] == "periodic" ) {
        }
        else {
            ERROR( "Ymin boundary condition `"<< species->boundary_conditions[1][0] << "` unknown"  );
        }
        
        // Ymax
        if ( species->boundary_conditions[1][1] == "refl" ) {
            if (patch->isYmax()) bc_ymax = &refl_particle;
        }
        else if ( species->boundary_conditions[1][1] == "supp" ) {
            if (patch->isYmax()) bc_ymax = &supp_particle;
        }
        else if ( species->boundary_conditions[1][1] == "stop" ) {
            if (patch->isYmax()) bc_ymax = &stop_particle;
        }
        else if ( species->boundary_conditions[1][1] == "thermalize" ) {
            if (patch->isYmax()) bc_ymax = &thermalize_particle;
        }
        else if ( species->boundary_conditions[1][1] == "periodic" ) {
        }
        else {
            ERROR( "Ymax boundary condition `"<< species->boundary_conditions[1][1] <<"` undefined" );
        }
        
        
        if ( nDim_particle > 2 ) {
<<<<<<< HEAD
            if ( species->boundary_conditions[2][0] == "refl" ) {
                if (z_min==z_min_global) bc_zmin = &refl_particle;
            }
            else if ( species->boundary_conditions[2][0] == "supp" ) {
                if (z_min==z_min_global) bc_zmin = &supp_particle;
            }
            else if ( species->boundary_conditions[2][0] == "stop" ) {
                if (z_min==z_min_global) bc_zmin = &stop_particle;
            }
            
            if ( species->boundary_conditions[2][1] == "refl" ) {
                if (z_min==z_min_global) bc_zmax = &refl_particle;
            }
            else if ( species->boundary_conditions[2][1] == "supp" )  {
                if (z_min==z_min_global) bc_zmax = &supp_particle;
            }
            else if ( species->boundary_conditions[2][1] == "stop" ) {
                if (z_min==z_min_global) bc_zmax = &stop_particle;
=======
            if ( species->bc_part_type_zmin == "refl" ) {
                if (patch->isZmin()) bc_zmin = &refl_particle;
            }
            else if ( species->bc_part_type_zmin == "supp" ) {
                if (patch->isZmin()) bc_zmin = &supp_particle;
            }
            else if ( species->bc_part_type_zmin == "stop" ) {
                if (patch->isZmin()) bc_zmin = &stop_particle;
            }
            
            if ( species->bc_part_type_zmax == "refl" ) {
                if (patch->isZmax()) bc_zmax = &refl_particle;
            }
            else if ( species->bc_part_type_zmax == "supp" )  {
                if (patch->isZmax()) bc_zmax = &supp_particle;
            }
            else if ( species->bc_part_type_zmax == "stop" ) {
                if (patch->isZmax()) bc_zmax = &stop_particle;
>>>>>>> a9218d64
            }
            
        }//nDim_particle>2
        
    }//nDim_particle>1
    
    
}


PartBoundCond::~PartBoundCond()
{
}
<|MERGE_RESOLUTION|>--- conflicted
+++ resolved
@@ -166,45 +166,24 @@
         
         
         if ( nDim_particle > 2 ) {
-<<<<<<< HEAD
             if ( species->boundary_conditions[2][0] == "refl" ) {
-                if (z_min==z_min_global) bc_zmin = &refl_particle;
+                if (patch->isZmin()) bc_zmin = &refl_particle;
             }
             else if ( species->boundary_conditions[2][0] == "supp" ) {
-                if (z_min==z_min_global) bc_zmin = &supp_particle;
+                if (patch->isZmin()) bc_zmin = &supp_particle;
             }
             else if ( species->boundary_conditions[2][0] == "stop" ) {
-                if (z_min==z_min_global) bc_zmin = &stop_particle;
+                if (patch->isZmin()) bc_zmin = &stop_particle;
             }
             
             if ( species->boundary_conditions[2][1] == "refl" ) {
-                if (z_min==z_min_global) bc_zmax = &refl_particle;
+                if (patch->isZmax()) bc_zmax = &refl_particle;
             }
             else if ( species->boundary_conditions[2][1] == "supp" )  {
-                if (z_min==z_min_global) bc_zmax = &supp_particle;
+                if (patch->isZmax()) bc_zmax = &supp_particle;
             }
             else if ( species->boundary_conditions[2][1] == "stop" ) {
-                if (z_min==z_min_global) bc_zmax = &stop_particle;
-=======
-            if ( species->bc_part_type_zmin == "refl" ) {
-                if (patch->isZmin()) bc_zmin = &refl_particle;
-            }
-            else if ( species->bc_part_type_zmin == "supp" ) {
-                if (patch->isZmin()) bc_zmin = &supp_particle;
-            }
-            else if ( species->bc_part_type_zmin == "stop" ) {
-                if (patch->isZmin()) bc_zmin = &stop_particle;
-            }
-            
-            if ( species->bc_part_type_zmax == "refl" ) {
-                if (patch->isZmax()) bc_zmax = &refl_particle;
-            }
-            else if ( species->bc_part_type_zmax == "supp" )  {
-                if (patch->isZmax()) bc_zmax = &supp_particle;
-            }
-            else if ( species->bc_part_type_zmax == "stop" ) {
                 if (patch->isZmax()) bc_zmax = &stop_particle;
->>>>>>> a9218d64
             }
             
         }//nDim_particle>2
