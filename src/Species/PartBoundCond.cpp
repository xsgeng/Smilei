--- conflicted
+++ resolved
@@ -14,11 +14,7 @@
 
 using namespace std;
 
-<<<<<<< HEAD
-PartBoundCond::PartBoundCond( Params& params, int ispec, Patch* patch )
-=======
-PartBoundCond::PartBoundCond( Params& params, Species * species, SmileiMPI* smpi )
->>>>>>> a8ce7b8f
+PartBoundCond::PartBoundCond( Params& params, Species *species, Patch* patch )
 {
     // number of dimensions for the particle
     //!\todo (MG to JD) isn't it always 3?
@@ -72,9 +68,11 @@
 	}
     }
 
-    
+
+    // Can be done after parsing 
+
     // Check for inconsistencies between EM and particle BCs
-    if (! species->particles.isTest) {
+    if (! species->particles->track_every) {
         if ( ((params.bc_em_type_x[0]=="periodic")&&(species->bc_part_type_west!="none"))
          ||  ((params.bc_em_type_x[1]=="periodic")&&(species->bc_part_type_east!="none")) ) {
             ERROR("For species " << species->species_type << ", periodic EM boundary conditions require x particle BCs to be periodic.");
@@ -98,31 +96,17 @@
     // ----------------------------------------------
     
     // West
-<<<<<<< HEAD
-    if ( params.species_param[ispec].bc_part_type_west == "refl" ) {
-	if (patch->isWestern()) bc_west = &refl_particle;
-    }
-    else if ( params.species_param[ispec].bc_part_type_west == "supp" ) {
-	if (patch->isWestern()) bc_west = &supp_particle;
-    }
-    else if ( params.species_param[ispec].bc_part_type_west == "stop" ) {
-	if (patch->isWestern()) bc_west = &stop_particle;
-    }
-    else if ( params.species_param[ispec].bc_part_type_west == "thermalize" ) {
-	if (patch->isWestern()) bc_west = &thermalize_particle;
-=======
     if ( species->bc_part_type_west == "refl" ) {
-        if (smpi->isWestern()) bc_west = &refl_particle;
+        if (patch->isWestern()) bc_west = &refl_particle;
     }
     else if ( species->bc_part_type_west == "supp" ) {
-        if (smpi->isWestern()) bc_west = &supp_particle;
+        if (patch->isWestern()) bc_west = &supp_particle;
     }
     else if ( species->bc_part_type_west == "stop" ) {
-        if (smpi->isWestern()) bc_west = &stop_particle;
+        if (patch->isWestern()) bc_west = &stop_particle;
     }
     else if ( species->bc_part_type_west == "thermalize" ) {
-        if (smpi->isWestern()) bc_west = &thermalize_particle;
->>>>>>> a8ce7b8f
+        if (patch->isWestern()) bc_west = &thermalize_particle;
     }
     else if ( species->bc_part_type_west == "none" ) {
         MESSAGE(2,"West boundary condition for species " << species->species_type << " is 'none', which means the same as fields");
@@ -132,31 +116,17 @@
     }
     
     // East
-<<<<<<< HEAD
-    if ( params.species_param[ispec].bc_part_type_east == "refl" ) {
-	if (patch->isEastern()) bc_east = &refl_particle;
-    }
-    else if ( params.species_param[ispec].bc_part_type_east == "supp" ) {
-	if (patch->isEastern()) bc_east = &supp_particle;
-    }
-    else if ( params.species_param[ispec].bc_part_type_east == "stop" ) {
-	if (patch->isEastern()) bc_east = &stop_particle;
-    }
-    else if ( params.species_param[ispec].bc_part_type_east == "thermalize" ) {
-	if (patch->isEastern()) bc_east = &thermalize_particle;
-=======
     if ( species->bc_part_type_east == "refl" ) {
-        if (smpi->isEastern()) bc_east = &refl_particle;
+        if (patch->isEastern()) bc_east = &refl_particle;
     }
     else if ( species->bc_part_type_east == "supp" ) {
-        if (smpi->isEastern()) bc_east = &supp_particle;
+        if (patch->isEastern()) bc_east = &supp_particle;
     }
     else if ( species->bc_part_type_east == "stop" ) {
-        if (smpi->isEastern()) bc_east = &stop_particle;
+        if (patch->isEastern()) bc_east = &stop_particle;
     }
     else if ( species->bc_part_type_east == "thermalize" ) {
-        if (smpi->isEastern()) bc_east = &thermalize_particle;
->>>>>>> a8ce7b8f
+        if (patch->isEastern()) bc_east = &thermalize_particle;
     }
     else if ( species->bc_part_type_east == "none" ) {
         MESSAGE(2,"East boundary condition for species " << species->species_type << " is 'none', which means the same as fields");
@@ -167,84 +137,18 @@
     
     
     if ( nDim_particle > 1 ) {
-<<<<<<< HEAD
-	// South 
-	if ( params.species_param[ispec].bc_part_type_south == "refl" ) {
-	    if (patch->isSouthern()) bc_south = &refl_particle;
-	}
-	else if ( params.species_param[ispec].bc_part_type_south == "supp" ) {
-	    if (patch->isSouthern()) bc_south = &supp_particle;
-	}
-	else if ( params.species_param[ispec].bc_part_type_south == "stop" ) {
-	    if (patch->isSouthern()) bc_south = &stop_particle;
-	}	
-	else if ( params.species_param[ispec].bc_part_type_south == "thermalize" ) {
-	    if (patch->isSouthern()) bc_south = &thermalize_particle;
-	}	
-	else if ( params.species_param[ispec].bc_part_type_south == "none" ) {
-            MESSAGE( "South boundary condition for species " << ispec << " is 'none', which means the same as fields");
-	}
-	else {
-	    ERROR( "South boundary condition undefined : " << params.species_param[ispec].bc_part_type_south  );
-	}
-
-	// North
-	if ( params.species_param[ispec].bc_part_type_north == "refl" ) {
-	    if (patch->isNorthern()) bc_north = &refl_particle;
-	}
-	else if ( params.species_param[ispec].bc_part_type_north == "supp" ) {
-	    if (patch->isNorthern()) bc_north = &supp_particle;
-	}
-	else if ( params.species_param[ispec].bc_part_type_north == "stop" ) {
-	    if (patch->isNorthern()) bc_north = &stop_particle;
-	}
-	else if ( params.species_param[ispec].bc_part_type_north == "thermalize" ) {
-	    if (patch->isNorthern()) bc_north = &thermalize_particle;
-	}
-	else if ( params.species_param[ispec].bc_part_type_north == "none" ) {
-            MESSAGE( "North boundary condition for species " << ispec << " is 'none', which means the same as fields");
-	}
-	else {
-	    ERROR( "North boundary condition undefined : " << params.species_param[ispec].bc_part_type_north  );
-	}
-
-
-	//} // else NULL
-	if ( nDim_particle > 2 ) {
-	    if ( params.species_param[ispec].bc_part_type_bottom == "refl" ) {
-		if (z_min==z_min_global) bc_bottom = &refl_particle;
-	    }
-	    else if ( params.species_param[ispec].bc_part_type_bottom == "supp" ) {
-		if (z_min==z_min_global) bc_bottom = &supp_particle;
-	    }
-	    else if ( params.species_param[ispec].bc_part_type_bottom == "stop" ) {
-		if (z_min==z_min_global) bc_bottom = &stop_particle;
-	    }
-
-	    if ( params.species_param[ispec].bc_part_type_up == "refl" ) {
-		if (z_min==z_min_global) bc_up = &refl_particle;
-	    }
-	    else if ( params.species_param[ispec].bc_part_type_up == "supp" )  {
-		if (z_min==z_min_global) bc_up = &supp_particle;
-	    }
-	    else if ( params.species_param[ispec].bc_part_type_up == "stop" ) {
-		if (z_min==z_min_global) bc_up = &stop_particle;
-	    }
-
-	    //} // else NULL
-=======
         // South
         if ( species->bc_part_type_south == "refl" ) {
-            if (smpi->isSouthern()) bc_south = &refl_particle;
+            if (patch->isSouthern()) bc_south = &refl_particle;
         }
         else if ( species->bc_part_type_south == "supp" ) {
-            if (smpi->isSouthern()) bc_south = &supp_particle;
+            if (patch->isSouthern()) bc_south = &supp_particle;
         }
         else if ( species->bc_part_type_south == "stop" ) {
-            if (smpi->isSouthern()) bc_south = &stop_particle;
+            if (patch->isSouthern()) bc_south = &stop_particle;
         }
         else if ( species->bc_part_type_south == "thermalize" ) {
-            if (smpi->isSouthern()) bc_south = &thermalize_particle;
+            if (patch->isSouthern()) bc_south = &thermalize_particle;
         }
         else if ( species->bc_part_type_south == "none" ) {
             MESSAGE(2,"South boundary condition for species " << species->species_type << " is 'none', which means the same as fields");
@@ -255,16 +159,16 @@
         
         // North
         if ( species->bc_part_type_north == "refl" ) {
-            if (smpi->isNorthern()) bc_north = &refl_particle;
+            if (patch->isNorthern()) bc_north = &refl_particle;
         }
         else if ( species->bc_part_type_north == "supp" ) {
-            if (smpi->isNorthern()) bc_north = &supp_particle;
+            if (patch->isNorthern()) bc_north = &supp_particle;
         }
         else if ( species->bc_part_type_north == "stop" ) {
-            if (smpi->isNorthern()) bc_north = &stop_particle;
+            if (patch->isNorthern()) bc_north = &stop_particle;
         }
         else if ( species->bc_part_type_north == "thermalize" ) {
-            if (smpi->isNorthern()) bc_north = &thermalize_particle;
+            if (patch->isNorthern()) bc_north = &thermalize_particle;
         }
         else if ( species->bc_part_type_north == "none" ) {
             MESSAGE(2,"North boundary condition for species " << species->species_type << " is 'none', which means the same as fields");
@@ -294,7 +198,6 @@
             else if ( species->bc_part_type_up == "stop" ) {
                 if (z_min==z_min_global) bc_up = &stop_particle;
             }
->>>>>>> a8ce7b8f
             
         }//nDim_particle>2
         
