#include "SpeciesAdaptiveV2.h"

#include <cmath>
#include <ctime>
#include <cstdlib>

#include <iostream>

#include <omp.h>

// IDRIS
#include <cstring>
// IDRIS
#include "PusherFactory.h"
#include "IonizationFactory.h"
#include "PartBoundCond.h"
#include "PartWall.h"
#include "BoundaryConditionType.h"

#include "ElectroMagn.h"
#include "Interpolator.h"
#include "InterpolatorFactory.h"
#include "Profile.h"

#include "Projector.h"
#include "ProjectorFactory.h"

#include "SimWindow.h"
#include "Patch.h"

// #include "Field.h"
#include "Field1D.h"
#include "Field2D.h"
#include "Field3D.h"
#include "Tools.h"

#include "DiagnosticTrack.h"

#include "SpeciesMetrics.h"

using namespace std;


// ---------------------------------------------------------------------------------------------------------------------
// Constructor for Species
// input: simulation parameters & Species index
// ---------------------------------------------------------------------------------------------------------------------
SpeciesAdaptiveV2::SpeciesAdaptiveV2(Params& params, Patch* patch) :
    SpeciesV(params, patch)
{
    initCluster( params );
    npack_ = 0 ;
    packsize_ = 0;
}//END SpeciesAdaptiveV2 creator

// ---------------------------------------------------------------------------------------------------------------------
// Destructor for Species
// ---------------------------------------------------------------------------------------------------------------------
SpeciesAdaptiveV2::~SpeciesAdaptiveV2()
{
}

//! Method calculating the Particle dynamics (interpolation, pusher, projection)
//! without vectorized operators but with the cell sorting algorithm
void SpeciesAdaptiveV2::scalar_dynamics(double time_dual, unsigned int ispec,
                       ElectroMagn* EMfields, Params &params, bool diag_flag,
                       PartWalls* partWalls,
                       Patch* patch, SmileiMPI* smpi,
                       RadiationTables & RadiationTables,
                       MultiphotonBreitWheelerTables & MultiphotonBreitWheelerTables,
                       vector<Diagnostic*>& localDiags)
{
    int ithread;
#ifdef _OPENMP
    ithread = omp_get_thread_num();
#else
    ithread = 0;
#endif

#ifdef  __DETAILED_TIMERS
    double timer;
#endif

    unsigned int iPart;

    // Reset list of particles to exchange
    clearExchList();

    int tid(0);
    double ener_iPart(0.);
    std::vector<double> nrj_lost_per_thd(1, 0.);

    // -------------------------------
    // calculate the particle dynamics
    // -------------------------------
    if (time_dual>time_frozen)
    { // moving particle

        smpi->dynamics_resize(ithread, nDim_particle, last_index.back());

        //Point to local thread dedicated buffers
        //Still needed for ionization
        vector<double> *Epart = &(smpi->dynamics_Epart[ithread]);

        //Prepare for sorting
        for (unsigned int i=0; i<count.size(); i++)
            count[i] = 0;

#ifdef  __DETAILED_TIMERS
        timer = MPI_Wtime();
#endif

        // Interpolate the fields at the particle position
        (*Interp)(EMfields, *particles, smpi, &(first_index[0]), &(last_index[last_index.size()-1]), ithread, first_index[0]);

#ifdef  __DETAILED_TIMERS
            patch->patch_timers[0] += MPI_Wtime() - timer;
#endif

        // Interpolate the fields at the particle position
        //for (unsigned int scell = 0 ; scell < first_index.size() ; scell++)
        //    (*Interp)(EMfields, *particles, smpi, &(first_index[scell]), &(last_index[scell]), ithread );
        for (unsigned int scell = 0 ; scell < first_index.size() ; scell++)
        {

            // Ionization
            if (Ionize)
            {
#ifdef  __DETAILED_TIMERS
                timer = MPI_Wtime();
#endif
<<<<<<< HEAD
                (*Ionize)(particles, first_index[scell], last_index[scell], Epart, EMfields, Proj);
=======
                (*Ionize)(particles, bmin[scell], bmax[scell], Epart, patch, Proj);
>>>>>>> 0ef3e4a0
#ifdef  __DETAILED_TIMERS
                patch->patch_timers[4] += MPI_Wtime() - timer;
#endif
            }


            // Radiation losses
            if (Radiate)
            {
#ifdef  __DETAILED_TIMERS
                timer = MPI_Wtime();
#endif
                // Radiation process
                (*Radiate)(*particles, this->photon_species, smpi,
                           RadiationTables,
                           first_index[scell], last_index[scell], ithread );

                // Update scalar variable for diagnostics
                nrj_radiation += (*Radiate).getRadiatedEnergy();

                // Update the quantum parameter chi
                (*Radiate).compute_thread_chipa(*particles,
                                                smpi,
                                                first_index[scell],
                                                last_index[scell],
                                                ithread );
#ifdef  __DETAILED_TIMERS
                patch->patch_timers[5] += MPI_Wtime() - timer;
#endif
            }

            // Multiphoton Breit-Wheeler
            if (Multiphoton_Breit_Wheeler_process)
            {
#ifdef  __DETAILED_TIMERS
                timer = MPI_Wtime();
#endif
                // Pair generation process
                (*Multiphoton_Breit_Wheeler_process)(*particles,
                                                     smpi,
                                                     MultiphotonBreitWheelerTables,
                                                     first_index[scell], last_index[scell], ithread );

                // Update scalar variable for diagnostics
                // We reuse nrj_radiation for the pairs
                nrj_radiation += (*Multiphoton_Breit_Wheeler_process).getPairEnergy();

                // Update the photon quantum parameter chi of all photons
                (*Multiphoton_Breit_Wheeler_process).compute_thread_chiph(*particles,
                                                                          smpi,
                                                                          first_index[scell],
                                                                          last_index[scell],
                                                                          ithread );

                // Suppression of the decayed photons into pairs
                (*Multiphoton_Breit_Wheeler_process).decayed_photon_cleaning(
                                                                             *particles,scell, first_index.size(), &first_index[0], &last_index[0]);
#ifdef  __DETAILED_TIMERS
                patch->patch_timers[6] += MPI_Wtime() - timer;
#endif
            }
        }

#ifdef  __DETAILED_TIMERS
        timer = MPI_Wtime();
#endif
        // Push the particles and the photons
        (*Push)(*particles, smpi, 0, last_index.back(), ithread, 0.);
#ifdef  __DETAILED_TIMERS
        patch->patch_timers[1] += MPI_Wtime() - timer;
        timer = MPI_Wtime();
#endif

        // Computation of the particle cell keys for all particles
        // this->compute_bin_cell_keys(params,0, last_index.back());

        for (unsigned int scell = 0 ; scell < first_index.size() ; scell++)
        {
            // Apply wall and boundary conditions
            if (mass>0)
            {
                for(unsigned int iwall=0; iwall<partWalls->size(); iwall++) {
                    for (iPart=first_index[scell] ; (int)iPart<last_index[scell]; iPart++ ) {
                        double dtgf = params.timestep * smpi->dynamics_invgf[ithread][iPart];
                        if ( !(*partWalls)[iwall]->apply(*particles, iPart, this, dtgf, ener_iPart)) {
                            nrj_lost_per_thd[tid] += mass * ener_iPart;
                        }
                    }
                }

                for (iPart=first_index[scell] ; (int)iPart<last_index[scell]; iPart++ ) {
                    if ( !partBoundCond->apply( *particles, iPart, this, ener_iPart ) ) {
                        addPartInExchList( iPart );
                        nrj_lost_per_thd[tid] += mass * ener_iPart;
                        (*particles).cell_keys[iPart] = -1;
                    }
                    else {
                        //Compute cell_keys of remaining particles
                        for ( unsigned int i = 0 ; i<nDim_particle; i++ ){
                            (*particles).cell_keys[iPart] *= this->length[i];
                            (*particles).cell_keys[iPart] += round( ((*particles).position(i,iPart)-min_loc_vec[i]) * dx_inv_[i] );
                        }
                        //First reduction of the count sort algorithm. Lost particles are not included.
                        count[(*particles).cell_keys[iPart]] ++;
                    }
                }

            } else if (mass==0) {
                for(unsigned int iwall=0; iwall<partWalls->size(); iwall++) {
                    for (iPart=first_index[scell] ; (int)iPart<last_index[scell]; iPart++ ) {
                        double dtgf = params.timestep * smpi->dynamics_invgf[ithread][iPart];
                        if ( !(*partWalls)[iwall]->apply(*particles, iPart, this, dtgf, ener_iPart)) {
                            nrj_lost_per_thd[tid] += ener_iPart;
                        }
                    }
                }

                // Boundary Condition may be physical or due to domain decomposition
                // apply returns 0 if iPart is not in the local domain anymore
                //        if omp, create a list per thread
                for (iPart=first_index[scell] ; (int)iPart<last_index[scell]; iPart++ ) {
                    if ( !partBoundCond->apply( *particles, iPart, this, ener_iPart ) ) {
                        addPartInExchList( iPart );
                        nrj_lost_per_thd[tid] += ener_iPart;
                        (*particles).cell_keys[iPart] = -1;
                    }
                    else {
                        //Compute cell_keys of remaining particles
                        for ( unsigned int i = 0 ; i<nDim_particle; i++ ){
                            (*particles).cell_keys[iPart] *= this->length[i];
                            (*particles).cell_keys[iPart] += round( ((*particles).position(i,iPart)-min_loc_vec[i]) * dx_inv_[i] );
                        }
                        //First reduction of the count sort algorithm. Lost particles are not included.
                        count[(*particles).cell_keys[iPart]] ++;
                    }
                }
            } // end if mass > 0
        } // end loop on cells

#ifdef  __DETAILED_TIMERS
        patch->patch_timers[3] += MPI_Wtime() - timer;
#endif

        // Project currents if not a Test species and charges as well if a diag is needed.
        // Do not project if a photon
        if ((!particles->is_test) && (mass > 0))
        {

#ifdef  __DETAILED_TIMERS
        timer = MPI_Wtime();
#endif
            (*Proj)(EMfields, *particles, smpi, first_index[0],
                                                last_index.back(),
                                                ithread, 0,
                                                0, diag_flag,
                                                params.is_spectral,
                                                b_dim, ispec);
#ifdef  __DETAILED_TIMERS
        patch->patch_timers[2] += MPI_Wtime() - timer;
#endif

        }

        for (unsigned int ithd=0 ; ithd<nrj_lost_per_thd.size() ; ithd++)
            nrj_bc_lost += nrj_lost_per_thd[tid];

    }
    else { // immobile particle (at the moment only project density)
        if ( diag_flag &&(!particles->is_test)){
            double* b_rho=nullptr;

            for (unsigned int ibin = 0 ; ibin < first_index.size() ; ibin ++) { //Loop for projection on buffer_proj

                b_rho = EMfields->rho_s[ispec] ? &(*EMfields->rho_s[ispec])(0) : &(*EMfields->rho_)(0) ;

                for (iPart=first_index[ibin] ; (int)iPart<last_index[ibin]; iPart++ ) {
                    (*Proj)(b_rho, (*particles), iPart, 0, b_dim);
                } //End loop on particles
            }//End loop on bins

        }
    }//END if time vs. time_frozen

}//END scalar_dynamics


// -----------------------------------------------------------------------------
//! Compute part_cell_keys at patch creation.
//! This operation is normally done in the pusher to avoid additional particles pass.
// -----------------------------------------------------------------------------
/*void SpeciesAdaptiveV2::compute_part_cell_keys(Params &params)
{

    unsigned int ip, nparts;
    int IX;
    double X;
    unsigned int length[3];

    //Number of particles before exchange
    nparts = (*particles).size();

    // Cell_keys is resized at the current number of particles
    (*particles).cell_keys.resize(nparts);

    length[0]=0;
    length[1]=params.n_space[1]+1;
    length[2]=params.n_space[2]+1;

    #pragma omp simd
    for (ip=0; ip < nparts ; ip++){
    // Counts the # of particles in each cell (or sub_cell) and store it in slast_index.
        for (unsigned int ipos=0; ipos < nDim_particle ; ipos++) {
            X = (*particles).position(ipos,ip)-min_loc_vec[ipos];
            IX = round(X * dx_inv_[ipos] );
            (*particles).cell_keys[ip] = (*particles).cell_keys[ip] * length[ipos] + IX;
        }
    }

    // Reduction of the number of particles per cell in count
    for (ip=0; ip < nparts ; ip++)
        count[(*particles).cell_keys[ip]] ++ ;
}*/


// -----------------------------------------------------------------------------
//! This function reconfigures the type of species according
//! to the vectorization mode
// -----------------------------------------------------------------------------
void SpeciesAdaptiveV2::reconfiguration(Params &params, Patch * patch)
{

    //unsigned int ncell;
    bool reasign_operators = false;
    //float ratio_number_of_vecto_cells;
    float vecto_time = 0.;
    float scalar_time = 0.;

    //split cell into smaller sub_cells for refined sorting
    // cell = (params.n_space[0]+1);
    //for ( unsigned int i=1; i < params.nDim_field; i++) ncell *= (params.n_space[i]+1);

    // --------------------------------------------------------------------
    // Metrics 1 - based on the ratio of vectorized cells
    // Compute the number of cells that contain more than 8 particles
    //ratio_number_of_vecto_cells = SpeciesMetrics::get_ratio_number_of_vecto_cells(count,8);

    // Test metrics, if necessary we reasign operators
    //if ( (ratio_number_of_vecto_cells > 0.5 && this->vectorized_operators == false)
    //  || (ratio_number_of_vecto_cells < 0.5 && this->vectorized_operators == true))
    //{
    //    reasign_operators = true;
    //}
    // --------------------------------------------------------------------

    // --------------------------------------------------------------------
    // Metrics 2 - based on the evaluation of the computational time
    SpeciesMetrics::get_computation_time(count,
                                        vecto_time,
                                        scalar_time);

    //std::cout << "vecto_time " << vecto_time << " " << scalar_time << '\n';

    if ( (vecto_time <= scalar_time && this->vectorized_operators == false)
      || (vecto_time > scalar_time && this->vectorized_operators == true))
    {
        reasign_operators = true;
    }
    // --------------------------------------------------------------------

    /*std::cout << "Vectorized_operators: " << this->vectorized_operators
              << " ratio_number_of_vecto_cells: " << this->ratio_number_of_vecto_cells
              << " number_of_vecto_cells: " << number_of_vecto_cells
              << " number_of_non_zero_cells: " << number_of_non_zero_cells
              << " ncells: " << ncell << "\n";*/

    // Operator reasignment if required by the metrics
    if (reasign_operators)
    {

        // The type of operator is changed
        this->vectorized_operators = !this->vectorized_operators;

        /*MESSAGE(1,"> Species " << this->name << " reconfiguration (" << this->vectorized_operators
                  << ") in patch (" << patch->Pcoordinates[0] << "," <<  patch->Pcoordinates[1] << "," <<  patch->Pcoordinates[2] << ")"
                  << " of MPI process "<< patch->MPI_me_);*/

        this->reconfigure_operators(params, patch);

    }

    /*std::cout << " bin number: " << first_index.size()
              << " nb particles: " << last_index[last_index.size()-1]
              << '\n';*/

}

// -----------------------------------------------------------------------------
//! This function configures the type of species according to the default mode
//! regardless the number of particles per cell
// -----------------------------------------------------------------------------
void SpeciesAdaptiveV2::initial_configuration(Params &params, Patch * patch)
{

    // Setup the species state regardless the number of particles per cell
    this->vectorized_operators = (params.adaptive_default_mode == "on");

    // Configure the species regardless the number of particles per cell
    this->reconfigure_operators(params, patch);

}

// -----------------------------------------------------------------------------
//! This function configures the type of species according
//! to the vectorization mode
// -----------------------------------------------------------------------------
void SpeciesAdaptiveV2::configuration(Params &params, Patch * patch)
{
    //float ratio_number_of_vecto_cells;
    float vecto_time = 0.;
    float scalar_time = 0.;

    // Species with particles
    if ((*particles).size() > 0)
    {

<<<<<<< HEAD
    // --------------------------------------------------------------------
    // Metrics 1 - based on the ratio of vectorized cells
    // Compute the number of cells that contain more than 8 particles
    //ratio_number_of_vecto_cells = SpeciesMetrics::get_ratio_number_of_vecto_cells(count,8);
    // --------------------------------------------------------------------

    // --------------------------------------------------------------------
    // Metrics 2 - based on the evaluation of the computational time
    SpeciesMetrics::get_computation_time(count,
                                        vecto_time,
                                        scalar_time);

    if (vecto_time < scalar_time )
    {
        this->vectorized_operators = true;
    }
    else if (vecto_time > scalar_time)
    {
        this->vectorized_operators = false;
=======
        // --------------------------------------------------------------------
        // Metrics 2 - based on the evaluation of the computational time
        SpeciesMetrics::get_computation_time(this->species_loc_bmax,
                                            vecto_time,
                                            scalar_time);

        if (vecto_time <= scalar_time)
        {
            this->vectorized_operators = true;
        }
        else if (vecto_time > scalar_time)
        {
            this->vectorized_operators = false;
        }
>>>>>>> 0ef3e4a0
    }

    // Default mode where there is no particles
    else
    {
        this->vectorized_operators = (params.adaptive_default_mode == "on");
    }

    // --------------------------------------------------------------------

    this->reconfigure_operators(params, patch);
}

// -----------------------------------------------------------------------------
//! This function reconfigures the species operators after evaluating
//! the best mode from the particle distribution
// -----------------------------------------------------------------------------
void SpeciesAdaptiveV2::reconfigure_operators(Params &params, Patch * patch)
{
    // Destroy current operators
    delete Interp;
    //delete Push;
    delete Proj;

    // Reassign the correct Interpolator
    this->Interp = InterpolatorFactory::create(params, patch, this->vectorized_operators);
    // Reassign the correct Pusher to Push
    //Push = PusherFactory::create(params, this);
    // Reassign the correct Projector
    this->Proj = ProjectorFactory::create(params, patch, this->vectorized_operators);
}<|MERGE_RESOLUTION|>--- conflicted
+++ resolved
@@ -129,11 +129,7 @@
 #ifdef  __DETAILED_TIMERS
                 timer = MPI_Wtime();
 #endif
-<<<<<<< HEAD
-                (*Ionize)(particles, first_index[scell], last_index[scell], Epart, EMfields, Proj);
-=======
-                (*Ionize)(particles, bmin[scell], bmax[scell], Epart, patch, Proj);
->>>>>>> 0ef3e4a0
+                (*Ionize)(particles, first_index[scell], last_index[scell], Epart, patch, Proj);
 #ifdef  __DETAILED_TIMERS
                 patch->patch_timers[4] += MPI_Wtime() - timer;
 #endif
@@ -459,30 +455,9 @@
     if ((*particles).size() > 0)
     {
 
-<<<<<<< HEAD
-    // --------------------------------------------------------------------
-    // Metrics 1 - based on the ratio of vectorized cells
-    // Compute the number of cells that contain more than 8 particles
-    //ratio_number_of_vecto_cells = SpeciesMetrics::get_ratio_number_of_vecto_cells(count,8);
-    // --------------------------------------------------------------------
-
-    // --------------------------------------------------------------------
-    // Metrics 2 - based on the evaluation of the computational time
-    SpeciesMetrics::get_computation_time(count,
-                                        vecto_time,
-                                        scalar_time);
-
-    if (vecto_time < scalar_time )
-    {
-        this->vectorized_operators = true;
-    }
-    else if (vecto_time > scalar_time)
-    {
-        this->vectorized_operators = false;
-=======
         // --------------------------------------------------------------------
         // Metrics 2 - based on the evaluation of the computational time
-        SpeciesMetrics::get_computation_time(this->species_loc_bmax,
+        SpeciesMetrics::get_computation_time(this->count,
                                             vecto_time,
                                             scalar_time);
 
@@ -494,7 +469,6 @@
         {
             this->vectorized_operators = false;
         }
->>>>>>> 0ef3e4a0
     }
 
     // Default mode where there is no particles
