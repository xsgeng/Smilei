#ifndef SPECIESNORM_H
#define SPECIESNORM_H

#include "Species.h"

class ElectroMagn;
class Pusher;
class Interpolator;
class Projector;
class Params;

//! class Species_norm (Species for which the dynamics is governed by the Lorentz force (Boris pusher))
class Species_norm : public Species
{

public:
    //! Creator for Species_norm
<<<<<<< HEAD
    Species_norm(PicParams&, int, Patch*);
=======
    Species_norm(Params&, int, SmileiMPI*);
>>>>>>> 3243f2e9
    //! Destructor for Species_norm
    ~Species_norm();

private:

};

#endif<|MERGE_RESOLUTION|>--- conflicted
+++ resolved
@@ -15,11 +15,7 @@
 
 public:
     //! Creator for Species_norm
-<<<<<<< HEAD
-    Species_norm(PicParams&, int, Patch*);
-=======
-    Species_norm(Params&, int, SmileiMPI*);
->>>>>>> 3243f2e9
+    Species_norm(Params&, int, Patch*);
     //! Destructor for Species_norm
     ~Species_norm();
 
