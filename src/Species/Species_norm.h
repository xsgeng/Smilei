--- conflicted
+++ resolved
@@ -15,11 +15,7 @@
 
 public:
     //! Creator for Species_norm
-<<<<<<< HEAD
-    Species_norm(Params&, int, Patch*);
-=======
-    Species_norm(Params&, SmileiMPI*);
->>>>>>> a8ce7b8f
+    Species_norm(Params&, Patch*);
     //! Destructor for Species_norm
     ~Species_norm();
 
