--- conflicted
+++ resolved
@@ -14,11 +14,7 @@
 class PartBoundCond {
 public:
     //! partBoundCond creator, (default no MPI set)
-<<<<<<< HEAD
-    PartBoundCond( Params& params, int ispec, Patch* patch );
-=======
-    PartBoundCond( Params& params, Species *species, SmileiMPI* smpi );
->>>>>>> a8ce7b8f
+    PartBoundCond( Params& params, Species *species, Patch* patch );
     //! partBoundCond destructor
     ~PartBoundCond();
 
