--- conflicted
+++ resolved
@@ -4,11 +4,7 @@
 
 Pusher::Pusher(Params& params, Species *species) :
     min_loc_vec(species->min_loc_vec),
-<<<<<<< HEAD
-    vecto( params.vecto )
-=======
     vecto( params.vecto=="normal" || params.vecto=="dynamic" || params.vecto=="dynamic2" )
->>>>>>> 2e24eda9
 {
     for (unsigned int ipos=0; ipos < params.nDim_particle ; ipos++)
         dx_inv_[ipos] = species->dx_inv_[ipos];
