#include "Species.h"

#include <cmath>
#include <ctime>
#include <cstdlib>

#include <iostream>

#include <omp.h>

// IDRIS
#include <cstring>
// IDRIS
#include "PusherFactory.h"
#include "IonizationFactory.h"
#include "PartBoundCond.h"
#include "PartWall.h"
//#include "BoundaryConditionType.h"

#include "ElectroMagn.h"
#include "Interpolator.h"
#include "InterpolatorFactory.h"
#include "Profile.h"

#include "Projector.h"

#include "SimWindow.h"
#include "Patch.h"

// #include "Field.h"
#include "Field1D.h"
#include "Field2D.h"
#include "Field3D.h"
#include "Tools.h"

using namespace std;


// ---------------------------------------------------------------------------------------------------------------------
// Constructor for Species
// input: simulation parameters & Species index
// ---------------------------------------------------------------------------------------------------------------------
Species::Species(Params& params, Patch* patch) :
c_part_max(1),
dynamics_type("norm"), 
time_frozen(0), 
radiating(false), 
ionization_model("none"),
particles(&particles_sorted[0]),
clrw(params.clrw),  
oversize(params.oversize), 
cell_length(params.cell_length), 
velocityProfile(3,NULL),
temperatureProfile(3,NULL),
electron_species(NULL),
nDim_particle(params.nDim_particle),
min_loc_vec(patch->getDomainLocalMin()), 
partBoundCond(NULL),
min_loc(patch->getDomainLocalMin(0)) 
{
    DEBUG(species_type);
    
    PI2 = 2.0 * M_PI;
    
    dx_inv_ = 1./cell_length[0];
    dy_inv_ = 1./cell_length[1];
    
    initCluster(params);
    nDim_field = params.nDim_field;
    inv_nDim_field = 1./((double)nDim_field);

}//END Species creator

void Species::initCluster(Params& params)
{

    // Clusters must all have the same size:
#ifdef _BLABLA
    // -------------------
    // Variable definition
    // -------------------

    // Width of clusters:
    if (params.n_space[0]%clrw != 0)
        ERROR("Cluster width (clrw) = " << clrw << "should divide n_space[0] = " << params.n_space[0] );
    //Testing if clusters width (clrw) is large enough for the spliting technique:
    if (clrw < 2*oversize[0]+2){
        ERROR("Cluster width (clrw) = "<< clrw << " must be greater than 2*oversize[0]+1 = " << 2*oversize[0]+1 );
    }
#endif

    // Arrays of the min and max indices of the particle bins
    bmin.resize(params.n_space[0]/clrw);
    bmax.resize(params.n_space[0]/clrw);
    if (nDim_particle == 3){
        bmin.resize(params.n_space[0]/clrw*params.n_space[1]);
        bmax.resize(params.n_space[0]/clrw*params.n_space[1]);
    }
    
    //Size in each dimension of the buffers on which each bin are projected
    //In 1D the particles of a given bin can be projected on 6 different nodes at the second order (oversize = 2)
    
    //Primal dimension of fields. 
    f_dim0 =  params.n_space[0] + 2 * oversize[0] +1;
    f_dim1 =  params.n_space[1] + 2 * oversize[1] +1;
    f_dim2 =  params.n_space[2] + 2 * oversize[2] +1;
    
    if (nDim_particle == 1){
        b_dim0 =  (1 + clrw) + 2 * oversize[0];
        b_dim1 =  1;
        b_dim2 =  1;
        b_lastdim = b_dim0;
    }
    if (nDim_particle == 2){
        b_dim0 =  (1 + clrw) + 2 * oversize[0]; // There is a primal number of bins.
        b_dim1 =  f_dim1;
        b_dim2 =  1;
        b_lastdim = b_dim1;
    }
    if (nDim_particle == 3){
        b_dim0 =  (1 + clrw) + 2 * oversize[0]; // There is a primal number of bins.
        b_dim1 = f_dim1;
        b_dim2 = f_dim2;
        b_lastdim = b_dim2;
    }
    
    size_proj_buffer = b_dim0*b_dim1*b_dim2; //primal size of a single bufefr.
    
    //Initialize specMPI
    //specMPI.init();
       
    //ener_tot = 0.;
    nrj_bc_lost = 0.;
    nrj_mw_lost = 0.;
    nrj_new_particles = 0.;
   
}//END initCluster


// Initialize the operators (Push, Ionize, PartBoundCond)
// This must be separate from the parameters because the Species cloning copies
// the parameters but not the operators.
void Species::initOperators(Params& params, Patch* patch)
{
    // assign the correct Pusher to Push
    Push = PusherFactory::create(params, this);
    
    // Assign the Ionization model (if needed) to Ionize
    //  Needs to be placed after createParticles() because requires the knowledge of max_charge
    // \todo pay attention to restart
    Ionize = IonizationFactory::create(params, this);
    if (Ionize) {
        DEBUG("Species " << species_type << " can be ionized!");
    }
    
    if (Ionize && species_type=="electron") {
        ERROR("Species " << species_type << " can be ionized but species_type='electron'");
    }
    
    // define limits for BC and functions applied and for domain decomposition
    partBoundCond = new PartBoundCond(params, this, patch);
}

// ---------------------------------------------------------------------------------------------------------------------
// Destructor for Species
// ---------------------------------------------------------------------------------------------------------------------
Species::~Species()
{
    delete Push;
    if (Ionize) delete Ionize;
    if (partBoundCond) delete partBoundCond;
    if (chargeProfile) delete chargeProfile;
    if (densityProfile) delete densityProfile;
    for (unsigned int i=0; i<velocityProfile.size(); i++)
        delete velocityProfile[i];
    for (unsigned int i=0; i<temperatureProfile.size(); i++)
        delete temperatureProfile[i];
    
    DEBUG("Species deleted");
}



// ---------------------------------------------------------------------------------------------------------------------
// For all (np) particles in a mesh initialize its numerical weight (equivalent to a number density)
// ---------------------------------------------------------------------------------------------------------------------
void Species::initWeight(unsigned int nPart, unsigned int iPart, double density)
{
    for (unsigned  p= iPart; p<iPart+nPart; p++) {
        (*particles).weight(p) = density / nPart;
    }
}



// ---------------------------------------------------------------------------------------------------------------------
// For all (np) particles in a mesh initialize its charge state
// ---------------------------------------------------------------------------------------------------------------------
void Species::initCharge(unsigned int nPart, unsigned int iPart, double q)
{
    short Z = (short)q;
    double r = q-(double)Z;
    
    // if charge is integer, then all particles have the same charge
    if ( r == 0. ) {
        for (unsigned int p = iPart; p<iPart+nPart; p++)
            (*particles).charge(p) = Z;
    // if charge is not integer, then particles can have two different charges
    } else {
        int tot = 0, Nm, Np;
        double rr=r/(1.-r), diff;
        Np = (int)round(r*(double)nPart);
        Nm = (int)nPart - Np;
        for (unsigned int p = iPart; p<iPart+nPart; p++) {
            if (Np > rr*Nm) {
                (*particles).charge(p) = Z+1;
                Np--;
            } else {
                (*particles).charge(p) = Z;
                Nm--;
            }
            tot += (*particles).charge(p);
        }
        diff = q - ((double)tot)/((double)nPart); // missing charge
        if (diff != 0.) {
            WARNING("Could not match exactly charge="<<q<<" for species "<< species_type <<" (difference of "<<diff<<"). Try to add particles.");
        }
    }
}



// ---------------------------------------------------------------------------------------------------------------------
// For all (np) particles in a mesh initialize their position
//   - either using regular distribution in the mesh (initPosition_type = regular)
//   - or using uniform random distribution (initPosition_type = random)
// ---------------------------------------------------------------------------------------------------------------------
void Species::initPosition(unsigned int nPart, unsigned int iPart, double *indexes)
{
    for (unsigned  p= iPart; p<iPart+nPart; p++) {
        for (unsigned  i=0; i<nDim_particle ; i++) {
            
            // define new position (either regular or random)
            if (initPosition_type == "regular") {
                (*particles).position(i,p)=indexes[i]+(p-iPart+0.5)*cell_length[i]/pow(nPart,inv_nDim_field);
                
            } else if (initPosition_type == "random") {
                (*particles).position(i,p)=indexes[i]+(((double)rand() / RAND_MAX))*cell_length[i];
            }
            //(*particles).position_old(i,p) = (*particles).position(i,p);
        }// i
    }// p
}



// ---------------------------------------------------------------------------------------------------------------------
// For all (np) particles in a mesh initialize their momentum
//   - at zero (init_momentum_type = cold)
//   - using random distribution (init_momentum_type = maxwell-juettner)
// ---------------------------------------------------------------------------------------------------------------------
void Species::initMomentum(unsigned int nPart, unsigned int iPart, double *temp, double *vel, vector<double>& max_jutt_cumul)
{
    
    // average mean-momentum (used to center the distribution)
    double pMean[3]= {0.0,0.0,0.0};
    
    if (initMomentum_type == "cold") {
        
        for (unsigned int p= iPart; p<iPart+nPart; p++) {
            for (unsigned int i=0; i<3 ; i++) {
                (*particles).momentum(i,p) = 0.0;
            }
        }
        
    } else if (initMomentum_type == "maxwell-juettner")
    {
        // initialize using the Maxwell-Juettner distribution function
        
        for (unsigned int p= iPart; p<iPart+nPart; p++)
        {
            double Renergy=(double)rand() / RAND_MAX;
            double phi=acos(1.0-2.0*(double)rand() / RAND_MAX);
            double theta=2.0*M_PI*(double)rand() / RAND_MAX;
            
            int il=0;
            int ir=max_jutt_cumul.size();
            while (ir > il+1)  {
                int im=(il+ir)/2;
                if (Renergy > max_jutt_cumul[im]) {
                    il=im;
                } else {
                    ir=im;
                }

            }

            double right_w=(Renergy-max_jutt_cumul[il])/(max_jutt_cumul[il+1]);
            double left_w=1-right_w;
            
            double Ener=left_w*il*dE +right_w*(il+1)*dE;
            double psm = sqrt(pow(1.0+Ener,2)-1.0);

            (*particles).momentum(0,p) = psm*cos(theta)*sin(phi);
            (*particles).momentum(1,p) = psm*sin(theta)*sin(phi);
            (*particles).momentum(2,p) = psm*cos(phi);
            for (unsigned int i=0; i<3 ; i++)
            {
                pMean[i] += (*particles).momentum(i,p);
            }
        }//p

        // center the distribution function around pMean
        for (unsigned int p= iPart; p<iPart+nPart; p++)
            {
                for (unsigned int i=0; i<3 ; i++) {
                    (*particles).momentum(i,p) -= pMean[i]/nPart;
                }
            }
        
        for (unsigned int p= iPart; p<iPart+nPart; p++) {
            (*particles).momentum(1,p) *= sqrt(temp[1]/temp[0]);
            (*particles).momentum(2,p) *= sqrt(temp[2]/temp[0]);
        }

        
    // Rectangular distribution
    } else if (initMomentum_type == "rectangular") {
        
        for (unsigned int p= iPart; p<iPart+nPart; p++) {
            (*particles).momentum(0,p) = (2.*(double)rand() / RAND_MAX - 1.) * sqrt(temp[0]/mass);
            (*particles).momentum(1,p) = (2.*(double)rand() / RAND_MAX - 1.) * sqrt(temp[1]/mass);
            (*particles).momentum(2,p) = (2.*(double)rand() / RAND_MAX - 1.) * sqrt(temp[2]/mass);
        }
    }//END if initMomentum_type
    
    // Adding the mean velocity (using relativistic composition)
    // ---------------------------------------------------------
    double vx, vy, vz, v2, g, gm1, Lxx, Lyy, Lzz, Lxy, Lxz, Lyz, gp, px, py, pz;
    // mean-velocity
    vx  = -vel[0];
    vy  = -vel[1];
    vz  = -vel[2];
    v2  = vx*vx + vy*vy + vz*vz;
    if ( v2>0. ){
        
        g   = 1.0/sqrt(1.0-v2);
        gm1 = g - 1.0;
        
        // compute the different component of the Matrix block of the Lorentz transformation
        Lxx = 1.0 + gm1 * vx*vx/v2;
        Lyy = 1.0 + gm1 * vy*vy/v2;
        Lzz = 1.0 + gm1 * vz*vz/v2;
        Lxy = gm1 * vx*vy/v2;
        Lxz = gm1 * vx*vz/v2;
        Lyz = gm1 * vy*vz/v2;
        
        // Lorentz transformation of the momentum
        for (unsigned int p=iPart; p<iPart+nPart; p++)
        {
            gp = sqrt(1.0 + pow((*particles).momentum(0,p),2) + pow((*particles).momentum(1,p),2) + pow((*particles).momentum(2,p),2));
            px = -gp*g*vx + Lxx * (*particles).momentum(0,p) + Lxy * (*particles).momentum(1,p) + Lxz * (*particles).momentum(2,p);
            py = -gp*g*vy + Lxy * (*particles).momentum(0,p) + Lyy * (*particles).momentum(1,p) + Lyz * (*particles).momentum(2,p);
            pz = -gp*g*vz + Lxz * (*particles).momentum(0,p) + Lyz * (*particles).momentum(1,p) + Lzz * (*particles).momentum(2,p);
            (*particles).momentum(0,p) = px;
            (*particles).momentum(1,p) = py;
            (*particles).momentum(2,p) = pz;
        }
        
    }//ENDif vel != 0
    
    
    
}//END initMomentum


// ---------------------------------------------------------------------------------------------------------------------
// For all particles of the species
//   - interpolate the fields at the particle position
//   - calculate the new velocity
//   - calculate the new position
//   - apply the boundary conditions
//   - increment the currents (projection)
// ---------------------------------------------------------------------------------------------------------------------
void Species::dynamics(double time_dual, unsigned int ispec, ElectroMagn* EMfields, Interpolator* Interp,
                       Projector* Proj, Params &params, int diag_flag, PartWalls* partWalls, Patch* patch, SmileiMPI* smpi)
{
    int ithread;
    #ifdef _OPENMP
        ithread = omp_get_thread_num();
    #else
        ithread = 0;
    #endif

    // Ionization current
    LocalFields Jion;
    
    unsigned int iPart;
    
    // Reset list of particles to exchange
    clearExchList();

    int tid(0);
    double ener_iPart(0.);
    std::vector<double> nrj_lost_per_thd(1, 0.);
            
    // -------------------------------
    // calculate the particle dynamics
    // -------------------------------
    if (time_dual>time_frozen) { // moving particle
    
        smpi->dynamics_resize(ithread, nDim_particle, bmax.back());

        //Point to local thread dedicated buffers
        //Still needed for ionization
        std::vector<LocalFields> *Epart = &(smpi->dynamics_Epart[ithread]);

        for (unsigned int ibin = 0 ; ibin < bmin.size() ; ibin++) {

            // Interpolate the fields at the particle position
            (*Interp)(EMfields, *particles, smpi, bmin[ibin], bmax[ibin], ithread );

            //Ionization
            if (Ionize){                                
                for (iPart=bmin[ibin] ; iPart<bmax[ibin]; iPart++ ) {
                    // Do the ionization (!for testParticles)
                    if ( (*particles).charge(iPart) < (int) atomic_number) {
                        //!\todo Check if it is necessary to put to 0 or if LocalFields ensures it
                        Jion.x=0.0;
                        Jion.y=0.0;
                        Jion.z=0.0;
                        (*Ionize)(*particles, iPart, (*Epart)[iPart], Jion);
                        (*Proj)(EMfields->Jx_, EMfields->Jy_, EMfields->Jz_, *particles, iPart, Jion);
                    }
                }
            }    
                
            // Push the particles
            (*Push)(*particles, smpi, bmin[ibin], bmax[ibin], ithread );
            //for (iPart=bmin[ibin] ; iPart<bmax[ibin]; iPart++ ) 
            //    (*Push)(*particles, iPart, (*Epart)[iPart], (*Bpart)[iPart] , (*gf)[iPart]);

            //particles->test_move( bmin[ibin], bmax[ibin], params );


            // Apply wall and boundary conditions
            for (iPart=bmin[ibin] ; iPart<bmax[ibin]; iPart++ ) {
                for(unsigned int iwall=0; iwall<partWalls->size(); iwall++) {
                    if ( !(*partWalls)[iwall]->apply(*particles, iPart, this, ener_iPart)) {
                        nrj_lost_per_thd[tid] += mass * ener_iPart;
                    }
                }
                // Boundary Condition may be physical or due to domain decomposition
                // apply returns 0 if iPart is not in the local domain anymore
                //        if omp, create a list per thread
                if ( !partBoundCond->apply( *particles, iPart, this, ener_iPart ) ) {
                    addPartInExchList( iPart );
                    //nrj_lost_per_thd[tid] += ener_iPart;
                    nrj_lost_per_thd[tid] += mass * ener_iPart;
                }
             }

            //START EXCHANGE PARTICLES OF THE CURRENT BIN ?

             // Project currents if not a Test species and charges as well if a diag is needed. 
             if (!(*particles).isTest)
                 (*Proj)(EMfields, *particles, smpi, bmin[ibin], bmax[ibin], ithread, ibin, clrw, diag_flag, b_lastdim, ispec );

        }// ibin

        for (int ithd=0 ; ithd<nrj_lost_per_thd.size() ; ithd++)
            nrj_bc_lost += nrj_lost_per_thd[tid];

        // Needs to be reviewed 
        if (Ionize) {
            for (unsigned int i=0; i < Ionize->new_electrons.size(); i++) {
                // electron_species->(*particles).push_back(Ionize->new_electrons[i]);
                                
                int ibin = (int) ((Ionize->new_electrons).position(0,i) / cell_length[0]) - ( patch->getCellStartingGlobalIndex(0) + oversize[0] );
                DEBUG("here " << ibin << " " << (Ionize->new_electrons).position(0,i)/(2*M_PI));

                // Copy Ionize->new_electrons(i) in electron_species->particles at position electron_species->bmin[ibin]
                Ionize->new_electrons.cp_particle(i, (*electron_species->particles), electron_species->bmin[ibin] );
                                
                // Update bins status
                // (ugly update, memory is allocated anywhere, OK with vectors per particles parameters)
                electron_species->bmax[ibin]++;
                DEBUG("e- " << i << " to bin " << ibin << " (" <<bmin.size() << "," <<bmax.size()<<")" );
                for (unsigned int ii=ibin+1; ii<bmin.size(); ii++) {
                    electron_species->bmin[ii]++;
                    electron_species->bmax[ii]++;
                }
            }
            
            // if (Ionize->new_electrons.size())
            //      DEBUG("number of electrons " << electron_species->(*particles).size() << " " << );
            Ionize->new_electrons.clear();
        }
    }
    else { // immobile particle (at the moment only project density)
        if ((diag_flag == 1)&&(!(*particles).isTest)){
            double* b_rho;
            for (unsigned int ibin = 0 ; ibin < bmin.size() ; ibin ++) { //Loop for projection on buffer_proj

                if (nDim_field==2)
                    b_rho = &(*EMfields->rho_s[ispec])(ibin*clrw*f_dim1);    
                else if (nDim_field==1)
                    b_rho = &(*EMfields->rho_s[ispec])(ibin*clrw);    
                for (iPart=bmin[ibin] ; iPart<bmax[ibin]; iPart++ ) {
                    (*Proj)(b_rho, (*particles), iPart, ibin*clrw, b_lastdim);
                } //End loop on particles
            }//End loop on bins
            
        }
    }//END if time vs. time_frozen

}//END dynamic


// ---------------------------------------------------------------------------------------------------------------------
// Sort particles
// ---------------------------------------------------------------------------------------------------------------------
void Species::sort_part()
{
    //The width of one bin is cell_length[0] * clrw.
    
    int p1,p2,bmin_init;
    unsigned int bin;
    double limit;
    
    
    //Backward pass
    for (bin=0; bin<bmin.size()-1; bin++) { //Loop on the bins. 
        limit = min_loc + (bin+1)*cell_length[0]*clrw;
        p1 = bmax[bin]-1;
        //If first particles change bin, they do not need to be swapped.
        while (p1 == bmax[bin]-1 && p1 >= bmin[bin]) {
            if ((*particles).position(0,p1) >= limit ) {
                bmax[bin]--;
            }
            p1--;
        }
        //         Now particles have to be swapped
        for( p2 = p1 ; p2 >= bmin[bin] ; p2-- ) { //Loop on the bin's particles.
            if ((*particles).position(0,p2) >= limit ) {
                //This particle goes up one bin.
                (*particles).swap_part(p2,bmax[bin]-1);
                bmax[bin]--;
            }
        }
    }
    //Forward pass + Rebracketting
    for (bin=1; bin<bmin.size(); bin++) { //Loop on the bins. 
        limit = min_loc + bin*cell_length[0]*clrw;
        bmin_init = bmin[bin];
        p1 = bmin[bin];
        while (p1 == bmin[bin] && p1 < bmax[bin]) {
            if ((*particles).position(0,p1) < limit ) {
                bmin[bin]++;
            }
            p1++;
        }
        for( p2 = p1 ; p2 < bmax[bin] ; p2++ ) { //Loop on the bin's particles.
            if ((*particles).position(0,p2) < limit ) {
                //This particle goes down one bin.
                (*particles).swap_part(p2,bmin[bin]);
                bmin[bin]++;
            }
        }
        
        //Rebracketting
        //Number of particles from bin going down is: bmin[bin]-bmin_init.
        //Number of particles from bin-1 going up is: bmin_init-bmax[bin-1].
        //Total number of particles we need to swap is the min of both.
        p2 = min(bmin[bin]-bmin_init,bmin_init-bmax[bin-1]);
        if (p2 >0) (*particles).swap_part(bmax[bin-1],bmin[bin]-p2,p2);
        bmax[bin-1] += bmin[bin] - bmin_init;
        bmin[bin] = bmax[bin-1];
    }
}

// ---------------------------------------------------------------------------------------------------------------------
// Sort particles
// ---------------------------------------------------------------------------------------------------------------------
void Species::count_sort_part(Params &params)
{
    unsigned int ip, npart, ixy,tot, oc, nxy, token;
    int ix,iy;
    double x,y;

    nxy = params.n_space[0]*params.n_space[1];
    token = (particles == &particles_sorted[0]);

    int indices[nxy];
    npart = (*particles).size();
    //particles_sorted = particles ;
    particles_sorted[token].initialize(npart, *particles);

    for (unsigned int i=0; i < nxy ; i++) indices[i] = 0 ;

    // first loop counts the # of particles in each cell
    for (ip=0; ip < npart; ip++)
        {
            x = (*particles).position(0,ip)-min_loc;
            y = (*particles).position(1,ip)-min_loc_vec[1];

            ix = floor(x * dx_inv_) ;
            iy = floor(y * dy_inv_) ;

            ixy = iy + ix*params.n_space[1];


            indices[ixy] ++;
        }

    // second loop convert the count array in cumulative sum
    tot=0;
    for (unsigned int ixy=0; ixy < nxy; ixy++)
        {
            oc = indices[ixy];
            indices[ixy] = tot;
            tot += oc;
        }

    //Bookmarking is not needed if normal sort is called before.
    //bmin[0] = 0;    
    //for (bin=0; bin<bmin.size()-1; bin++) { //Loop on the bins. 
    //
    //    bmin[bin+1] = indices[(bin+1)*params.n_space[1]*clrw] ;   
    //    bmax[bin] = bmin[bin+1];   
    //}
    //bin = bmin.size()-1 ;
    //bmax[bin] = npart;   

    // last loop puts the particles and update the count array
    for (ip=0; ip < npart; ip++) {
        x = (*particles).position(0,ip)-min_loc;
        y = (*particles).position(1,ip)-min_loc_vec[1];

        ix = floor(x * dx_inv_) ;
        iy = floor(y * dy_inv_) ;

        ixy = iy + ix*params.n_space[1];

        (*particles).overwrite_part(ip, particles_sorted[token] , indices[ixy]);
        indices[ixy]++;
    }

    particles = &particles_sorted[token] ;

}


int Species::createParticles(vector<unsigned int> n_space_to_create, Params& params, Patch *patch, int new_bin_idx)
{
    // Create particles in a space starting at cell_position
    vector<double> cell_position(3,0);
    vector<double> cell_index(3,0);
    for (int i=0 ; i<nDim_field ; i++) {
        if (params.cell_length[i]!=0) { // REALLY NECESSARY ????
            cell_position[i] = patch->getDomainLocalMin(i);
            cell_index   [i] = (double) patch->getCellStartingGlobalIndex(i);
        }
    }
    
    // ---------------------------------------------------------
    // Calculate density and number of particles for the species
    // ---------------------------------------------------------
    
    // field containing the charge distribution (always 3d)
    Field3D charge(n_space_to_create);
    max_charge = 0.;
    
    // field containing the density distribution (always 3d)
    Field3D density(n_space_to_create);
    
    // field containing the temperature distribution along all 3 momentum coordinates (always 3d * 3)
    Field3D temperature[3];
    
    // field containing the temperature distribution along all 3 momentum coordinates (always 3d * 3)
    Field3D velocity[3];
    
    // field containing the number of particles in each cell
    Field3D n_part_in_cell(n_space_to_create);

    for (unsigned int i=0; i<3; i++) {
        velocity[i].allocateDims(n_space_to_create);
        temperature[i].allocateDims(n_space_to_create);
    }
    
    int npart_effective = 0;
    double remainder, nppc;
    
    for (unsigned int i=0; i<n_space_to_create[0]; i++) {
        for (unsigned int j=0; j<n_space_to_create[1]; j++) {
            for (unsigned int k=0; k<n_space_to_create[2]; k++) {
                
                vector<double> x_cell(3,0);
                x_cell[0] = cell_position[0] + (i+0.5)*cell_length[0];
                x_cell[1] = cell_position[1] + (j+0.5)*cell_length[1];
                x_cell[2] = cell_position[2] + (k+0.5)*cell_length[2];
                
                // Obtain the number of particles per cell
                nppc = ppcProfile->valueAt(x_cell);
                // If not a round number, then we need to decide how to round
<<<<<<< HEAD
                if( nppc != round(nppc) ) {
                    remainder = pow(nppc - floor(nppc), inv_nDim_field);
                    n_part_in_cell(i,j,k) = floor(nppc);
                    if( fmod(cell_index[0]+(double)i, remainder) < 1.
                     && fmod(cell_index[1]+(double)j, remainder) < 1.
                     && fmod(cell_index[2]+(double)k, remainder) < 1. ) n_part_in_cell(i,j,k)++;
                } else {
                    n_part_in_cell(i,j,k) = nppc;
                }
                // If zero or less, zero particles
                if( n_part_in_cell(i,j,k)<=0. ) {
                    n_part_in_cell(i,j,k) = 0.;
                    density(i,j,k) = 0.;
                    continue;
=======
                remainder = pow(nppc - floor(nppc), -inv_nDim_field);
                n_part_in_cell(i,j,k) = floor(nppc);
                
                // if nb of particle per cell is not an integer value
                // (TEMPORARY FIX BY MG: FRED CHECK THIS)
                double intpart;
                if ( modf(n_part_in_cell(i,j,k), &intpart) != 0) {
                    
                    if( fmod(cell_index[0]+(double)i, remainder) < 1.
                       && fmod(cell_index[1]+(double)j, remainder) < 1.
                       && fmod(cell_index[2]+(double)k, remainder) < 1. ) n_part_in_cell(i,j,k)++;
                    // If zero or less, zero particles
                    if( n_part_in_cell(i,j,k)<=0. ) {
                        n_part_in_cell(i,j,k) = 0.;
                        density(i,j,k) = 0.;
                        continue;
                    }
                    
>>>>>>> b99cc9b3
                }
                
                // assign charge its correct value in the cell
                charge(i,j,k) = chargeProfile->valueAt(x_cell);
                if( charge(i,j,k)>max_charge ) max_charge=charge(i,j,k);
                // assign density its correct value in the cell
                density(i,j,k) = densityProfile->valueAt(x_cell);
                if(density(i,j,k)!=0. && densityProfileType=="charge") {
                    if(charge(i,j,k)==0.) ERROR("Encountered non-zero charge density and zero charge at the same location");
                    density(i,j,k) /= charge(i,j,k);
                }
                density(i,j,k) = abs(density(i,j,k));
                
                // for non-zero density define temperature & mean-velocity and increment the nb of particles
                if (density(i,j,k)!=0.0) {
                    
                    // assign the temperature & mean-velocity their correct value in the cell
                    for (unsigned int m=0; m<3; m++) {
                        temperature[m](i,j,k) = temperatureProfile[m]->valueAt(x_cell);
                        //MESSAGE("temp 1 :" <<  temperature[m](i,j,k))
                        velocity[m](i,j,k) = velocityProfile[m]->valueAt(x_cell);
                    }
                    
                    // increment the effective number of particle by n_part_in_cell(i,j,k)
                    // for each cell with as non-zero density
                    npart_effective += n_part_in_cell(i,j,k);
                    
                }//ENDif non-zero density
                
            }//i
        }//j
    }//k end the loop on all cells
    
    // defines npart_effective for the Species & create the corresponding particles
    // -----------------------------------------------------------------------
    
    // if moving_win
    //     (*particles).create_particles(npart_effective);
    // else {
    //    // reserve included in initialize if particles emty
    //    (*particles).reserve(round( params->species_param[speciesNumber].c_part_max * npart_effective ), ndim);
    //    (*particles).initialize(n_existing_particles+npart_effective, params_->nDim_particle);
    // }
    
    int n_existing_particles = (*particles).size();
    (*particles).initialize(n_existing_particles+npart_effective, nDim_particle);
    
    // define Maxwell-Juettner related quantities
    // ------------------------------------------
    
    // Maxwell-Juettner cumulative function (array)
    std::vector<double> max_jutt_cumul;
    
    /*
    if (initMomentum_type=="maxwell-juettner") {
        //! \todo{Pass this parameters in a code constants class (MG)}
        nE     = 20000;
        muEmax = 20.0;
        
        max_jutt_cumul.resize(nE);
        double mu=mass/temperature[0];
        //double mu=mass/temperature[m](i,j,k);
        double Emax=muEmax/mu;
        dE=Emax/nE;
        
        double fl=0;
        double fr=0;
        max_jutt_cumul[0]=0.0;
        for (unsigned  i=1; i<nE; i++ ) {
            //! \todo{this is just the isotropic case, generalise to non-isotropic (MG)}
            fr=(1+i*dE)*sqrt(pow(1.0+i*dE,2)-1.0) * exp(-mu*i*dE);
            max_jutt_cumul[i]=max_jutt_cumul[i-1] + 0.5*dE*(fr+fl);
            fl=fr;
        }
        for (unsigned int i=0; i<nE; i++) max_jutt_cumul[i]/=max_jutt_cumul[nE-1];
        
    }
    */
    
    // Initialization of the particles properties
    // ------------------------------------------
    unsigned int nPart;
    unsigned int iPart=n_existing_particles;
    double *indexes=new double[nDim_particle];
    double *temp=new double[3];
    double *vel=new double[3];
    
    // start a loop on all cells
    
    //bmin[bin] point to begining of bin (first particle)
    //bmax[bin] point to end of bin (= bmin[bin+1])
    //if bmax = bmin, bin is empty of particle.
    
    for (unsigned int i=0; i<n_space_to_create[0]; i++) {
        if (i%clrw == 0) bmin[new_bin_idx+i/clrw] = iPart;
        for (unsigned int j=0; j<n_space_to_create[1]; j++) {
            for (unsigned int k=0; k<n_space_to_create[2]; k++) {
                // initialize particles in meshes where the density is non-zero
                if (density(i,j,k)>0) {
                    
                    if (initMomentum_type=="maxwell-juettner") {
                        //! \todo{Pass this parameters in a code constants class (MG)}
                        nE     = 20000;
                        muEmax = 20.0;
                        
                        max_jutt_cumul.resize(nE);
                        double mu=mass/temperature[0](i,j,k); // For Temperature profile
                        double Emax=muEmax/mu;
                        dE=Emax/nE;
                        
                        double fl=0;
                        double fr=0;
                        max_jutt_cumul[0]=0.0;
                        for (unsigned int l=1; l<nE; l++ ) {
                            //! \todo{this is just the isotropic case, generalise to non-isotropic (MG)}
                            fr=(1.+l*dE)*sqrt(pow(1.0+l*dE,2)-1.0) * exp(-mu*l*dE);
                            max_jutt_cumul[l]=max_jutt_cumul[l-1] + 0.5*dE*(fr+fl);
                            fl=fr;
                        }
                        for (unsigned int l=0; l<nE; l++) max_jutt_cumul[l]/=max_jutt_cumul[nE-1];
                    }
                    
                    temp[0] = temperature[0](i,j,k);
                    vel[0]  = velocity[0](i,j,k);
                    temp[1] = temperature[1](i,j,k);
                    vel[1]  = velocity[1](i,j,k);
                    temp[2] = temperature[2](i,j,k);
                    vel[2]  = velocity[2](i,j,k);
                    nPart = n_part_in_cell(i,j,k);
                    
                    indexes[0]=i*cell_length[0]+cell_position[0];
                    if (nDim_particle > 1) {
                        indexes[1]=j*cell_length[1]+cell_position[1];
                        if (nDim_particle > 2) {
                            indexes[2]=k*cell_length[2]+cell_position[2];
                        }//nDim_particle > 2
                    }//nDim_particle > 1
                    
                    initPosition(nPart, iPart, indexes);
                    
                    initMomentum(nPart,iPart, temp, vel, max_jutt_cumul);
                    
                    initWeight(nPart, iPart, density(i,j,k));
                    initCharge(nPart, iPart, charge(i,j,k));
                    
                    //calculate new iPart (jump to next cell)
                    iPart+=nPart;
                }//END if density > 0
            }//k end the loop on all cells
        }//j
        if (i%clrw == clrw -1) bmax[new_bin_idx+i/clrw] = iPart;
    }//i
    
    
    delete [] indexes;
    delete [] temp;
    delete [] vel;
    
    // Recalculate former position using the particle velocity
    // (necessary to calculate currents at time t=0 using the Esirkepov projection scheme)
    for (int iPart=n_existing_particles; iPart<n_existing_particles+npart_effective; iPart++) {
        /*897 for (int i=0; i<(int)nDim_particle; i++) {
            (*particles).position_old(i,iPart) -= (*particles).momentum(i,iPart)/(*particles).lor_fac(iPart) * params.timestep;
        }897*/
        nrj_new_particles += (*particles).weight(iPart)*((*particles).lor_fac(iPart)-1.0);
    }
    
    if ((*particles).tracked)
        (*particles).setIds();

    return npart_effective;
    
} // End createParticles


// ------------------------------------------------
// Set position when using restart & moving window
// patch are initialized with t0 position
// ------------------------------------------------
void Species::updateMvWinLimits(double x_moved)
{
    partBoundCond->updateMvWinLimits(x_moved);
    min_loc += x_moved;

} // End updateMvWinLimits


//Do we have to project this species ?
bool Species::isProj(double time_dual, SimWindow* simWindow) {

    return time_dual > time_frozen  || (simWindow->isMoving(time_dual)) ;
  
    //Recompute frozen particles density if
    //moving window is activated, actually moving at this time step, and we are not in a density slope.
    /*    bool isproj =(time_dual > species_param.time_frozen  ||
                 (simWindow && simWindow->isMoving(time_dual) &&
                     (species_param.species_geometry == "gaussian" ||
                         (species_param.species_geometry == "trapezoidal" &&
                            //Before end of density ramp up.
                            (simWindow->getXmoved() < species_param.vacuum_length[0] + species_param.dens_length_x[1] + oversize[0]*cell_length[0] || 
                            //After begining of density ramp down. 
                            simWindow->getXmoved() +  simWindow->getNspace_win_x()*cell_length[0] > species_param.vacuum_length[0] + species_param.dens_length_x[1]+ species_param.dens_length_x[0]
                            )
                        )
                    ) 
                )
            );
            return isproj;*/
    //return time_dual > species_param.time_frozen  || (simWindow && simWindow->isMoving(time_dual)) ;
}<|MERGE_RESOLUTION|>--- conflicted
+++ resolved
@@ -703,22 +703,6 @@
                 // Obtain the number of particles per cell
                 nppc = ppcProfile->valueAt(x_cell);
                 // If not a round number, then we need to decide how to round
-<<<<<<< HEAD
-                if( nppc != round(nppc) ) {
-                    remainder = pow(nppc - floor(nppc), inv_nDim_field);
-                    n_part_in_cell(i,j,k) = floor(nppc);
-                    if( fmod(cell_index[0]+(double)i, remainder) < 1.
-                     && fmod(cell_index[1]+(double)j, remainder) < 1.
-                     && fmod(cell_index[2]+(double)k, remainder) < 1. ) n_part_in_cell(i,j,k)++;
-                } else {
-                    n_part_in_cell(i,j,k) = nppc;
-                }
-                // If zero or less, zero particles
-                if( n_part_in_cell(i,j,k)<=0. ) {
-                    n_part_in_cell(i,j,k) = 0.;
-                    density(i,j,k) = 0.;
-                    continue;
-=======
                 remainder = pow(nppc - floor(nppc), -inv_nDim_field);
                 n_part_in_cell(i,j,k) = floor(nppc);
                 
@@ -737,7 +721,6 @@
                         continue;
                     }
                     
->>>>>>> b99cc9b3
                 }
                 
                 // assign charge its correct value in the cell
