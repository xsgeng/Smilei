--- conflicted
+++ resolved
@@ -1729,22 +1729,14 @@
             // Project susceptibility, the source term of envelope equation
             double* b_Chi_envelope=nullptr;
             if (nDim_field==3)
-<<<<<<< HEAD
-                b_Chi_envelope =  &(*EMfields->Env_Chi_)(ibin*clrw*f_dim1*f_dim2) ;
-=======
                 b_Chi_envelope =  &(*EMfields->Env_Chi_)(0) ;
->>>>>>> ef86c7e9
             else {ERROR("Envelope model not yet implemented in this geometry");}
 
 #ifdef  __DETAILED_TIMERS
             timer = MPI_Wtime();
 #endif
             for (unsigned int iPart=bmin[ibin] ; (int)iPart<bmax[ibin]; iPart++ ) {
-<<<<<<< HEAD
-                (static_cast<Projector3D2Order_susceptibility*>(Proj_susceptibility))->project_susceptibility(b_Chi_envelope, *particles, iPart, ibin, b_dim, smpi, ithread, mass );
-=======
                 (static_cast<Projector3D2Order_susceptibility*>(Proj_susceptibility))->project_susceptibility(b_Chi_envelope, *particles, iPart, 0, b_dim, smpi, ithread, mass );
->>>>>>> ef86c7e9
                                                                                   } //End loop on particles
 #ifdef  __DETAILED_TIMERS
             patch->patch_timers[8] += MPI_Wtime() - timer;
@@ -1764,9 +1756,6 @@
                                  }
     else { // immobile particle
          } //END if time vs. time_frozen
-<<<<<<< HEAD
-} // End ponderomotive_momentum_update
-=======
 } // ponderomotive_update_susceptibility_and_momentum
 
 // ---------------------------------------------------------------------------------------------------------------------
@@ -1854,7 +1843,6 @@
          } //END if time vs. time_frozen
 } // ponderomotive_project_susceptibility
 
->>>>>>> ef86c7e9
 
 // ---------------------------------------------------------------------------------------------------------------------
 // For all particles of the species reacting to laser envelope
