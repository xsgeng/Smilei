#include "Species.h"

#include <cmath>
#include <ctime>
#include <cstdlib>

#include <iostream>

#include <omp.h>

// IDRIS
#include <cstring>
// IDRIS
#include "PusherFactory.h"
#include "IonizationFactory.h"
#include "PartBoundCond.h"
#include "PartWall.h"
#include "BoundaryConditionType.h"

#include "ElectroMagn.h"
#include "Interpolator.h"
#include "InterpolatorFactory.h"
#include "Profile.h"

#include "Projector.h"

#include "SimWindow.h"
#include "Patch.h"

// #include "Field.h"
#include "Field1D.h"
#include "Field2D.h"
#include "Field3D.h"
#include "Tools.h"

#include "DiagnosticTrack.h"

using namespace std;


// ---------------------------------------------------------------------------------------------------------------------
// Constructor for Species
// input: simulation parameters & Species index
// ---------------------------------------------------------------------------------------------------------------------
Species::Species(Params& params, Patch* patch) :
c_part_max(1),
dynamics_type("norm"), 
time_frozen(0), 
radiating(false), 
ionization_model("none"),
velocityProfile(3,NULL),
temperatureProfile(3,NULL),
particles(&particles_sorted[0]),
electron_species(NULL),
clrw(params.clrw),  
oversize(params.oversize), 
cell_length(params.cell_length), 
min_loc_vec(patch->getDomainLocalMin()), 
partBoundCond(NULL),
tracking_diagnostic(10000),
nDim_particle(params.nDim_particle),
min_loc(patch->getDomainLocalMin(0))
{
    DEBUG(species_type);
    
    PI2 = 2.0 * M_PI;
    PI_ov_2 = 0.5*M_PI;
    
    dx_inv_ = 1./cell_length[0];
    dy_inv_ = 1./cell_length[1];
    dz_inv_ = 1./cell_length[2];
    
    initCluster(params);
    nDim_field = params.nDim_field;
    inv_nDim_field = 1./((double)nDim_field);

}//END Species creator

void Species::initCluster(Params& params)
{
    // Arrays of the min and max indices of the particle bins
    bmin.resize(params.n_space[0]/clrw);
    bmax.resize(params.n_space[0]/clrw);
    
    //Size in each dimension of the buffers on which each bin are projected
    //In 1D the particles of a given bin can be projected on 6 different nodes at the second order (oversize = 2)
    
    //Primal dimension of fields. 
    f_dim0 =  params.n_space[0] + 2 * oversize[0] +1;
    f_dim1 =  params.n_space[1] + 2 * oversize[1] +1;
    f_dim2 =  params.n_space[2] + 2 * oversize[2] +1;

    b_dim.resize(params.nDim_field, 1);
    if (nDim_particle == 1){
        b_dim[0] =  (1 + clrw) + 2 * oversize[0];
        f_dim1 = 1;
        f_dim2 = 1;
    }
    if (nDim_particle == 2){
        b_dim[0] =  (1 + clrw) + 2 * oversize[0]; // There is a primal number of bins.
        b_dim[1] =  f_dim1;
        f_dim2 = 1;
    }
    if (nDim_particle == 3){
        b_dim[0] =  (1 + clrw) + 2 * oversize[0]; // There is a primal number of bins.
        b_dim[1] = f_dim1;
        b_dim[2] = f_dim2;
    }
    
    //Initialize specMPI
    MPIbuff.allocate(nDim_particle);
       
    //ener_tot = 0.;
    nrj_bc_lost = 0.;
    nrj_mw_lost = 0.;
    nrj_new_particles = 0.;
   
}//END initCluster


// Initialize the operators (Push, Ionize, PartBoundCond)
// This must be separate from the parameters because the Species cloning copies
// the parameters but not the operators.
void Species::initOperators(Params& params, Patch* patch)
{
    // assign the correct Pusher to Push
    Push = PusherFactory::create(params, this);
    
    // Assign the Ionization model (if needed) to Ionize
    //  Needs to be placed after createParticles() because requires the knowledge of max_charge
    // \todo pay attention to restart
    Ionize = IonizationFactory::create(params, this);
    if (Ionize) {
        DEBUG("Species " << species_type << " can be ionized!");
    }
    
    if (Ionize && species_type=="electron") {
        ERROR("Species " << species_type << " can be ionized but species_type='electron'");
    }
    
    // define limits for BC and functions applied and for domain decomposition
    partBoundCond = new PartBoundCond(params, this, patch);
    
    for (unsigned int iDim=0 ; iDim < nDim_particle ; iDim++){
        for (unsigned int iNeighbor=0 ; iNeighbor<2 ; iNeighbor++) {
            MPIbuff.partRecv[iDim][iNeighbor].initialize(0, (*particles));
            MPIbuff.partSend[iDim][iNeighbor].initialize(0, (*particles));
            MPIbuff.part_index_send[iDim][iNeighbor].resize(0);
            MPIbuff.part_index_recv_sz[iDim][iNeighbor] = 0;
            MPIbuff.part_index_send_sz[iDim][iNeighbor] = 0;
        }
    }

}

// ---------------------------------------------------------------------------------------------------------------------
// Destructor for Species
// ---------------------------------------------------------------------------------------------------------------------
Species::~Species()
{
    delete Push;
    if (Ionize) delete Ionize;
    if (partBoundCond) delete partBoundCond;
    if (ppcProfile) delete ppcProfile;
    if (chargeProfile) delete chargeProfile;
    if (densityProfile) delete densityProfile;
    for (unsigned int i=0; i<velocityProfile.size(); i++)
        delete velocityProfile[i];
    for (unsigned int i=0; i<temperatureProfile.size(); i++)
        delete temperatureProfile[i];
    
    DEBUG("Species deleted");
}



// ---------------------------------------------------------------------------------------------------------------------
// For all (np) particles in a mesh initialize its numerical weight (equivalent to a number density)
// ---------------------------------------------------------------------------------------------------------------------
void Species::initWeight(unsigned int nPart, unsigned int iPart, double density)
{
    for (unsigned  p= iPart; p<iPart+nPart; p++) {
        (*particles).weight(p) = density / nPart;
    }
}



// ---------------------------------------------------------------------------------------------------------------------
// For all (np) particles in a mesh initialize its charge state
// ---------------------------------------------------------------------------------------------------------------------
void Species::initCharge(unsigned int nPart, unsigned int iPart, double q)
{
    short Z = (short)q;
    double r = q-(double)Z;
    
    // if charge is integer, then all particles have the same charge
    if ( r == 0. ) {
        for (unsigned int p = iPart; p<iPart+nPart; p++)
            (*particles).charge(p) = Z;
    // if charge is not integer, then particles can have two different charges
    } else {
        int tot = 0, Nm, Np;
        double rr=r/(1.-r), diff;
        Np = (int)round(r*(double)nPart);
        Nm = (int)nPart - Np;
        for (unsigned int p = iPart; p<iPart+nPart; p++) {
            if (Np > rr*Nm) {
                (*particles).charge(p) = Z+1;
                Np--;
            } else {
                (*particles).charge(p) = Z;
                Nm--;
            }
            tot += (*particles).charge(p);
        }
        diff = q - ((double)tot)/((double)nPart); // missing charge
        if (diff != 0.) {
            WARNING("Could not match exactly charge="<<q<<" for species "<< species_type <<" (difference of "<<diff<<"). Try to add particles.");
        }
    }
}



// ---------------------------------------------------------------------------------------------------------------------
// For all (np) particles in a mesh initialize their position
//   - either using regular distribution in the mesh (initPosition_type = regular)
//   - or using uniform random distribution (initPosition_type = random)
// ---------------------------------------------------------------------------------------------------------------------
void Species::initPosition(unsigned int nPart, unsigned int iPart, double *indexes)
{
    if (initPosition_type == "regular") {
    
        double coeff = pow((double)nPart,inv_nDim_field);
        if( nPart != (unsigned int) pow(round(coeff), (double)nDim_field) )
            ERROR( "Impossible to put "<<nPart<<" particles regularly spaced in one cell. Use a square number, or `initPosition_type = 'random'`");
        
        int coeff_ = coeff;
        coeff = 1./coeff;
        for (unsigned int  p=iPart; p<iPart+nPart; p++) {
            int i = (int)(p-iPart);
            for(unsigned int idim=0; idim<nDim_particle; idim++) {
                (*particles).position(idim,p) = indexes[idim] + cell_length[idim] * coeff * (0.5 + i%coeff_);
                i /= coeff_; // integer division
            }
        }
        
    } else if (initPosition_type == "random") {
        
        for (unsigned int p= iPart; p<iPart+nPart; p++) {
            for (unsigned int i=0; i<nDim_particle ; i++) {
                (*particles).position(i,p)=indexes[i]+(((double)rand() *INV_RAND_MAX))*cell_length[i];
            }
        }
        
    } else if (initPosition_type == "centered") {
        
        for (unsigned int p=iPart; p<iPart+nPart; p++)
            for (unsigned int i=0; i<nDim_particle ; i++)
                (*particles).position(i,p)=indexes[i]+0.5*cell_length[i];
        
    }
}



// ---------------------------------------------------------------------------------------------------------------------
// For all (np) particles in a mesh initialize their momentum
//   - at zero (init_momentum_type = cold)
//   - using random distribution (init_momentum_type = maxwell-juettner)
// ---------------------------------------------------------------------------------------------------------------------
void Species::initMomentum(unsigned int nPart, unsigned int iPart, double *temp, double *vel)
{
    
    // average mean-momentum (used to center the distribution)
    double pMean[3]= {0.0,0.0,0.0};
    
    // Cold distribution
    if (initMomentum_type == "cold") {
        
        for (unsigned int p= iPart; p<iPart+nPart; p++) {
            for (unsigned int i=0; i<3 ; i++) {
                (*particles).momentum(i,p) = 0.0;
            }
        }
    
    // Maxwell-Juttner distribution
    } else if (initMomentum_type == "maxwell-juettner") {
        
        // Sample the enerrgies in the MJ distribution
        vector<double> energies = maxwellJuttner(nPart, temp[0]/mass);
        
        // Sample angles randomly and calculate the momentum
        for (unsigned int p=iPart; p<iPart+nPart; p++) {
            double phi   = acos(1.0-2.0*(double)rand() *INV_RAND_MAX);
            double theta = 2.0*M_PI*(double)rand() *INV_RAND_MAX;
            double psm = sqrt(pow(1.0+energies[p-iPart],2)-1.0);
            
            (*particles).momentum(0,p) = psm*cos(theta)*sin(phi);
            (*particles).momentum(1,p) = psm*sin(theta)*sin(phi);
            (*particles).momentum(2,p) = psm*cos(phi);
            
            // Calculate the mean momentum
            for (unsigned int i=0; i<3 ; i++)
                pMean[i] += (*particles).momentum(i,p);
        }
        
        // center the distribution function around pMean
        for (unsigned int p= iPart; p<iPart+nPart; p++)
            for (unsigned int i=0; i<3 ; i++)
                (*particles).momentum(i,p) -= pMean[i]/nPart;
        
        // Trick to have non-isotropic distribution (not good)
        for (unsigned int p= iPart; p<iPart+nPart; p++) {
            (*particles).momentum(1,p) *= sqrt(temp[1]/temp[0]);
            (*particles).momentum(2,p) *= sqrt(temp[2]/temp[0]);
        }
    
    // Rectangular distribution
    } else if (initMomentum_type == "rectangular") {
        
        for (unsigned int p= iPart; p<iPart+nPart; p++) {
            (*particles).momentum(0,p) = (2.*(double)rand() *INV_RAND_MAX - 1.) * sqrt(temp[0]/mass);
            (*particles).momentum(1,p) = (2.*(double)rand() *INV_RAND_MAX - 1.) * sqrt(temp[1]/mass);
            (*particles).momentum(2,p) = (2.*(double)rand() *INV_RAND_MAX - 1.) * sqrt(temp[2]/mass);
        }
    }
    
    // Adding the mean velocity (using relativistic composition)
    // Also relies on the method proposed in Zenitani, Phys. Plasmas 22, 042116 (2015)
    // to ensure the correct properties of a boosted distribution function
    // -------------------------------------------------------------------------------
    double vx, vy, vz, v2, g, gm1, Lxx, Lyy, Lzz, Lxy, Lxz, Lyz, gp, px, py, pz;
    // mean-velocity
    vx  = -vel[0];
    vy  = -vel[1];
    vz  = -vel[2];
    v2  = vx*vx + vy*vy + vz*vz;
    if ( v2>0. ){
        
        g   = 1.0/sqrt(1.0-v2);
        gm1 = g - 1.0;
        
        // compute the different component of the Matrix block of the Lorentz transformation
        Lxx = 1.0 + gm1 * vx*vx/v2;
        Lyy = 1.0 + gm1 * vy*vy/v2;
        Lzz = 1.0 + gm1 * vz*vz/v2;
        Lxy = gm1 * vx*vy/v2;
        Lxz = gm1 * vx*vz/v2;
        Lyz = gm1 * vy*vz/v2;
        
        // Volume transformation method (here is the correction by Zenitani)
        double Volume_Acc = (double)rand() *INV_RAND_MAX;
        double CheckVelocity;
        
        // Lorentz transformation of the momentum
        for (unsigned int p=iPart; p<iPart+nPart; p++)
        {
            gp = sqrt(1.0 + (*particles).momentum(0,p)*(*particles).momentum(0,p)
                      +     (*particles).momentum(1,p)*(*particles).momentum(1,p)
                      +     (*particles).momentum(2,p)*(*particles).momentum(2,p) );
            
            CheckVelocity = ( vx*(*particles).momentum(0,p) + vy*(*particles).momentum(1,p) + vz*(*particles).momentum(2,p) ) / gp;
            if (CheckVelocity > Volume_Acc){

                double Phi , Theta , vfl ,vflx , vfly, vflz, vpx , vpy , vpz ;
                if (vz==0.0) {
                    Phi = PI_ov_2;
                } else {
                    Phi = atan(sqrt(vx*vx +vy*vy)/vz);
                }
                if (vx==0.0) {
                    if (vy<0.) {
                        Theta = -PI_ov_2;
                    } else if (vy==0.) {
                        Theta = 0.;
                    } else {
                        Theta = PI_ov_2;
                    }
                } else {
                    Theta = atan(vy/vx);
                }

                vpx = (*particles).momentum(0,p)/gp ;
                vpy = (*particles).momentum(1,p)/gp ;
                vpz = (*particles).momentum(2,p)/gp ;
                vfl = vpx*cos(Theta)*sin(Phi) +vpy*sin(Theta)*sin(Phi) + vpz*cos(Phi) ;
                vflx = vfl*cos(Theta)*sin(Phi) ;
                vfly = vfl*sin(Theta)*sin(Phi) ;
                vflz = vfl*cos(Phi) ;
                vpx -= 2.*vflx ;
                vpy -= 2.*vfly ;
                vpz -= 2.*vflz ;
                gp = 1./sqrt(1.0 - vpx*vpx - vpy*vpy - vpz*vpz);
                (*particles).momentum(0,p) = vpx*gp ;
                (*particles).momentum(1,p) = vpy*gp ;
                (*particles).momentum(2,p) = vpz*gp ;
                
            }//here ends the corrections by Zenitani
 
            
            px = -gp*g*vx + Lxx * (*particles).momentum(0,p) + Lxy * (*particles).momentum(1,p) + Lxz * (*particles).momentum(2,p);
            py = -gp*g*vy + Lxy * (*particles).momentum(0,p) + Lyy * (*particles).momentum(1,p) + Lyz * (*particles).momentum(2,p);
            pz = -gp*g*vz + Lxz * (*particles).momentum(0,p) + Lyz * (*particles).momentum(1,p) + Lzz * (*particles).momentum(2,p);
            
            (*particles).momentum(0,p) = px;
            (*particles).momentum(1,p) = py;
            (*particles).momentum(2,p) = pz;
        }
        
    }//ENDif vel != 0
    
    
    
}//END initMomentum


// ---------------------------------------------------------------------------------------------------------------------
// For all particles of the species
//   - interpolate the fields at the particle position
//   - calculate the new velocity
//   - calculate the new position
//   - apply the boundary conditions
//   - increment the currents (projection)
// ---------------------------------------------------------------------------------------------------------------------
void Species::dynamics(double time_dual, unsigned int ispec, ElectroMagn* EMfields, Interpolator* Interp,
                       Projector* Proj, Params &params, bool diag_flag, PartWalls* partWalls, Patch* patch, SmileiMPI* smpi, vector<Diagnostic*>& localDiags)
{
    int ithread;
    #ifdef _OPENMP
        ithread = omp_get_thread_num();
    #else
        ithread = 0;
    #endif
    
    unsigned int iPart;
    
    // Reset list of particles to exchange
    clearExchList();
    
    int tid(0);
    double ener_iPart(0.);
    std::vector<double> nrj_lost_per_thd(1, 0.);
    
    // -------------------------------
    // calculate the particle dynamics
    // -------------------------------
    if (time_dual>time_frozen) { // moving particle
        
        smpi->dynamics_resize(ithread, nDim_particle, bmax.back());
        
        //Point to local thread dedicated buffers
        //Still needed for ionization
        vector<LocalFields> *Epart = &(smpi->dynamics_Epart[ithread]);
        
        for (unsigned int ibin = 0 ; ibin < bmin.size() ; ibin++) {
            
            // Interpolate the fields at the particle position
            (*Interp)(EMfields, *particles, smpi, bmin[ibin], bmax[ibin], ithread );
            
            //Ionization
            if (Ionize)
                (*Ionize)(particles, bmin[ibin], bmax[ibin], Epart, EMfields, Proj);
            
            // Push the particles
            (*Push)(*particles, smpi, bmin[ibin], bmax[ibin], ithread );
            //particles->test_move( bmin[ibin], bmax[ibin], params );
            
            // Apply wall and boundary conditions
            for(unsigned int iwall=0; iwall<partWalls->size(); iwall++) {
                for (iPart=bmin[ibin] ; (int)iPart<bmax[ibin]; iPart++ ) {
                    double dtgf = params.timestep * smpi->dynamics_invgf[ithread][iPart];
                    if ( !(*partWalls)[iwall]->apply(*particles, iPart, this, dtgf, ener_iPart)) {
                        nrj_lost_per_thd[tid] += mass * ener_iPart;
                    }
                }
            }
            // Boundary Condition may be physical or due to domain decomposition
            // apply returns 0 if iPart is not in the local domain anymore
            //        if omp, create a list per thread
            for (iPart=bmin[ibin] ; (int)iPart<bmax[ibin]; iPart++ ) {
                if ( !partBoundCond->apply( *particles, iPart, this, ener_iPart ) ) {
                    addPartInExchList( iPart );
                    //nrj_lost_per_thd[tid] += ener_iPart;
                    nrj_lost_per_thd[tid] += mass * ener_iPart;
                }
             }
            
            //START EXCHANGE PARTICLES OF THE CURRENT BIN ?
            
             // Project currents if not a Test species and charges as well if a diag is needed. 
             if (!(*particles).isTest)
                 (*Proj)(EMfields, *particles, smpi, bmin[ibin], bmax[ibin], ithread, ibin, clrw, diag_flag, b_dim, ispec );
            
        }// ibin
        
        for (unsigned int ithd=0 ; ithd<nrj_lost_per_thd.size() ; ithd++)
            nrj_bc_lost += nrj_lost_per_thd[tid];
        
        // Add the ionized electrons to the electron species
        if (Ionize)
<<<<<<< HEAD
            electron_species->importParticles( params, patch, Ionize->new_electrons, localDiags );
=======
            electron_species->importParticles( params, patch, Ionize->new_electrons );
>>>>>>> 371cd11b
    }
    else { // immobile particle (at the moment only project density)
        if ( diag_flag &&(!(*particles).isTest)){
            double* b_rho=nullptr;
            for (unsigned int ibin = 0 ; ibin < bmin.size() ; ibin ++) { //Loop for projection on buffer_proj
                
                if (nDim_field==2)
                    b_rho = EMfields->rho_s[ispec] ? &(*EMfields->rho_s[ispec])(ibin*clrw*f_dim1) : &(*EMfields->rho_)(ibin*clrw*f_dim1) ;
                if (nDim_field==3)
                    b_rho = EMfields->rho_s[ispec] ? &(*EMfields->rho_s[ispec])(ibin*clrw*f_dim1*f_dim2) : &(*EMfields->rho_)(ibin*clrw*f_dim1*f_dim2) ;
                else if (nDim_field==1)
                    b_rho = EMfields->rho_s[ispec] ? &(*EMfields->rho_s[ispec])(ibin*clrw) : &(*EMfields->rho_)(ibin*clrw) ;
                for (iPart=bmin[ibin] ; (int)iPart<bmax[ibin]; iPart++ ) {
                    (*Proj)(b_rho, (*particles), iPart, ibin*clrw, b_dim);
                } //End loop on particles
            }//End loop on bins
            
        }
    }//END if time vs. time_frozen

}//END dynamic


// ---------------------------------------------------------------------------------------------------------------------
// For all particles of the species
//   - increment the charge (projection)
//   - used at initialisation for Poisson (and diags if required, not for now dynamics )
// ---------------------------------------------------------------------------------------------------------------------
void Species::computeCharge(unsigned int ispec, ElectroMagn* EMfields, Projector* Proj)
{
    // -------------------------------
    // calculate the particle charge
    // -------------------------------
    if ( (!(*particles).isTest) ) {
        double* b_rho=nullptr;
        for (unsigned int ibin = 0 ; ibin < bmin.size() ; ibin ++) { //Loop for projection on buffer_proj
            unsigned int bin_start = ibin*clrw*f_dim1*f_dim2;
            // Not for now, else rho is incremented twice. Here and dynamics. Must add restartRhoJs and manage independantly diags output
            //b_rho = EMfields->rho_s[ispec] ? &(*EMfields->rho_s[ispec])(bin_start) : &(*EMfields->rho_)(bin_start);
            b_rho = &(*EMfields->rho_)(bin_start);

            for (unsigned int iPart=bmin[ibin] ; (int)iPart<bmax[ibin]; iPart++ ) {
                (*Proj)(b_rho, (*particles), iPart, ibin*clrw, b_dim);

            } //End loop on particles
        }//End loop on bins
            
    }

}//END computeCharge


// ---------------------------------------------------------------------------------------------------------------------
// Sort particles
// ---------------------------------------------------------------------------------------------------------------------
void Species::sort_part()
{
    //The width of one bin is cell_length[0] * clrw.
    
    int p1,p2,bmin_init;
    unsigned int bin;
    double limit;
    
    
    //Backward pass
    for (bin=0; bin<bmin.size()-1; bin++) { //Loop on the bins. 
        limit = min_loc + (bin+1)*cell_length[0]*clrw;
        p1 = bmax[bin]-1;
        //If first particles change bin, they do not need to be swapped.
        while (p1 == bmax[bin]-1 && p1 >= bmin[bin]) {
            if ((*particles).position(0,p1) >= limit ) {
                bmax[bin]--;
            }
            p1--;
        }
        //         Now particles have to be swapped
        for( p2 = p1 ; p2 >= bmin[bin] ; p2-- ) { //Loop on the bin's particles.
            if ((*particles).position(0,p2) >= limit ) {
                //This particle goes up one bin.
                (*particles).swap_part(p2,bmax[bin]-1);
                bmax[bin]--;
            }
        }
    }
    //Forward pass + Rebracketting
    for (bin=1; bin<bmin.size(); bin++) { //Loop on the bins. 
        limit = min_loc + bin*cell_length[0]*clrw;
        bmin_init = bmin[bin];
        p1 = bmin[bin];
        while (p1 == bmin[bin] && p1 < bmax[bin]) {
            if ((*particles).position(0,p1) < limit ) {
                bmin[bin]++;
            }
            p1++;
        }
        for( p2 = p1 ; p2 < bmax[bin] ; p2++ ) { //Loop on the bin's particles.
            if ((*particles).position(0,p2) < limit ) {
                //This particle goes down one bin.
                (*particles).swap_part(p2,bmin[bin]);
                bmin[bin]++;
            }
        }
        
        //Rebracketting
        //Number of particles from bin going down is: bmin[bin]-bmin_init.
        //Number of particles from bin-1 going up is: bmin_init-bmax[bin-1].
        //Total number of particles we need to swap is the min of both.
        p2 = min(bmin[bin]-bmin_init,bmin_init-bmax[bin-1]);
        if (p2 >0) (*particles).swap_part(bmax[bin-1],bmin[bin]-p2,p2);
        bmax[bin-1] += bmin[bin] - bmin_init;
        bmin[bin] = bmax[bin-1];
    }
}

// ---------------------------------------------------------------------------------------------------------------------
// Sort particles
// ---------------------------------------------------------------------------------------------------------------------
void Species::count_sort_part(Params &params)
{
    unsigned int ip, npart, ixy,tot, oc, nxy, token;
    int ix,iy;
    double x,y;

    nxy = params.n_space[0]*params.n_space[1];
    token = (particles == &particles_sorted[0]);

    int indices[nxy];
    npart = (*particles).size();
    //particles_sorted = particles ;
    particles_sorted[token].initialize(npart, *particles);

    for (unsigned int i=0; i < nxy ; i++) indices[i] = 0 ;

    // first loop counts the # of particles in each cell
    for (ip=0; ip < npart; ip++)
        {
            x = (*particles).position(0,ip)-min_loc;
            y = (*particles).position(1,ip)-min_loc_vec[1];

            ix = floor(x * dx_inv_) ;
            iy = floor(y * dy_inv_) ;

            ixy = iy + ix*params.n_space[1];


            indices[ixy] ++;
        }

    // second loop convert the count array in cumulative sum
    tot=0;
    for (unsigned int ixy=0; ixy < nxy; ixy++)
        {
            oc = indices[ixy];
            indices[ixy] = tot;
            tot += oc;
        }

    //Bookmarking is not needed if normal sort is called before.
    //bmin[0] = 0;    
    //for (bin=0; bin<bmin.size()-1; bin++) { //Loop on the bins. 
    //
    //    bmin[bin+1] = indices[(bin+1)*params.n_space[1]*clrw] ;   
    //    bmax[bin] = bmin[bin+1];   
    //}
    //bin = bmin.size()-1 ;
    //bmax[bin] = npart;   

    // last loop puts the particles and update the count array
    for (ip=0; ip < npart; ip++) {
        x = (*particles).position(0,ip)-min_loc;
        y = (*particles).position(1,ip)-min_loc_vec[1];

        ix = floor(x * dx_inv_) ;
        iy = floor(y * dy_inv_) ;

        ixy = iy + ix*params.n_space[1];

        (*particles).overwrite_part(ip, particles_sorted[token] , indices[ixy]);
        indices[ixy]++;
    }

    particles = &particles_sorted[token] ;

}


int Species::createParticles(vector<unsigned int> n_space_to_create, Params& params, Patch *patch, int new_bin_idx)
{
    // Create particles in a space starting at cell_position
    vector<double> cell_position(3,0);
    vector<double> cell_index(3,0);
    for (unsigned int i=0 ; i<nDim_field ; i++) {
        if (params.cell_length[i]!=0) {
            cell_position[i] = patch->getDomainLocalMin(i);
            cell_index   [i] = (double) patch->getCellStartingGlobalIndex(i);
        }
    }
    
    // ---------------------------------------------------------
    // Calculate density and number of particles for the species
    // ---------------------------------------------------------
    
    // field containing the charge distribution (always 3d)
    Field3D charge(n_space_to_create);
    max_charge = 0.;
    
    // field containing the density distribution (always 3d)
    Field3D density(n_space_to_create);
    
    // field containing the temperature distribution along all 3 momentum coordinates (always 3d * 3)
    Field3D temperature[3];
    
    // field containing the temperature distribution along all 3 momentum coordinates (always 3d * 3)
    Field3D velocity[3];
    
    // field containing the number of particles in each cell
    Field3D n_part_in_cell(n_space_to_create);

    for (unsigned int i=0; i<3; i++) {
        velocity[i].allocateDims(n_space_to_create);
        temperature[i].allocateDims(n_space_to_create);
    }
    
    int npart_effective = 0;
    double remainder, nppc;
    
    vector<double> x_cell(3,0);
    for (unsigned int i=0; i<n_space_to_create[0]; i++) {
        x_cell[0] = cell_position[0] + (i+0.5)*cell_length[0];
        for (unsigned int j=0; j<n_space_to_create[1]; j++) {
            x_cell[1] = cell_position[1] + (j+0.5)*cell_length[1];
            for (unsigned int k=0; k<n_space_to_create[2]; k++) {
                x_cell[2] = cell_position[2] + (k+0.5)*cell_length[2];
                
                // Obtain the number of particles per cell
                nppc = ppcProfile->valueAt(x_cell);
                n_part_in_cell(i,j,k) = floor(nppc);
                // If not a round number, then we need to decide how to round
                double intpart;
                if ( modf(nppc, &intpart) > 0) {
                    remainder = pow(nppc - floor(nppc), -inv_nDim_field);
                    if(   fmod(cell_index[0]+(double)i, remainder) < 1.
                       && fmod(cell_index[1]+(double)j, remainder) < 1.
                       && fmod(cell_index[2]+(double)k, remainder) < 1. ) n_part_in_cell(i,j,k)++;
                }
                
                // If zero or less, zero particles
                if( n_part_in_cell(i,j,k)<=0. ) {
                    n_part_in_cell(i,j,k) = 0.;
                    density(i,j,k) = 0.;
                    continue;
                }
                
                // assign charge its correct value in the cell
                charge(i,j,k) = chargeProfile->valueAt(x_cell);
                if( charge(i,j,k)>max_charge ) max_charge=charge(i,j,k);
                // assign density its correct value in the cell
                density(i,j,k) = densityProfile->valueAt(x_cell);
                if(density(i,j,k)!=0. && densityProfileType=="charge") {
                    if(charge(i,j,k)==0.) ERROR("Encountered non-zero charge density and zero charge at the same location");
                    density(i,j,k) /= charge(i,j,k);
                }
                density(i,j,k) = abs(density(i,j,k));
                
                // for non-zero density define temperature & mean-velocity and increment the nb of particles
                if (density(i,j,k)!=0.0) {
                    
                    // assign the temperature & mean-velocity their correct value in the cell
                    for (unsigned int m=0; m<3; m++) {
                        temperature[m](i,j,k) = temperatureProfile[m]->valueAt(x_cell);
                        //MESSAGE("temp 1 :" <<  temperature[m](i,j,k))
                        velocity[m](i,j,k) = velocityProfile[m]->valueAt(x_cell);
                    }
                    
                    // increment the effective number of particle by n_part_in_cell(i,j,k)
                    // for each cell with as non-zero density
                    npart_effective += n_part_in_cell(i,j,k);
                    
                }//ENDif non-zero density
                
            }//i
        }//j
    }//k end the loop on all cells
    
    // defines npart_effective for the Species & create the corresponding particles
    // -----------------------------------------------------------------------
    
    // if moving_win
    //     (*particles).create_particles(npart_effective);
    // else {
    //    // reserve included in initialize if particles emty
    //    (*particles).reserve(round( params->species_param[speciesNumber].c_part_max * npart_effective ), ndim);
    //    (*particles).initialize(n_existing_particles+npart_effective, params_->nDim_particle);
    // }
    
    int n_existing_particles = (*particles).size();
    (*particles).initialize(n_existing_particles+npart_effective, nDim_particle);
    
    
    // Initialization of the particles properties
    // ------------------------------------------
    unsigned int nPart;
    unsigned int iPart=n_existing_particles;
    double *indexes=new double[nDim_particle];
    double *temp=new double[3];
    double *vel=new double[3];
    
    // start a loop on all cells
    
    //bmin[bin] point to begining of bin (first particle)
    //bmax[bin] point to end of bin (= bmin[bin+1])
    //if bmax = bmin, bin is empty of particle.
    
    for (unsigned int i=0; i<n_space_to_create[0]; i++) {
        if (i%clrw == 0) bmin[new_bin_idx+i/clrw] = iPart;
        for (unsigned int j=0; j<n_space_to_create[1]; j++) {
            for (unsigned int k=0; k<n_space_to_create[2]; k++) {
                // initialize particles in meshes where the density is non-zero
                if (density(i,j,k)>0) {
                    
                    temp[0] = temperature[0](i,j,k);
                    vel[0]  = velocity[0](i,j,k);
                    temp[1] = temperature[1](i,j,k);
                    vel[1]  = velocity[1](i,j,k);
                    temp[2] = temperature[2](i,j,k);
                    vel[2]  = velocity[2](i,j,k);
                    nPart = n_part_in_cell(i,j,k);
                    
                    indexes[0]=i*cell_length[0]+cell_position[0];
                    if (nDim_particle > 1) {
                        indexes[1]=j*cell_length[1]+cell_position[1];
                        if (nDim_particle > 2) {
                            indexes[2]=k*cell_length[2]+cell_position[2];
                        }//nDim_particle > 2
                    }//nDim_particle > 1
                    
                    initPosition(nPart, iPart, indexes);
                    
                    initMomentum(nPart,iPart, temp, vel);
                    
                    initWeight(nPart, iPart, density(i,j,k));
                    initCharge(nPart, iPart, charge(i,j,k));
                    
                    //calculate new iPart (jump to next cell)
                    iPart+=nPart;
                }//END if density > 0
            }//k end the loop on all cells
        }//j
        if (i%clrw == clrw -1) bmax[new_bin_idx+i/clrw] = iPart;
    }//i
    
    
    delete [] indexes;
    delete [] temp;
    delete [] vel;
    
    // Recalculate former position using the particle velocity
    // (necessary to calculate currents at time t=0 using the Esirkepov projection scheme)
    for (int iPart=n_existing_particles; iPart<n_existing_particles+npart_effective; iPart++) {
        /*897 for (int i=0; i<(int)nDim_particle; i++) {
            (*particles).position_old(i,iPart) -= (*particles).momentum(i,iPart)/(*particles).lor_fac(iPart) * params.timestep;
        }897*/
        nrj_new_particles += (*particles).weight(iPart)*((*particles).lor_fac(iPart)-1.0);
    }
    
    if ((*particles).tracked)
        (*particles).resetIds();
    
    return npart_effective;
    
} // End createParticles


// Move all particles from another species to this one
<<<<<<< HEAD
void Species::importParticles( Params& params, Patch* patch, Particles& source_particles, vector<Diagnostic*>& localDiags )
{
    unsigned int npart = source_particles.size(), ibin, ii;
    double inv_cell_length = 1./ params.cell_length[0];
    
    // If this species is tracked, set the particle IDs
    if( particles->tracked )
        dynamic_cast<DiagnosticTrack*>(localDiags[tracking_diagnostic])->setIDs( source_particles );
    
    // Move particles
    for( unsigned int i=0; i<npart; i++ ) {
        // Copy particle to the correct bin
        ibin = source_particles.position(0,i)*inv_cell_length - ( patch->getCellStartingGlobalIndex(0) + params.oversize[0] );
        source_particles.cp_particle(i, *particles, bmin[ibin] );
        // Update the bin counts
=======
void Species::importParticles( Params& params, Patch* patch, Particles& source_species )
{
    unsigned int npart = source_species.size(), ibin, ii;
    double inv_cell_length = 1./ params.cell_length[0];
    
    for (unsigned int i=0; i < npart; i++) {
        
        ibin = source_species.position(0,i)*inv_cell_length - ( patch->getCellStartingGlobalIndex(0) + params.oversize[0] );
        source_species.cp_particle(i, *particles, bmin[ibin] );
        
>>>>>>> 371cd11b
        bmax[ibin]++;
        for (ii=ibin+1; ii<bmin.size(); ii++) {
            bmin[ii]++;
            bmax[ii]++;
        }
    }
<<<<<<< HEAD
    
    source_particles.clear();
=======
    source_species.clear();
>>>>>>> 371cd11b
}


// ------------------------------------------------
// Set position when using restart & moving window
// patch are initialized with t0 position
// ------------------------------------------------
void Species::updateMvWinLimits(double x_moved)
{
    partBoundCond->updateMvWinLimits(x_moved);
    min_loc += x_moved;

} // End updateMvWinLimits


//Do we have to project this species ?
bool Species::isProj(double time_dual, SimWindow* simWindow) {

    return time_dual > time_frozen  || (simWindow->isMoving(time_dual)) ;
  
    //Recompute frozen particles density if
    //moving window is activated, actually moving at this time step, and we are not in a density slope.
    /*    bool isproj =(time_dual > species_param.time_frozen  ||
                 (simWindow && simWindow->isMoving(time_dual) &&
                     (species_param.species_geometry == "gaussian" ||
                         (species_param.species_geometry == "trapezoidal" &&
                            //Before end of density ramp up.
                            (simWindow->getXmoved() < species_param.vacuum_length[0] + species_param.dens_length_x[1] + oversize[0]*cell_length[0] || 
                            //After begining of density ramp down. 
                            simWindow->getXmoved() +  simWindow->getNspace_win_x()*cell_length[0] > species_param.vacuum_length[0] + species_param.dens_length_x[1]+ species_param.dens_length_x[0]
                            )
                        )
                    ) 
                )
            );
            return isproj;*/
    //return time_dual > species_param.time_frozen  || (simWindow && simWindow->isMoving(time_dual)) ;
}

void Species::disableXmax() {
    partBoundCond->bc_xmax   = NULL;
}

void Species::setXminBoundaryCondition() {
    partBoundCond->bc_xmin   = &supp_particle;
}

// Provides a Maxwell-Juttner distribution of energies
vector<double> Species::maxwellJuttner(unsigned int npoints, double temperature)
{
    if (temperature==0.) {
        ERROR( "The species " << speciesNumber << " is initializing its momentum with the following temperature : " << temperature );
    }
    vector<double> energies(npoints);
    
    // Classical case: Maxwell-Bolztmann
    if( temperature < 0.1 ) {
        double U, lnlnU, invF, I, remainder;
        const double invdU_F = 999./(2.+19.);
        unsigned int index;
        // For each particle
        for( unsigned int i=0; i<npoints; i++ ) {
            // Pick a random number
            U = (double)rand() *INV_RAND_MAX;
            // Calculate the inverse of F
            lnlnU = log(-log(U));
            if( lnlnU>2. ) {
                invF = 3.*sqrt(M_PI)/4. * pow(U,2./3.);
            } else if ( lnlnU<-19. ) {
                invF = 1.;
            } else {
                I = (lnlnU + 19.)*invdU_F;
                index = (unsigned int)I;
                remainder = I - (double)index;
                invF = exp( lnInvF[index] + remainder*(lnInvF[index+1]-lnInvF[index]) );
            }
            // Store that value of the energy
            energies[i] = temperature * invF;
        }
        
    // Relativistic case: Maxwell-Juttner
    } else {
        double U, lnU, invH, I, remainder, gamma;
        const double invdU_H = 999./(12.+30.);
        unsigned int index;
        // Calculate the constant H(1/T)
        double invT = 1./temperature;
        double H0 = -invT + log(1. + invT + 0.5*invT*invT);
        // For each particle
        for( unsigned int i=0; i<npoints; i++ ) {
            do {
                // Pick a random number
                U = (double)rand() *INV_RAND_MAX;
                // Calculate the inverse of H at the point log(1.-U) + H0
                lnU = log(-log(1.-U) - H0);
                if( lnU<-26. ) {
                    invH = pow(-6.*U, 1./3.);
                } else if( lnU>12. ) {
                    invH = -U + 11.35 * pow(-U, 0.06);
                } else {
                    I = (lnU + 30.)*invdU_H;
                    index = (unsigned int)I;
                    remainder = I - (double)index;
                    invH = exp( lnInvH[index] + remainder*(lnInvH[index+1]-lnInvH[index]) );
                }
                // Make a first guess for the value of gamma
                gamma = temperature * invH;
                // We use the rejection method, so we pick another random number
                U = (double)rand() *INV_RAND_MAX;
                // And we are done only if U < beta, otherwise we try again
            } while( U >= sqrt(1.-1./(gamma*gamma) ) );
            // Store that value of the energy
            energies[i] = gamma - 1.;
        }
    }
    
    return energies;
}

// Array used in the Maxwell-Juttner sampling
const double Species::lnInvF[1000] = {
    3.028113261189336214e+00, 3.027071073732334305e+00, 3.026027773526156039e+00, 3.024983358705674252e+00, 3.023937826984889554e+00, 3.022891176588271556e+00, 3.021843405329281751e+00,
    3.020794508115738797e+00, 3.019744485967266634e+00, 3.018693334699208197e+00, 3.017641052204572016e+00, 3.016587635695088032e+00, 3.015533082181309776e+00, 3.014477390819529479e+00,
    3.013420557495547936e+00, 3.012362581105449966e+00, 3.011303458598878713e+00, 3.010243186517333580e+00, 3.009181763646249674e+00, 3.008119187197372923e+00, 3.007055454521499804e+00,
    3.005990562743902750e+00, 3.004924509173909630e+00, 3.003857292634036114e+00, 3.002788908474254725e+00, 3.001719355680854129e+00, 3.000648630268972106e+00, 2.999576731991148826e+00,
    2.998503655125519529e+00, 2.997429399666421634e+00, 2.996353962705502472e+00, 2.995277339443297215e+00, 2.994199530000347664e+00, 2.993120530477835217e+00, 2.992040337402567474e+00,
    2.990958949033188929e+00, 2.989876362981995772e+00, 2.988792575310888822e+00, 2.987707585049156567e+00, 2.986621388358625229e+00, 2.985533982440079281e+00, 2.984445365362788039e+00,
    2.983355533727858777e+00, 2.982264485037745771e+00, 2.981172216817944864e+00, 2.980078725335808532e+00, 2.978984008843210685e+00, 2.977888064324651030e+00, 2.976790888518913381e+00,
    2.975692479479559172e+00, 2.974592833341854536e+00, 2.973491948129783236e+00, 2.972389820849905107e+00, 2.971286448441586625e+00, 2.970181828061679408e+00, 2.969075957208892724e+00,
    2.967968832275599933e+00, 2.966860451481935002e+00, 2.965750810995817499e+00, 2.964639908489009379e+00, 2.963527740903820096e+00, 2.962414304820172539e+00, 2.961299597945019624e+00,
    2.960183617061270755e+00, 2.959066359649807243e+00, 2.957947822143851102e+00, 2.956828002037547254e+00, 2.955706895985176885e+00, 2.954584501187757173e+00, 2.953460814660211931e+00,
    2.952335833265368414e+00, 2.951209554214652364e+00, 2.950081974153428543e+00, 2.948953090668825716e+00, 2.947822899669829244e+00, 2.946691399036428738e+00, 2.945558585590287937e+00,
    2.944424455781003314e+00, 2.943289006595699586e+00, 2.942152235293856943e+00, 2.941014138411835344e+00, 2.939874712888751240e+00, 2.938733955997462566e+00, 2.937591863890403943e+00,
    2.936448433824479842e+00, 2.935303662619723308e+00, 2.934157546896903224e+00, 2.933010083853386796e+00, 2.931861270010330145e+00, 2.930711101906631644e+00, 2.929559576625540007e+00,
    2.928406691054723510e+00, 2.927252441657371751e+00, 2.926096825262792578e+00, 2.924939838353341592e+00, 2.923781478255301547e+00, 2.922621741115138061e+00, 2.921460623900341336e+00,
    2.920298122948058239e+00, 2.919134235281933165e+00, 2.917968957511259731e+00, 2.916802286044811510e+00, 2.915634217678482187e+00, 2.914464748961894003e+00, 2.913293876608659794e+00,
    2.912121597106724913e+00, 2.910947907143853985e+00, 2.909772803068770841e+00, 2.908596281477778600e+00, 2.907418339173144961e+00, 2.906238972494791906e+00, 2.905058177761874472e+00,
    2.903875951883352791e+00, 2.902692291057715757e+00, 2.901507191842126243e+00, 2.900320650726790461e+00, 2.899132664073211352e+00, 2.897943228293437645e+00, 2.896752339956896627e+00,
    2.895559995385308838e+00, 2.894366190812813322e+00, 2.893170923001124883e+00, 2.891974188049351024e+00, 2.890775982289901069e+00, 2.889576302190630663e+00, 2.888375144068416223e+00,
    2.887172504172867971e+00, 2.885968378755603858e+00, 2.884762764158861792e+00, 2.883555656589881444e+00, 2.882347052565732426e+00, 2.881136948008295562e+00, 2.879925339228762926e+00,
    2.878712222535656728e+00, 2.877497594136535053e+00, 2.876281450075311774e+00, 2.875063786676820943e+00, 2.873844599923041532e+00, 2.872623886146674632e+00, 2.871401641221379641e+00,
    2.870177861549739085e+00, 2.868952543061442650e+00, 2.867725681847173025e+00, 2.866497273976656768e+00, 2.865267315541965676e+00, 2.864035802530226604e+00, 2.862802730991182099e+00,
    2.861568096884958390e+00, 2.860331896301832710e+00, 2.859094125094009620e+00, 2.857854779315351035e+00, 2.856613854776802519e+00, 2.855371347595562881e+00, 2.854127253560217792e+00,
    2.852881568520355682e+00, 2.851634288537852058e+00, 2.850385409199351461e+00, 2.849134926562906678e+00, 2.847882836492185543e+00, 2.846629134633422264e+00, 2.845373816843268511e+00,
    2.844116878950580407e+00, 2.842858316662027374e+00, 2.841598125822740961e+00, 2.840336302002615554e+00, 2.839072841028552396e+00, 2.837807738507422961e+00, 2.836540990284869057e+00,
    2.835272591834488765e+00, 2.834002538926763126e+00, 2.832730827126246798e+00, 2.831457452075073711e+00, 2.830182409297550272e+00, 2.828905694487738653e+00, 2.827627303066788222e+00,
    2.826347230686399925e+00, 2.825065472803526045e+00, 2.823782024967665283e+00, 2.822496882576258859e+00, 2.821210041215960196e+00, 2.819921496214795376e+00, 2.818631243084864124e+00,
    2.817339277197156377e+00, 2.816045593982217543e+00, 2.814750188733192271e+00, 2.813453056898449489e+00, 2.812154193791040147e+00, 2.810853594670671640e+00, 2.809551254881757387e+00,
    2.808247169700560875e+00, 2.806941334410369748e+00, 2.805633744179458322e+00, 2.804324394269614995e+00, 2.803013279897377252e+00, 2.801700396185725861e+00, 2.800385738398021740e+00,
    2.799069301561947221e+00, 2.797751080840848559e+00, 2.796431071354171127e+00, 2.795109268148242343e+00, 2.793785666321451533e+00, 2.792460260881505008e+00, 2.791133046852197985e+00,
    2.789804019239056299e+00, 2.788473173006982719e+00, 2.787140503101419142e+00, 2.785806004486786946e+00, 2.784469672054690204e+00, 2.783131500686589543e+00, 2.781791485274847542e+00,
    2.780449620648572484e+00, 2.779105901651405475e+00, 2.777760323073211968e+00, 2.776412879715631110e+00, 2.775063566300681739e+00, 2.773712377596409873e+00, 2.772359308309426229e+00,
    2.771004353150072763e+00, 2.769647506758373456e+00, 2.768288763781067807e+00, 2.766928118871522457e+00, 2.765565566608112924e+00, 2.764201101585431974e+00, 2.762834718338050610e+00,
    2.761466411416351630e+00, 2.760096175316944844e+00, 2.758724004532232765e+00, 2.757349893504113858e+00, 2.755973836691637757e+00, 2.754595828493303422e+00, 2.753215863309641964e+00,
    2.751833935474973902e+00, 2.750450039363840027e+00, 2.749064169258609969e+00, 2.747676319470597317e+00, 2.746286484264893080e+00, 2.744894657857348097e+00, 2.743500834488827422e+00,
    2.742105008327913929e+00, 2.740707173548328157e+00, 2.739307324283253742e+00, 2.737905454637300284e+00, 2.736501558705558335e+00, 2.735095630545556489e+00, 2.733687664185743493e+00,
    2.732277653640771131e+00, 2.730865592871666081e+00, 2.729451475853627240e+00, 2.728035296494928374e+00, 2.726617048691977185e+00, 2.725196726325556096e+00, 2.723774323245006901e+00,
    2.722349833245849116e+00, 2.720923250132553761e+00, 2.719494567664118456e+00, 2.718063779572909677e+00, 2.716630879545971489e+00, 2.715195861279537048e+00, 2.713758718405862691e+00,
    2.712319444555017167e+00, 2.710878033300977208e+00, 2.709434478216621756e+00, 2.707988772820614454e+00, 2.706540910616433759e+00, 2.705090885087406694e+00, 2.703638689660375238e+00,
    2.702184317739106945e+00, 2.700727762725688930e+00, 2.699269017956015926e+00, 2.697808076748571260e+00, 2.696344932399573402e+00, 2.694879578164103062e+00, 2.693412007259300633e+00,
    2.691942212892081354e+00, 2.690470188220285053e+00, 2.688995926374097234e+00, 2.687519420457483044e+00, 2.686040663537480278e+00, 2.684559648638043861e+00, 2.683076368776276865e+00,
    2.681590816908736130e+00, 2.680102985979682106e+00, 2.678612868886856013e+00, 2.677120458510173773e+00, 2.675625747673846089e+00, 2.674128729184321429e+00, 2.672629395805679042e+00,
    2.671127740279562790e+00, 2.669623755300685186e+00, 2.668117433529207272e+00, 2.666608767603057206e+00, 2.665097750114018726e+00, 2.663584373613864020e+00, 2.662068630634735200e+00,
    2.660550513662186756e+00, 2.659030015139278724e+00, 2.657507127491555377e+00, 2.655981843095368333e+00, 2.654454154286059353e+00, 2.652924053374173585e+00, 2.651391532625470671e+00,
    2.649856584268291737e+00, 2.648319200494160253e+00, 2.646779373459224871e+00, 2.645237095280490003e+00, 2.643692358034541279e+00, 2.642145153752421649e+00, 2.640595474442429591e+00,
    2.639043312061721824e+00, 2.637488658533055919e+00, 2.635931505730037205e+00, 2.634371845500786513e+00, 2.632809669643025430e+00, 2.631244969918466570e+00, 2.629677738044042368e+00,
    2.628107965700841486e+00, 2.626535644519062629e+00, 2.624960766101144038e+00, 2.623383321996961115e+00, 2.621803303713478694e+00, 2.620220702721562489e+00, 2.618635510446848169e+00,
    2.617047718273066703e+00, 2.615457317536296067e+00, 2.613864299536005298e+00, 2.612268655521309491e+00, 2.610670376693941641e+00, 2.609069454222949336e+00, 2.607465879225293826e+00,
    2.605859642771145790e+00, 2.604250735887037482e+00, 2.602639149556862819e+00, 2.601024874714857660e+00, 2.599407902248199953e+00, 2.597788222998665297e+00, 2.596165827762979106e+00,
    2.594540707285014403e+00, 2.592912852269290358e+00, 2.591282253365011723e+00, 2.589648901175708229e+00, 2.588012786255381670e+00, 2.586373899110266272e+00, 2.584732230196375102e+00,
    2.583087769921877275e+00, 2.581440508639612386e+00, 2.579790436659435304e+00, 2.578137544233525702e+00, 2.576481821567448982e+00, 2.574823258815181592e+00, 2.573161846073629189e+00,
    2.571497573394337266e+00, 2.569830430771919971e+00, 2.568160408149524176e+00, 2.566487495417556275e+00, 2.564811682411042959e+00, 2.563132958911872095e+00, 2.561451314647463118e+00,
    2.559766739291108983e+00, 2.558079222458634838e+00, 2.556388753712818929e+00, 2.554695322557521742e+00, 2.552998918443355247e+00, 2.551299530761480749e+00, 2.549597148847723815e+00,
    2.547891761978005931e+00, 2.546183359372441224e+00, 2.544471930189601050e+00, 2.542757463534301543e+00, 2.541039948445674046e+00, 2.539319373907536814e+00, 2.537595728841977483e+00,
    2.535869002110008985e+00, 2.534139182512810340e+00, 2.532406258786655151e+00, 2.530670219610361205e+00, 2.528931053597593070e+00, 2.527188749298794335e+00, 2.525443295203204652e+00,
    2.523694679733073709e+00, 2.521942891247395568e+00, 2.520187918042916753e+00, 2.518429748346313612e+00, 2.516668370323443149e+00, 2.514903772070240073e+00, 2.513135941616603031e+00,
    2.511364866925872352e+00, 2.509590535894033803e+00, 2.507812936346065502e+00, 2.506032056042026390e+00, 2.504247882668526604e+00, 2.502460403845353287e+00, 2.500669607121238425e+00,
    2.498875479972036739e+00, 2.497078009805216325e+00, 2.495277183953487299e+00, 2.493472989678181762e+00, 2.491665414167052894e+00, 2.489854444534345568e+00, 2.488040067821501555e+00,
    2.486222270992040517e+00, 2.484401040935984906e+00, 2.482576364467900643e+00, 2.480748228323957250e+00, 2.478916619164317492e+00, 2.477081523571096788e+00, 2.475242928047906243e+00,
    2.473400819019639929e+00, 2.471555182831365993e+00, 2.469706005747788424e+00, 2.467853273952659077e+00, 2.465996973548479687e+00, 2.464137090554903597e+00, 2.462273610910279853e+00,
    2.460406520468072511e+00, 2.458535804997896701e+00, 2.456661450184707274e+00, 2.454783441627811591e+00, 2.452901764841395327e+00, 2.451016405251206454e+00, 2.449127348196260101e+00,
    2.447234578927442339e+00, 2.445338082606219654e+00, 2.443437844304995998e+00, 2.441533849005145029e+00, 2.439626081597783713e+00, 2.437714526881108679e+00, 2.435799169561309707e+00,
    2.433879994251672230e+00, 2.431956985469836852e+00, 2.430030127640440352e+00, 2.428099405091363572e+00, 2.426164802054011638e+00, 2.424226302663136323e+00, 2.422283890954779473e+00,
    2.420337550866872078e+00, 2.418387266236796673e+00, 2.416433020802418064e+00, 2.414474798200034300e+00, 2.412512581962929836e+00, 2.410546355522440454e+00, 2.408576102205855829e+00,
    2.406601805235187630e+00, 2.404623447727224139e+00, 2.402641012692436018e+00, 2.400654483033482389e+00, 2.398663841545188191e+00, 2.396669070912619048e+00, 2.394670153711276228e+00,
    2.392667072405136430e+00, 2.390659809346837417e+00, 2.388648346774972619e+00, 2.386632666815606374e+00, 2.384612751478727422e+00, 2.382588582659103782e+00, 2.380560142134247936e+00,
    2.378527411564189453e+00, 2.376490372489827863e+00, 2.374449006332351342e+00, 2.372403294391666417e+00, 2.370353217846057792e+00, 2.368298757750526118e+00, 2.366239895036310603e+00,
    2.364176610508826215e+00, 2.362108884847826662e+00, 2.360036698605156857e+00, 2.357960032204726719e+00, 2.355878865940187250e+00, 2.353793179975101069e+00, 2.351702954340258334e+00,
    2.349608168934095964e+00, 2.347508803520371501e+00, 2.345404837727459668e+00, 2.343296251047237266e+00, 2.341183022833486227e+00, 2.339065132300874428e+00, 2.336942558523775748e+00,
    2.334815280435037277e+00, 2.332683276824467633e+00, 2.330546526337776925e+00, 2.328405007475015331e+00, 2.326258698589899421e+00, 2.324107577887416287e+00, 2.321951623423519795e+00,
    2.319790813103117078e+00, 2.317625124679225657e+00, 2.315454535750915088e+00, 2.313279023762432995e+00, 2.311098566001612564e+00, 2.308913139598376407e+00, 2.306722721523330577e+00,
    2.304527288586462053e+00, 2.302326817435369044e+00, 2.300121284553910517e+00, 2.297910666260743362e+00, 2.295694938707419031e+00, 2.293474077877455386e+00, 2.291248059584263252e+00,
    2.289016859469788390e+00, 2.286780453002789315e+00, 2.284538815477031637e+00, 2.282291922010251994e+00, 2.280039747541927397e+00, 2.277782266831583691e+00, 2.275519454457507251e+00,
    2.273251284814709283e+00, 2.270977732113204084e+00, 2.268698770376391671e+00, 2.266414373438985663e+00, 2.264124514945681899e+00, 2.261829168348788333e+00, 2.259528306906793294e+00,
    2.257221903682209874e+00, 2.254909931539875068e+00, 2.252592363145054843e+00, 2.250269170961193499e+00, 2.247940327248446390e+00, 2.245605804061153510e+00, 2.243265573246389533e+00,
    2.240919606441381440e+00, 2.238567875071938662e+00, 2.236210350349980391e+00, 2.233847003271789866e+00, 2.231477804615432881e+00, 2.229102724939111990e+00, 2.226721734578658296e+00,
    2.224334803645326541e+00, 2.221941902023694571e+00, 2.219542999369362501e+00, 2.217138065106579958e+00, 2.214727068426054046e+00, 2.212309978282390066e+00, 2.209886763392083342e+00,
    2.207457392230697035e+00, 2.205021833030698541e+00, 2.202580053778893543e+00, 2.200132022214010163e+00, 2.197677705824045091e+00, 2.195217071843857504e+00, 2.192750087252414382e+00,
    2.190276718770312492e+00, 2.187796932857083210e+00, 2.185310695708424511e+00, 2.182817973253639909e+00, 2.180318731152714573e+00, 2.177812934793672994e+00, 2.175300549289609364e+00,
    2.172781539476034585e+00, 2.170255869907644186e+00, 2.167723504855801675e+00, 2.165184408305282471e+00, 2.162638543951286962e+00, 2.160085875196527283e+00, 2.157526365148061398e+00,
    2.154959976614116091e+00, 2.152386672101062715e+00, 2.149806413810088301e+00, 2.147219163634004779e+00, 2.144624883153926298e+00, 2.142023533636032706e+00, 2.139415076028050144e+00,
    2.136799470955930147e+00, 2.134176678720404841e+00, 2.131546659293431567e+00, 2.128909372314629067e+00, 2.126264777087764291e+00, 2.123612832576956322e+00, 2.120953497403178734e+00,
    2.118286729840338722e+00, 2.115612487811585396e+00, 2.112930728885486609e+00, 2.110241410272010398e+00, 2.107544488818754225e+00, 2.104839921006786074e+00, 2.102127662946750242e+00,
    2.099407670374596080e+00, 2.096679898647592299e+00, 2.093944302739995766e+00, 2.091200837238794019e+00, 2.088449456339469545e+00, 2.085690113841469628e+00, 2.082922763143882694e+00,
    2.080147357240880179e+00, 2.077363848717170391e+00, 2.074572189743352446e+00, 2.071772332071244005e+00, 2.068964227029113978e+00, 2.066147825516855718e+00, 2.063323078001130018e+00,
    2.060489934510390864e+00, 2.057648344629890325e+00, 2.054798257496523561e+00, 2.051939621793771984e+00, 2.049072385746379066e+00, 2.046196497115118529e+00, 2.043311903191355583e+00,
    2.040418550791640140e+00, 2.037516386252159695e+00, 2.034605355423152684e+00, 2.031685403663211709e+00, 2.028756475833488615e+00, 2.025818516291934213e+00, 2.022871468887311508e+00,
    2.019915276953162753e+00, 2.016949883301822677e+00, 2.013975230218087109e+00, 2.010991259453104973e+00, 2.007997912217875047e+00, 2.004995129176902591e+00, 2.001982850441623718e+00,
    1.998961015563778254e+00, 1.995929563528624051e+00, 1.992888432748232796e+00, 1.989837561054456971e+00, 1.986776885691970529e+00, 1.983706343311098630e+00, 1.980625869960619401e+00,
    1.977535401080458666e+00, 1.974434871494165078e+00, 1.971324215401476510e+00, 1.968203366370548713e+00, 1.965072257330279015e+00, 1.961930820562358013e+00, 1.958778987693311269e+00,
    1.955616689686361820e+00, 1.952443856833217639e+00, 1.949260418745664580e+00, 1.946066304347138454e+00, 1.942861441864086824e+00, 1.939645758817238219e+00, 1.936419182012731222e+00,
    1.933181637533145425e+00, 1.929933050728310340e+00, 1.926673346206103199e+00, 1.923402447822974537e+00, 1.920120278674454450e+00, 1.916826761085404396e+00, 1.913521816600212144e+00,
    1.910205365972802882e+00, 1.906877329156460910e+00, 1.903537625293552082e+00, 1.900186172705079723e+00, 1.896822888880065117e+00, 1.893447690464737931e+00, 1.890060493251651819e+00,
    1.886661212168522672e+00, 1.883249761266976074e+00, 1.879826053711074696e+00, 1.876390001765686044e+00, 1.872941516784688565e+00, 1.869480509198935936e+00, 1.866006888504112782e+00,
    1.862520563248323491e+00, 1.859021441019548915e+00, 1.855509428432867036e+00, 1.851984431117487118e+00, 1.848446353703593781e+00, 1.844895099808936845e+00, 1.841330572025270618e+00,
    1.837752671904536061e+00, 1.834161299944834456e+00, 1.830556355576170802e+00, 1.826937737146010710e+00, 1.823305341904525756e+00, 1.819659065989680524e+00, 1.815998804412052525e+00,
    1.812324451039377227e+00, 1.808635898580905010e+00, 1.804933038571444825e+00, 1.801215761355188238e+00, 1.797483956069260147e+00, 1.793737510626989495e+00, 1.789976311700933076e+00,
    1.786200244705582918e+00, 1.782409193779852963e+00, 1.778603041769189819e+00, 1.774781670207480122e+00, 1.770944959298595300e+00, 1.767092787897660999e+00, 1.763225033492008320e+00,
    1.759341572181807090e+00, 1.755442278660384936e+00, 1.751527026194209302e+00, 1.747595686602526843e+00, 1.743648130236697957e+00, 1.739684225959130748e+00, 1.735703841121919000e+00,
    1.731706841545051834e+00, 1.727693091494336919e+00, 1.723662453658859839e+00, 1.719614789128142363e+00, 1.715549957368860401e+00, 1.711467816201181602e+00, 1.707368221774694383e+00,
    1.703251028543929291e+00, 1.699116089243453587e+00, 1.694963254862551727e+00, 1.690792374619444205e+00, 1.686603295935078739e+00, 1.682395864406460051e+00, 1.678169923779530448e+00,
    1.673925315921539703e+00, 1.669661880792991049e+00, 1.665379456419029180e+00, 1.661077878860387935e+00, 1.656756982183783089e+00, 1.652416598431809991e+00, 1.648056557592287863e+00,
    1.643676687567082295e+00, 1.639276814140357530e+00, 1.634856760946272747e+00, 1.630416349436097923e+00, 1.625955398844746824e+00, 1.621473726156702044e+00, 1.616971146071332965e+00,
    1.612447470967592000e+00, 1.607902510868064239e+00, 1.603336073402373163e+00, 1.598747963769924896e+00, 1.594137984701968103e+00, 1.589505936422963783e+00, 1.584851616611246961e+00,
    1.580174820358985821e+00, 1.575475340131367474e+00, 1.570752965725072725e+00, 1.566007484225963253e+00, 1.561238679965980536e+00, 1.556446334479266724e+00, 1.551630226457446637e+00,
    1.546790131704089966e+00, 1.541925823088317049e+00, 1.537037070497540237e+00, 1.532123640789306629e+00, 1.527185297742251313e+00, 1.522221802006102687e+00, 1.517232911050763189e+00,
    1.512218379114408595e+00, 1.507177957150604541e+00, 1.502111392774418741e+00, 1.497018430207492923e+00, 1.491898810222073379e+00, 1.486752270083952387e+00, 1.481578543494325384e+00,
    1.476377360530513050e+00, 1.471148447585529651e+00, 1.465891527306504516e+00, 1.460606318531867620e+00, 1.455292536227339673e+00, 1.449949891420651227e+00, 1.444578091134982145e+00,
    1.439176838321101659e+00, 1.433745831788158176e+00, 1.428284766133101957e+00, 1.422793331668710026e+00, 1.417271214350181552e+00, 1.411718095700257525e+00, 1.406133652732862727e+00,
    1.400517557875193386e+00, 1.394869478888252967e+00, 1.389189078785785014e+00, 1.383476015751558874e+00, 1.377729943054986528e+00, 1.371950508965018134e+00, 1.366137356662287861e+00,
    1.360290124149454716e+00, 1.354408444159718172e+00, 1.348491944063437087e+00, 1.342540245772842367e+00, 1.336552965644766111e+00, 1.330529714381354589e+00, 1.324470096928725082e+00,
    1.318373712373507534e+00, 1.312240153837215484e+00, 1.306069008368417661e+00, 1.299859856832624949e+00, 1.293612273799870760e+00, 1.287325827429903979e+00, 1.281000079354956078e+00,
    1.274634584560003780e+00, 1.268228891260492430e+00, 1.261782540777428796e+00, 1.255295067409807119e+00, 1.248765998304282920e+00, 1.242194853322038606e+00, 1.235581144902765605e+00,
    1.228924377925692424e+00, 1.222224049567603776e+00, 1.215479649157727993e+00, 1.208690658029483833e+00, 1.201856549368946370e+00, 1.194976788059981532e+00, 1.188050830525968715e+00,
    1.181078124568002430e+00, 1.174058109199509481e+00, 1.166990214477174659e+00, 1.159873861328088340e+00, 1.152708461373012083e+00, 1.145493416745687165e+00, 1.138228119908041958e+00,
    1.130911953461235075e+00, 1.123544289952409958e+00, 1.116124491677038755e+00, 1.108651910476764924e+00, 1.101125887532611536e+00, 1.093545753153434275e+00, 1.085910826559507436e+00,
    1.078220415661100162e+00, 1.070473816831928549e+00, 1.062670314677327976e+00, 1.054809181797020434e+00, 1.046889678542338942e+00, 1.038911052767741428e+00, 1.030872539576482394e+00,
    1.022773361060272501e+00, 1.014612726032773971e+00, 1.006389829756761278e+00, 9.981038536647748316e-01, 9.897539650731033145e-01, 9.813393168888950857e-01, 9.728590473102259883e-01,
    9.643122795189308372e-01, 9.556981213659938579e-01, 9.470156650493019024e-01, 9.382639867835408376e-01, 9.294421464620334916e-01, 9.205491873102766842e-01, 9.115841355309679539e-01,
    9.025459999402748457e-01, 8.934337715950928516e-01, 8.842464234110668508e-01, 8.749829097710923875e-01, 8.656421661240399912e-01, 8.562231085734303138e-01, 8.467246334557674281e-01,
    8.371456169082474030e-01, 8.274849144255297384e-01, 8.177413604052780061e-01, 8.079137676821201985e-01, 7.980009270497354645e-01, 7.880016067706957505e-01, 7.779145520737251740e-01,
    7.677384846380108652e-01, 7.574721020641970171e-01, 7.471140773316662376e-01, 7.366630582417227346e-01, 7.261176668462573369e-01, 7.154764988614864540e-01, 7.047381230662990159e-01,
    6.939010806848042723e-01, 6.829638847525810741e-01, 6.719250194661655629e-01, 6.607829395152855501e-01, 6.495360693973274424e-01, 6.381828027135106884e-01, 6.267215014462346190e-01,
    6.151504952170321339e-01, 6.034680805245669077e-01, 5.916725199620531672e-01, 5.797620414135221667e-01, 5.677348372282775557e-01, 5.555890633728943762e-01, 5.433228385600959998e-01,
    5.309342433538073447e-01, 5.184213192496778255e-01, 5.057820677303297430e-01, 4.930144492945795487e-01, 4.801163824598490004e-01, 4.670857427369426995e-01, 4.539203615763838240e-01,
    4.406180252854359769e-01, 4.271764739149248591e-01, 4.135934001149544903e-01, 3.998664479585762876e-01, 3.859932117324395562e-01, 3.719712346934307967e-01, 3.577980077902795375e-01,
    3.434709683490433374e-01, 3.289874987214279622e-01, 3.143449248947801089e-01, 2.995405150626198609e-01, 2.845714781545091165e-01, 2.694349623240440139e-01, 2.541280533937015362e-01,
    2.386477732552492736e-01, 2.229910782243804401e-01, 2.071548573482217825e-01, 1.911359306642606559e-01, 1.749310474093025702e-01, 1.585368841769239923e-01, 1.419500430219155229e-01,
    1.251670495101367131e-01, 1.081843507121787035e-01, 9.099831313917583486e-02, 7.360522061907438796e-02, 5.600127211162326396e-02, 3.818257946031319849e-02, 2.014516507940277909e-02,
    1.884959574231336163e-03, -1.660220070715516874e-02, -3.532057619297919449e-02, -5.427452667931363661e-02, -7.346851399632661761e-02, -9.290710475123310774e-02, -1.125949731501099393e-01,
    -1.325369039007213978e-01, -1.527377951985385285e-01, -1.732026617982476979e-01, -1.939366381729568933e-01, -2.149449817634470628e-01, -2.362330763198251526e-01, -2.578064353379159734e-01,
    -2.796707055928397967e-01, -3.018316707721606651e-01, -3.242952552111035835e-01, -3.470675277322518570e-01, -3.701547055922924656e-01, -3.935631585382081687e-01, -4.172994129754923343e-01,
    -4.413701562508508536e-01, -4.657822410518934197e-01, -4.905426899263066187e-01, -5.156586999229669788e-01, -5.411376473574273094e-01, -5.669870927042111042e-01, -5.932147856182231616e-01,
    -6.198286700876785016e-01, -6.468368897207085189e-01, -6.742477931678908520e-01, -7.020699396827745353e-01, -7.303121048224235912e-01, -7.589832862898669985e-01, -7.880927099202489350e-01,
    -8.176498358123210908e-01, -8.476643646068054982e-01, -8.781462439129084085e-01, -9.091056748842766266e-01, -9.405531189452329688e-01, -9.724993046681473796e-01, -1.004955234802481279e+00,
    -1.037932193455777918e+00, -1.071441753426678245e+00, -1.105495783689714573e+00, -1.140106457031379916e+00, -1.175286257836624326e+00, -1.211047990024640253e+00, -1.247404785132468108e+00,
    -1.284370110544520438e+00, -1.321957777865867323e+00, -1.360181951436657322e+00, -1.399057156984695904e+00, -1.438598290412803626e+00, -1.478820626717161746e+00, -1.519739829032453526e+00,
    -1.561371957799146948e+00, -1.603733480048015858e+00, -1.646841278796369101e+00, -1.690712662550236223e+00, -1.735365374906370661e+00, -1.780817604247509900e+00, -1.827087993524071807e+00,
    -1.874195650115166645e+00, -1.922160155761540201e+00, -1.971001576562910973e+00, -2.020740473031910955e+00, -2.071397910196988157e+00, -2.122995467746291887e+00, -2.175555250204936009e+00,
    -2.229099897138042685e+00, -2.283652593372224260e+00, -2.339237079228581706e+00, -2.395877660760723504e+00, -2.453599219991908331e+00, -2.512427225146172116e+00, -2.572387740869024775e+00,
    -2.633507438434537828e+00, -2.695813605936466573e+00, -2.759334158462542153e+00, -2.824097648252419823e+00, -2.890133274841317768e+00, -2.957470895193073268e+00, -3.026141033828172677e+00,
    -3.096174892954419722e+00, -3.167604362609613755e+00, -3.240462030828213713e+00, -3.314781193846027207e+00, -3.390595866359104260e+00, -3.467940791855854687e+00, -3.546851453043248448e+00,
    -3.627364082390851063e+00, -3.709515672818399779e+00, -3.793343988555180957e+00, -3.878887576201507592e+00, -3.966185776024640397e+00, -4.055278733523468127e+00, -4.146207411298033385e+00,
    -4.239013601260967157e+00, -4.333739937229747596e+00, -4.430429907939251954e+00, -4.529127870514209953e+00, -4.629879064442645742e+00, -4.732729626089497543e+00
};

// Array used in the Maxwell-Juttner sampling
const double Species::lnInvH[1000] = {
    -9.402756483482924921e+00, -9.388318921346392898e+00, -9.374883046130019437e+00, -9.360818128319227327e+00, -9.346352500952018971e+00, -9.332609535599788231e+00, -9.318636378401940590e+00,
    -9.304555775711108367e+00, -9.290525531420621874e+00, -9.276495588326515218e+00, -9.262659647248140615e+00, -9.248642923366197977e+00, -9.234537986282660427e+00, -9.220440348595868585e+00,
    -9.206526581779595375e+00, -9.192429091051817380e+00, -9.178493014106759773e+00, -9.164404479064138798e+00, -9.150395754817472138e+00, -9.136394001864923453e+00, -9.122462891956370612e+00,
    -9.108479530895117193e+00, -9.094472838919676505e+00, -9.080484396623118570e+00, -9.066302396191021629e+00, -9.052305266120191263e+00, -9.038372060472962488e+00, -9.024257614905998537e+00,
    -9.010261730228865673e+00, -8.996299574888430683e+00, -8.982360935717023764e+00, -8.968261999420034769e+00, -8.954257835762128082e+00, -8.940289487588648498e+00, -8.926164230689391133e+00,
    -8.912199784045913731e+00, -8.898161019156789919e+00, -8.884171549684843683e+00, -8.870206113458378283e+00, -8.856192689655291161e+00, -8.842146098452111858e+00, -8.828133587340268207e+00,
    -8.814141950394821734e+00, -8.800128482639740568e+00, -8.786091791355046254e+00, -8.772065927576454314e+00, -8.758060948224377640e+00, -8.744020933568334542e+00, -8.729979616492244077e+00,
    -8.715998025917098602e+00, -8.701976304743247681e+00, -8.688005470915637574e+00, -8.673989982215227101e+00, -8.659985003093263245e+00, -8.645943134466779867e+00, -8.631941877630428195e+00,
    -8.617932722102422005e+00, -8.603896655344126287e+00, -8.589888145629942073e+00, -8.575831329584334028e+00, -8.561871862507890896e+00, -8.547821679997451128e+00, -8.533818689215104669e+00,
    -8.519833016046151286e+00, -8.505800768836330406e+00, -8.491788588790452508e+00, -8.477763718789315561e+00, -8.463751871535670546e+00, -8.449750573726415581e+00, -8.435726296060591878e+00,
    -8.421710291650438052e+00, -8.407696461704228241e+00, -8.393684105181973720e+00, -8.379666566421843044e+00, -8.365649358002741565e+00, -8.351631625725728370e+00, -8.337625365285765255e+00,
    -8.323606711928743351e+00, -8.309588119961361485e+00, -8.295570530937240505e+00, -8.281566039082182584e+00, -8.267550775100456661e+00, -8.253535360283727584e+00, -8.239518589650394631e+00,
    -8.225500054829783636e+00, -8.211478531743365394e+00, -8.197475804036692182e+00, -8.183450797927536158e+00, -8.169443383719595886e+00, -8.155428558470900313e+00, -8.141413336443854121e+00,
    -8.127399047429936019e+00, -8.113385870188610127e+00, -8.099365847720060074e+00, -8.085356566734459349e+00, -8.071338108809586132e+00, -8.057323083786892326e+00, -8.043308533608312771e+00,
    -8.029283462705111063e+00, -8.015277322954988293e+00, -8.001260912686870341e+00, -7.987248308454050871e+00, -7.973235083485832320e+00, -7.959214299713621266e+00, -7.945203032260913290e+00,
    -7.931188194720145468e+00, -7.917173759481055839e+00, -7.903154847403775385e+00, -7.889135491874881723e+00, -7.875121967064339756e+00, -7.861110899903347438e+00, -7.847093968442999667e+00,
    -7.833077727373989774e+00, -7.819062115094970622e+00, -7.805048389543351561e+00, -7.791032607063780091e+00, -7.777020408512951732e+00, -7.762999809997588763e+00, -7.748986096367973531e+00,
    -7.734970856036877507e+00, -7.720951970669967857e+00, -7.706938603231540341e+00, -7.692924736361460347e+00, -7.678906461019358254e+00, -7.664893161079090689e+00, -7.650876041121127180e+00,
    -7.636861215452872997e+00, -7.622845466222778477e+00, -7.608828024984916283e+00, -7.594812640914675228e+00, -7.580797680436783814e+00, -7.566782149947995251e+00, -7.552765744609319931e+00,
    -7.538750580869197471e+00, -7.524734998913311657e+00, -7.510718694153761810e+00, -7.496702604314066321e+00, -7.482686172118370393e+00, -7.468669842403806491e+00, -7.454654512935313448e+00,
    -7.440638616231906255e+00, -7.426621810922931388e+00, -7.412607158172065169e+00, -7.398589434939852438e+00, -7.384574035610326881e+00, -7.370557463576223434e+00, -7.356540657627733459e+00,
    -7.342525153318804065e+00, -7.328508954197332059e+00, -7.314492188771704484e+00, -7.300475443269295539e+00, -7.286460013886568277e+00, -7.272443057492030682e+00, -7.258426815444318336e+00,
    -7.244409972475176929e+00, -7.230393545186772464e+00, -7.216377394851891225e+00, -7.202360689208528122e+00, -7.188344086261769128e+00, -7.174327161166150546e+00, -7.160310137083985893e+00,
    -7.146293051212126102e+00, -7.132276902050797673e+00, -7.118259888890483111e+00, -7.104242846535062661e+00, -7.090226085231720710e+00, -7.076209195279213660e+00, -7.062192351651393807e+00,
    -7.048175543678467214e+00, -7.034158119357607930e+00, -7.020141117404175013e+00, -7.006123850412526721e+00, -6.992106579636755193e+00, -6.978089207294207341e+00, -6.964072209306565675e+00,
    -6.950054581777039608e+00, -6.936037293725791031e+00, -6.922019986767113942e+00, -6.908002377494772084e+00, -6.893984966736285358e+00, -6.879967314518558474e+00, -6.865949626461007149e+00,
    -6.851932031486784425e+00, -6.837914145871644145e+00, -6.823896411506032322e+00, -6.809878490100980564e+00, -6.795860633787632388e+00, -6.781842802936246528e+00, -6.767824770899844466e+00,
    -6.753806395345270275e+00, -6.739788309358444529e+00, -6.725770146734140198e+00, -6.711752028083568966e+00, -6.697733741195642132e+00, -6.683715263982263011e+00, -6.669697011456180213e+00,
    -6.655678448295303973e+00, -6.641659934976074986e+00, -6.627641256235382805e+00, -6.613622641520617407e+00, -6.599603827649048959e+00, -6.585584973605825176e+00, -6.571566171568333559e+00,
    -6.557547183105451261e+00, -6.543528196118535867e+00, -6.529509089637392627e+00, -6.515489894663369697e+00, -6.501470707639946056e+00, -6.487451315675093255e+00, -6.473431951649657456e+00,
    -6.459412536766182988e+00, -6.445392946609437068e+00, -6.431373347339028435e+00, -6.417353628364098839e+00, -6.403333843548605131e+00, -6.389314006174331873e+00, -6.375294070149028158e+00,
    -6.361274032230475051e+00, -6.347253896227756265e+00, -6.333233728056003820e+00, -6.319213446735220785e+00, -6.305193076729772805e+00, -6.291172602855333196e+00, -6.277152056531630109e+00,
    -6.263131434948522092e+00, -6.249110669730993273e+00, -6.235089834011095178e+00, -6.221068901366077597e+00, -6.207047871955993834e+00, -6.193026738061672809e+00, -6.179005530463898666e+00,
    -6.164984203796887385e+00, -6.150962772820938618e+00, -6.136941223435446346e+00, -6.122919590081422392e+00, -6.108897823041722575e+00, -6.094875982483746846e+00, -6.080853991215137810e+00,
    -6.066831914689460703e+00, -6.052809719325111359e+00, -6.038787398623465918e+00, -6.024764964099071030e+00, -6.010742424656190686e+00, -5.996719754664948887e+00, -5.982696958028578038e+00,
    -5.968674044105862997e+00, -5.954650997286028868e+00, -5.940627840583593944e+00, -5.926604542202445813e+00, -5.912581112044525078e+00, -5.898557539480430378e+00, -5.884533835062183194e+00,
    -5.870510003642364083e+00, -5.856486031202377873e+00, -5.842461916555514279e+00, -5.828437659701839024e+00, -5.814413251724160681e+00, -5.800388708424720541e+00, -5.786364015360013546e+00,
    -5.772339155289128776e+00, -5.758314155110069166e+00, -5.744288994507930290e+00, -5.730263684034876626e+00, -5.716238206091529328e+00, -5.702212571495541837e+00, -5.688186769701041534e+00,
    -5.674160802365624257e+00, -5.660134668080841536e+00, -5.646108355685827362e+00, -5.632081881824617220e+00, -5.618055220226613855e+00, -5.604028383548823378e+00, -5.590001365458268090e+00,
    -5.575974167980627172e+00, -5.561946776948706095e+00, -5.547919199106292609e+00, -5.533891426332606223e+00, -5.519863466651733219e+00, -5.505835303004738890e+00, -5.491806946614043561e+00,
    -5.477778380315056594e+00, -5.463749609942059493e+00, -5.449720632566440237e+00, -5.435691440821471154e+00, -5.421662039716173886e+00, -5.407632416902895756e+00, -5.393602573387089372e+00,
    -5.379572509719777074e+00, -5.365542216350482008e+00, -5.351511692335392034e+00, -5.337480935451307751e+00, -5.323449941825153076e+00, -5.309418707795056314e+00, -5.295387229476762769e+00,
    -5.281355504533746803e+00, -5.267323530078401816e+00, -5.253291301650716782e+00, -5.239258814888134275e+00, -5.225226066090911559e+00, -5.211193053448391233e+00, -5.197159771824590990e+00,
    -5.183126218151476117e+00, -5.169092385672625412e+00, -5.155058275382643274e+00, -5.141023879201224389e+00, -5.126989194548196238e+00, -5.112954218078122892e+00, -5.098918945828792459e+00,
    -5.084883371575669386e+00, -5.070847492041045790e+00, -5.056811303731988616e+00, -5.042774801179291444e+00, -5.028737980487945514e+00, -5.014700836583935839e+00, -5.000663365711495167e+00,
    -4.986625562378193877e+00, -4.972587422641337795e+00, -4.958548941040521463e+00, -4.944510113413161712e+00, -4.930470934645069470e+00, -4.916431399638748090e+00, -4.902391502425701653e+00,
    -4.888351239474742371e+00, -4.874310604571175709e+00, -4.860269592484651291e+00, -4.846228198304002532e+00, -4.832186416119078842e+00, -4.818144241376513648e+00, -4.804101666899612155e+00,
    -4.790058688038118184e+00, -4.776015299456037866e+00, -4.761971494014358264e+00, -4.747927267417144215e+00, -4.733882612267035661e+00, -4.719837522939142715e+00, -4.705791993126767991e+00,
    -4.691746016933713292e+00, -4.677699588149253351e+00, -4.663652699310194549e+00, -4.649605345185644723e+00, -4.635557518140910105e+00, -4.621509212121083898e+00, -4.607460419599018309e+00,
    -4.593411134326189860e+00, -4.579361349129068337e+00, -4.565311056852286775e+00, -4.551260249935657143e+00, -4.537208921127983352e+00, -4.523157063716806370e+00, -4.509104669361667206e+00,
    -4.495051730786109978e+00, -4.480998239915424008e+00, -4.466944189213031713e+00, -4.452889570797960772e+00, -4.438834376060603049e+00, -4.424778597381012979e+00, -4.410722225868971336e+00,
    -4.396665253509551619e+00, -4.382607671517379622e+00, -4.368549471322706879e+00, -4.354490643789567628e+00, -4.340431180308653047e+00, -4.326371071702013182e+00, -4.312310308837443706e+00,
    -4.298248882124207526e+00, -4.284186782349916456e+00, -4.270123999670713211e+00, -4.256060524440004933e+00, -4.241996346796963913e+00, -4.227931456807191068e+00, -4.213865843972508074e+00,
    -4.199799498259279673e+00, -4.185732409026496903e+00, -4.171664565769908073e+00, -4.157595957540261011e+00, -4.143526573541322477e+00, -4.129456402581863195e+00, -4.115385433401063331e+00,
    -4.101313654585375446e+00, -4.087241054608058199e+00, -4.073167621647699299e+00, -4.059093343771843720e+00, -4.045018208971966622e+00, -4.030942204774508930e+00, -4.016865318883647618e+00,
    -4.002787538662525790e+00, -3.988708851168091929e+00, -3.974629243506720311e+00, -3.960548702433660750e+00, -3.946467214545992253e+00, -3.932384766302702506e+00, -3.918301343838640260e+00,
    -3.904216933265594491e+00, -3.890131520343185656e+00, -3.876045090659561154e+00, -3.861957629639284129e+00, -3.847869122433445366e+00, -3.833779554071717666e+00, -3.819688909227958007e+00,
    -3.805597172458903277e+00, -3.791504328004591251e+00, -3.777410359985496235e+00, -3.763315252231650643e+00, -3.749218988318105961e+00, -3.735121551585395494e+00, -3.721022925173522733e+00,
    -3.706923091918343349e+00, -3.692822034423430377e+00, -3.678719735067865759e+00, -3.664616175927026820e+00, -3.650511338833094754e+00, -3.636405205371272764e+00, -3.622297756801203583e+00,
    -3.608188974152441997e+00, -3.594078838159660005e+00, -3.579967329266379839e+00, -3.565854427652642045e+00, -3.551740113183203373e+00, -3.537624365419402839e+00, -3.523507163639728823e+00,
    -3.509388486827117681e+00, -3.495268313597620136e+00, -3.481146622322163875e+00, -3.467023390990199516e+00, -3.452898597305658956e+00, -3.438772218629355226e+00, -3.424644231970350283e+00,
    -3.410514614028766545e+00, -3.396383341118600185e+00, -3.382250389237801524e+00, -3.368115734004724082e+00, -3.353979350675957427e+00, -3.339841214159893212e+00, -3.325701298958231078e+00,
    -3.311559579221938776e+00, -3.297416028694333701e+00, -3.283270620742043899e+00, -3.269123328322449229e+00, -3.254974123986548840e+00, -3.240822979894216527e+00, -3.226669867761286170e+00,
    -3.212514758894621458e+00, -3.198357624168206126e+00, -3.184198434015861778e+00, -3.170037158433746782e+00, -3.155873766953881443e+00, -3.141708228660941238e+00, -3.127540512170100762e+00,
    -3.113370585620815145e+00, -3.099198416671123280e+00, -3.085023972502690448e+00, -3.070847219786304816e+00, -3.056668124686660715e+00, -3.042486652874943243e+00, -3.028302769482326795e+00,
    -3.014116439119186808e+00, -2.999927625862666591e+00, -2.985736293235094152e+00, -2.971542404209721155e+00, -2.957345921201353089e+00, -2.943146806038983154e+00, -2.928945019976269659e+00,
    -2.914740523681580875e+00, -2.900533277212366645e+00, -2.886323240022723002e+00, -2.872110370940061053e+00, -2.857894628167629847e+00, -2.843675969261741709e+00, -2.829454351133278145e+00,
    -2.815229730025366806e+00, -2.801002061511853380e+00, -2.786771300482580038e+00, -2.772537401131430990e+00, -2.758300316947211339e+00, -2.744060000697740698e+00, -2.729816404423872633e+00,
    -2.715569479423635801e+00, -2.701319176241026909e+00, -2.687065444653787605e+00, -2.672808233660158184e+00, -2.658547491464986923e+00, -2.644283165469476504e+00, -2.630015202255621354e+00,
    -2.615743547571750316e+00, -2.601468146322303721e+00, -2.587188942549503601e+00, -2.572905879421945929e+00, -2.558618899217506293e+00, -2.544327943310193074e+00, -2.530032952155425452e+00,
    -2.515733865272170355e+00, -2.501430621229792539e+00, -2.487123157629747006e+00, -2.472811411091746070e+00, -2.458495317233948541e+00, -2.444174810658960695e+00, -2.429849824935295999e+00,
    -2.415520292579488970e+00, -2.401186145038158415e+00, -2.386847312671634747e+00, -2.372503724731980679e+00, -2.358155309347800266e+00, -2.343801993501943404e+00, -2.329443703013275524e+00,
    -2.315080362516850343e+00, -2.300711895443124710e+00, -2.286338223996969177e+00, -2.271959269136864634e+00, -2.257574950553179249e+00, -2.243185186646586615e+00, -2.228789894504906499e+00,
    -2.214388989881381331e+00, -2.199982387170757114e+00, -2.185569999385429174e+00, -2.171151738131902764e+00, -2.156727513586190081e+00, -2.142297234468256484e+00, -2.127860808017024041e+00,
    -2.113418139964494014e+00, -2.098969134508561929e+00, -2.084513694286517005e+00, -2.070051720347950930e+00, -2.055583112125752177e+00, -2.041107767408548490e+00, -2.026625582310815243e+00,
    -2.012136451243868418e+00, -1.997640266884977533e+00, -1.983136920147360760e+00, -1.968626300148024644e+00, -1.954108294176254423e+00, -1.939582787661000784e+00, -1.925049664137404415e+00,
    -1.910508805213203543e+00, -1.895960090533721276e+00, -1.881403397747692496e+00, -1.866838602470123343e+00, -1.852265578246936162e+00, -1.837684196517090696e+00, -1.823094326574594470e+00,
    -1.808495835530226525e+00, -1.793888588271750573e+00, -1.779272447423927428e+00, -1.764647273307479391e+00, -1.750012923897452444e+00, -1.735369254780609216e+00, -1.720716119112000175e+00,
    -1.706053367570993240e+00, -1.691380848315968466e+00, -1.676698406938626595e+00, -1.662005886417345257e+00, -1.647303127068936668e+00, -1.632589966500902712e+00, -1.617866239561131625e+00,
    -1.603131778288010123e+00, -1.588386411858628611e+00, -1.573629966536664426e+00, -1.558862265618827125e+00, -1.544083129380501962e+00, -1.529292375020237182e+00, -1.514489816603383998e+00,
    -1.499675265004333014e+00, -1.484848527848137811e+00, -1.470009409450440341e+00, -1.455157710756823208e+00, -1.440293229280589449e+00, -1.425415759039740937e+00, -1.410525090492460665e+00,
    -1.395621010471538304e+00, -1.380703302117652687e+00, -1.365771744811192123e+00, -1.350826114103020892e+00, -1.335866181643817541e+00, -1.320891715112248566e+00, -1.305902478141627965e+00,
    -1.290898230245432377e+00, -1.275878726741366043e+00, -1.260843718673973157e+00, -1.245792952735989001e+00, -1.230726171188135876e+00, -1.215643111777624297e+00, -1.200543507654948661e+00,
    -1.185427087289522730e+00, -1.170293574383549196e+00, -1.155142687784439515e+00, -1.139974141395854179e+00, -1.124787644086856497e+00, -1.109582899599844241e+00, -1.094359606456657197e+00,
    -1.079117457863106644e+00, -1.063856141612011585e+00, -1.048575339984358035e+00, -1.033274729649019674e+00, -1.017953981560683063e+00, -1.002612760856079754e+00, -9.872507267485509663e-01,
    -9.718675324209239408e-01, -9.564628249165176843e-01, -9.410362450286021696e-01, -9.255874271879587223e-01, -9.101159993487000222e-01, -8.946215828724155550e-01, -8.791037924103899392e-01,
    -8.635622357841905572e-01, -8.479965138643655864e-01, -8.324062204473884341e-01, -8.167909421308313656e-01, -8.011502581867100403e-01, -7.854837404331064254e-01, -7.697909531039377473e-01,
    -7.540714527170240267e-01, -7.383247879403610492e-01, -7.225504994566308570e-01, -7.067481198260057162e-01, -6.909171733472264654e-01, -6.750571759169931019e-01, -6.591676348876497338e-01,
    -6.432480489232650367e-01, -6.272979078540815712e-01, -6.113166925293762599e-01, -5.953038746687773219e-01, -5.792589167121133809e-01, -5.631812716677440100e-01, -5.470703829595495726e-01,
    -5.309256842725363912e-01, -5.147465993971619413e-01, -4.985325420724325274e-01, -4.822829158278582606e-01, -4.659971138243255151e-01, -4.496745186939796191e-01, -4.333145023792023820e-01,
    -4.169164259707845432e-01, -4.004796395453985025e-01, -3.840034820024536555e-01, -3.674872809005117480e-01, -3.509303522933207575e-01, -3.343320005656342242e-01, -3.176915182689690753e-01,
    -3.010081859574224028e-01, -2.842812720237357094e-01, -2.675100325357526176e-01, -2.506937110734680507e-01, -2.338315385668545687e-01, -2.169227331346592069e-01, -1.999664999244038510e-01,
    -1.829620309537795531e-01, -1.659085049536948575e-01, -1.488050872132367364e-01, -1.316509294267726449e-01, -1.144451695435026312e-01, -9.718693161971100891e-02, -7.987532567406357975e-02,
    -6.250944754623571908e-02, -4.508837875921357929e-02, -2.761118638561238861e-02, -1.007692291837952031e-02, 7.515373853751791157e-03, 2.516668096563849308e-02, 4.287799038955116687e-02,
    6.065030914300877790e-02, 7.848465939016274762e-02, 9.638207853628300015e-02, 1.143436193148676949e-01, 1.323703498668596101e-01, 1.504633538114835134e-01, 1.686237303081316863e-01,
    1.868525941087738618e-01, 2.051510756003103453e-01, 2.235203208362644411e-01, 2.419614915572445846e-01, 2.604757651994907275e-01, 2.790643348909225274e-01, 2.977284094339847642e-01,
    3.164692132746190767e-01, 3.352879864566974955e-01, 3.541859845611505797e-01, 3.731644786291101745e-01, 3.922247550683047868e-01, 4.113681155419415814e-01, 4.305958768393399749e-01,
    4.499093707274900988e-01, 4.693099437827778497e-01, 4.887989572020708939e-01, 5.083777865923346795e-01, 5.280478217380019101e-01, 5.478104663452385559e-01, 5.676671377623091486e-01,
    5.876192666752143579e-01, 6.076682967777744526e-01, 6.278156844153628402e-01, 6.480628982014593475e-01, 6.684114186062461993e-01, 6.888627375164465549e-01, 7.094183577656660855e-01,
    7.300797926344519961e-01, 7.508485653193812670e-01, 7.717262083704640174e-01, 7.927142630961924175e-01, 8.138142789356321849e-01, 8.350278127969287256e-01, 8.563564283617107753e-01,
    8.778016953548820611e-01, 8.993651887793497890e-01, 9.210484881153276904e-01, 9.428531764838573581e-01, 9.647808397743138364e-01, 9.868330657357101687e-01, 1.009011443031680555e+00,
    1.031317560259154220e+00, 1.053753004930747306e+00, 1.076319362421058745e+00, 1.099018214877129251e+00, 1.121851140093406807e+00, 1.144819710351726805e+00, 1.167925491226848189e+00,
    1.191170040358282112e+00, 1.214554906189223793e+00, 1.238081626673530833e+00, 1.261751727951857527e+00, 1.285566722998118916e+00, 1.309528110237661025e+00, 1.333637372138616994e+00,
    1.357895973778068477e+00, 1.382305361384801090e+00, 1.406866960860538418e+00, 1.431582176281727126e+00, 1.456452388384066099e+00, 1.481478953032097312e+00, 1.506663199676377740e+00,
    1.532006429800786274e+00, 1.557509915362758957e+00, 1.583174897229287392e+00, 1.609002583611719883e+00, 1.634994148502431299e+00, 1.661150730116619734e+00, 1.687473429342547293e+00,
    1.713963308203631852e+00, 1.740621388335936937e+00, 1.767448649484585133e+00, 1.794446028022785189e+00, 1.821614415497148087e+00, 1.848954657203021990e+00, 1.876467550793639250e+00,
    1.904153844926801176e+00, 1.932014237952910163e+00, 1.960049376648085095e+00, 1.988259854996070608e+00, 2.016646213022645018e+00, 2.045208935686086527e+00, 2.073948451827253514e+00,
    2.102865133182698631e+00, 2.131959293464111393e+00, 2.161231187507307805e+00, 2.190681010493759295e+00, 2.220308897247562196e+00, 2.250114921610536278e+00, 2.280099095897945016e+00,
    2.310261370437167727e+00, 2.340601633191360609e+00, 2.371119709469981629e+00, 2.401815361727784648e+00, 2.432688289453607489e+00, 2.463738129150097489e+00, 2.494964454405129484e+00,
    2.526366776055511743e+00, 2.557944542443212121e+00, 2.589697139764099543e+00, 2.621623892508883724e+00, 2.653724063995622107e+00, 2.685996856992998172e+00, 2.718441414433075298e+00,
    2.751056820212167686e+00, 2.783842100078050663e+00, 2.816796222601529287e+00, 2.849918100230090179e+00, 2.883206590421129256e+00, 2.916660496851998019e+00, 2.950278570703887215e+00,
    2.984059512016312254e+00, 3.018001971108888792e+00, 3.052104550066684130e+00, 3.086365804285480685e+00, 3.120784244073000924e+00, 3.155358336302044542e+00, 3.190086506111383446e+00,
    3.224967138650136622e+00, 3.259998580861284800e+00, 3.295179143299920455e+00, 3.330507101981744711e+00, 3.365980700257427571e+00, 3.401598150708227575e+00, 3.437357637058491289e+00,
    3.473257316100561987e+00, 3.509295319627706355e+00, 3.545469756370736469e+00, 3.581778713934076208e+00, 3.618220260727126991e+00, 3.654792447886851203e+00, 3.691493311187746151e+00,
    3.728320872935293906e+00, 3.765273143839341863e+00, 3.802348124863886181e+00, 3.839543809049948297e+00, 3.876858183308386607e+00, 3.914289230179682999e+00, 3.951834929557909604e+00,
    3.989493260376288930e+00, 4.027262202251907119e+00, 4.065139737087459793e+00, 4.103123850627900637e+00, 4.141212533970256793e+00, 4.179403785024969231e+00, 4.217695609927317513e+00,
    4.256086024397712109e+00, 4.294573055049793808e+00, 4.333154740645484004e+00, 4.371829133296307290e+00, 4.410594299610440139e+00, 4.449448321785244964e+00, 4.488389298644973380e+00,
    4.527415346623724801e+00, 4.566524600693744773e+00, 4.605715215239329474e+00, 4.644985364876748513e+00, 4.684333245220703823e+00, 4.723757073597968592e+00, 4.763255089708972712e+00,
    4.802825556238135896e+00, 4.842466759414006283e+00, 4.882177009520106914e+00, 4.921954641357675797e+00, 4.961798014661471079e+00, 5.001705514469860780e+00, 5.041675551450504500e+00,
    5.081706562182967346e+00, 5.121797009399650769e+00, 5.161945382186415188e+00, 5.202150196144439853e+00, 5.242409993514641542e+00, 5.282723343266237492e+00, 5.323088841150888761e+00,
    5.363505109723930353e+00, 5.403970798334178482e+00, 5.444484583083772478e+00, 5.485045166759582536e+00, 5.525651278737584882e+00, 5.566301674861654725e+00, 5.606995137298286913e+00,
    5.647730474368503728e+00, 5.688506520358434848e+00, 5.729322135309868003e+00, 5.770176204792100805e+00, 5.811067639656364747e+00, 5.851995375774075470e+00, 5.892958373760132318e+00,
    5.933955618682425381e+00, 5.974986119758676217e+00, 6.016048910041793540e+00, 6.057143046094681793e+00, 6.098267607655615485e+00, 6.139421697295129654e+00, 6.180604440065376792e+00,
    6.221814983142841982e+00, 6.263052495465290193e+00, 6.304316167363771761e+00, 6.345605210190464085e+00, 6.386918855943076956e+00, 6.428256356886620004e+00, 6.469616985173070489e+00,
    6.511000032459687503e+00, 6.552404809526525931e+00, 6.593830645893738129e+00, 6.635276889439174042e+00, 6.676742906016807311e+00, 6.718228079076448367e+00, 6.759731809285145054e+00,
    6.801253514150790380e+00, 6.842792627648170978e+00, 6.884348599847924355e+00, 6.925920896548682926e+00, 6.967508998912713913e+00, 7.009112403105341116e+00, 7.050730619938390120e+00,
    7.092363174517901214e+00, 7.134009605896315165e+00, 7.175669466729295287e+00, 7.217342322937444266e+00, 7.259027753372938818e+00, 7.300725349491324678e+00, 7.342434715028535841e+00,
    7.384155465683258868e+00, 7.425887228804723961e+00, 7.467629643086000080e+00, 7.509382358262848278e+00, 7.551145034818199875e+00, 7.592917343692232812e+00, 7.634698965998204301e+00,
    7.676489592743889645e+00, 7.718288924558750708e+00, 7.760096671426786941e+00, 7.801912552425056546e+00, 7.843736295467861552e+00, 7.885567637056555945e+00, 7.927406322034950215e+00,
    7.969252103350283001e+00, 8.011104741819659480e+00, 8.052964005902026656e+00, 8.094829671475483934e+00, 8.136701521619965405e+00, 8.178579346405202344e+00, 8.220462942683900209e+00,
    8.262352113890059968e+00, 8.304246669842363815e+00, 8.346146426552573772e+00, 8.388051206038806384e+00, 8.429960836143713721e+00, 8.471875150357364603e+00, 8.513793987644810102e+00,
    8.555717192278262218e+00, 8.597644613673752545e+00, 8.639576106232228270e+00, 8.681511529184973597e+00, 8.723450746443274895e+00, 8.765393626452272713e+00, 8.807340042048823037e+00,
    8.849289870323442386e+00, 8.891242992486070307e+00, 8.933199293735690105e+00, 8.975158663133653292e+00, 9.017120993480681079e+00, 9.059086181197388399e+00, 9.101054126208316220e+00,
    9.143024731829335394e+00, 9.184997904658382950e+00, 9.226973554469383387e+00, 9.268951594109404724e+00, 9.310931939398793489e+00, 9.352914509034373935e+00, 9.394899224495514289e+00,
    9.436886009953081356e+00, 9.478874792181123610e+00, 9.520865500471277443e+00, 9.562858066549781100e+00, 9.604852424497055452e+00, 9.646848510669737919e+00, 9.688846263625196187e+00,
    9.730845624048324538e+00, 9.772846534680663666e+00, 9.814848940251730269e+00, 9.856852787412515582e+00, 9.898858024671071121e+00, 9.940864602330142574e+00, 9.982872472426784327e+00,
    1.002488158867386936e+01, 1.006689190640353360e+01, 1.010890338251236287e+01, 1.015091597540838286e+01, 1.019292964495973486e+01, 1.023494435244503542e+01, 1.027696006050531352e+01,
    1.031897673309754104e+01, 1.036099433544965187e+01, 1.040301283401705135e+01, 1.044503219644050596e+01, 1.048705239150549318e+01, 1.052907338910280899e+01, 1.057109516019052187e+01,
    1.061311767675715778e+01, 1.065514091178612688e+01, 1.069716483922131189e+01, 1.073918943393381298e+01, 1.078121467168979386e+01, 1.082324052911941337e+01, 1.086526698368675881e+01,
    1.090729401366085582e+01, 1.094932159808758954e+01, 1.099134971676259376e+01, 1.103337835020506397e+01, 1.107540747963243177e+01, 1.111743708693592225e+01, 1.115946715465691952e+01,
    1.120149766596414409e+01, 1.124352860463161008e+01, 1.128555995501730358e+01, 1.132759170204265331e+01, 1.136962383117263720e+01, 1.141165632839659239e+01, 1.145368918020970028e+01,
    1.149572237359508264e+01, 1.153775589600653184e+01, 1.157978973535181844e+01, 1.162182387997659738e+01, 1.166385831864882938e+01, 1.170589304054380619e+01, 1.174792803522962892e+01,
    1.178996329265322451e+01, 1.183199880312684549e+01, 1.187403455731502611e+01, 1.191607054622200579e+01, 1.195810676117958415e+01, 1.200014319383540240e+01
};<|MERGE_RESOLUTION|>--- conflicted
+++ resolved
@@ -500,11 +500,7 @@
         
         // Add the ionized electrons to the electron species
         if (Ionize)
-<<<<<<< HEAD
             electron_species->importParticles( params, patch, Ionize->new_electrons, localDiags );
-=======
-            electron_species->importParticles( params, patch, Ionize->new_electrons );
->>>>>>> 371cd11b
     }
     else { // immobile particle (at the moment only project density)
         if ( diag_flag &&(!(*particles).isTest)){
@@ -879,7 +875,6 @@
 
 
 // Move all particles from another species to this one
-<<<<<<< HEAD
 void Species::importParticles( Params& params, Patch* patch, Particles& source_particles, vector<Diagnostic*>& localDiags )
 {
     unsigned int npart = source_particles.size(), ibin, ii;
@@ -895,30 +890,14 @@
         ibin = source_particles.position(0,i)*inv_cell_length - ( patch->getCellStartingGlobalIndex(0) + params.oversize[0] );
         source_particles.cp_particle(i, *particles, bmin[ibin] );
         // Update the bin counts
-=======
-void Species::importParticles( Params& params, Patch* patch, Particles& source_species )
-{
-    unsigned int npart = source_species.size(), ibin, ii;
-    double inv_cell_length = 1./ params.cell_length[0];
-    
-    for (unsigned int i=0; i < npart; i++) {
-        
-        ibin = source_species.position(0,i)*inv_cell_length - ( patch->getCellStartingGlobalIndex(0) + params.oversize[0] );
-        source_species.cp_particle(i, *particles, bmin[ibin] );
-        
->>>>>>> 371cd11b
         bmax[ibin]++;
         for (ii=ibin+1; ii<bmin.size(); ii++) {
             bmin[ii]++;
             bmax[ii]++;
         }
     }
-<<<<<<< HEAD
     
     source_particles.clear();
-=======
-    source_species.clear();
->>>>>>> 371cd11b
 }
 
 
