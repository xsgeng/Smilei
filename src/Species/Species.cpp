
#include "Species.h"

#include <cmath>
#include <ctime>
#include <cstdlib>

#include <iostream>

#include <omp.h>

// IDRIS
#include <cstring>
// IDRIS
#include "PusherFactory.h"
#include "IonizationFactory.h"
#include "RadiationFactory.h"
#include "MultiphotonBreitWheelerFactory.h"
#include "MergingFactory.h"
#include "PartBoundCond.h"
#include "PartWall.h"
#include "BoundaryConditionType.h"

#include "ElectroMagn.h"
#include "Interpolator.h"
#include "InterpolatorFactory.h"
#include "ProjectorFactory.h"
#include "Profile.h"
#include "ElectroMagnAM.h"
#include "Projector.h"
#include "ProjectorFactory.h"

#include "SimWindow.h"
#include "Patch.h"

// #include "Field.h"
#include "Field1D.h"
#include "Field2D.h"
#include "Field3D.h"
#include "Tools.h"

#include "DiagnosticTrack.h"

using namespace std;


// ---------------------------------------------------------------------------------------------------------------------
// Constructor for Species
// input: simulation parameters & Species index
// ---------------------------------------------------------------------------------------------------------------------
Species::Species( Params &params, Patch *patch ) :
    c_part_max( 1 ),
    ionization_rate( Py_None ),
    pusher( "boris" ),
    radiation_model( "none" ),
    time_frozen( 0 ),
    radiating( false ),
    relativistic_field_initialization( false ),
    time_relativistic_initialization( 0 ),
    multiphoton_Breit_Wheeler( 2, "" ),
    ionization_model( "none" ),
    densityProfileType( "none" ),
    chargeProfile( NULL ),
    densityProfile( NULL ),
    velocityProfile( 3, NULL ),
    temperatureProfile( 3, NULL ),
    ppcProfile( NULL ),
    max_charge( 0. ),
    particles( &particles_sorted[0] ),
    position_initialization_array( NULL ),
    momentum_initialization_array( NULL ),
    n_numpy_particles( 0 ),
    position_initialization_on_species( false ),
    position_initialization_on_species_index( -1 ),
    electron_species( NULL ),
    electron_species_index( -1 ),
    photon_species( NULL ),
    //photon_species_index(-1),
    radiation_photon_species( "" ),
    mBW_pair_creation_sampling( 2, 1 ),
    clrw( params.clrw ),
    oversize( params.oversize ),
    cell_length( params.cell_length ),
    min_loc_vec( patch->getDomainLocalMin() ),
    tracking_diagnostic( 10000 ),
    nDim_particle( params.nDim_particle ),
    partBoundCond( NULL ),
    min_loc( patch->getDomainLocalMin( 0 ) ),
    merging_method_( "none" ),
    merging_time_selection_( 0 )
{

    PI2 = 2.0 * M_PI;
    PI_ov_2 = 0.5*M_PI;

    dx_inv_[0] = 1./cell_length[0];
    dx_inv_[1] = 1./cell_length[1];
    dx_inv_[2] = 1./cell_length[2];

    initCluster( params );
    nDim_field = params.nDim_field;
    inv_nDim_field = 1./( ( double )nDim_field );

    length_[0]=0;
    length_[1]=params.n_space[1]+1;
    length_[2]=params.n_space[2]+1;

    merge_momentum_cell_size_.resize(3);

    merge_min_momentum_cell_length_.resize(3);

}//END Species creator

void Species::initCluster( Params &params )
{
    // Arrays of the min and max indices of the particle bins
    first_index.resize( params.n_space[0]/clrw );
    last_index.resize( params.n_space[0]/clrw );

    //Size in each dimension of the buffers on which each bin are projected
    //In 1D the particles of a given bin can be projected on 6 different nodes at the second order (oversize = 2)

    //Primal dimension of fields.
    f_dim0 =  params.n_space[0] + 2 * oversize[0] +1;
    f_dim1 =  params.n_space[1] + 2 * oversize[1] +1;
    f_dim2 =  params.n_space[2] + 2 * oversize[2] +1;

    b_dim.resize( params.nDim_field, 1 );
    if( nDim_particle == 1 ) {
        b_dim[0] = ( 1 + clrw ) + 2 * oversize[0];
        f_dim1 = 1;
        f_dim2 = 1;
    }
    if( nDim_particle == 2 ) {
        b_dim[0] = ( 1 + clrw ) + 2 * oversize[0]; // There is a primal number of bins.
        b_dim[1] =  f_dim1;
        f_dim2 = 1;
    }
    if( nDim_particle == 3 ) {
        b_dim[0] = ( 1 + clrw ) + 2 * oversize[0]; // There is a primal number of bins.
        b_dim[1] = f_dim1;
        b_dim[2] = f_dim2;
    }

    //Initialize specMPI
    MPIbuff.allocate( nDim_particle );

    //ener_tot = 0.;
    nrj_bc_lost = 0.;
    nrj_mw_lost = 0.;
    nrj_new_particles = 0.;
    nrj_radiation = 0.;

}//END initCluster

// -----------------------------------------------------------------------------
//! This function enables to resize the number of bins
// -----------------------------------------------------------------------------
void Species::resizeCluster( Params &params )
{

    // We keep the current number of particles
    int npart = particles->size();
    int size = params.n_space[0]/clrw;

    // Arrays of the min and max indices of the particle bins
    first_index.resize( size );
    last_index.resize( size );

    // We redistribute the particles between the bins
    int quotient = npart / size; // Fixed part for all bin
    int remainder = npart - quotient*size; // To be distributed among the first bin

    for( int ibin=0 ; ibin < size ; ibin++ ) {
        if( ibin < remainder ) {
            first_index[ibin] = ibin*quotient + ibin;
            last_index[ibin] = first_index[ibin] + quotient + 1;
        } else {
            first_index[ibin] = ibin*quotient + remainder;
            last_index[ibin] = first_index[ibin] + quotient;
        }
    }

    //std::cout << "size: " << size << " " << npart << " " << first_index[0] << " " << last_index[0] << '\n';

    // Recommended: A sorting process may be needed for best porfermance after this step

}// end resizeCluster

// Initialize the operators (Push, Ionize, PartBoundCond)
// This must be separate from the parameters because the Species cloning copies
// the parameters but not the operators.
void Species::initOperators( Params &params, Patch *patch )
{

    // interpolation operator (virtual)
<<<<<<< HEAD
    Interp = InterpolatorFactory::create( params, patch, this->vectorized_operators ); // + patchId -> idx_domain_begin (now = ref smpi)

=======
    Interp = InterpolatorFactory::create( params, patch, this->vectorized_operators && !params.cell_sorting ); // + patchId -> idx_domain_begin (now = ref smpi)
    
>>>>>>> ed83b0cd
    // assign the correct Pusher to Push
    Push = PusherFactory::create( params, this );
    if( this->ponderomotive_dynamics ) {
        Push_ponderomotive_position = PusherFactory::create_ponderomotive_position_updater( params, this );
    }

    // projection operator (virtual)
<<<<<<< HEAD
    Proj = ProjectorFactory::create( params, patch, this->vectorized_operators );  // + patchId -> idx_domain_begin (now = ref smpi)

=======
    Proj = ProjectorFactory::create( params, patch, this->vectorized_operators && !params.cell_sorting );  // + patchId -> idx_domain_begin (now = ref smpi)
    
>>>>>>> ed83b0cd
    // Assign the Ionization model (if needed) to Ionize
    //  Needs to be placed after createParticles() because requires the knowledge of max_charge
    // \todo pay attention to restart
    Ionize = IonizationFactory::create( params, this );

    // Create the radiation model
    Radiate = RadiationFactory::create( params, this );

    // Create the multiphoton Breit-Wheeler model
    Multiphoton_Breit_Wheeler_process = MultiphotonBreitWheelerFactory::create( params, this );

    // assign the correct Merging method to Merge
    Merge = MergingFactory::create( params, this );

    // define limits for BC and functions applied and for domain decomposition
    partBoundCond = new PartBoundCond( params, this, patch );
    for( unsigned int iDim=0 ; iDim < nDim_particle ; iDim++ ) {
        for( unsigned int iNeighbor=0 ; iNeighbor<2 ; iNeighbor++ ) {
            MPIbuff.partRecv[iDim][iNeighbor].initialize( 0, ( *particles ) );
            MPIbuff.partSend[iDim][iNeighbor].initialize( 0, ( *particles ) );
            MPIbuff.part_index_send[iDim][iNeighbor].resize( 0 );
            MPIbuff.part_index_recv_sz[iDim][iNeighbor] = 0;
            MPIbuff.part_index_send_sz[iDim][iNeighbor] = 0;
        }
    }
    typePartSend.resize( nDim_particle*2, MPI_DATATYPE_NULL );
    typePartRecv.resize( nDim_particle*2, MPI_DATATYPE_NULL );
    exchangePatch = MPI_DATATYPE_NULL;

}

// ---------------------------------------------------------------------------------------------------------------------
// Destructor for Species
// ---------------------------------------------------------------------------------------------------------------------
Species::~Species()
{
    delete Push;
    delete Interp;
    delete Proj;

    if( Merge ) {
        delete Merge;
    }

    if( Ionize ) {
        delete Ionize;
    }
    if( Radiate ) {
        delete Radiate;
    }
    if( Multiphoton_Breit_Wheeler_process ) {
        delete Multiphoton_Breit_Wheeler_process;
    }
    if( partBoundCond ) {
        delete partBoundCond;
    }
    if( ppcProfile ) {
        delete ppcProfile;
    }
    if( chargeProfile ) {
        delete chargeProfile;
    }
    if( densityProfile ) {
        delete densityProfile;
    }
    for( unsigned int i=0; i<velocityProfile.size(); i++ ) {
        delete velocityProfile[i];
    }
    for( unsigned int i=0; i<temperatureProfile.size(); i++ ) {
        delete temperatureProfile[i];
    }
    if( ionization_rate!=Py_None ) {
        Py_DECREF( ionization_rate );
    }

}



// ---------------------------------------------------------------------------------------------------------------------
// For all (np) particles in a mesh initialize its numerical weight (equivalent to a number density)
// ---------------------------------------------------------------------------------------------------------------------
void Species::initWeight( unsigned int nPart, unsigned int iPart, double n_real_particles )
{
    double w = n_real_particles / nPart;
    for( unsigned  p= iPart; p<iPart+nPart; p++ ) {
        particles->weight( p ) = w ;
    }
}



// ---------------------------------------------------------------------------------------------------------------------
// For all (np) particles in a mesh initialize its charge state
// ---------------------------------------------------------------------------------------------------------------------
void Species::initCharge( unsigned int nPart, unsigned int iPart, double q )
{
    short Z = ( short )q;
    double r = q-( double )Z;

    // if charge is integer, then all particles have the same charge
    if( r == 0. ) {
        for( unsigned int p = iPart; p<iPart+nPart; p++ ) {
            particles->charge( p ) = Z;
        }
        // if charge is not integer, then particles can have two different charges
    } else {
        int tot = 0, Nm, Np;
        double rr=r/( 1.-r ), diff;
        Np = ( int )round( r*( double )nPart );
        Nm = ( int )nPart - Np;
        for( unsigned int p = iPart; p<iPart+nPart; p++ ) {
            if( Np > rr*Nm ) {
                particles->charge( p ) = Z+1;
                Np--;
            } else {
                particles->charge( p ) = Z;
                Nm--;
            }
            tot += particles->charge( p );
        }
        diff = q - ( ( double )tot )/( ( double )nPart ); // missing charge
        if( diff != 0. ) {
            WARNING( "Could not match exactly charge="<<q<<" for species "<< name <<" (difference of "<<diff<<"). Try to add particles." );
        }
    }
}



// ---------------------------------------------------------------------------------------------------------------------
// For all (np) particles in a mesh initialize their position
//   - either using regular distribution in the mesh (position_initialization = regular)
//   - or using uniform random distribution (position_initialization = random)
// ---------------------------------------------------------------------------------------------------------------------
void Species::initPosition( unsigned int nPart, unsigned int iPart, double *indexes, Params &params )
{
    if( position_initialization == "regular" ) {

        double coeff = pow( ( double )nPart, inv_nDim_field );

        if( params.geometry != "AMcylindrical" ) {
            if( nPart != ( unsigned int ) pow( round( coeff ), ( double )nDim_field ) ) {
                ERROR( "Impossible to put "<<nPart<<" particles regularly spaced in one cell. Use a square number, or `position_initialization = 'random'`" );
            }

            int coeff_ = coeff;
            coeff = 1./coeff;

            for( unsigned int  p=iPart; p<iPart+nPart; p++ ) {
                int i = ( int )( p-iPart );
                for( unsigned int idim=0; idim<nDim_particle; idim++ ) {
                    particles->position( idim, p ) = indexes[idim] + cell_length[idim] * 0.975 * coeff * ( 0.5 + i%coeff_ );
                    i /= coeff_; // integer division
                }
            }
        } else {

            //Trick to derive number of particles per dimension from total number of particles per cell
            unsigned int Np_array[nDim_particle];
            int Np = nPart;
            int counter = 0;
            unsigned int prime = 2;
            double dx, dr, dtheta, theta_offset;
            for( unsigned int idim=0; idim<nDim_particle; idim++ ) {
                Np_array[idim] = 1;
            }

            while( prime <= 23 && Np > 1 ) {
                if( Np%prime == 0 ) {
                    Np = Np/prime;
                    Np_array[counter%nDim_particle] *= prime;
                    counter++;
                } else {
                    prime++;
                }
            }
            Np_array[counter%nDim_particle] *= Np; //At that point, if Np is not equal to 1, it means that nPart has a prime divisor greater than 23.
            std::sort( Np_array, Np_array + nDim_particle ); //sort so that the largest number of particles per dimension is used along theta.

            dx = cell_length[0]/Np_array[0];
            dr = cell_length[1]/Np_array[1];
            dtheta = 2.*M_PI   /Np_array[2];

            for( unsigned int ix = 0 ; ix < Np_array[0]; ix++ ) {
                double qx = indexes[0] + dx*( ix+0.5 );
                int nx = ix*( Np_array[2]*Np_array[1] );
                for( unsigned int ir = 0 ; ir < Np_array[1]; ir++ ) {
                    double qr = indexes[1] + dr*( ir+0.5 );
                    int nr = ir*( Np_array[2] );
                    theta_offset = Rand::uniform()*2.*M_PI;
                    for( unsigned int itheta = 0 ; itheta < Np_array[2]; itheta++ ) {
                        int p = nx+nr+itheta+iPart;
                        double theta = theta_offset + itheta*dtheta;
                        particles->position( 0, p ) = qx ;
                        particles->position( 1, p ) = qr*cos( theta );
                        particles->position( 2, p ) = qr*sin( theta );
                    }
                }
            }
        }

    } else if( position_initialization == "random" ) {
        if( params.geometry=="AMcylindrical" ) {
            double particles_r, particles_theta;
            for( unsigned int p= iPart; p<iPart+nPart; p++ ) {
                particles->position( 0, p )=indexes[0]+Rand::uniform()*cell_length[0];
                particles_r=sqrt( indexes[1]*indexes[1]+ 2.*Rand::uniform()*( indexes[1]+cell_length[1]*0.5 )*cell_length[1] );
                particles_theta=Rand::uniform()*2.*M_PI;
                particles->position( 2, p )=particles_r*sin( particles_theta );
                particles->position( 1, p )= particles_r*cos( particles_theta );
            }
        } else {
            for( unsigned int p= iPart; p<iPart+nPart; p++ ) {
                for( unsigned int i=0; i<nDim_particle ; i++ ) {
                    particles->position( i, p )=indexes[i]+Rand::uniform()*cell_length[i];
                }
            }
        }
    } else if( position_initialization == "centered" ) {

        for( unsigned int p=iPart; p<iPart+nPart; p++ )
            for( unsigned int i=0; i<nDim_particle ; i++ ) {
                particles->position( i, p )=indexes[i]+0.5*cell_length[i];
            }

    }

    //std::cout<<"particle position in x "<< particles->position(0,iPart)<<std::endl;
    //std::cout<<"particle position in y "<< particles->position(1,iPart)<<std::endl;
    //std::cout<<"particle position in z "<< particles->position(2,iPart)<<std::endl;
}



// ---------------------------------------------------------------------------------------------------------------------
// For all (np) particles in a mesh initialize their momentum
//   - at zero (init_momentum_type = cold)
//   - using random distribution (init_momentum_type = maxwell-juettner)
// ---------------------------------------------------------------------------------------------------------------------
void Species::initMomentum( unsigned int nPart, unsigned int iPart, double *temp, double *vel )
{

    // -------------------------------------------------------------------------
    // Particles
    // -------------------------------------------------------------------------
    if( mass > 0 ) {

        // Cold distribution
        if( momentum_initialization == "cold" ) {

            for( unsigned int p=iPart; p<iPart+nPart; p++ ) {
                particles->momentum( 0, p ) = 0.0;
                particles->momentum( 1, p ) = 0.0;
                particles->momentum( 2, p ) = 0.0;
            }

            // Maxwell-Juttner distribution
        } else if( momentum_initialization == "maxwell-juettner" ) {

            // Sample the energies in the MJ distribution
            vector<double> energies = maxwellJuttner( nPart, temp[0]/mass );

            // Sample angles randomly and calculate the momentum
            for( unsigned int p=iPart; p<iPart+nPart; p++ ) {
                double phi   = acos( -Rand::uniform2() );
                double theta = 2.0*M_PI*Rand::uniform();
                double psm = sqrt( pow( 1.0+energies[p-iPart], 2 )-1.0 );

                particles->momentum( 0, p ) = psm*cos( theta )*sin( phi );
                particles->momentum( 1, p ) = psm*sin( theta )*sin( phi );
                particles->momentum( 2, p ) = psm*cos( phi );
            }

            // Trick to have non-isotropic distribution (not good)
            double t1 = sqrt( temp[1]/temp[0] ), t2 = sqrt( temp[2]/temp[0] );
            if( t1!=1. || t2 !=1. ) {
                for( unsigned int p= iPart; p<iPart+nPart; p++ ) {
                    particles->momentum( 1, p ) *= t1;
                    particles->momentum( 2, p ) *= t2;
                }
            }

            // Rectangular distribution
        } else if( momentum_initialization == "rectangular" ) {

            double t0 = sqrt( temp[0]/mass ), t1 = sqrt( temp[1]/mass ), t2 = sqrt( temp[2]/mass );
            for( unsigned int p= iPart; p<iPart+nPart; p++ ) {
                particles->momentum( 0, p ) = Rand::uniform2() * t0;
                particles->momentum( 1, p ) = Rand::uniform2() * t1;
                particles->momentum( 2, p ) = Rand::uniform2() * t2;
            }
        }

        // Adding the mean velocity (using relativistic composition)
        // Also relies on the method proposed in Zenitani, Phys. Plasmas 22, 042116 (2015)
        // to ensure the correct properties of a boosted distribution function
        // -------------------------------------------------------------------------------
        double vx, vy, vz, v2, g, gm1, Lxx, Lyy, Lzz, Lxy, Lxz, Lyz, gp, px, py, pz;
        // mean-velocity
        vx  = -vel[0];
        vy  = -vel[1];
        vz  = -vel[2];
        v2  = vx*vx + vy*vy + vz*vz;
        if( v2>0. ) {

            g   = 1.0/sqrt( 1.0-v2 );
            gm1 = g - 1.0;

            // compute the different component of the Matrix block of the Lorentz transformation
            Lxx = 1.0 + gm1 * vx*vx/v2;
            Lyy = 1.0 + gm1 * vy*vy/v2;
            Lzz = 1.0 + gm1 * vz*vz/v2;
            Lxy = gm1 * vx*vy/v2;
            Lxz = gm1 * vx*vz/v2;
            Lyz = gm1 * vy*vz/v2;

            // Volume transformation method (here is the correction by Zenitani)
            double Volume_Acc;
            double CheckVelocity;

            // Lorentz transformation of the momentum
            for( unsigned int p=iPart; p<iPart+nPart; p++ ) {
                gp = sqrt( 1.0 + pow( particles->momentum( 0, p ), 2 )
                           + pow( particles->momentum( 1, p ), 2 )
                           + pow( particles->momentum( 2, p ), 2 ) );

                CheckVelocity = ( vx*particles->momentum( 0, p ) + vy*particles->momentum( 1, p ) + vz*particles->momentum( 2, p ) ) / gp;
                Volume_Acc = Rand::uniform();
                if( CheckVelocity > Volume_Acc ) {

                    double Phi, Theta, vfl, vflx, vfly, vflz, vpx, vpy, vpz ;
                    Phi = atan2( sqrt( vx*vx +vy*vy ), vz );
                    Theta = atan2( vy, vx );

                    vpx = particles->momentum( 0, p )/gp ;
                    vpy = particles->momentum( 1, p )/gp ;
                    vpz = particles->momentum( 2, p )/gp ;
                    vfl = vpx*cos( Theta )*sin( Phi ) +vpy*sin( Theta )*sin( Phi ) + vpz*cos( Phi ) ;
                    vflx = vfl*cos( Theta )*sin( Phi ) ;
                    vfly = vfl*sin( Theta )*sin( Phi ) ;
                    vflz = vfl*cos( Phi ) ;
                    vpx -= 2.*vflx ;
                    vpy -= 2.*vfly ;
                    vpz -= 2.*vflz ;
                    gp = 1./sqrt( 1.0 - vpx*vpx - vpy*vpy - vpz*vpz );
                    particles->momentum( 0, p ) = vpx*gp ;
                    particles->momentum( 1, p ) = vpy*gp ;
                    particles->momentum( 2, p ) = vpz*gp ;

                }//here ends the corrections by Zenitani

                px = -gp*g*vx + Lxx * particles->momentum( 0, p ) + Lxy * particles->momentum( 1, p ) + Lxz * particles->momentum( 2, p );
                py = -gp*g*vy + Lxy * particles->momentum( 0, p ) + Lyy * particles->momentum( 1, p ) + Lyz * particles->momentum( 2, p );
                pz = -gp*g*vz + Lxz * particles->momentum( 0, p ) + Lyz * particles->momentum( 1, p ) + Lzz * particles->momentum( 2, p );

                particles->momentum( 0, p ) = px;
                particles->momentum( 1, p ) = py;
                particles->momentum( 2, p ) = pz;
            }

        }//ENDif vel != 0

    }
    // -------------------------------------------------------------------------
    // Photons
    // -------------------------------------------------------------------------
    else if( mass == 0 ) {
        // Cold distribution
        if( momentum_initialization == "cold" ) {

            //double gamma =sqrt(vel[0]*vel[0] + vel[1]*vel[1] + vel[2]*vel[2]);
            for( unsigned int p=iPart; p<iPart+nPart; p++ ) {
                particles->momentum( 0, p ) = vel[0];
                particles->momentum( 1, p ) = vel[1];
                particles->momentum( 2, p ) = vel[2];
            }

            // Rectangular distribution
        } else if( momentum_initialization == "rectangular" ) {

            //double gamma =sqrt(temp[0]*temp[0] + temp[1]*temp[1] + temp[2]*temp[2]);
            for( unsigned int p= iPart; p<iPart+nPart; p++ ) {
                particles->momentum( 0, p ) = Rand::uniform2()*temp[0];
                particles->momentum( 1, p ) = Rand::uniform2()*temp[1];
                particles->momentum( 2, p ) = Rand::uniform2()*temp[2];
            }

        }
    }
}//END initMomentum


// ---------------------------------------------------------------------------------------------------------------------
// For all particles of the species
//   - interpolate the fields at the particle position
//   - perform ionization
//   - perform the radiation reaction
//   - calculate the new velocity
//   - calculate the new position
//   - apply the boundary conditions
//   - increment the currents (projection)
// ---------------------------------------------------------------------------------------------------------------------
void Species::dynamics( double time_dual, unsigned int ispec,
                        ElectroMagn *EMfields,
                        Params &params, bool diag_flag,
                        PartWalls *partWalls,
                        Patch *patch, SmileiMPI *smpi,
                        RadiationTables &RadiationTables,
                        MultiphotonBreitWheelerTables &MultiphotonBreitWheelerTables,
                        vector<Diagnostic *> &localDiags )
{
    int ithread, tid( 0 );
#ifdef _OPENMP
    ithread = omp_get_thread_num();
#else
    ithread = 0;
#endif

#ifdef  __DETAILED_TIMERS
    double timer;
#endif

    unsigned int iPart;

    // Reset list of particles to exchange
    clearExchList();

    double ener_iPart( 0. );
    std::vector<double> nrj_lost_per_thd( 1, 0. );

    // -------------------------------
    // calculate the particle dynamics
    // -------------------------------
    if( time_dual>time_frozen ) { // moving particle

        smpi->dynamics_resize( ithread, nDim_field, last_index.back(), params.geometry=="AMcylindrical" );
        //Point to local thread dedicated buffers
        //Still needed for ionization
        vector<double> *Epart = &( smpi->dynamics_Epart[ithread] );

        for( unsigned int ibin = 0 ; ibin < first_index.size() ; ibin++ ) {

#ifdef  __DETAILED_TIMERS
            timer = MPI_Wtime();
#endif

            // Interpolate the fields at the particle position
            Interp->fieldsWrapper( EMfields, *particles, smpi, &( first_index[ibin] ), &( last_index[ibin] ), ithread );

#ifdef  __DETAILED_TIMERS
            patch->patch_timers[0] += MPI_Wtime() - timer;
#endif

            // Ionization
            if( Ionize ) {

#ifdef  __DETAILED_TIMERS
                timer = MPI_Wtime();
#endif

                ( *Ionize )( particles, first_index[ibin], last_index[ibin], Epart, patch, Proj );

#ifdef  __DETAILED_TIMERS
                patch->patch_timers[4] += MPI_Wtime() - timer;
#endif
            }

            // Radiation losses
            if( Radiate ) {

#ifdef  __DETAILED_TIMERS
                timer = MPI_Wtime();
#endif

                // Radiation process
                ( *Radiate )( *particles, this->photon_species, smpi,
                              RadiationTables,
                              first_index[ibin], last_index[ibin], ithread );

                // Update scalar variable for diagnostics
                nrj_radiation += Radiate->getRadiatedEnergy();

                // Update the quantum parameter chi
                Radiate->computeParticlesChi( *particles,
                                              smpi,
                                              first_index[ibin],
                                              last_index[ibin],
                                              ithread );
#ifdef  __DETAILED_TIMERS
                patch->patch_timers[5] += MPI_Wtime() - timer;
#endif

            }


            // Multiphoton Breit-Wheeler
            if( Multiphoton_Breit_Wheeler_process ) {

#ifdef  __DETAILED_TIMERS
                timer = MPI_Wtime();
#endif

                // Pair generation process
                ( *Multiphoton_Breit_Wheeler_process )( *particles,
                                                        smpi,
                                                        MultiphotonBreitWheelerTables,
                                                        first_index[ibin], last_index[ibin], ithread );

                // Update scalar variable for diagnostics
                // We reuse nrj_radiation for the pairs
                nrj_radiation += Multiphoton_Breit_Wheeler_process->getPairEnergy();

                // Update the photon quantum parameter chi of all photons
                Multiphoton_Breit_Wheeler_process->compute_thread_chiph( *particles,
                        smpi,
                        first_index[ibin],
                        last_index[ibin],
                        ithread );

                // Suppression of the decayed photons into pairs
                Multiphoton_Breit_Wheeler_process->decayed_photon_cleaning(
                    *particles, ibin, first_index.size(), &first_index[0], &last_index[0] );

#ifdef  __DETAILED_TIMERS
                patch->patch_timers[6] += MPI_Wtime() - timer;
#endif

            }

#ifdef  __DETAILED_TIMERS
            timer = MPI_Wtime();
#endif

            // Push the particles and the photons
            ( *Push )( *particles, smpi, first_index[ibin], last_index[ibin], ithread );
            //particles->test_move( first_index[ibin], last_index[ibin], params );

#ifdef  __DETAILED_TIMERS
            patch->patch_timers[1] += MPI_Wtime() - timer;
            timer = MPI_Wtime();
#endif

            // Apply wall and boundary conditions
            if( mass>0 ) {
                for( unsigned int iwall=0; iwall<partWalls->size(); iwall++ ) {
                    for( iPart=first_index[ibin] ; ( int )iPart<last_index[ibin]; iPart++ ) {
                        double dtgf = params.timestep * smpi->dynamics_invgf[ithread][iPart];
                        if( !( *partWalls )[iwall]->apply( *particles, iPart, this, dtgf, ener_iPart ) ) {
                            nrj_lost_per_thd[tid] += mass * ener_iPart;
                        }
                    }
                }
                // Boundary Condition may be physical or due to domain decomposition
                // apply returns 0 if iPart is not in the local domain anymore
                //        if omp, create a list per thread
                for( iPart=first_index[ibin] ; ( int )iPart<last_index[ibin]; iPart++ ) {
                    if( !partBoundCond->apply( *particles, iPart, this, ener_iPart ) ) {
                        addPartInExchList( iPart );
                        nrj_lost_per_thd[tid] += mass * ener_iPart;
                        //}
                        //else if ( partBoundCond->apply( *particles, iPart, this, ener_iPart ) ) {
                        //std::cout<<"removed particle position"<< particles->position(0,iPart)<<" , "<<particles->position(1,iPart)<<" ,"<<particles->position(2,iPart)<<std::endl;
                    }
                }

            } else if( mass==0 ) {
                for( unsigned int iwall=0; iwall<partWalls->size(); iwall++ ) {
                    for( iPart=first_index[ibin] ; ( int )iPart<last_index[ibin]; iPart++ ) {
                        double dtgf = params.timestep * smpi->dynamics_invgf[ithread][iPart];
                        if( !( *partWalls )[iwall]->apply( *particles, iPart, this, dtgf, ener_iPart ) ) {
                            nrj_lost_per_thd[tid] += ener_iPart;
                        }
                    }
                }

                // Boundary Condition may be physical or due to domain decomposition
                // apply returns 0 if iPart is not in the local domain anymore
                //        if omp, create a list per thread
                for( iPart=first_index[ibin] ; ( int )iPart<last_index[ibin]; iPart++ ) {
                    if( !partBoundCond->apply( *particles, iPart, this, ener_iPart ) ) {
                        addPartInExchList( iPart );
                        nrj_lost_per_thd[tid] += ener_iPart;
                    }
                }

            }

#ifdef  __DETAILED_TIMERS
            patch->patch_timers[3] += MPI_Wtime() - timer;
#endif

            //START EXCHANGE PARTICLES OF THE CURRENT BIN ?

#ifdef  __DETAILED_TIMERS
            timer = MPI_Wtime();
#endif

            // Project currents if not a Test species and charges as well if a diag is needed.
            // Do not project if a photon
            if( ( !particles->is_test ) && ( mass > 0 ) ) {
                Proj->currentsAndDensityWrapper( EMfields, *particles, smpi, first_index[ibin], last_index[ibin], ithread, diag_flag, params.is_spectral, ispec );
            }

#ifdef  __DETAILED_TIMERS
            patch->patch_timers[2] += MPI_Wtime() - timer;
#endif

        }// ibin


        for( unsigned int ithd=0 ; ithd<nrj_lost_per_thd.size() ; ithd++ ) {
            nrj_bc_lost += nrj_lost_per_thd[tid];
        }

//        // Add the ionized electrons to the electron species
//        if (Ionize)
//            electron_species->importParticles( params, patch, Ionize->new_electrons, localDiags );
//
//        // Radiation losses
//        if (Radiate)
//        {
//            // If creation of macro-photon, we add them to photon_species
//            if (photon_species)
//            {
//                photon_species->importParticles(params,
//                                                patch,
//                                                Radiate->new_photons_,
//                                                localDiags);
//            }
//        }
//
//        // Multiphoton Breit-Wheeler
//        if (Multiphoton_Breit_Wheeler_process)
//        {
//
//            // Addition of the electron-positron particles
//            for (int k=0; k<2; k++) {
//                mBW_pair_species[k]->importParticles(params,
//                                             patch,
//                                             Multiphoton_Breit_Wheeler_process->new_pair[k],
//                                             localDiags);
//            }
//        }

    } else { // immobile particle (at the moment only project density)
        if( diag_flag &&( !particles->is_test ) ) {
            double *b_rho=nullptr;

            for( unsigned int ibin = 0 ; ibin < first_index.size() ; ibin ++ ) { //Loop for projection on buffer_proj

                b_rho = EMfields->rho_s[ispec] ? &( *EMfields->rho_s[ispec] )( 0 ) : &( *EMfields->rho_ )( 0 ) ;

                for( iPart=first_index[ibin] ; ( int )iPart<last_index[ibin]; iPart++ ) {
                    Proj->basic( b_rho, ( *particles ), iPart, 0 );
                } //End loop on particles
            }//End loop on bins

        }
    }//END if time vs. time_frozen
}//END dynamic


// ---------------------------------------------------------------------------------------------------------------------
// For all particles of the species
//   - interpolate the fields at the particle position
//   - perform ionization
//   - perform the radiation reaction
//   - perform the multiphoton Breit-Wheeler
//   - calculate the new velocity
//   - calculate the new position
//   - apply the boundary conditions
//   - increment the currents (projection)
// ---------------------------------------------------------------------------------------------------------------------
void Species::scalar_dynamics( double time_dual, unsigned int ispec,
                               ElectroMagn *EMfields,
                               Params &params, bool diag_flag,
                               PartWalls *partWalls,
                               Patch *patch, SmileiMPI *smpi,
                               RadiationTables &RadiationTables,
                               MultiphotonBreitWheelerTables &MultiphotonBreitWheelerTables,
                               vector<Diagnostic *> &localDiags )
{

}

void Species::projection_for_diags( double time_dual, unsigned int ispec,
                                    ElectroMagn *EMfields,
                                    Params &params, bool diag_flag,
                                    Patch *patch, SmileiMPI *smpi )
{
    if( diag_flag &&( !particles->is_test ) ) {

        if( params.geometry != "AMcylindrical" ) {
            double *buf[4];

            for( unsigned int ibin = 0 ; ibin < first_index.size() ; ibin ++ ) { //Loop for projection on buffer_proj

                buf[0] = EMfields->rho_s[ispec] ? &( *EMfields->rho_s[ispec] )( 0 ) : &( *EMfields->rho_ )( 0 ) ;
                buf[1] = EMfields->Jx_s [ispec] ? &( *EMfields->Jx_s [ispec] )( 0 ) : &( *EMfields->Jx_ )( 0 ) ;
                buf[2] = EMfields->Jy_s [ispec] ? &( *EMfields->Jy_s [ispec] )( 0 ) : &( *EMfields->Jy_ )( 0 ) ;
                buf[3] = EMfields->Jz_s [ispec] ? &( *EMfields->Jz_s [ispec] )( 0 ) : &( *EMfields->Jz_ )( 0 ) ;

                for( int iPart=first_index[ibin] ; iPart<last_index[ibin]; iPart++ ) {
                    for( unsigned int quantity=0; quantity < 4; quantity++ ) {
                        Proj->basic( buf[quantity], ( *particles ), iPart, quantity );
                    }
                } //End loop on particles
            }//End loop on bins
        } else { // AM case
            complex<double> *buf[4];
            ElectroMagnAM *emAM = static_cast<ElectroMagnAM *>( EMfields );
            int n_species = patch->vecSpecies.size();
            for( unsigned int imode = 0; imode<params.nmodes; imode++ ) {
                int ifield = imode*n_species+ispec;

                for( unsigned int ibin = 0 ; ibin < first_index.size() ; ibin ++ ) { //Loop for projection on buffer_proj

                    buf[0] = emAM->rho_AM_s[ifield] ? &( *emAM->rho_AM_s[ifield] )( 0 ) : &( *emAM->rho_AM_[imode] )( 0 ) ;
                    buf[1] = emAM->Jl_s [ifield] ? &( *emAM->Jl_s [ifield] )( 0 ) : &( *emAM->Jl_[imode] )( 0 ) ;
                    buf[2] = emAM->Jr_s [ifield] ? &( *emAM->Jr_s [ifield] )( 0 ) : &( *emAM->Jr_[imode] )( 0 ) ;
                    buf[3] = emAM->Jt_s [ifield] ? &( *emAM->Jt_s [ifield] )( 0 ) : &( *emAM->Jt_[imode] )( 0 ) ;

                    for( int iPart=first_index[ibin] ; iPart<last_index[ibin]; iPart++ ) {
                        for( unsigned int quantity=0; quantity < 4; quantity++ ) {
                            Proj->basicForComplex( buf[quantity], ( *particles ), iPart, quantity, imode );
                        }
                    } //End loop on particles
                }//End loop on bins
            } //End loop on modes
        } // End Theta mode

    }
}

// -----------------------------------------------------------------------------
//! For all particles of the species, import the new particles generated
//! from these different physical processes:
//! - ionization
//! - radiation reaction
//! - multiphoton Breit-Wheeler
// -----------------------------------------------------------------------------
void Species::dynamics_import_particles( double time_dual, unsigned int ispec,
        Params &params,
        Patch *patch, SmileiMPI *smpi,
        vector<Diagnostic *> &localDiags )
{
    // if moving particle
    if( time_dual>time_frozen ) { // moving particle

        // Add the ionized electrons to the electron species
        if( Ionize ) {
            electron_species->importParticles( params, patch, Ionize->new_electrons, localDiags );
        }

        // Radiation losses
        if( Radiate ) {
            // If creation of macro-photon, we add them to photon_species
            if( photon_species ) {
                photon_species->importParticles( params,
                                                 patch,
                                                 Radiate->new_photons_,
                                                 localDiags );
            }
        }

        // Multiphoton Breit-Wheeler
        if( Multiphoton_Breit_Wheeler_process ) {
            // Addition of the electron-positron particles
            for( int k=0; k<2; k++ ) {
                mBW_pair_species[k]->importParticles( params,
                                                      patch,
                                                      Multiphoton_Breit_Wheeler_process->new_pair[k],
                                                      localDiags );
            }
        }
    }//END if time vs. time_frozen
}




// ---------------------------------------------------------------------------------------------------------------------
// For all particles of the species
//   - increment the charge (projection)
//   - used at initialisation for Poisson (and diags if required, not for now dynamics )
// ---------------------------------------------------------------------------------------------------------------------
void Species::computeCharge( unsigned int ispec, ElectroMagn *EMfields )
{
    // -------------------------------
    // calculate the particle charge
    // -------------------------------
    if( ( !particles->is_test ) ) {
        for( unsigned int ibin = 0 ; ibin < first_index.size() ; ibin ++ ) { //Loop for projection on buffer_proj
            // Not for now, else rho is incremented twice. Here and dynamics. Must add restartRhoJs and manage independantly diags output
            //b_rho = EMfields->rho_s[ispec] ? &(*EMfields->rho_s[ispec])(bin_start) : &(*EMfields->rho_)(bin_start);
            if( !dynamic_cast<ElectroMagnAM *>( EMfields ) ) {
                double *b_rho = &( *EMfields->rho_ )( 0 );

                for( unsigned int iPart=first_index[ibin] ; ( int )iPart<last_index[ibin]; iPart++ ) {
                    Proj->basic( b_rho, ( *particles ), iPart, 0 );
                }
            } else {
                ElectroMagnAM *emAM = static_cast<ElectroMagnAM *>( EMfields );
                unsigned int Nmode = emAM->rho_AM_.size();
                for( unsigned int imode=0; imode<Nmode; imode++ ) {
                    complex<double> *b_rho = &( *emAM->rho_AM_[imode] )( 0 );
                    for( unsigned int iPart=first_index[ibin] ; ( int )iPart<last_index[ibin]; iPart++ ) {
                        Proj->basicForComplex( b_rho, ( *particles ), iPart, 0, imode );
                    }
                }
            }
        }

    }
}//END computeCharge


// ---------------------------------------------------------------------------------------------------------------------
// Sort particles
// ---------------------------------------------------------------------------------------------------------------------
void Species::sort_part( Params &params )
{
    int ndim = params.nDim_field;
    int idim;
    //cleanup_sent_particles(ispec, indexes_of_particles_to_exchange);

    //We have stored in indexes_of_particles_to_exchange the list of all particles that needs to be removed.
    /********************************************************************************/
    // Delete Particles included in the index of particles to exchange. Assumes indexes are sorted.
    /********************************************************************************/
    int ii, iPart;

    // Push lost particles at the end of bins
    for( unsigned int ibin = 0 ; ibin < last_index.size() ; ibin++ ) {
        ii = indexes_of_particles_to_exchange.size()-1;
        if( ii >= 0 ) { // Push lost particles to the end of the bin
            iPart = indexes_of_particles_to_exchange[ii];
            while( iPart >= last_index[ibin] && ii > 0 ) {
                ii--;
                iPart = indexes_of_particles_to_exchange[ii];
            }
            while( iPart == last_index[ibin]-1 && iPart >= first_index[ibin] && ii > 0 ) {
                last_index[ibin]--;
                ii--;
                iPart = indexes_of_particles_to_exchange[ii];
            }
            while( iPart >= first_index[ibin] && ii > 0 ) {
                particles->overwrite_part( last_index[ibin]-1, iPart );
                last_index[ibin]--;
                ii--;
                iPart = indexes_of_particles_to_exchange[ii];
            }
            //On traite la dernière particule (qui peut aussi etre la premiere)
            if( iPart >= first_index[ibin] && iPart < last_index[ibin] ) {
                particles->overwrite_part( last_index[ibin]-1, iPart );
                last_index[ibin]--;
            }
        }
    }


    //Shift the bins in memory
    //Warning: this loop must be executed sequentially. Do not use openMP here.
    for( int unsigned ibin = 1 ; ibin < last_index.size() ; ibin++ ) { //First bin don't need to be shifted
        ii = first_index[ibin]-last_index[ibin-1]; // Shift the bin in memory by ii slots.
        iPart = min( ii, last_index[ibin]-first_index[ibin] ); // Number of particles we have to shift = min (Nshift, Nparticle in the bin)
        if( iPart > 0 ) {
            particles->overwrite_part( last_index[ibin]-iPart, last_index[ibin-1], iPart );
        }
        last_index[ibin] -= ii;
        first_index[ibin] = last_index[ibin-1];
    }



    int nmove, lmove; // local, OK
    int shift[last_index.size()+1];//how much we need to shift each bin in order to leave room for the new particle
    double dbin;

    dbin = params.cell_length[0]*params.clrw; //width of a bin.
    for( unsigned int j=0; j<last_index.size()+1 ; j++ ) {
        shift[j]=0;
    }


    int nbNeighbors_ = 2;
    int n_part_recv;

    indexes_of_particles_to_exchange.clear();
    particles->erase_particle_trail( last_index.back() );

    //Evaluation of the necessary shift of all bins.2
    for( unsigned int j=0; j<last_index.size()+1 ; j++ ) {
        shift[j]=0;
    }

    //idim=0
    shift[1] += MPIbuff.part_index_recv_sz[0][0];//Particles coming from ymin all go to bin 0 and shift all the other bins.
    shift[last_index.size()] += MPIbuff.part_index_recv_sz[0][1];//Used only to count the total number of particles arrived.
    //idim>0
    for( idim = 1; idim < ndim; idim++ ) {
        for( int iNeighbor=0 ; iNeighbor<nbNeighbors_ ; iNeighbor++ ) {
            n_part_recv = MPIbuff.part_index_recv_sz[idim][iNeighbor];
            for( unsigned int j=0; j<( unsigned int )n_part_recv ; j++ ) {
                //We first evaluate how many particles arrive in each bin.
                ii = int( ( MPIbuff.partRecv[idim][iNeighbor].position( 0, j )-min_loc )/dbin ); //bin in which the particle goes.
                shift[ii+1]++; // It makes the next bins shift.
            }
        }
    }


    //Must be done sequentially
    for( unsigned int j=1; j<last_index.size()+1; j++ ) { //bin 0 is not shifted.Last element of shift stores total number of arriving particles.
        shift[j]+=shift[j-1];
    }
    //Make room for new particles
    if( shift[last_index.size()] ) {
        //! vecor::resize of Charge crashed ! Temporay solution : push_back / Particle
        //particles->initialize( particles->size()+shift[last_index.size()], particles->Position.size() );
        for( int inewpart=0 ; inewpart<shift[last_index.size()] ; inewpart++ ) {
            particles->create_particle();
        }
    }

    //Shift bins, must be done sequentially
    for( unsigned int j=last_index.size()-1; j>=1; j-- ) {
        int n_particles = last_index[j]-first_index[j]; //Nbr of particle in this bin
        nmove = min( n_particles, shift[j] ); //Nbr of particles to move
        lmove = max( n_particles, shift[j] ); //How far particles must be shifted
        if( nmove>0 ) {
            particles->overwrite_part( first_index[j], first_index[j]+lmove, nmove );
        }
        first_index[j] += shift[j];
        last_index[j] += shift[j];
    }

    //Space has been made now to write the arriving particles into the correct bins
    //idim == 0  is the easy case, when particles arrive either in first or last bin.
    for( int iNeighbor=0 ; iNeighbor<nbNeighbors_ ; iNeighbor++ ) {
        n_part_recv = MPIbuff.part_index_recv_sz[0][iNeighbor];
        //if ( (neighbor_[0][iNeighbor]!=MPI_PROC_NULL) && (n_part_recv!=0) ) {
        if( ( n_part_recv!=0 ) ) {
            ii = iNeighbor*( last_index.size()-1 ); //0 if iNeighbor=0(particles coming from Xmin) and last_index.size()-1 otherwise.
            MPIbuff.partRecv[0][iNeighbor].overwrite_part( 0, *particles, last_index[ii], n_part_recv );
            last_index[ii] += n_part_recv ;
        }
    }
    //idim > 0; this is the difficult case, when particles can arrive in any bin.
    for( idim = 1; idim < ndim; idim++ ) {
        //if (idim!=iDim) continue;
        for( int iNeighbor=0 ; iNeighbor<nbNeighbors_ ; iNeighbor++ ) {
            n_part_recv = MPIbuff.part_index_recv_sz[idim][iNeighbor];
            //if ( (neighbor_[idim][iNeighbor]!=MPI_PROC_NULL) && (n_part_recv!=0) ) {
            if( ( n_part_recv!=0 ) ) {
                for( unsigned int j=0; j<( unsigned int )n_part_recv; j++ ) {
                    ii = int( ( MPIbuff.partRecv[idim][iNeighbor].position( 0, j )-min_loc )/dbin ); //bin in which the particle goes.
                    MPIbuff.partRecv[idim][iNeighbor].overwrite_part( j, *particles, last_index[ii] );
                    last_index[ii] ++ ;
                }
            }
        }
    }


    //The width of one bin is cell_length[0] * clrw.

    int p1, p2, first_index_init;
    unsigned int bin;
    double limit;


    //Backward pass
    for( bin=0; bin<first_index.size()-1; bin++ ) { //Loop on the bins.
        limit = min_loc + ( bin+1 )*cell_length[0]*clrw;
        p1 = last_index[bin]-1;
        //If first particles change bin, they do not need to be swapped.
        while( p1 == last_index[bin]-1 && p1 >= first_index[bin] ) {
            if( particles->position( 0, p1 ) >= limit ) {
                last_index[bin]--;
            }
            p1--;
        }
        //         Now particles have to be swapped
        for( p2 = p1 ; p2 >= first_index[bin] ; p2-- ) { //Loop on the bin's particles.
            if( particles->position( 0, p2 ) >= limit ) {
                //This particle goes up one bin.
                particles->swap_part( p2, last_index[bin]-1 );
                last_index[bin]--;
            }
        }
    }
    //Forward pass + Rebracketting
    for( bin=1; bin<first_index.size(); bin++ ) { //Loop on the bins.
        limit = min_loc + bin*cell_length[0]*clrw;
        first_index_init = first_index[bin];
        p1 = first_index[bin];
        while( p1 == first_index[bin] && p1 < last_index[bin] ) {
            if( particles->position( 0, p1 ) < limit ) {
                first_index[bin]++;
            }
            p1++;
        }
        for( p2 = p1 ; p2 < last_index[bin] ; p2++ ) { //Loop on the bin's particles.
            if( particles->position( 0, p2 ) < limit ) {
                //This particle goes down one bin.
                particles->swap_part( p2, first_index[bin] );
                first_index[bin]++;
            }
        }

        //Rebracketting
        //Number of particles from bin going down is: first_index[bin]-first_index_init.
        //Number of particles from bin-1 going up is: first_index_init-last_index[bin-1].
        //Total number of particles we need to swap is the min of both.
        p2 = min( first_index[bin]-first_index_init, first_index_init-last_index[bin-1] );
        if( p2 >0 ) {
            particles->swap_part( last_index[bin-1], first_index[bin]-p2, p2 );
        }
        last_index[bin-1] += first_index[bin] - first_index_init;
        first_index[bin] = last_index[bin-1];
    }
}

void Species::initial_configuration( Params &param, Patch *patch )
{
}

void Species::configuration( Params &param, Patch *patch )
{
}

void Species::reconfiguration( Params &param, Patch *patch )
{
}

// ---------------------------------------------------------------------------------------------------------------------
// Sort particles
// ---------------------------------------------------------------------------------------------------------------------
void Species::count_sort_part( Params &params )
{
    unsigned int ip, npart, ixy, tot, oc, nxy, token;
    int ix, iy;
    double x, y;

    nxy = params.n_space[0]*params.n_space[1];
    token = ( particles == &particles_sorted[0] );

    int indices[nxy];
    npart = particles->size();
    //particles_sorted = particles ;
    particles_sorted[token].initialize( npart, *particles );

    for( unsigned int i=0; i < nxy ; i++ ) {
        indices[i] = 0 ;
    }

    // first loop counts the # of particles in each cell
    for( ip=0; ip < npart; ip++ ) {
        x = particles->position( 0, ip )-min_loc;
        y = particles->position( 1, ip )-min_loc_vec[1];

        ix = floor( x * dx_inv_[0] ) ;
        iy = floor( y * dx_inv_[1] ) ;

        ixy = iy + ix*params.n_space[1];


        indices[ixy] ++;
    }

    // second loop convert the count array in cumulative sum
    tot=0;
    for( ixy=0; ixy < nxy; ixy++ ) {
        oc = indices[ixy];
        indices[ixy] = tot;
        tot += oc;
    }

    //Bookmarking is not needed if normal sort is called before.
    //first_index[0] = 0;
    //for (bin=0; bin<first_index.size()-1; bin++) { //Loop on the bins.
    //
    //    first_index[bin+1] = indices[(bin+1)*params.n_space[1]*clrw] ;
    //    last_index[bin] = first_index[bin+1];
    //}
    //bin = first_index.size()-1 ;
    //last_index[bin] = npart;

    // last loop puts the particles and update the count array
    for( ip=0; ip < npart; ip++ ) {
        x = particles->position( 0, ip )-min_loc;
        y = particles->position( 1, ip )-min_loc_vec[1];

        ix = floor( x * dx_inv_[1] ) ;
        iy = floor( y * dx_inv_[2] ) ;

        ixy = iy + ix*params.n_space[1];
        particles->overwrite_part( ip, particles_sorted[token], indices[ixy] );
        indices[ixy]++;
    }

    particles = &particles_sorted[token] ;

}


int Species::createParticles( vector<unsigned int> n_space_to_create, Params &params, Patch *patch, int new_bin_idx )
{
    // n_space_to_create_generalized = n_space_to_create, + copy of 2nd direction data among 3rd direction
    // same for local Species::cell_length[2]
    vector<unsigned int> n_space_to_create_generalized( n_space_to_create );
    unsigned int nPart, i, j, k;
    unsigned int npart_effective = 0 ;
    double *momentum[nDim_particle], *position[nDim_particle], *weight_arr;
    std::vector<int> my_particles_indices;
    vector<Field *> xyz( nDim_field );

    // Create particles in a space starting at cell_position
    vector<double> cell_position( 3, 0 );
    vector<double> cell_index( 3, 0 );
    for( unsigned int idim=0 ; idim<nDim_field ; idim++ ) {
        //if (params.cell_length[idim]!=0) { // Useless, nDim_field defined for (params.cell_length[idim>=nDim_field]==0)
        cell_position[idim] = patch->getDomainLocalMin( idim );
        cell_index   [idim] = ( double ) patch->getCellStartingGlobalIndex( idim );
        xyz[idim] = new Field3D( n_space_to_create_generalized );
        //}
    }
    // Create the x,y,z maps where profiles will be evaluated
    vector<double> ijk( 3 );
    for( ijk[0]=0; ijk[0]<n_space_to_create_generalized[0]; ijk[0]++ ) {
        for( ijk[1]=0; ijk[1]<n_space_to_create_generalized[1]; ijk[1]++ ) {
            for( ijk[2]=0; ijk[2]<n_space_to_create_generalized[2]; ijk[2]++ ) {
                for( unsigned int idim=0 ; idim<nDim_field ; idim++ ) {
                    ( *xyz[idim] )( ijk[0], ijk[1], ijk[2] ) = cell_position[idim] + ( ijk[idim]+0.5 )*cell_length[idim];
                }
            }
        }
    }
    // ---------------------------------------------------------
    // Calculate density and number of particles for the species
    // ---------------------------------------------------------


    // field containing the charge distribution (always 3d)
    Field3D charge( n_space_to_create_generalized );
    max_charge = 0.;

    // field containing the number of particles in each cell
    Field3D n_part_in_cell( n_space_to_create_generalized );

    // field containing the density distribution (always 3d)
    Field3D density( n_space_to_create_generalized );

    // field containing the temperature distribution along all 3 momentum coordinates (always 3d * 3)
    Field3D temperature[3];
    // field containing the temperature distribution along all 3 momentum coordinates (always 3d * 3)
    Field3D velocity[3];

    if( momentum_initialization_array != NULL ) {
        for( unsigned int idim = 0; idim < 3; idim++ ) {
            momentum[idim] = &( momentum_initialization_array[idim*n_numpy_particles] );
        }
    } else {
        //Initialize velocity and temperature profiles
        for( i=0; i<3; i++ ) {
            velocity[i].allocateDims( n_space_to_create_generalized );
            temperature[i].allocateDims( n_space_to_create_generalized );
        }
        // Evaluate profiles
        for( unsigned int m=0; m<3; m++ ) {
            if( temperatureProfile[m] ) {
                temperatureProfile[m]->valuesAt( xyz, temperature[m] );
            } else {
                temperature[m].put_to( 0.0000000001 ); // default value
            }

            if( velocityProfile[m] ) {
                velocityProfile[m]   ->valuesAt( xyz, velocity   [m] );
            } else {
                velocity[m].put_to( 0.0 ); //default value
            }
        }
    }
    // Initialize charge profile
    if( this->mass > 0 ) {
        chargeProfile ->valuesAt( xyz, charge );
    }
    if( position_initialization_array != NULL ) {
        for( unsigned int idim = 0; idim < nDim_particle; idim++ ) {
            position[idim] = &( position_initialization_array[idim*n_numpy_particles] );
        }
        weight_arr =         &( position_initialization_array[nDim_particle*n_numpy_particles] );
        //Idea to speed up selection, provides xmin, xmax of the bunch and check if there is an intersection with the patch instead of going through all particles for all patches.
        for( unsigned int ip = 0; ip < n_numpy_particles; ip++ ) {
            //If the particle belongs to this patch
            if( position[0][ip] >= patch->getDomainLocalMin( 0 ) && position[0][ip] < patch->getDomainLocalMax( 0 )
                    && ( nDim_particle < 2  || ( position[1][ip] >= patch->getDomainLocalMin( 1 ) && position[1][ip] < patch->getDomainLocalMax( 1 ) ) )
                    && ( nDim_particle < 3  || ( position[2][ip] >= patch->getDomainLocalMin( 2 ) && position[2][ip] < patch->getDomainLocalMax( 2 ) ) ) ) {
                my_particles_indices.push_back( ip ); //This vector stores particles initially sittinig in the current patch.
            }
        }
        npart_effective = my_particles_indices.size();
    } else {
        //Initialize density and ppc profiles
        densityProfile->valuesAt( xyz, density );
        ppcProfile    ->valuesAt( xyz, n_part_in_cell );
        weight_arr = NULL;
        //Now compute number of particles per cell
        double remainder, nppc;
        for( i=0; i<n_space_to_create_generalized[0]; i++ ) {
            for( j=0; j<n_space_to_create_generalized[1]; j++ ) {
                for( k=0; k<n_space_to_create_generalized[2]; k++ ) {

                    // Obtain the number of particles per cell
                    nppc = n_part_in_cell( i, j, k );
                    n_part_in_cell( i, j, k ) = floor( nppc );
                    // If not a round number, then we need to decide how to round
                    double intpart;
                    if( modf( nppc, &intpart ) > 0 ) {
                        remainder = pow( nppc - floor( nppc ), -inv_nDim_field );
                        if( fmod( cell_index[0]+( double )i, remainder ) < 1.
                                && fmod( cell_index[1]+( double )j, remainder ) < 1.
                                && fmod( cell_index[2]+( double )k, remainder ) < 1. ) {
                            n_part_in_cell( i, j, k )++;
                        }
                    }

                    // assign charge its correct value in the cell
                    if( this->mass > 0 ) {
                        if( charge( i, j, k )>max_charge ) {
                            max_charge=charge( i, j, k );
                        }
                    }

                    // If zero or less, zero particles
                    if( n_part_in_cell( i, j, k )<=0. || density( i, j, k )==0. ) {
                        n_part_in_cell( i, j, k ) = 0.;
                        density( i, j, k ) = 0.;
                        continue;
                    }

                    // assign density its correct value in the cell
                    if( densityProfileType=="charge" ) {
                        if( charge( i, j, k )==0. ) {
                            ERROR( "Encountered non-zero charge density and zero charge at the same location" );
                        }
                        density( i, j, k ) /= charge( i, j, k );
                    }
                    density( i, j, k ) = abs( density( i, j, k ) );
                    // multiply by the cell volume
                    density( i, j, k ) *= params.cell_volume;
                    if( params.geometry=="AMcylindrical" && position_initialization != "regular" ) {
                        //Particles weight in regular is normalized later.
                        density( i, j, k ) *= ( *xyz[1] )( i, j, k );
                    }
                    // increment the effective number of particle by n_part_in_cell(i,j,k)
                    // for each cell with as non-zero density
                    npart_effective += ( unsigned int ) n_part_in_cell( i, j, k );

                }//i
            }//j
        }//k end the loop on all cells
    }

    // defines npart_effective for the Species & create the corresponding particles
    // -----------------------------------------------------------------------

    // if moving_win
    //     particles->create_particles(npart_effective);
    // else {
    //    // reserve included in initialize if particles emty
    //    particles->reserve(round( params->species_param[speciesNumber].c_part_max * npart_effective ), ndim);
    //    particles->initialize(n_existing_particles+npart_effective, params_->nDim_particle);
    // }

    unsigned int n_existing_particles = particles->size();
    particles->initialize( n_existing_particles+npart_effective, nDim_particle );

    // Initialization of the particles properties
    // ------------------------------------------
    unsigned int iPart=n_existing_particles;
    double *indexes=new double[nDim_particle];
    double *temp=new double[3];
    double *vel=new double[3];

    // start a loop on all cells

    //first_index[bin] point to begining of bin (first particle)
    //last_index[bin] point to end of bin (= first_index[bin+1])
    //if last_index = first_index, bin is empty of particle.

    if( position_initialization_array == NULL ) {
        for( i=0; i<n_space_to_create_generalized[0]; i++ ) {
            if( i%clrw == 0 ) {
                first_index[new_bin_idx+i/clrw] = iPart;
            }
            for( j=0; j<n_space_to_create_generalized[1]; j++ ) {
                for( k=0; k<n_space_to_create_generalized[2]; k++ ) {
                    // initialize particles in meshes where the density is non-zero
                    if( density( i, j, k )>0 ) {

                        vel[0]  = velocity[0]( i, j, k );
                        vel[1]  = velocity[1]( i, j, k );
                        vel[2]  = velocity[2]( i, j, k );
                        temp[0] = temperature[0]( i, j, k );
                        temp[1] = temperature[1]( i, j, k );
                        temp[2] = temperature[2]( i, j, k );
                        nPart = n_part_in_cell( i, j, k );

                        indexes[0]=i*cell_length[0]+cell_position[0];
                        if( nDim_particle > 1 ) {
                            indexes[1]=j*cell_length[1]+cell_position[1];
                            if( nDim_particle > 2 ) {
                                indexes[2]=k*cell_length[2]+cell_position[2];
                            }
                        }
                        if( position_initialization_on_species==false ) {
                            initPosition( nPart, iPart, indexes, params );
                        }
                        initMomentum( nPart, iPart, temp, vel );
                        initWeight( nPart, iPart, density( i, j, k ) );

                        if( params.geometry=="AMcylindrical" && position_initialization == "regular" ) {
                            //Particles in regular have a weight proportional to their position along r.
                            for (unsigned int ipart=iPart; ipart < iPart+nPart; ipart++){
                                particles->weight(ipart) *= sqrt(particles->position(1,ipart)*particles->position(1,ipart) + particles->position(2,ipart)*particles->position(2,ipart));
                            }
                        }
                        initCharge( nPart, iPart, charge( i, j, k ) );

                        iPart+=nPart;
                    }//END if density > 0
                }//k end the loop on all cells
            }//j
            if( i%clrw == clrw -1 ) {
                last_index[new_bin_idx+i/clrw] = iPart;
            }

        }//i
    } else if( n_existing_particles == 0 ) {    //Here position are created from a numpy array. Do not recreate particles from numpy array again after initialization. Is this condition enough ?
        //Initializing particles from numpy array and based on a count sort to comply with initial sorting.
        int nbins = first_index.size();
        int indices[nbins];
        double one_ov_dbin = 1. / ( cell_length[0] * clrw ) ;

        for( int ibin=0; ibin < nbins ; ibin++ ) {
            indices[ibin] = 0 ;
        }

        ///Compute proper indices for particle susing a count sort
        for( unsigned int ipart = 0; ipart < npart_effective ; ipart++ ) {
            unsigned int ip = my_particles_indices[ipart];
            double x = position[0][ip]-min_loc ;
            int ix = int( x * one_ov_dbin ) ;
            indices[ix] ++;
        }
        unsigned int tot=0;
        for( int ibin=0; ibin < nbins; ibin++ ) {
            unsigned int oc = indices[ibin];
            indices[ibin] = tot;
            tot += oc;
        }
        for( int ibin=0; ibin < nbins   ; ibin++ ) {
            first_index[ibin] = indices[ibin] ;
        }
        for( int ibin=0; ibin < nbins-1 ; ibin++ ) {
            last_index[ibin] = first_index[ibin+1] ;
        }
        last_index[nbins-1] = npart_effective ;

        //Now initialize particles at thier proper indices
        for( unsigned int ipart = 0; ipart < npart_effective ; ipart++ ) {
            unsigned int ippy = my_particles_indices[ipart];//Indice of the particle in the python array.
            double x = position[0][ippy]-min_loc ;
            unsigned int ibin = int( x * one_ov_dbin ) ;
            int ip = indices[ibin] ; //Indice of the position of the particle in the particles array.

            unsigned int int_ijk[3] = {0, 0, 0};
            for( unsigned int idim=0; idim<nDim_particle; idim++ ) {
                particles->position( idim, ip ) = position[idim][ippy];
                int_ijk[idim] = ( unsigned int )( ( particles->position( idim, ip ) - min_loc_vec[idim] )/cell_length[idim] );
            }
            if( !momentum_initialization_array ) {
                vel [0] = velocity   [0]( int_ijk[0], int_ijk[1], int_ijk[2] );
                vel [1] = velocity   [1]( int_ijk[0], int_ijk[1], int_ijk[2] );
                vel [2] = velocity   [2]( int_ijk[0], int_ijk[1], int_ijk[2] );
                temp[0] = temperature[0]( int_ijk[0], int_ijk[1], int_ijk[2] );
                temp[1] = temperature[1]( int_ijk[0], int_ijk[1], int_ijk[2] );
                temp[2] = temperature[2]( int_ijk[0], int_ijk[1], int_ijk[2] );
                initMomentum( 1, ip, temp, vel );
            } else {
                for( unsigned int idim=0; idim < 3; idim++ ) {
                    particles->momentum( idim, ip ) = momentum[idim][ippy] ;
                }
            }

            particles->weight( ip ) = weight_arr[ippy] ;
            initCharge( 1, ip, charge( int_ijk[0], int_ijk[1], int_ijk[2] ) );
            indices[ibin]++;
        }
    }

    // Delete map xyz.
    for( unsigned int idim=0 ; idim<nDim_field ; idim++ ) {
        delete xyz[idim];
    }

    delete [] indexes;
    delete [] temp;
    delete [] vel;
    // Recalculate former position using the particle velocity
    // (necessary to calculate currents at time t=0 using the Esirkepov projection scheme)
    if( patch->isXmax() ) {
        // Matter particle case
        if( mass > 0 ) {
            for( iPart=n_existing_particles; iPart<n_existing_particles+npart_effective; iPart++ ) {
                /*897 for (int i=0; i<(int)nDim_particle; i++) {
                  particles->position_old(i,iPart) -= particles->momentum(i,iPart)/particles->lor_fac(iPart) * params.timestep;
                  }897*/
                nrj_new_particles += particles->weight( iPart )*( particles->lor_fac( iPart )-1.0 );
            }
        }
        // Photon case
        else if( mass == 0 ) {
            for( iPart=n_existing_particles; iPart<n_existing_particles+npart_effective; iPart++ ) {
                /*897 for (int i=0; i<(int)nDim_particle; i++) {
                  particles->position_old(i,iPart) -= particles->momentum(i,iPart)/particles->lor_fac(iPart) * params.timestep;
                  }897*/
                nrj_new_particles += particles->weight( iPart )*( particles->momentum_norm( iPart ) );
            }
        }
    }
    if( particles->tracked ) {
        particles->resetIds();
    }
    return npart_effective;

} // End createParticles


// Move all particles from another species to this one
void Species::importParticles( Params &params, Patch *patch, Particles &source_particles, vector<Diagnostic *> &localDiags )
{
    unsigned int npart = source_particles.size(), ibin, ii, nbin=first_index.size();
    double inv_cell_length = 1./ params.cell_length[0];

    // std::cerr << "Species::importParticles "
    //           << " for "<< this->name
    //           << " in patch (" << patch->Pcoordinates[0] << "," <<  patch->Pcoordinates[1] << "," <<  patch->Pcoordinates[2] << ") "
    //           << " mpi process " << patch->MPI_me_ << " - "
    //           << " mode: " << this->vectorized_operators << " - "
    //           << " nb bin: " << first_index.size() << " - "
    //           << " nbp: " << npart
    //           << std::endl;

    // If this species is tracked, set the particle IDs
    if( particles->tracked ) {
        dynamic_cast<DiagnosticTrack *>( localDiags[tracking_diagnostic] )->setIDs( source_particles );
    }

    // Move particles
    for( unsigned int i=0; i<npart; i++ ) {
        // Copy particle to the correct bin
        ibin = source_particles.position( 0, i )*inv_cell_length - ( patch->getCellStartingGlobalIndex( 0 ) + params.oversize[0] );

        ibin /= params.clrw;
        source_particles.cp_particle( i, *particles, first_index[ibin] );

        // Update the bin counts
        last_index[ibin]++;
        for( ii=ibin+1; ii<nbin; ii++ ) {
            first_index[ii]++;
            last_index[ii]++;
        }
    }

    source_particles.clear();
}


// ------------------------------------------------
// Set position when using restart & moving window
// patch are initialized with t0 position
// ------------------------------------------------
//void Species::updateMvWinLimits(double x_moved)
//{
//    partBoundCond->updateMvWinLimits(x_moved);
//    min_loc += x_moved;
//
//} // End updateMvWinLimits


//Do we have to project this species ?
bool Species::isProj( double time_dual, SimWindow *simWindow )
{

    return time_dual > time_frozen  || ( simWindow->isMoving( time_dual ) ) ;

    //Recompute frozen particles density if
    //moving window is activated, actually moving at this time step, and we are not in a density slope.
    /*    bool isproj =(time_dual > species_param.time_frozen  ||
                 (simWindow && simWindow->isMoving(time_dual) &&
                     (species_param.species_geometry == "gaussian" ||
                         (species_param.species_geometry == "trapezoidal" &&
                            //Before end of density ramp up.
                            (simWindow->getXmoved() < species_param.vacuum_length[0] + species_param.dens_length_x[1] + oversize[0]*cell_length[0] ||
                            //After begining of density ramp down.
                            simWindow->getXmoved() +  simWindow->getNspace_win_x()*cell_length[0] > species_param.vacuum_length[0] + species_param.dens_length_x[1]+ species_param.dens_length_x[0]
                            )
                        )
                    )
                )
            );
            return isproj;*/
    //return time_dual > species_param.time_frozen  || (simWindow && simWindow->isMoving(time_dual)) ;
}

void Species::disableXmax()
{
    partBoundCond->bc_xmax   = NULL;
}

void Species::setXminBoundaryCondition()
{
    partBoundCond->bc_xmin   = &remove_particle;
}

// Provides a Maxwell-Juttner distribution of energies
vector<double> Species::maxwellJuttner( unsigned int npoints, double temperature )
{
    if( temperature==0. ) {
        ERROR( "The species " << speciesNumber << " is initializing its momentum with the following temperature : " << temperature );
    }
    vector<double> energies( npoints );

    // Classical case: Maxwell-Bolztmann
    if( temperature < 0.1 ) {
        double U, lnlnU, invF, I, remainder;
        const double invdU_F = 999./( 2.+19. );
        unsigned int index;
        // For each particle
        for( unsigned int i=0; i<npoints; i++ ) {
            // Pick a random number
            U = Rand::uniform();
            // Calculate the inverse of F
            lnlnU = log( -log( U ) );
            if( lnlnU>2. ) {
                invF = 3.*sqrt( M_PI )/4. * pow( U, 2./3. );
            } else if( lnlnU<-19. ) {
                invF = 1.;
            } else {
                I = ( lnlnU + 19. )*invdU_F;
                index = ( unsigned int )I;
                remainder = I - ( double )index;
                invF = exp( lnInvF[index] + remainder*( lnInvF[index+1]-lnInvF[index] ) );
            }
            // Store that value of the energy
            energies[i] = temperature * invF;
        }

        // Relativistic case: Maxwell-Juttner
    } else {
        double U, lnU, invH, I, remainder, gamma;
        const double invdU_H = 999./( 12.+30. );
        unsigned int index;
        // Calculate the constant H(1/T)
        double invT = 1./temperature;
        double H0 = -invT + log( 1. + invT + 0.5*invT*invT );
        // For each particle
        for( unsigned int i=0; i<npoints; i++ ) {
            do {
                // Pick a random number
                U = Rand::uniform();
                // Calculate the inverse of H at the point log(1.-U) + H0
                lnU = log( -log( 1.-U ) - H0 );
                if( lnU<-26. ) {
                    invH = pow( -6.*U, 1./3. );
                } else if( lnU>12. ) {
                    invH = -U + 11.35 * pow( -U, 0.06 );
                } else {
                    I = ( lnU + 30. )*invdU_H;
                    index = ( unsigned int )I;
                    remainder = I - ( double )index;
                    invH = exp( lnInvH[index] + remainder*( lnInvH[index+1]-lnInvH[index] ) );
                }
                // Make a first guess for the value of gamma
                gamma = temperature * invH;
                // We use the rejection method, so we pick another random number
                U = Rand::uniform();
                // And we are done only if U < beta, otherwise we try again
            } while( U >= sqrt( 1.-1./( gamma*gamma ) ) );
            // Store that value of the energy
            energies[i] = gamma - 1.;
        }
    }

    return energies;
}

// ---------------------------------------------------------------------------------------------------------------------
// Particle merging cell by cell
// ---------------------------------------------------------------------------------------------------------------------
void Species::mergeParticles( double time_dual, unsigned int ispec,
                              Params &params,
                              Patch *patch, SmileiMPI *smpi,
                              std::vector<Diagnostic *> &localDiags ) {}

// ---------------------------------------------------------------------------------------------------------------------
// For all particles of the species reacting to laser envelope
//   - interpolate the fields at the particle position
//   - deposit susceptibility
//   - calculate the new momentum
// ---------------------------------------------------------------------------------------------------------------------
void Species::ponderomotive_update_susceptibility_and_momentum( double time_dual, unsigned int ispec,
        ElectroMagn *EMfields,
        Params &params, bool diag_flag,
        Patch *patch, SmileiMPI *smpi,
        vector<Diagnostic *> &localDiags )
{

    int ithread;
#ifdef _OPENMP
    ithread = omp_get_thread_num();
#else
    ithread = 0;
#endif

#ifdef  __DETAILED_TIMERS
    double timer;
#endif

    // -------------------------------
    // calculate the particle updated momentum
    // -------------------------------
    if( time_dual>time_frozen ) { // moving particle

        smpi->dynamics_resize( ithread, nDim_field, last_index.back(), params.geometry=="AMcylindrical" );

        for( unsigned int ibin = 0 ; ibin < first_index.size() ; ibin++ ) { // loop on ibin

#ifdef  __DETAILED_TIMERS
            timer = MPI_Wtime();
#endif
            Interp->fieldsAndEnvelope( EMfields, *particles, smpi, &( first_index[ibin] ), &( last_index[ibin] ), ithread );
#ifdef  __DETAILED_TIMERS
            patch->patch_timers[7] += MPI_Wtime() - timer;
#endif


            // Project susceptibility, the source term of envelope equation
#ifdef  __DETAILED_TIMERS
            timer = MPI_Wtime();
#endif
            Proj->susceptibility( EMfields, *particles, mass, smpi, first_index[ibin], last_index[ibin], ithread );
#ifdef  __DETAILED_TIMERS
            patch->patch_timers[8] += MPI_Wtime() - timer;
#endif


#ifdef  __DETAILED_TIMERS
            timer = MPI_Wtime();
#endif
            // Push only the particle momenta
            ( *Push )( *particles, smpi, first_index[ibin], last_index[ibin], ithread );
#ifdef  __DETAILED_TIMERS
            patch->patch_timers[9] += MPI_Wtime() - timer;
#endif

        } // end loop on ibin
    } else { // immobile particle
    } //END if time vs. time_frozen
} // ponderomotive_update_susceptibility_and_momentum

// ---------------------------------------------------------------------------------------------------------------------
// For all particles of the species reacting to laser envelope
//   - interpolate the fields at the particle position
//   - deposit susceptibility
// ---------------------------------------------------------------------------------------------------------------------
void Species::ponderomotive_project_susceptibility( double time_dual, unsigned int ispec,
        ElectroMagn *EMfields,
        Params &params, bool diag_flag,
        Patch *patch, SmileiMPI *smpi,
        vector<Diagnostic *> &localDiags )
{

    int ithread;
#ifdef _OPENMP
    ithread = omp_get_thread_num();
#else
    ithread = 0;
#endif

#ifdef  __DETAILED_TIMERS
    double timer;
#endif

    // -------------------------------
    // calculate the particle updated momentum
    // -------------------------------
    if( time_dual>time_frozen ) { // moving particle

        smpi->dynamics_resize( ithread, nDim_particle, last_index.back(), false );

        for( unsigned int ibin = 0 ; ibin < first_index.size() ; ibin++ ) { // loop on ibin

#ifdef  __DETAILED_TIMERS
            timer = MPI_Wtime();
#endif
            Interp->fieldsAndEnvelope( EMfields, *particles, smpi, &( first_index[ibin] ), &( last_index[ibin] ), ithread );
#ifdef  __DETAILED_TIMERS
            patch->patch_timers[7] += MPI_Wtime() - timer;
#endif


            // Project susceptibility, the source term of envelope equation
#ifdef  __DETAILED_TIMERS
            timer = MPI_Wtime();
#endif
            Proj->susceptibility( EMfields, *particles, mass, smpi, first_index[ibin], last_index[ibin], ithread );
#ifdef  __DETAILED_TIMERS
            patch->patch_timers[8] += MPI_Wtime() - timer;
#endif


        } // end loop on ibin
    } else { // immobile particle
    } //END if time vs. time_frozen
} // ponderomotive_project_susceptibility


// ---------------------------------------------------------------------------------------------------------------------
// For all particles of the species reacting to laser envelope
//   - interpolate the ponderomotive potential and its gradient at the particle position, for present and previous timestep
//   - calculate the new particle position
//   - particles BC
//   - project charge and current density
// ---------------------------------------------------------------------------------------------------------------------
void Species::ponderomotive_update_position_and_currents( double time_dual, unsigned int ispec,
        ElectroMagn *EMfields,
        Params &params, bool diag_flag, PartWalls *partWalls,
        Patch *patch, SmileiMPI *smpi,
        vector<Diagnostic *> &localDiags )
{

    int ithread;
#ifdef _OPENMP
    ithread = omp_get_thread_num();
#else
    ithread = 0;
#endif

#ifdef  __DETAILED_TIMERS
    double timer;
#endif

    unsigned int iPart;

    // Reset list of particles to exchange - WARNING Should it be reset?
    clearExchList();

    int tid( 0 );
    double ener_iPart( 0. );
    std::vector<double> nrj_lost_per_thd( 1, 0. );

    // -------------------------------
    // calculate the particle updated position
    // -------------------------------
    if( time_dual>time_frozen ) { // moving particle

        smpi->dynamics_resize( ithread, nDim_field, last_index.back(), params.geometry=="AMcylindrical" );

        for( unsigned int ibin = 0 ; ibin < first_index.size() ; ibin++ ) {

            // Interpolate the ponderomotive potential and its gradient at the particle position, present and previous timestep
#ifdef  __DETAILED_TIMERS
            timer = MPI_Wtime();
#endif
            Interp->timeCenteredEnvelope( EMfields, *particles, smpi, &( first_index[ibin] ), &( last_index[ibin] ), ithread );
#ifdef  __DETAILED_TIMERS
            patch->patch_timers[10] += MPI_Wtime() - timer;
#endif

#ifdef  __DETAILED_TIMERS
            timer = MPI_Wtime();
#endif
            // Push only the particle position
            ( *Push_ponderomotive_position )( *particles, smpi, first_index[ibin], last_index[ibin], ithread );
#ifdef  __DETAILED_TIMERS
            patch->patch_timers[11] += MPI_Wtime() - timer;
#endif

            // Apply wall and boundary conditions
            if( mass>0 ) {
                for( unsigned int iwall=0; iwall<partWalls->size(); iwall++ ) {
                    for( iPart=first_index[ibin] ; ( int )iPart<last_index[ibin]; iPart++ ) {
                        double dtgf = params.timestep * smpi->dynamics_invgf[ithread][iPart];
                        if( !( *partWalls )[iwall]->apply( *particles, iPart, this, dtgf, ener_iPart ) ) {
                            nrj_lost_per_thd[tid] += mass * ener_iPart;
                        }
                    }
                }

                // Boundary Condition may be physical or due to domain decomposition
                // apply returns 0 if iPart is not in the local domain anymore
                //        if omp, create a list per thread
                for( iPart=first_index[ibin] ; ( int )iPart<last_index[ibin]; iPart++ ) {
                    if( !partBoundCond->apply( *particles, iPart, this, ener_iPart ) ) {
                        addPartInExchList( iPart );
                        nrj_lost_per_thd[tid] += mass * ener_iPart;
                    }
                }

            } else if( mass==0 ) {
                ERROR( "Particles with zero mass cannot interact with envelope" );
                // for(unsigned int iwall=0; iwall<partWalls->size(); iwall++) {
                //     for (iPart=first_index[ibin] ; (int)iPart<last_index[ibin]; iPart++ ) {
                //         double dtgf = params.timestep * smpi->dynamics_invgf[ithread][iPart];
                //         if ( !(*partWalls)[iwall]->apply(*particles, iPart, this, dtgf, ener_iPart)) {
                //                 nrj_lost_per_thd[tid] += ener_iPart;
                //         }
                //     }
                // }
                //
                // // Boundary Condition may be physical or due to domain decomposition
                // // apply returns 0 if iPart is not in the local domain anymore
                // //        if omp, create a list per thread
                // for (iPart=first_index[ibin] ; (int)iPart<last_index[ibin]; iPart++ ) {
                //     if ( !partBoundCond->apply( *particles, iPart, this, ener_iPart ) ) {
                //         addPartInExchList( iPart );
                //         nrj_lost_per_thd[tid] += ener_iPart;
                //     }
                //  }

            } // end mass = 0? condition

            //START EXCHANGE PARTICLES OF THE CURRENT BIN ?

            // Project currents if not a Test species and charges as well if a diag is needed.
            // Do not project if a photon
#ifdef  __DETAILED_TIMERS
            timer = MPI_Wtime();
#endif
            if( ( !particles->is_test ) && ( mass > 0 ) ) {
                Proj->currentsAndDensityWrapper( EMfields, *particles, smpi, first_index[ibin], last_index[ibin], ithread, diag_flag, params.is_spectral, ispec );
            }
#ifdef  __DETAILED_TIMERS
            patch->patch_timers[12] += MPI_Wtime() - timer;
#endif

        } // end ibin loop

        for( unsigned int ithd=0 ; ithd<nrj_lost_per_thd.size() ; ithd++ ) {
            nrj_bc_lost += nrj_lost_per_thd[tid];
        }

    } // end case of moving particle
    else { // immobile particle

        if( diag_flag &&( !particles->is_test ) ) {
            double *b_rho=nullptr;
            for( unsigned int ibin = 0 ; ibin < first_index.size() ; ibin ++ ) { //Loop for projection on buffer_proj
                // only 3D is implemented actually
                if( nDim_field==2 ) {
                    b_rho = EMfields->rho_s[ispec] ? &( *EMfields->rho_s[ispec] )( 0 ) : &( *EMfields->rho_ )( 0 ) ;
                }
                if( nDim_field==3 ) {
                    b_rho = EMfields->rho_s[ispec] ? &( *EMfields->rho_s[ispec] )( 0 ) : &( *EMfields->rho_ )( 0 ) ;
                } else if( nDim_field==1 ) {
                    b_rho = EMfields->rho_s[ispec] ? &( *EMfields->rho_s[ispec] )( 0 ) : &( *EMfields->rho_ )( 0 ) ;
                }
                for( iPart=first_index[ibin] ; ( int )iPart<last_index[ibin]; iPart++ ) {
                    Proj->basic( b_rho, ( *particles ), iPart, 0 );
                } //End loop on particles
            }//End loop on bins
        } // end condition on diag and not particle test

    }//END if time vs. time_frozen
} // End ponderomotive_position_update

void Species::check( Patch *patch, std::string title )
{
    double sum_x = 0;
    double sum_y = 0;
    double sum_z = 0;
    double sum_px = 0;
    double sum_py = 0;
    double sum_pz = 0;
    double sum_w = 0;
    unsigned int sum_ck = 0;
    for( unsigned int ip=0; ip < particles->size() ; ip++ ) {
        sum_x += particles->position( 0, ip );
        sum_y += particles->position( 1, ip );
        sum_z += particles->position( 2, ip );
        sum_px += particles->momentum( 0, ip );
        sum_py += particles->momentum( 1, ip );
        sum_pz += particles->momentum( 1, ip );
        sum_w += particles->weight( ip );
        sum_ck += particles->cell_keys[ip];
    }
    std::cerr << "Check sum at " << title
              << " for "<< this->name
              << " in patch (" << patch->Pcoordinates[0] << "," <<  patch->Pcoordinates[1] << "," <<  patch->Pcoordinates[2] << ") "
              << " mpi process " << patch->MPI_me_
              << " - mode: " << this->vectorized_operators
              << " - nb bin: " << first_index.size()
              << " - nbp: " << particles->size()
              << " - w: " << sum_w
              << " - x: " << sum_x
              << " - y: " << sum_y
              << " - z: " << sum_z
              << " - px: " << sum_px
              << " - py: " << sum_py
              << " - pz: " << sum_pz
              << " - ck: " << sum_ck
              << '\n';
};

// Array used in the Maxwell-Juttner sampling
const double Species::lnInvF[1000] = {
    3.028113261189336214e+00, 3.027071073732334305e+00, 3.026027773526156039e+00, 3.024983358705674252e+00, 3.023937826984889554e+00, 3.022891176588271556e+00, 3.021843405329281751e+00,
    3.020794508115738797e+00, 3.019744485967266634e+00, 3.018693334699208197e+00, 3.017641052204572016e+00, 3.016587635695088032e+00, 3.015533082181309776e+00, 3.014477390819529479e+00,
    3.013420557495547936e+00, 3.012362581105449966e+00, 3.011303458598878713e+00, 3.010243186517333580e+00, 3.009181763646249674e+00, 3.008119187197372923e+00, 3.007055454521499804e+00,
    3.005990562743902750e+00, 3.004924509173909630e+00, 3.003857292634036114e+00, 3.002788908474254725e+00, 3.001719355680854129e+00, 3.000648630268972106e+00, 2.999576731991148826e+00,
    2.998503655125519529e+00, 2.997429399666421634e+00, 2.996353962705502472e+00, 2.995277339443297215e+00, 2.994199530000347664e+00, 2.993120530477835217e+00, 2.992040337402567474e+00,
    2.990958949033188929e+00, 2.989876362981995772e+00, 2.988792575310888822e+00, 2.987707585049156567e+00, 2.986621388358625229e+00, 2.985533982440079281e+00, 2.984445365362788039e+00,
    2.983355533727858777e+00, 2.982264485037745771e+00, 2.981172216817944864e+00, 2.980078725335808532e+00, 2.978984008843210685e+00, 2.977888064324651030e+00, 2.976790888518913381e+00,
    2.975692479479559172e+00, 2.974592833341854536e+00, 2.973491948129783236e+00, 2.972389820849905107e+00, 2.971286448441586625e+00, 2.970181828061679408e+00, 2.969075957208892724e+00,
    2.967968832275599933e+00, 2.966860451481935002e+00, 2.965750810995817499e+00, 2.964639908489009379e+00, 2.963527740903820096e+00, 2.962414304820172539e+00, 2.961299597945019624e+00,
    2.960183617061270755e+00, 2.959066359649807243e+00, 2.957947822143851102e+00, 2.956828002037547254e+00, 2.955706895985176885e+00, 2.954584501187757173e+00, 2.953460814660211931e+00,
    2.952335833265368414e+00, 2.951209554214652364e+00, 2.950081974153428543e+00, 2.948953090668825716e+00, 2.947822899669829244e+00, 2.946691399036428738e+00, 2.945558585590287937e+00,
    2.944424455781003314e+00, 2.943289006595699586e+00, 2.942152235293856943e+00, 2.941014138411835344e+00, 2.939874712888751240e+00, 2.938733955997462566e+00, 2.937591863890403943e+00,
    2.936448433824479842e+00, 2.935303662619723308e+00, 2.934157546896903224e+00, 2.933010083853386796e+00, 2.931861270010330145e+00, 2.930711101906631644e+00, 2.929559576625540007e+00,
    2.928406691054723510e+00, 2.927252441657371751e+00, 2.926096825262792578e+00, 2.924939838353341592e+00, 2.923781478255301547e+00, 2.922621741115138061e+00, 2.921460623900341336e+00,
    2.920298122948058239e+00, 2.919134235281933165e+00, 2.917968957511259731e+00, 2.916802286044811510e+00, 2.915634217678482187e+00, 2.914464748961894003e+00, 2.913293876608659794e+00,
    2.912121597106724913e+00, 2.910947907143853985e+00, 2.909772803068770841e+00, 2.908596281477778600e+00, 2.907418339173144961e+00, 2.906238972494791906e+00, 2.905058177761874472e+00,
    2.903875951883352791e+00, 2.902692291057715757e+00, 2.901507191842126243e+00, 2.900320650726790461e+00, 2.899132664073211352e+00, 2.897943228293437645e+00, 2.896752339956896627e+00,
    2.895559995385308838e+00, 2.894366190812813322e+00, 2.893170923001124883e+00, 2.891974188049351024e+00, 2.890775982289901069e+00, 2.889576302190630663e+00, 2.888375144068416223e+00,
    2.887172504172867971e+00, 2.885968378755603858e+00, 2.884762764158861792e+00, 2.883555656589881444e+00, 2.882347052565732426e+00, 2.881136948008295562e+00, 2.879925339228762926e+00,
    2.878712222535656728e+00, 2.877497594136535053e+00, 2.876281450075311774e+00, 2.875063786676820943e+00, 2.873844599923041532e+00, 2.872623886146674632e+00, 2.871401641221379641e+00,
    2.870177861549739085e+00, 2.868952543061442650e+00, 2.867725681847173025e+00, 2.866497273976656768e+00, 2.865267315541965676e+00, 2.864035802530226604e+00, 2.862802730991182099e+00,
    2.861568096884958390e+00, 2.860331896301832710e+00, 2.859094125094009620e+00, 2.857854779315351035e+00, 2.856613854776802519e+00, 2.855371347595562881e+00, 2.854127253560217792e+00,
    2.852881568520355682e+00, 2.851634288537852058e+00, 2.850385409199351461e+00, 2.849134926562906678e+00, 2.847882836492185543e+00, 2.846629134633422264e+00, 2.845373816843268511e+00,
    2.844116878950580407e+00, 2.842858316662027374e+00, 2.841598125822740961e+00, 2.840336302002615554e+00, 2.839072841028552396e+00, 2.837807738507422961e+00, 2.836540990284869057e+00,
    2.835272591834488765e+00, 2.834002538926763126e+00, 2.832730827126246798e+00, 2.831457452075073711e+00, 2.830182409297550272e+00, 2.828905694487738653e+00, 2.827627303066788222e+00,
    2.826347230686399925e+00, 2.825065472803526045e+00, 2.823782024967665283e+00, 2.822496882576258859e+00, 2.821210041215960196e+00, 2.819921496214795376e+00, 2.818631243084864124e+00,
    2.817339277197156377e+00, 2.816045593982217543e+00, 2.814750188733192271e+00, 2.813453056898449489e+00, 2.812154193791040147e+00, 2.810853594670671640e+00, 2.809551254881757387e+00,
    2.808247169700560875e+00, 2.806941334410369748e+00, 2.805633744179458322e+00, 2.804324394269614995e+00, 2.803013279897377252e+00, 2.801700396185725861e+00, 2.800385738398021740e+00,
    2.799069301561947221e+00, 2.797751080840848559e+00, 2.796431071354171127e+00, 2.795109268148242343e+00, 2.793785666321451533e+00, 2.792460260881505008e+00, 2.791133046852197985e+00,
    2.789804019239056299e+00, 2.788473173006982719e+00, 2.787140503101419142e+00, 2.785806004486786946e+00, 2.784469672054690204e+00, 2.783131500686589543e+00, 2.781791485274847542e+00,
    2.780449620648572484e+00, 2.779105901651405475e+00, 2.777760323073211968e+00, 2.776412879715631110e+00, 2.775063566300681739e+00, 2.773712377596409873e+00, 2.772359308309426229e+00,
    2.771004353150072763e+00, 2.769647506758373456e+00, 2.768288763781067807e+00, 2.766928118871522457e+00, 2.765565566608112924e+00, 2.764201101585431974e+00, 2.762834718338050610e+00,
    2.761466411416351630e+00, 2.760096175316944844e+00, 2.758724004532232765e+00, 2.757349893504113858e+00, 2.755973836691637757e+00, 2.754595828493303422e+00, 2.753215863309641964e+00,
    2.751833935474973902e+00, 2.750450039363840027e+00, 2.749064169258609969e+00, 2.747676319470597317e+00, 2.746286484264893080e+00, 2.744894657857348097e+00, 2.743500834488827422e+00,
    2.742105008327913929e+00, 2.740707173548328157e+00, 2.739307324283253742e+00, 2.737905454637300284e+00, 2.736501558705558335e+00, 2.735095630545556489e+00, 2.733687664185743493e+00,
    2.732277653640771131e+00, 2.730865592871666081e+00, 2.729451475853627240e+00, 2.728035296494928374e+00, 2.726617048691977185e+00, 2.725196726325556096e+00, 2.723774323245006901e+00,
    2.722349833245849116e+00, 2.720923250132553761e+00, 2.719494567664118456e+00, 2.718063779572909677e+00, 2.716630879545971489e+00, 2.715195861279537048e+00, 2.713758718405862691e+00,
    2.712319444555017167e+00, 2.710878033300977208e+00, 2.709434478216621756e+00, 2.707988772820614454e+00, 2.706540910616433759e+00, 2.705090885087406694e+00, 2.703638689660375238e+00,
    2.702184317739106945e+00, 2.700727762725688930e+00, 2.699269017956015926e+00, 2.697808076748571260e+00, 2.696344932399573402e+00, 2.694879578164103062e+00, 2.693412007259300633e+00,
    2.691942212892081354e+00, 2.690470188220285053e+00, 2.688995926374097234e+00, 2.687519420457483044e+00, 2.686040663537480278e+00, 2.684559648638043861e+00, 2.683076368776276865e+00,
    2.681590816908736130e+00, 2.680102985979682106e+00, 2.678612868886856013e+00, 2.677120458510173773e+00, 2.675625747673846089e+00, 2.674128729184321429e+00, 2.672629395805679042e+00,
    2.671127740279562790e+00, 2.669623755300685186e+00, 2.668117433529207272e+00, 2.666608767603057206e+00, 2.665097750114018726e+00, 2.663584373613864020e+00, 2.662068630634735200e+00,
    2.660550513662186756e+00, 2.659030015139278724e+00, 2.657507127491555377e+00, 2.655981843095368333e+00, 2.654454154286059353e+00, 2.652924053374173585e+00, 2.651391532625470671e+00,
    2.649856584268291737e+00, 2.648319200494160253e+00, 2.646779373459224871e+00, 2.645237095280490003e+00, 2.643692358034541279e+00, 2.642145153752421649e+00, 2.640595474442429591e+00,
    2.639043312061721824e+00, 2.637488658533055919e+00, 2.635931505730037205e+00, 2.634371845500786513e+00, 2.632809669643025430e+00, 2.631244969918466570e+00, 2.629677738044042368e+00,
    2.628107965700841486e+00, 2.626535644519062629e+00, 2.624960766101144038e+00, 2.623383321996961115e+00, 2.621803303713478694e+00, 2.620220702721562489e+00, 2.618635510446848169e+00,
    2.617047718273066703e+00, 2.615457317536296067e+00, 2.613864299536005298e+00, 2.612268655521309491e+00, 2.610670376693941641e+00, 2.609069454222949336e+00, 2.607465879225293826e+00,
    2.605859642771145790e+00, 2.604250735887037482e+00, 2.602639149556862819e+00, 2.601024874714857660e+00, 2.599407902248199953e+00, 2.597788222998665297e+00, 2.596165827762979106e+00,
    2.594540707285014403e+00, 2.592912852269290358e+00, 2.591282253365011723e+00, 2.589648901175708229e+00, 2.588012786255381670e+00, 2.586373899110266272e+00, 2.584732230196375102e+00,
    2.583087769921877275e+00, 2.581440508639612386e+00, 2.579790436659435304e+00, 2.578137544233525702e+00, 2.576481821567448982e+00, 2.574823258815181592e+00, 2.573161846073629189e+00,
    2.571497573394337266e+00, 2.569830430771919971e+00, 2.568160408149524176e+00, 2.566487495417556275e+00, 2.564811682411042959e+00, 2.563132958911872095e+00, 2.561451314647463118e+00,
    2.559766739291108983e+00, 2.558079222458634838e+00, 2.556388753712818929e+00, 2.554695322557521742e+00, 2.552998918443355247e+00, 2.551299530761480749e+00, 2.549597148847723815e+00,
    2.547891761978005931e+00, 2.546183359372441224e+00, 2.544471930189601050e+00, 2.542757463534301543e+00, 2.541039948445674046e+00, 2.539319373907536814e+00, 2.537595728841977483e+00,
    2.535869002110008985e+00, 2.534139182512810340e+00, 2.532406258786655151e+00, 2.530670219610361205e+00, 2.528931053597593070e+00, 2.527188749298794335e+00, 2.525443295203204652e+00,
    2.523694679733073709e+00, 2.521942891247395568e+00, 2.520187918042916753e+00, 2.518429748346313612e+00, 2.516668370323443149e+00, 2.514903772070240073e+00, 2.513135941616603031e+00,
    2.511364866925872352e+00, 2.509590535894033803e+00, 2.507812936346065502e+00, 2.506032056042026390e+00, 2.504247882668526604e+00, 2.502460403845353287e+00, 2.500669607121238425e+00,
    2.498875479972036739e+00, 2.497078009805216325e+00, 2.495277183953487299e+00, 2.493472989678181762e+00, 2.491665414167052894e+00, 2.489854444534345568e+00, 2.488040067821501555e+00,
    2.486222270992040517e+00, 2.484401040935984906e+00, 2.482576364467900643e+00, 2.480748228323957250e+00, 2.478916619164317492e+00, 2.477081523571096788e+00, 2.475242928047906243e+00,
    2.473400819019639929e+00, 2.471555182831365993e+00, 2.469706005747788424e+00, 2.467853273952659077e+00, 2.465996973548479687e+00, 2.464137090554903597e+00, 2.462273610910279853e+00,
    2.460406520468072511e+00, 2.458535804997896701e+00, 2.456661450184707274e+00, 2.454783441627811591e+00, 2.452901764841395327e+00, 2.451016405251206454e+00, 2.449127348196260101e+00,
    2.447234578927442339e+00, 2.445338082606219654e+00, 2.443437844304995998e+00, 2.441533849005145029e+00, 2.439626081597783713e+00, 2.437714526881108679e+00, 2.435799169561309707e+00,
    2.433879994251672230e+00, 2.431956985469836852e+00, 2.430030127640440352e+00, 2.428099405091363572e+00, 2.426164802054011638e+00, 2.424226302663136323e+00, 2.422283890954779473e+00,
    2.420337550866872078e+00, 2.418387266236796673e+00, 2.416433020802418064e+00, 2.414474798200034300e+00, 2.412512581962929836e+00, 2.410546355522440454e+00, 2.408576102205855829e+00,
    2.406601805235187630e+00, 2.404623447727224139e+00, 2.402641012692436018e+00, 2.400654483033482389e+00, 2.398663841545188191e+00, 2.396669070912619048e+00, 2.394670153711276228e+00,
    2.392667072405136430e+00, 2.390659809346837417e+00, 2.388648346774972619e+00, 2.386632666815606374e+00, 2.384612751478727422e+00, 2.382588582659103782e+00, 2.380560142134247936e+00,
    2.378527411564189453e+00, 2.376490372489827863e+00, 2.374449006332351342e+00, 2.372403294391666417e+00, 2.370353217846057792e+00, 2.368298757750526118e+00, 2.366239895036310603e+00,
    2.364176610508826215e+00, 2.362108884847826662e+00, 2.360036698605156857e+00, 2.357960032204726719e+00, 2.355878865940187250e+00, 2.353793179975101069e+00, 2.351702954340258334e+00,
    2.349608168934095964e+00, 2.347508803520371501e+00, 2.345404837727459668e+00, 2.343296251047237266e+00, 2.341183022833486227e+00, 2.339065132300874428e+00, 2.336942558523775748e+00,
    2.334815280435037277e+00, 2.332683276824467633e+00, 2.330546526337776925e+00, 2.328405007475015331e+00, 2.326258698589899421e+00, 2.324107577887416287e+00, 2.321951623423519795e+00,
    2.319790813103117078e+00, 2.317625124679225657e+00, 2.315454535750915088e+00, 2.313279023762432995e+00, 2.311098566001612564e+00, 2.308913139598376407e+00, 2.306722721523330577e+00,
    2.304527288586462053e+00, 2.302326817435369044e+00, 2.300121284553910517e+00, 2.297910666260743362e+00, 2.295694938707419031e+00, 2.293474077877455386e+00, 2.291248059584263252e+00,
    2.289016859469788390e+00, 2.286780453002789315e+00, 2.284538815477031637e+00, 2.282291922010251994e+00, 2.280039747541927397e+00, 2.277782266831583691e+00, 2.275519454457507251e+00,
    2.273251284814709283e+00, 2.270977732113204084e+00, 2.268698770376391671e+00, 2.266414373438985663e+00, 2.264124514945681899e+00, 2.261829168348788333e+00, 2.259528306906793294e+00,
    2.257221903682209874e+00, 2.254909931539875068e+00, 2.252592363145054843e+00, 2.250269170961193499e+00, 2.247940327248446390e+00, 2.245605804061153510e+00, 2.243265573246389533e+00,
    2.240919606441381440e+00, 2.238567875071938662e+00, 2.236210350349980391e+00, 2.233847003271789866e+00, 2.231477804615432881e+00, 2.229102724939111990e+00, 2.226721734578658296e+00,
    2.224334803645326541e+00, 2.221941902023694571e+00, 2.219542999369362501e+00, 2.217138065106579958e+00, 2.214727068426054046e+00, 2.212309978282390066e+00, 2.209886763392083342e+00,
    2.207457392230697035e+00, 2.205021833030698541e+00, 2.202580053778893543e+00, 2.200132022214010163e+00, 2.197677705824045091e+00, 2.195217071843857504e+00, 2.192750087252414382e+00,
    2.190276718770312492e+00, 2.187796932857083210e+00, 2.185310695708424511e+00, 2.182817973253639909e+00, 2.180318731152714573e+00, 2.177812934793672994e+00, 2.175300549289609364e+00,
    2.172781539476034585e+00, 2.170255869907644186e+00, 2.167723504855801675e+00, 2.165184408305282471e+00, 2.162638543951286962e+00, 2.160085875196527283e+00, 2.157526365148061398e+00,
    2.154959976614116091e+00, 2.152386672101062715e+00, 2.149806413810088301e+00, 2.147219163634004779e+00, 2.144624883153926298e+00, 2.142023533636032706e+00, 2.139415076028050144e+00,
    2.136799470955930147e+00, 2.134176678720404841e+00, 2.131546659293431567e+00, 2.128909372314629067e+00, 2.126264777087764291e+00, 2.123612832576956322e+00, 2.120953497403178734e+00,
    2.118286729840338722e+00, 2.115612487811585396e+00, 2.112930728885486609e+00, 2.110241410272010398e+00, 2.107544488818754225e+00, 2.104839921006786074e+00, 2.102127662946750242e+00,
    2.099407670374596080e+00, 2.096679898647592299e+00, 2.093944302739995766e+00, 2.091200837238794019e+00, 2.088449456339469545e+00, 2.085690113841469628e+00, 2.082922763143882694e+00,
    2.080147357240880179e+00, 2.077363848717170391e+00, 2.074572189743352446e+00, 2.071772332071244005e+00, 2.068964227029113978e+00, 2.066147825516855718e+00, 2.063323078001130018e+00,
    2.060489934510390864e+00, 2.057648344629890325e+00, 2.054798257496523561e+00, 2.051939621793771984e+00, 2.049072385746379066e+00, 2.046196497115118529e+00, 2.043311903191355583e+00,
    2.040418550791640140e+00, 2.037516386252159695e+00, 2.034605355423152684e+00, 2.031685403663211709e+00, 2.028756475833488615e+00, 2.025818516291934213e+00, 2.022871468887311508e+00,
    2.019915276953162753e+00, 2.016949883301822677e+00, 2.013975230218087109e+00, 2.010991259453104973e+00, 2.007997912217875047e+00, 2.004995129176902591e+00, 2.001982850441623718e+00,
    1.998961015563778254e+00, 1.995929563528624051e+00, 1.992888432748232796e+00, 1.989837561054456971e+00, 1.986776885691970529e+00, 1.983706343311098630e+00, 1.980625869960619401e+00,
    1.977535401080458666e+00, 1.974434871494165078e+00, 1.971324215401476510e+00, 1.968203366370548713e+00, 1.965072257330279015e+00, 1.961930820562358013e+00, 1.958778987693311269e+00,
    1.955616689686361820e+00, 1.952443856833217639e+00, 1.949260418745664580e+00, 1.946066304347138454e+00, 1.942861441864086824e+00, 1.939645758817238219e+00, 1.936419182012731222e+00,
    1.933181637533145425e+00, 1.929933050728310340e+00, 1.926673346206103199e+00, 1.923402447822974537e+00, 1.920120278674454450e+00, 1.916826761085404396e+00, 1.913521816600212144e+00,
    1.910205365972802882e+00, 1.906877329156460910e+00, 1.903537625293552082e+00, 1.900186172705079723e+00, 1.896822888880065117e+00, 1.893447690464737931e+00, 1.890060493251651819e+00,
    1.886661212168522672e+00, 1.883249761266976074e+00, 1.879826053711074696e+00, 1.876390001765686044e+00, 1.872941516784688565e+00, 1.869480509198935936e+00, 1.866006888504112782e+00,
    1.862520563248323491e+00, 1.859021441019548915e+00, 1.855509428432867036e+00, 1.851984431117487118e+00, 1.848446353703593781e+00, 1.844895099808936845e+00, 1.841330572025270618e+00,
    1.837752671904536061e+00, 1.834161299944834456e+00, 1.830556355576170802e+00, 1.826937737146010710e+00, 1.823305341904525756e+00, 1.819659065989680524e+00, 1.815998804412052525e+00,
    1.812324451039377227e+00, 1.808635898580905010e+00, 1.804933038571444825e+00, 1.801215761355188238e+00, 1.797483956069260147e+00, 1.793737510626989495e+00, 1.789976311700933076e+00,
    1.786200244705582918e+00, 1.782409193779852963e+00, 1.778603041769189819e+00, 1.774781670207480122e+00, 1.770944959298595300e+00, 1.767092787897660999e+00, 1.763225033492008320e+00,
    1.759341572181807090e+00, 1.755442278660384936e+00, 1.751527026194209302e+00, 1.747595686602526843e+00, 1.743648130236697957e+00, 1.739684225959130748e+00, 1.735703841121919000e+00,
    1.731706841545051834e+00, 1.727693091494336919e+00, 1.723662453658859839e+00, 1.719614789128142363e+00, 1.715549957368860401e+00, 1.711467816201181602e+00, 1.707368221774694383e+00,
    1.703251028543929291e+00, 1.699116089243453587e+00, 1.694963254862551727e+00, 1.690792374619444205e+00, 1.686603295935078739e+00, 1.682395864406460051e+00, 1.678169923779530448e+00,
    1.673925315921539703e+00, 1.669661880792991049e+00, 1.665379456419029180e+00, 1.661077878860387935e+00, 1.656756982183783089e+00, 1.652416598431809991e+00, 1.648056557592287863e+00,
    1.643676687567082295e+00, 1.639276814140357530e+00, 1.634856760946272747e+00, 1.630416349436097923e+00, 1.625955398844746824e+00, 1.621473726156702044e+00, 1.616971146071332965e+00,
    1.612447470967592000e+00, 1.607902510868064239e+00, 1.603336073402373163e+00, 1.598747963769924896e+00, 1.594137984701968103e+00, 1.589505936422963783e+00, 1.584851616611246961e+00,
    1.580174820358985821e+00, 1.575475340131367474e+00, 1.570752965725072725e+00, 1.566007484225963253e+00, 1.561238679965980536e+00, 1.556446334479266724e+00, 1.551630226457446637e+00,
    1.546790131704089966e+00, 1.541925823088317049e+00, 1.537037070497540237e+00, 1.532123640789306629e+00, 1.527185297742251313e+00, 1.522221802006102687e+00, 1.517232911050763189e+00,
    1.512218379114408595e+00, 1.507177957150604541e+00, 1.502111392774418741e+00, 1.497018430207492923e+00, 1.491898810222073379e+00, 1.486752270083952387e+00, 1.481578543494325384e+00,
    1.476377360530513050e+00, 1.471148447585529651e+00, 1.465891527306504516e+00, 1.460606318531867620e+00, 1.455292536227339673e+00, 1.449949891420651227e+00, 1.444578091134982145e+00,
    1.439176838321101659e+00, 1.433745831788158176e+00, 1.428284766133101957e+00, 1.422793331668710026e+00, 1.417271214350181552e+00, 1.411718095700257525e+00, 1.406133652732862727e+00,
    1.400517557875193386e+00, 1.394869478888252967e+00, 1.389189078785785014e+00, 1.383476015751558874e+00, 1.377729943054986528e+00, 1.371950508965018134e+00, 1.366137356662287861e+00,
    1.360290124149454716e+00, 1.354408444159718172e+00, 1.348491944063437087e+00, 1.342540245772842367e+00, 1.336552965644766111e+00, 1.330529714381354589e+00, 1.324470096928725082e+00,
    1.318373712373507534e+00, 1.312240153837215484e+00, 1.306069008368417661e+00, 1.299859856832624949e+00, 1.293612273799870760e+00, 1.287325827429903979e+00, 1.281000079354956078e+00,
    1.274634584560003780e+00, 1.268228891260492430e+00, 1.261782540777428796e+00, 1.255295067409807119e+00, 1.248765998304282920e+00, 1.242194853322038606e+00, 1.235581144902765605e+00,
    1.228924377925692424e+00, 1.222224049567603776e+00, 1.215479649157727993e+00, 1.208690658029483833e+00, 1.201856549368946370e+00, 1.194976788059981532e+00, 1.188050830525968715e+00,
    1.181078124568002430e+00, 1.174058109199509481e+00, 1.166990214477174659e+00, 1.159873861328088340e+00, 1.152708461373012083e+00, 1.145493416745687165e+00, 1.138228119908041958e+00,
    1.130911953461235075e+00, 1.123544289952409958e+00, 1.116124491677038755e+00, 1.108651910476764924e+00, 1.101125887532611536e+00, 1.093545753153434275e+00, 1.085910826559507436e+00,
    1.078220415661100162e+00, 1.070473816831928549e+00, 1.062670314677327976e+00, 1.054809181797020434e+00, 1.046889678542338942e+00, 1.038911052767741428e+00, 1.030872539576482394e+00,
    1.022773361060272501e+00, 1.014612726032773971e+00, 1.006389829756761278e+00, 9.981038536647748316e-01, 9.897539650731033145e-01, 9.813393168888950857e-01, 9.728590473102259883e-01,
    9.643122795189308372e-01, 9.556981213659938579e-01, 9.470156650493019024e-01, 9.382639867835408376e-01, 9.294421464620334916e-01, 9.205491873102766842e-01, 9.115841355309679539e-01,
    9.025459999402748457e-01, 8.934337715950928516e-01, 8.842464234110668508e-01, 8.749829097710923875e-01, 8.656421661240399912e-01, 8.562231085734303138e-01, 8.467246334557674281e-01,
    8.371456169082474030e-01, 8.274849144255297384e-01, 8.177413604052780061e-01, 8.079137676821201985e-01, 7.980009270497354645e-01, 7.880016067706957505e-01, 7.779145520737251740e-01,
    7.677384846380108652e-01, 7.574721020641970171e-01, 7.471140773316662376e-01, 7.366630582417227346e-01, 7.261176668462573369e-01, 7.154764988614864540e-01, 7.047381230662990159e-01,
    6.939010806848042723e-01, 6.829638847525810741e-01, 6.719250194661655629e-01, 6.607829395152855501e-01, 6.495360693973274424e-01, 6.381828027135106884e-01, 6.267215014462346190e-01,
    6.151504952170321339e-01, 6.034680805245669077e-01, 5.916725199620531672e-01, 5.797620414135221667e-01, 5.677348372282775557e-01, 5.555890633728943762e-01, 5.433228385600959998e-01,
    5.309342433538073447e-01, 5.184213192496778255e-01, 5.057820677303297430e-01, 4.930144492945795487e-01, 4.801163824598490004e-01, 4.670857427369426995e-01, 4.539203615763838240e-01,
    4.406180252854359769e-01, 4.271764739149248591e-01, 4.135934001149544903e-01, 3.998664479585762876e-01, 3.859932117324395562e-01, 3.719712346934307967e-01, 3.577980077902795375e-01,
    3.434709683490433374e-01, 3.289874987214279622e-01, 3.143449248947801089e-01, 2.995405150626198609e-01, 2.845714781545091165e-01, 2.694349623240440139e-01, 2.541280533937015362e-01,
    2.386477732552492736e-01, 2.229910782243804401e-01, 2.071548573482217825e-01, 1.911359306642606559e-01, 1.749310474093025702e-01, 1.585368841769239923e-01, 1.419500430219155229e-01,
    1.251670495101367131e-01, 1.081843507121787035e-01, 9.099831313917583486e-02, 7.360522061907438796e-02, 5.600127211162326396e-02, 3.818257946031319849e-02, 2.014516507940277909e-02,
    1.884959574231336163e-03, -1.660220070715516874e-02, -3.532057619297919449e-02, -5.427452667931363661e-02, -7.346851399632661761e-02, -9.290710475123310774e-02, -1.125949731501099393e-01,
    -1.325369039007213978e-01, -1.527377951985385285e-01, -1.732026617982476979e-01, -1.939366381729568933e-01, -2.149449817634470628e-01, -2.362330763198251526e-01, -2.578064353379159734e-01,
    -2.796707055928397967e-01, -3.018316707721606651e-01, -3.242952552111035835e-01, -3.470675277322518570e-01, -3.701547055922924656e-01, -3.935631585382081687e-01, -4.172994129754923343e-01,
    -4.413701562508508536e-01, -4.657822410518934197e-01, -4.905426899263066187e-01, -5.156586999229669788e-01, -5.411376473574273094e-01, -5.669870927042111042e-01, -5.932147856182231616e-01,
    -6.198286700876785016e-01, -6.468368897207085189e-01, -6.742477931678908520e-01, -7.020699396827745353e-01, -7.303121048224235912e-01, -7.589832862898669985e-01, -7.880927099202489350e-01,
    -8.176498358123210908e-01, -8.476643646068054982e-01, -8.781462439129084085e-01, -9.091056748842766266e-01, -9.405531189452329688e-01, -9.724993046681473796e-01, -1.004955234802481279e+00,
    -1.037932193455777918e+00, -1.071441753426678245e+00, -1.105495783689714573e+00, -1.140106457031379916e+00, -1.175286257836624326e+00, -1.211047990024640253e+00, -1.247404785132468108e+00,
    -1.284370110544520438e+00, -1.321957777865867323e+00, -1.360181951436657322e+00, -1.399057156984695904e+00, -1.438598290412803626e+00, -1.478820626717161746e+00, -1.519739829032453526e+00,
    -1.561371957799146948e+00, -1.603733480048015858e+00, -1.646841278796369101e+00, -1.690712662550236223e+00, -1.735365374906370661e+00, -1.780817604247509900e+00, -1.827087993524071807e+00,
    -1.874195650115166645e+00, -1.922160155761540201e+00, -1.971001576562910973e+00, -2.020740473031910955e+00, -2.071397910196988157e+00, -2.122995467746291887e+00, -2.175555250204936009e+00,
    -2.229099897138042685e+00, -2.283652593372224260e+00, -2.339237079228581706e+00, -2.395877660760723504e+00, -2.453599219991908331e+00, -2.512427225146172116e+00, -2.572387740869024775e+00,
    -2.633507438434537828e+00, -2.695813605936466573e+00, -2.759334158462542153e+00, -2.824097648252419823e+00, -2.890133274841317768e+00, -2.957470895193073268e+00, -3.026141033828172677e+00,
    -3.096174892954419722e+00, -3.167604362609613755e+00, -3.240462030828213713e+00, -3.314781193846027207e+00, -3.390595866359104260e+00, -3.467940791855854687e+00, -3.546851453043248448e+00,
    -3.627364082390851063e+00, -3.709515672818399779e+00, -3.793343988555180957e+00, -3.878887576201507592e+00, -3.966185776024640397e+00, -4.055278733523468127e+00, -4.146207411298033385e+00,
    -4.239013601260967157e+00, -4.333739937229747596e+00, -4.430429907939251954e+00, -4.529127870514209953e+00, -4.629879064442645742e+00, -4.732729626089497543e+00
};

// Array used in the Maxwell-Juttner sampling
const double Species::lnInvH[1000] = {
    -9.402756483482924921e+00, -9.388318921346392898e+00, -9.374883046130019437e+00, -9.360818128319227327e+00, -9.346352500952018971e+00, -9.332609535599788231e+00, -9.318636378401940590e+00,
        -9.304555775711108367e+00, -9.290525531420621874e+00, -9.276495588326515218e+00, -9.262659647248140615e+00, -9.248642923366197977e+00, -9.234537986282660427e+00, -9.220440348595868585e+00,
        -9.206526581779595375e+00, -9.192429091051817380e+00, -9.178493014106759773e+00, -9.164404479064138798e+00, -9.150395754817472138e+00, -9.136394001864923453e+00, -9.122462891956370612e+00,
        -9.108479530895117193e+00, -9.094472838919676505e+00, -9.080484396623118570e+00, -9.066302396191021629e+00, -9.052305266120191263e+00, -9.038372060472962488e+00, -9.024257614905998537e+00,
        -9.010261730228865673e+00, -8.996299574888430683e+00, -8.982360935717023764e+00, -8.968261999420034769e+00, -8.954257835762128082e+00, -8.940289487588648498e+00, -8.926164230689391133e+00,
        -8.912199784045913731e+00, -8.898161019156789919e+00, -8.884171549684843683e+00, -8.870206113458378283e+00, -8.856192689655291161e+00, -8.842146098452111858e+00, -8.828133587340268207e+00,
        -8.814141950394821734e+00, -8.800128482639740568e+00, -8.786091791355046254e+00, -8.772065927576454314e+00, -8.758060948224377640e+00, -8.744020933568334542e+00, -8.729979616492244077e+00,
        -8.715998025917098602e+00, -8.701976304743247681e+00, -8.688005470915637574e+00, -8.673989982215227101e+00, -8.659985003093263245e+00, -8.645943134466779867e+00, -8.631941877630428195e+00,
        -8.617932722102422005e+00, -8.603896655344126287e+00, -8.589888145629942073e+00, -8.575831329584334028e+00, -8.561871862507890896e+00, -8.547821679997451128e+00, -8.533818689215104669e+00,
        -8.519833016046151286e+00, -8.505800768836330406e+00, -8.491788588790452508e+00, -8.477763718789315561e+00, -8.463751871535670546e+00, -8.449750573726415581e+00, -8.435726296060591878e+00,
        -8.421710291650438052e+00, -8.407696461704228241e+00, -8.393684105181973720e+00, -8.379666566421843044e+00, -8.365649358002741565e+00, -8.351631625725728370e+00, -8.337625365285765255e+00,
        -8.323606711928743351e+00, -8.309588119961361485e+00, -8.295570530937240505e+00, -8.281566039082182584e+00, -8.267550775100456661e+00, -8.253535360283727584e+00, -8.239518589650394631e+00,
        -8.225500054829783636e+00, -8.211478531743365394e+00, -8.197475804036692182e+00, -8.183450797927536158e+00, -8.169443383719595886e+00, -8.155428558470900313e+00, -8.141413336443854121e+00,
        -8.127399047429936019e+00, -8.113385870188610127e+00, -8.099365847720060074e+00, -8.085356566734459349e+00, -8.071338108809586132e+00, -8.057323083786892326e+00, -8.043308533608312771e+00,
        -8.029283462705111063e+00, -8.015277322954988293e+00, -8.001260912686870341e+00, -7.987248308454050871e+00, -7.973235083485832320e+00, -7.959214299713621266e+00, -7.945203032260913290e+00,
        -7.931188194720145468e+00, -7.917173759481055839e+00, -7.903154847403775385e+00, -7.889135491874881723e+00, -7.875121967064339756e+00, -7.861110899903347438e+00, -7.847093968442999667e+00,
        -7.833077727373989774e+00, -7.819062115094970622e+00, -7.805048389543351561e+00, -7.791032607063780091e+00, -7.777020408512951732e+00, -7.762999809997588763e+00, -7.748986096367973531e+00,
        -7.734970856036877507e+00, -7.720951970669967857e+00, -7.706938603231540341e+00, -7.692924736361460347e+00, -7.678906461019358254e+00, -7.664893161079090689e+00, -7.650876041121127180e+00,
        -7.636861215452872997e+00, -7.622845466222778477e+00, -7.608828024984916283e+00, -7.594812640914675228e+00, -7.580797680436783814e+00, -7.566782149947995251e+00, -7.552765744609319931e+00,
        -7.538750580869197471e+00, -7.524734998913311657e+00, -7.510718694153761810e+00, -7.496702604314066321e+00, -7.482686172118370393e+00, -7.468669842403806491e+00, -7.454654512935313448e+00,
        -7.440638616231906255e+00, -7.426621810922931388e+00, -7.412607158172065169e+00, -7.398589434939852438e+00, -7.384574035610326881e+00, -7.370557463576223434e+00, -7.356540657627733459e+00,
        -7.342525153318804065e+00, -7.328508954197332059e+00, -7.314492188771704484e+00, -7.300475443269295539e+00, -7.286460013886568277e+00, -7.272443057492030682e+00, -7.258426815444318336e+00,
        -7.244409972475176929e+00, -7.230393545186772464e+00, -7.216377394851891225e+00, -7.202360689208528122e+00, -7.188344086261769128e+00, -7.174327161166150546e+00, -7.160310137083985893e+00,
        -7.146293051212126102e+00, -7.132276902050797673e+00, -7.118259888890483111e+00, -7.104242846535062661e+00, -7.090226085231720710e+00, -7.076209195279213660e+00, -7.062192351651393807e+00,
        -7.048175543678467214e+00, -7.034158119357607930e+00, -7.020141117404175013e+00, -7.006123850412526721e+00, -6.992106579636755193e+00, -6.978089207294207341e+00, -6.964072209306565675e+00,
        -6.950054581777039608e+00, -6.936037293725791031e+00, -6.922019986767113942e+00, -6.908002377494772084e+00, -6.893984966736285358e+00, -6.879967314518558474e+00, -6.865949626461007149e+00,
        -6.851932031486784425e+00, -6.837914145871644145e+00, -6.823896411506032322e+00, -6.809878490100980564e+00, -6.795860633787632388e+00, -6.781842802936246528e+00, -6.767824770899844466e+00,
        -6.753806395345270275e+00, -6.739788309358444529e+00, -6.725770146734140198e+00, -6.711752028083568966e+00, -6.697733741195642132e+00, -6.683715263982263011e+00, -6.669697011456180213e+00,
        -6.655678448295303973e+00, -6.641659934976074986e+00, -6.627641256235382805e+00, -6.613622641520617407e+00, -6.599603827649048959e+00, -6.585584973605825176e+00, -6.571566171568333559e+00,
        -6.557547183105451261e+00, -6.543528196118535867e+00, -6.529509089637392627e+00, -6.515489894663369697e+00, -6.501470707639946056e+00, -6.487451315675093255e+00, -6.473431951649657456e+00,
        -6.459412536766182988e+00, -6.445392946609437068e+00, -6.431373347339028435e+00, -6.417353628364098839e+00, -6.403333843548605131e+00, -6.389314006174331873e+00, -6.375294070149028158e+00,
        -6.361274032230475051e+00, -6.347253896227756265e+00, -6.333233728056003820e+00, -6.319213446735220785e+00, -6.305193076729772805e+00, -6.291172602855333196e+00, -6.277152056531630109e+00,
        -6.263131434948522092e+00, -6.249110669730993273e+00, -6.235089834011095178e+00, -6.221068901366077597e+00, -6.207047871955993834e+00, -6.193026738061672809e+00, -6.179005530463898666e+00,
        -6.164984203796887385e+00, -6.150962772820938618e+00, -6.136941223435446346e+00, -6.122919590081422392e+00, -6.108897823041722575e+00, -6.094875982483746846e+00, -6.080853991215137810e+00,
        -6.066831914689460703e+00, -6.052809719325111359e+00, -6.038787398623465918e+00, -6.024764964099071030e+00, -6.010742424656190686e+00, -5.996719754664948887e+00, -5.982696958028578038e+00,
        -5.968674044105862997e+00, -5.954650997286028868e+00, -5.940627840583593944e+00, -5.926604542202445813e+00, -5.912581112044525078e+00, -5.898557539480430378e+00, -5.884533835062183194e+00,
        -5.870510003642364083e+00, -5.856486031202377873e+00, -5.842461916555514279e+00, -5.828437659701839024e+00, -5.814413251724160681e+00, -5.800388708424720541e+00, -5.786364015360013546e+00,
        -5.772339155289128776e+00, -5.758314155110069166e+00, -5.744288994507930290e+00, -5.730263684034876626e+00, -5.716238206091529328e+00, -5.702212571495541837e+00, -5.688186769701041534e+00,
        -5.674160802365624257e+00, -5.660134668080841536e+00, -5.646108355685827362e+00, -5.632081881824617220e+00, -5.618055220226613855e+00, -5.604028383548823378e+00, -5.590001365458268090e+00,
        -5.575974167980627172e+00, -5.561946776948706095e+00, -5.547919199106292609e+00, -5.533891426332606223e+00, -5.519863466651733219e+00, -5.505835303004738890e+00, -5.491806946614043561e+00,
        -5.477778380315056594e+00, -5.463749609942059493e+00, -5.449720632566440237e+00, -5.435691440821471154e+00, -5.421662039716173886e+00, -5.407632416902895756e+00, -5.393602573387089372e+00,
        -5.379572509719777074e+00, -5.365542216350482008e+00, -5.351511692335392034e+00, -5.337480935451307751e+00, -5.323449941825153076e+00, -5.309418707795056314e+00, -5.295387229476762769e+00,
        -5.281355504533746803e+00, -5.267323530078401816e+00, -5.253291301650716782e+00, -5.239258814888134275e+00, -5.225226066090911559e+00, -5.211193053448391233e+00, -5.197159771824590990e+00,
        -5.183126218151476117e+00, -5.169092385672625412e+00, -5.155058275382643274e+00, -5.141023879201224389e+00, -5.126989194548196238e+00, -5.112954218078122892e+00, -5.098918945828792459e+00,
        -5.084883371575669386e+00, -5.070847492041045790e+00, -5.056811303731988616e+00, -5.042774801179291444e+00, -5.028737980487945514e+00, -5.014700836583935839e+00, -5.000663365711495167e+00,
        -4.986625562378193877e+00, -4.972587422641337795e+00, -4.958548941040521463e+00, -4.944510113413161712e+00, -4.930470934645069470e+00, -4.916431399638748090e+00, -4.902391502425701653e+00,
        -4.888351239474742371e+00, -4.874310604571175709e+00, -4.860269592484651291e+00, -4.846228198304002532e+00, -4.832186416119078842e+00, -4.818144241376513648e+00, -4.804101666899612155e+00,
        -4.790058688038118184e+00, -4.776015299456037866e+00, -4.761971494014358264e+00, -4.747927267417144215e+00, -4.733882612267035661e+00, -4.719837522939142715e+00, -4.705791993126767991e+00,
        -4.691746016933713292e+00, -4.677699588149253351e+00, -4.663652699310194549e+00, -4.649605345185644723e+00, -4.635557518140910105e+00, -4.621509212121083898e+00, -4.607460419599018309e+00,
        -4.593411134326189860e+00, -4.579361349129068337e+00, -4.565311056852286775e+00, -4.551260249935657143e+00, -4.537208921127983352e+00, -4.523157063716806370e+00, -4.509104669361667206e+00,
        -4.495051730786109978e+00, -4.480998239915424008e+00, -4.466944189213031713e+00, -4.452889570797960772e+00, -4.438834376060603049e+00, -4.424778597381012979e+00, -4.410722225868971336e+00,
        -4.396665253509551619e+00, -4.382607671517379622e+00, -4.368549471322706879e+00, -4.354490643789567628e+00, -4.340431180308653047e+00, -4.326371071702013182e+00, -4.312310308837443706e+00,
        -4.298248882124207526e+00, -4.284186782349916456e+00, -4.270123999670713211e+00, -4.256060524440004933e+00, -4.241996346796963913e+00, -4.227931456807191068e+00, -4.213865843972508074e+00,
        -4.199799498259279673e+00, -4.185732409026496903e+00, -4.171664565769908073e+00, -4.157595957540261011e+00, -4.143526573541322477e+00, -4.129456402581863195e+00, -4.115385433401063331e+00,
        -4.101313654585375446e+00, -4.087241054608058199e+00, -4.073167621647699299e+00, -4.059093343771843720e+00, -4.045018208971966622e+00, -4.030942204774508930e+00, -4.016865318883647618e+00,
        -4.002787538662525790e+00, -3.988708851168091929e+00, -3.974629243506720311e+00, -3.960548702433660750e+00, -3.946467214545992253e+00, -3.932384766302702506e+00, -3.918301343838640260e+00,
        -3.904216933265594491e+00, -3.890131520343185656e+00, -3.876045090659561154e+00, -3.861957629639284129e+00, -3.847869122433445366e+00, -3.833779554071717666e+00, -3.819688909227958007e+00,
        -3.805597172458903277e+00, -3.791504328004591251e+00, -3.777410359985496235e+00, -3.763315252231650643e+00, -3.749218988318105961e+00, -3.735121551585395494e+00, -3.721022925173522733e+00,
        -3.706923091918343349e+00, -3.692822034423430377e+00, -3.678719735067865759e+00, -3.664616175927026820e+00, -3.650511338833094754e+00, -3.636405205371272764e+00, -3.622297756801203583e+00,
        -3.608188974152441997e+00, -3.594078838159660005e+00, -3.579967329266379839e+00, -3.565854427652642045e+00, -3.551740113183203373e+00, -3.537624365419402839e+00, -3.523507163639728823e+00,
        -3.509388486827117681e+00, -3.495268313597620136e+00, -3.481146622322163875e+00, -3.467023390990199516e+00, -3.452898597305658956e+00, -3.438772218629355226e+00, -3.424644231970350283e+00,
        -3.410514614028766545e+00, -3.396383341118600185e+00, -3.382250389237801524e+00, -3.368115734004724082e+00, -3.353979350675957427e+00, -3.339841214159893212e+00, -3.325701298958231078e+00,
        -3.311559579221938776e+00, -3.297416028694333701e+00, -3.283270620742043899e+00, -3.269123328322449229e+00, -3.254974123986548840e+00, -3.240822979894216527e+00, -3.226669867761286170e+00,
        -3.212514758894621458e+00, -3.198357624168206126e+00, -3.184198434015861778e+00, -3.170037158433746782e+00, -3.155873766953881443e+00, -3.141708228660941238e+00, -3.127540512170100762e+00,
        -3.113370585620815145e+00, -3.099198416671123280e+00, -3.085023972502690448e+00, -3.070847219786304816e+00, -3.056668124686660715e+00, -3.042486652874943243e+00, -3.028302769482326795e+00,
        -3.014116439119186808e+00, -2.999927625862666591e+00, -2.985736293235094152e+00, -2.971542404209721155e+00, -2.957345921201353089e+00, -2.943146806038983154e+00, -2.928945019976269659e+00,
        -2.914740523681580875e+00, -2.900533277212366645e+00, -2.886323240022723002e+00, -2.872110370940061053e+00, -2.857894628167629847e+00, -2.843675969261741709e+00, -2.829454351133278145e+00,
        -2.815229730025366806e+00, -2.801002061511853380e+00, -2.786771300482580038e+00, -2.772537401131430990e+00, -2.758300316947211339e+00, -2.744060000697740698e+00, -2.729816404423872633e+00,
        -2.715569479423635801e+00, -2.701319176241026909e+00, -2.687065444653787605e+00, -2.672808233660158184e+00, -2.658547491464986923e+00, -2.644283165469476504e+00, -2.630015202255621354e+00,
        -2.615743547571750316e+00, -2.601468146322303721e+00, -2.587188942549503601e+00, -2.572905879421945929e+00, -2.558618899217506293e+00, -2.544327943310193074e+00, -2.530032952155425452e+00,
        -2.515733865272170355e+00, -2.501430621229792539e+00, -2.487123157629747006e+00, -2.472811411091746070e+00, -2.458495317233948541e+00, -2.444174810658960695e+00, -2.429849824935295999e+00,
        -2.415520292579488970e+00, -2.401186145038158415e+00, -2.386847312671634747e+00, -2.372503724731980679e+00, -2.358155309347800266e+00, -2.343801993501943404e+00, -2.329443703013275524e+00,
        -2.315080362516850343e+00, -2.300711895443124710e+00, -2.286338223996969177e+00, -2.271959269136864634e+00, -2.257574950553179249e+00, -2.243185186646586615e+00, -2.228789894504906499e+00,
        -2.214388989881381331e+00, -2.199982387170757114e+00, -2.185569999385429174e+00, -2.171151738131902764e+00, -2.156727513586190081e+00, -2.142297234468256484e+00, -2.127860808017024041e+00,
        -2.113418139964494014e+00, -2.098969134508561929e+00, -2.084513694286517005e+00, -2.070051720347950930e+00, -2.055583112125752177e+00, -2.041107767408548490e+00, -2.026625582310815243e+00,
        -2.012136451243868418e+00, -1.997640266884977533e+00, -1.983136920147360760e+00, -1.968626300148024644e+00, -1.954108294176254423e+00, -1.939582787661000784e+00, -1.925049664137404415e+00,
        -1.910508805213203543e+00, -1.895960090533721276e+00, -1.881403397747692496e+00, -1.866838602470123343e+00, -1.852265578246936162e+00, -1.837684196517090696e+00, -1.823094326574594470e+00,
        -1.808495835530226525e+00, -1.793888588271750573e+00, -1.779272447423927428e+00, -1.764647273307479391e+00, -1.750012923897452444e+00, -1.735369254780609216e+00, -1.720716119112000175e+00,
        -1.706053367570993240e+00, -1.691380848315968466e+00, -1.676698406938626595e+00, -1.662005886417345257e+00, -1.647303127068936668e+00, -1.632589966500902712e+00, -1.617866239561131625e+00,
        -1.603131778288010123e+00, -1.588386411858628611e+00, -1.573629966536664426e+00, -1.558862265618827125e+00, -1.544083129380501962e+00, -1.529292375020237182e+00, -1.514489816603383998e+00,
        -1.499675265004333014e+00, -1.484848527848137811e+00, -1.470009409450440341e+00, -1.455157710756823208e+00, -1.440293229280589449e+00, -1.425415759039740937e+00, -1.410525090492460665e+00,
        -1.395621010471538304e+00, -1.380703302117652687e+00, -1.365771744811192123e+00, -1.350826114103020892e+00, -1.335866181643817541e+00, -1.320891715112248566e+00, -1.305902478141627965e+00,
        -1.290898230245432377e+00, -1.275878726741366043e+00, -1.260843718673973157e+00, -1.245792952735989001e+00, -1.230726171188135876e+00, -1.215643111777624297e+00, -1.200543507654948661e+00,
        -1.185427087289522730e+00, -1.170293574383549196e+00, -1.155142687784439515e+00, -1.139974141395854179e+00, -1.124787644086856497e+00, -1.109582899599844241e+00, -1.094359606456657197e+00,
        -1.079117457863106644e+00, -1.063856141612011585e+00, -1.048575339984358035e+00, -1.033274729649019674e+00, -1.017953981560683063e+00, -1.002612760856079754e+00, -9.872507267485509663e-01,
        -9.718675324209239408e-01, -9.564628249165176843e-01, -9.410362450286021696e-01, -9.255874271879587223e-01, -9.101159993487000222e-01, -8.946215828724155550e-01, -8.791037924103899392e-01,
        -8.635622357841905572e-01, -8.479965138643655864e-01, -8.324062204473884341e-01, -8.167909421308313656e-01, -8.011502581867100403e-01, -7.854837404331064254e-01, -7.697909531039377473e-01,
        -7.540714527170240267e-01, -7.383247879403610492e-01, -7.225504994566308570e-01, -7.067481198260057162e-01, -6.909171733472264654e-01, -6.750571759169931019e-01, -6.591676348876497338e-01,
        -6.432480489232650367e-01, -6.272979078540815712e-01, -6.113166925293762599e-01, -5.953038746687773219e-01, -5.792589167121133809e-01, -5.631812716677440100e-01, -5.470703829595495726e-01,
        -5.309256842725363912e-01, -5.147465993971619413e-01, -4.985325420724325274e-01, -4.822829158278582606e-01, -4.659971138243255151e-01, -4.496745186939796191e-01, -4.333145023792023820e-01,
        -4.169164259707845432e-01, -4.004796395453985025e-01, -3.840034820024536555e-01, -3.674872809005117480e-01, -3.509303522933207575e-01, -3.343320005656342242e-01, -3.176915182689690753e-01,
        -3.010081859574224028e-01, -2.842812720237357094e-01, -2.675100325357526176e-01, -2.506937110734680507e-01, -2.338315385668545687e-01, -2.169227331346592069e-01, -1.999664999244038510e-01,
        -1.829620309537795531e-01, -1.659085049536948575e-01, -1.488050872132367364e-01, -1.316509294267726449e-01, -1.144451695435026312e-01, -9.718693161971100891e-02, -7.987532567406357975e-02,
        -6.250944754623571908e-02, -4.508837875921357929e-02, -2.761118638561238861e-02, -1.007692291837952031e-02, 7.515373853751791157e-03, 2.516668096563849308e-02, 4.287799038955116687e-02,
        6.065030914300877790e-02, 7.848465939016274762e-02, 9.638207853628300015e-02, 1.143436193148676949e-01, 1.323703498668596101e-01, 1.504633538114835134e-01, 1.686237303081316863e-01,
        1.868525941087738618e-01, 2.051510756003103453e-01, 2.235203208362644411e-01, 2.419614915572445846e-01, 2.604757651994907275e-01, 2.790643348909225274e-01, 2.977284094339847642e-01,
        3.164692132746190767e-01, 3.352879864566974955e-01, 3.541859845611505797e-01, 3.731644786291101745e-01, 3.922247550683047868e-01, 4.113681155419415814e-01, 4.305958768393399749e-01,
        4.499093707274900988e-01, 4.693099437827778497e-01, 4.887989572020708939e-01, 5.083777865923346795e-01, 5.280478217380019101e-01, 5.478104663452385559e-01, 5.676671377623091486e-01,
        5.876192666752143579e-01, 6.076682967777744526e-01, 6.278156844153628402e-01, 6.480628982014593475e-01, 6.684114186062461993e-01, 6.888627375164465549e-01, 7.094183577656660855e-01,
        7.300797926344519961e-01, 7.508485653193812670e-01, 7.717262083704640174e-01, 7.927142630961924175e-01, 8.138142789356321849e-01, 8.350278127969287256e-01, 8.563564283617107753e-01,
        8.778016953548820611e-01, 8.993651887793497890e-01, 9.210484881153276904e-01, 9.428531764838573581e-01, 9.647808397743138364e-01, 9.868330657357101687e-01, 1.009011443031680555e+00,
        1.031317560259154220e+00, 1.053753004930747306e+00, 1.076319362421058745e+00, 1.099018214877129251e+00, 1.121851140093406807e+00, 1.144819710351726805e+00, 1.167925491226848189e+00,
        1.191170040358282112e+00, 1.214554906189223793e+00, 1.238081626673530833e+00, 1.261751727951857527e+00, 1.285566722998118916e+00, 1.309528110237661025e+00, 1.333637372138616994e+00,
        1.357895973778068477e+00, 1.382305361384801090e+00, 1.406866960860538418e+00, 1.431582176281727126e+00, 1.456452388384066099e+00, 1.481478953032097312e+00, 1.506663199676377740e+00,
        1.532006429800786274e+00, 1.557509915362758957e+00, 1.583174897229287392e+00, 1.609002583611719883e+00, 1.634994148502431299e+00, 1.661150730116619734e+00, 1.687473429342547293e+00,
        1.713963308203631852e+00, 1.740621388335936937e+00, 1.767448649484585133e+00, 1.794446028022785189e+00, 1.821614415497148087e+00, 1.848954657203021990e+00, 1.876467550793639250e+00,
        1.904153844926801176e+00, 1.932014237952910163e+00, 1.960049376648085095e+00, 1.988259854996070608e+00, 2.016646213022645018e+00, 2.045208935686086527e+00, 2.073948451827253514e+00,
        2.102865133182698631e+00, 2.131959293464111393e+00, 2.161231187507307805e+00, 2.190681010493759295e+00, 2.220308897247562196e+00, 2.250114921610536278e+00, 2.280099095897945016e+00,
        2.310261370437167727e+00, 2.340601633191360609e+00, 2.371119709469981629e+00, 2.401815361727784648e+00, 2.432688289453607489e+00, 2.463738129150097489e+00, 2.494964454405129484e+00,
        2.526366776055511743e+00, 2.557944542443212121e+00, 2.589697139764099543e+00, 2.621623892508883724e+00, 2.653724063995622107e+00, 2.685996856992998172e+00, 2.718441414433075298e+00,
        2.751056820212167686e+00, 2.783842100078050663e+00, 2.816796222601529287e+00, 2.849918100230090179e+00, 2.883206590421129256e+00, 2.916660496851998019e+00, 2.950278570703887215e+00,
        2.984059512016312254e+00, 3.018001971108888792e+00, 3.052104550066684130e+00, 3.086365804285480685e+00, 3.120784244073000924e+00, 3.155358336302044542e+00, 3.190086506111383446e+00,
        3.224967138650136622e+00, 3.259998580861284800e+00, 3.295179143299920455e+00, 3.330507101981744711e+00, 3.365980700257427571e+00, 3.401598150708227575e+00, 3.437357637058491289e+00,
        3.473257316100561987e+00, 3.509295319627706355e+00, 3.545469756370736469e+00, 3.581778713934076208e+00, 3.618220260727126991e+00, 3.654792447886851203e+00, 3.691493311187746151e+00,
        3.728320872935293906e+00, 3.765273143839341863e+00, 3.802348124863886181e+00, 3.839543809049948297e+00, 3.876858183308386607e+00, 3.914289230179682999e+00, 3.951834929557909604e+00,
        3.989493260376288930e+00, 4.027262202251907119e+00, 4.065139737087459793e+00, 4.103123850627900637e+00, 4.141212533970256793e+00, 4.179403785024969231e+00, 4.217695609927317513e+00,
        4.256086024397712109e+00, 4.294573055049793808e+00, 4.333154740645484004e+00, 4.371829133296307290e+00, 4.410594299610440139e+00, 4.449448321785244964e+00, 4.488389298644973380e+00,
        4.527415346623724801e+00, 4.566524600693744773e+00, 4.605715215239329474e+00, 4.644985364876748513e+00, 4.684333245220703823e+00, 4.723757073597968592e+00, 4.763255089708972712e+00,
        4.802825556238135896e+00, 4.842466759414006283e+00, 4.882177009520106914e+00, 4.921954641357675797e+00, 4.961798014661471079e+00, 5.001705514469860780e+00, 5.041675551450504500e+00,
        5.081706562182967346e+00, 5.121797009399650769e+00, 5.161945382186415188e+00, 5.202150196144439853e+00, 5.242409993514641542e+00, 5.282723343266237492e+00, 5.323088841150888761e+00,
        5.363505109723930353e+00, 5.403970798334178482e+00, 5.444484583083772478e+00, 5.485045166759582536e+00, 5.525651278737584882e+00, 5.566301674861654725e+00, 5.606995137298286913e+00,
        5.647730474368503728e+00, 5.688506520358434848e+00, 5.729322135309868003e+00, 5.770176204792100805e+00, 5.811067639656364747e+00, 5.851995375774075470e+00, 5.892958373760132318e+00,
        5.933955618682425381e+00, 5.974986119758676217e+00, 6.016048910041793540e+00, 6.057143046094681793e+00, 6.098267607655615485e+00, 6.139421697295129654e+00, 6.180604440065376792e+00,
        6.221814983142841982e+00, 6.263052495465290193e+00, 6.304316167363771761e+00, 6.345605210190464085e+00, 6.386918855943076956e+00, 6.428256356886620004e+00, 6.469616985173070489e+00,
        6.511000032459687503e+00, 6.552404809526525931e+00, 6.593830645893738129e+00, 6.635276889439174042e+00, 6.676742906016807311e+00, 6.718228079076448367e+00, 6.759731809285145054e+00,
        6.801253514150790380e+00, 6.842792627648170978e+00, 6.884348599847924355e+00, 6.925920896548682926e+00, 6.967508998912713913e+00, 7.009112403105341116e+00, 7.050730619938390120e+00,
        7.092363174517901214e+00, 7.134009605896315165e+00, 7.175669466729295287e+00, 7.217342322937444266e+00, 7.259027753372938818e+00, 7.300725349491324678e+00, 7.342434715028535841e+00,
        7.384155465683258868e+00, 7.425887228804723961e+00, 7.467629643086000080e+00, 7.509382358262848278e+00, 7.551145034818199875e+00, 7.592917343692232812e+00, 7.634698965998204301e+00,
        7.676489592743889645e+00, 7.718288924558750708e+00, 7.760096671426786941e+00, 7.801912552425056546e+00, 7.843736295467861552e+00, 7.885567637056555945e+00, 7.927406322034950215e+00,
        7.969252103350283001e+00, 8.011104741819659480e+00, 8.052964005902026656e+00, 8.094829671475483934e+00, 8.136701521619965405e+00, 8.178579346405202344e+00, 8.220462942683900209e+00,
        8.262352113890059968e+00, 8.304246669842363815e+00, 8.346146426552573772e+00, 8.388051206038806384e+00, 8.429960836143713721e+00, 8.471875150357364603e+00, 8.513793987644810102e+00,
        8.555717192278262218e+00, 8.597644613673752545e+00, 8.639576106232228270e+00, 8.681511529184973597e+00, 8.723450746443274895e+00, 8.765393626452272713e+00, 8.807340042048823037e+00,
        8.849289870323442386e+00, 8.891242992486070307e+00, 8.933199293735690105e+00, 8.975158663133653292e+00, 9.017120993480681079e+00, 9.059086181197388399e+00, 9.101054126208316220e+00,
        9.143024731829335394e+00, 9.184997904658382950e+00, 9.226973554469383387e+00, 9.268951594109404724e+00, 9.310931939398793489e+00, 9.352914509034373935e+00, 9.394899224495514289e+00,
        9.436886009953081356e+00, 9.478874792181123610e+00, 9.520865500471277443e+00, 9.562858066549781100e+00, 9.604852424497055452e+00, 9.646848510669737919e+00, 9.688846263625196187e+00,
        9.730845624048324538e+00, 9.772846534680663666e+00, 9.814848940251730269e+00, 9.856852787412515582e+00, 9.898858024671071121e+00, 9.940864602330142574e+00, 9.982872472426784327e+00,
        1.002488158867386936e+01, 1.006689190640353360e+01, 1.010890338251236287e+01, 1.015091597540838286e+01, 1.019292964495973486e+01, 1.023494435244503542e+01, 1.027696006050531352e+01,
        1.031897673309754104e+01, 1.036099433544965187e+01, 1.040301283401705135e+01, 1.044503219644050596e+01, 1.048705239150549318e+01, 1.052907338910280899e+01, 1.057109516019052187e+01,
        1.061311767675715778e+01, 1.065514091178612688e+01, 1.069716483922131189e+01, 1.073918943393381298e+01, 1.078121467168979386e+01, 1.082324052911941337e+01, 1.086526698368675881e+01,
        1.090729401366085582e+01, 1.094932159808758954e+01, 1.099134971676259376e+01, 1.103337835020506397e+01, 1.107540747963243177e+01, 1.111743708693592225e+01, 1.115946715465691952e+01,
        1.120149766596414409e+01, 1.124352860463161008e+01, 1.128555995501730358e+01, 1.132759170204265331e+01, 1.136962383117263720e+01, 1.141165632839659239e+01, 1.145368918020970028e+01,
        1.149572237359508264e+01, 1.153775589600653184e+01, 1.157978973535181844e+01, 1.162182387997659738e+01, 1.166385831864882938e+01, 1.170589304054380619e+01, 1.174792803522962892e+01,
        1.178996329265322451e+01, 1.183199880312684549e+01, 1.187403455731502611e+01, 1.191607054622200579e+01, 1.195810676117958415e+01, 1.200014319383540240e+01
    };<|MERGE_RESOLUTION|>--- conflicted
+++ resolved
@@ -194,13 +194,8 @@
 {
 
     // interpolation operator (virtual)
-<<<<<<< HEAD
-    Interp = InterpolatorFactory::create( params, patch, this->vectorized_operators ); // + patchId -> idx_domain_begin (now = ref smpi)
-
-=======
     Interp = InterpolatorFactory::create( params, patch, this->vectorized_operators && !params.cell_sorting ); // + patchId -> idx_domain_begin (now = ref smpi)
     
->>>>>>> ed83b0cd
     // assign the correct Pusher to Push
     Push = PusherFactory::create( params, this );
     if( this->ponderomotive_dynamics ) {
@@ -208,13 +203,8 @@
     }
 
     // projection operator (virtual)
-<<<<<<< HEAD
-    Proj = ProjectorFactory::create( params, patch, this->vectorized_operators );  // + patchId -> idx_domain_begin (now = ref smpi)
-
-=======
     Proj = ProjectorFactory::create( params, patch, this->vectorized_operators && !params.cell_sorting );  // + patchId -> idx_domain_begin (now = ref smpi)
     
->>>>>>> ed83b0cd
     // Assign the Ionization model (if needed) to Ionize
     //  Needs to be placed after createParticles() because requires the knowledge of max_charge
     // \todo pay attention to restart
