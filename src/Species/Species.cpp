--- conflicted
+++ resolved
@@ -620,13 +620,9 @@
     // Send particles of first bin on process rank-1
     // If no rank-1 -> particles deleted
     clearExchList(0);
-<<<<<<< HEAD
-    for (int ibin = 0 ; ibin < 1 ; ibin++)
-        for (int iPart=bmin[ibin] ; iPart<bmax[ibin]; iPart++ )
-=======
+
     for (unsigned int ibin = 0 ; ibin < 1 ; ibin++)
         for (unsigned int iPart=bmin[ibin] ; iPart<bmax[ibin]; iPart++ ) {
->>>>>>> b70b7e99
             addPartInExchList( 0, iPart );
 	    nrj_mw_lost += particles.weight(iPart)*(particles.lor_fac(iPart)-1.0);
 	}
