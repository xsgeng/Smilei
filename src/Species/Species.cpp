#include "Species.h"

#include <cmath>
#include <ctime>
#include <cstdlib>

#include <iostream>

#include <omp.h>

// IDRIS
#include <cstring>
// IDRIS
#include "PusherFactory.h"
#include "IonizationFactory.h"
#include "PartBoundCond.h"
#include "PartWall.h"
//#include "BoundaryConditionType.h"

#include "ElectroMagn.h"
#include "Interpolator.h"
#include "InterpolatorFactory.h"
#include "Profile.h"

#include "Projector.h"

#include "SmileiMPI.h"
#include "SimWindow.h"

// #include "Field.h"
#include "Field1D.h"
#include "Field2D.h"
#include "Field3D.h"
#include "Tools.h"

using namespace std;

// ---------------------------------------------------------------------------------------------------------------------
// Constructor for Species
// input: simulation parameters & Species index
// ---------------------------------------------------------------------------------------------------------------------
Species::Species(Params& params, SmileiMPI* smpi) :
c_part_max(1),
dynamics_type("norm"),
time_frozen(0),
radiating(false),
ionization_model("none"),
velocityProfile(3,NULL),
temperatureProfile(3,NULL),
electron_species(NULL),
clrw(params.clrw),
oversize(params.oversize),
cell_length(params.cell_length),
<<<<<<< HEAD
species_param(params.species_param[ispec]),
velocityProfile(3,(Profile * )NULL),
temperatureProfile(3,(Profile * )NULL),
ndim(params.nDim_particle),
min_loc(smpi->getDomainLocalMin(0)),
partBoundCond(NULL)
=======
partBoundCond(NULL),
nDim_particle(params.nDim_particle),
min_loc(smpi->getDomainLocalMin(0))
>>>>>>> 5f4bc11d
{
    
    // -------------------
    // Variable definition
    // -------------------

    // Width of clusters:
    if (params.n_space[0]%clrw != 0)
        ERROR("clrw should divide n_space[0] = " << params.n_space[0] );
    
    // Arrays of the min and max indices of the particle bins
    bmin.resize(params.n_space[0]/clrw);
    bmax.resize(params.n_space[0]/clrw);
    if (nDim_particle == 3){
        bmin.resize(params.n_space[0]/clrw*params.n_space[1]);
        bmax.resize(params.n_space[0]/clrw*params.n_space[1]);
    }
    
    //Size in each dimension of the buffers on which each bin are projected
    //In 1D the particles of a given bin can be projected on 6 different nodes at the second order (oversize = 2)
    
    //Primal dimension of fields. 
    f_dim0 =  params.n_space[0] + 2 * oversize[0] +1;
    f_dim1 =  params.n_space[1] + 2 * oversize[1] +1;
    f_dim2 =  params.n_space[2] + 2 * oversize[2] +1;
    
    if (nDim_particle == 1){
        b_dim0 =  (1 + clrw) + 2 * oversize[0];
        b_dim1 =  1;
        b_dim2 =  1;
        b_lastdim = b_dim0;
    }
    if (nDim_particle == 2){
        b_dim0 =  (1 + clrw) + 2 * oversize[0]; // There is a primal number of bins.
        b_dim1 =  f_dim1;
        b_dim2 =  1;
        b_lastdim = b_dim1;
    }
    if (nDim_particle == 3){
        b_dim0 =  (1 + clrw) + 2 * oversize[0]; // There is a primal number of bins.
        b_dim1 = f_dim1;
        b_dim2 = f_dim2;
        b_lastdim = b_dim2;
    }
    
    size_proj_buffer = b_dim0*b_dim1*b_dim2;
    
    unsigned int nthds(1);
#pragma omp parallel shared(nthds) 
    {
#ifdef _OMP
        nthds = omp_get_num_threads();
#endif
    }
    indexes_of_particles_to_exchange_per_thd.resize(nthds);
    
    //ener_tot = 0.;
    nrj_bc_lost = 0.;
    nrj_mw_lost = 0.;
    nrj_new_particles = 0.;
   
}//END Species Constructor


// ---------------------------------------------------------------------------------------------------------------------
// Destructor for Species
// ---------------------------------------------------------------------------------------------------------------------
Species::~Species()
{
    delete Push;
    if (Ionize) delete Ionize;
    if (partBoundCond) delete partBoundCond;
    if (chargeProfile) delete chargeProfile;
    if (densityProfile) delete densityProfile;
    for (unsigned int i=0; i<velocityProfile.size(); i++)
        delete velocityProfile[i];
    for (unsigned int i=0; i<temperatureProfile.size(); i++)
        delete temperatureProfile[i];
    
    DEBUG("Species deleted");
}



// ---------------------------------------------------------------------------------------------------------------------
// For all (np) particles in a mesh initialize its numerical weight (equivalent to a number density)
// ---------------------------------------------------------------------------------------------------------------------
void Species::initWeight(unsigned int nPart, unsigned int iPart, double density)
{
    for (unsigned p=iPart; p<iPart+nPart; p++) {
        particles.weight(p) = density / nPart;
    }
}



// ---------------------------------------------------------------------------------------------------------------------
// For all (np) particles in a mesh initialize its charge state
// ---------------------------------------------------------------------------------------------------------------------
void Species::initCharge(unsigned int nPart, unsigned int iPart, double q)
{
    short Z = (short)q;
    double r = q-(double)Z;
    
    // if charge is integer, then all particles have the same charge
    if ( r == 0. ) {
        for (unsigned int p = iPart; p<iPart+nPart; p++)
            particles.charge(p) = Z;
    // if charge is not integer, then particles can have two different charges
    } else {
        int tot = 0, Nm, Np;
        double rr=r/(1-r), diff;
        Np = (int)round(r*(double)nPart);
        Nm = (int)nPart - Np;
        for (unsigned int p = iPart; p<iPart+nPart; p++) {
            if (Np > rr*Nm) {
                particles.charge(p) = Z+1;
                Np--;
            } else {
                particles.charge(p) = Z;
                Nm--;
            }
            tot += particles.charge(p);
        }
        diff = ((double)nPart)*q - (double)tot; // missing charge
        if (diff != 0.) {
            WARNING("Could not match exactly charge="<<q<<" for species "<< species_type <<" (difference of "<<diff<<"). Try to add particles.");
        }
    }
}



// ---------------------------------------------------------------------------------------------------------------------
// For all (np) particles in a mesh initialize their position
//   - either using regular distribution in the mesh (initPosition_type = regular)
//   - or using uniform random distribution (initPosition_type = random)
// ---------------------------------------------------------------------------------------------------------------------
void Species::initPosition(unsigned int nPart, unsigned int iPart, double *indexes)
{
    for (unsigned  p= iPart; p<iPart+nPart; p++) {
        for (unsigned  i=0; i<nDim_particle ; i++) {
            
            // define new position (either regular or random)
            if (initPosition_type == "regular") {
                particles.position(i,p)=indexes[i]+(p-iPart+0.5)*cell_length[i]/nPart;
            } else if (initPosition_type == "random") {
                particles.position(i,p)=indexes[i]+(((double)rand() / RAND_MAX))*cell_length[i];
            }
            particles.position_old(i,p) = particles.position(i,p);
        }// i
    }// p
}



// ---------------------------------------------------------------------------------------------------------------------
// For all (np) particles in a mesh initialize their momentum
//   - at zero (init_momentum_type = cold)
//   - using random distribution (init_momentum_type = maxwell-juettner)
// ---------------------------------------------------------------------------------------------------------------------
void Species::initMomentum(unsigned int nPart, unsigned int iPart, double *temp, double *vel, vector<double>& max_jutt_cumul)
{
    
    // average mean-momentum (used to center the distribution)
    double pMean[3]= {0.0,0.0,0.0};
    
    if (initMomentum_type == "cold") {
        
        for (unsigned int p= iPart; p<iPart+nPart; p++) {
            for (unsigned int i=0; i<3 ; i++) {
                particles.momentum(i,p) = 0.0;
            }
        }
        
    } else if (initMomentum_type == "maxwell-juettner")
    {
        // initialize using the Maxwell-Juettner distribution function
        
        for (unsigned int p= iPart; p<iPart+nPart; p++)
        {
            double Renergy=(double)rand() / RAND_MAX;
            double phi=acos(1.0-2.0*(double)rand() / RAND_MAX);
            double theta=2.0*M_PI*(double)rand() / RAND_MAX;
            
            int il=0;
            int ir=max_jutt_cumul.size();
            while (ir > il+1)  {
                int im=(il+ir)/2;
                if (Renergy > max_jutt_cumul[im]) {
                    il=im;
                } else {
                    ir=im;
                }
            }
            double right_w=(Renergy-max_jutt_cumul[il])/(max_jutt_cumul[il+1]);
            double left_w=1-right_w;
            
            double Ener=left_w*il*dE +right_w*(il+1)*dE;
            double psm = sqrt(pow(1.0+Ener,2)-1.0);
            
            particles.momentum(0,p) = psm*cos(theta)*sin(phi);
            particles.momentum(1,p) = psm*sin(theta)*sin(phi);
            particles.momentum(2,p) = psm*cos(phi);
            for (unsigned int i=0; i<3 ; i++)
            {
                pMean[i] += particles.momentum(i,p);
            }
        }//p
        
        // center the distribution function around pMean
        for (unsigned int p= iPart; p<iPart+nPart; p++)
        {
            for (unsigned int i=0; i<3 ; i++) {
                particles.momentum(i,p) -= pMean[i]/nPart;
            }
        }
        
        for (unsigned int p= iPart; p<iPart+nPart; p++) {
            particles.momentum(1,p) *= sqrt(temp[1]/temp[0]);
            particles.momentum(2,p) *= sqrt(temp[2]/temp[0]);
        }
        
    // Rectangular distribution
    } else if (initMomentum_type == "rectangular") {
        
        for (unsigned int p= iPart; p<iPart+nPart; p++) {
            particles.momentum(0,p) = (2.*(double)rand() / RAND_MAX - 1.) * sqrt(temp[0]/mass);
            particles.momentum(1,p) = (2.*(double)rand() / RAND_MAX - 1.) * sqrt(temp[1]/mass);
            particles.momentum(2,p) = (2.*(double)rand() / RAND_MAX - 1.) * sqrt(temp[2]/mass);
        }
    }//END if initMomentum_type
    
    // Adding the mean velocity (using relativistic composition)
    // ---------------------------------------------------------
    double vx, vy, vz, v2, g, gm1, Lxx, Lyy, Lzz, Lxy, Lxz, Lyz, gp, px, py, pz;
    // mean-velocity
    vx  = -vel[0];
    vy  = -vel[1];
    vz  = -vel[2];
    v2  = vx*vx + vy*vy + vz*vz;
    if ( v2>0. ){
        
        g   = 1.0/sqrt(1.0-v2);
        gm1 = g - 1.0;
        
        // compute the different component of the Matrix block of the Lorentz transformation
        Lxx = 1.0 + gm1 * vx*vx/v2;
        Lyy = 1.0 + gm1 * vy*vy/v2;
        Lzz = 1.0 + gm1 * vz*vz/v2;
        Lxy = gm1 * vx*vy/v2;
        Lxz = gm1 * vx*vz/v2;
        Lyz = gm1 * vy*vz/v2;
        
        // Lorentz transformation of the momentum
        for (unsigned int p=iPart; p<iPart+nPart; p++)
        {
            gp = sqrt(1.0 + pow(particles.momentum(0,p),2) + pow(particles.momentum(1,p),2) + pow(particles.momentum(2,p),2));
            px = -gp*g*vx + Lxx * particles.momentum(0,p) + Lxy * particles.momentum(1,p) + Lxz * particles.momentum(2,p);
            py = -gp*g*vy + Lxy * particles.momentum(0,p) + Lyy * particles.momentum(1,p) + Lyz * particles.momentum(2,p);
            pz = -gp*g*vz + Lxz * particles.momentum(0,p) + Lyz * particles.momentum(1,p) + Lzz * particles.momentum(2,p);
            particles.momentum(0,p) = px;
            particles.momentum(1,p) = py;
            particles.momentum(2,p) = pz;
        }
        
    }//ENDif vel != 0
    
    
    
}//END initMomentum


// ---------------------------------------------------------------------------------------------------------------------
// For all particles of the species
//   - interpolate the fields at the particle position
//   - calculate the new velocity
//   - calculate the new position
//   - apply the boundary conditions
//   - increment the currents (projection)
// ---------------------------------------------------------------------------------------------------------------------
void Species::dynamics(double time_dual, ElectroMagn* EMfields, Interpolator* Interp,
                       Projector* Proj, SmileiMPI *smpi, Params &params, SimWindow* simWindow, vector<PartWall*> vecPartWall)
{
    
    Interpolator* LocInterp = InterpolatorFactory::create(params, smpi);
    
    // Electric field at the particle position
    LocalFields Epart;
    // Magnetic field at the particle position
    LocalFields Bpart;
    // Ionization current
    LocalFields Jion;
    
    int iloc;
    unsigned int i,j,ibin,iPart;
    
    //! buffers for currents and charge
    double *b_Jx,*b_Jy,*b_Jz,*b_rho;
    
    // number of particles for this Species
    unsigned int nParticles = getNbrOfParticles();
    // Reset list of particles to exchange
    int tid(0);
    std::vector<double> nrj_lost_per_thd(1, 0.);
#ifdef _OMP
    tid = omp_get_thread_num();
    int nthds = omp_get_num_threads();
    nrj_lost_per_thd.resize(nthds, 0.);
#endif
    clearExchList(tid);
    
    //ener_tot  = 0.;
    //ener_lost = 0.;
    double ener_iPart(0.);
    //bool contribute(true);
    // -------------------------------
    // calculate the particle dynamics
    // -------------------------------
    if (time_dual>time_frozen) { // moving particle
        double gf = 1.0;
        //Allocate buffer for projection  *****************************
        // *4 accounts for Jy, Jz and rho. * nthds accounts for each thread.
        b_Jx = (double *) malloc(4 * size_proj_buffer * sizeof(double));
        //Point buffers of each thread to the correct position
        b_Jy = b_Jx + size_proj_buffer ;
        b_Jz = b_Jy + size_proj_buffer ;
        b_rho = b_Jz + size_proj_buffer ;
        
#pragma omp for schedule(runtime)
        for (ibin = 0 ; ibin < (unsigned int)bmin.size() ; ibin++) {
            
            // reset all current-buffers
            memset( &(b_Jx[0]), 0, 4*size_proj_buffer*sizeof(double)); 
            
            for (iPart=(unsigned int)bmin[ibin] ; iPart<(unsigned int)bmax[ibin]; iPart++ ) {
                
                // Interpolate the fields at the particle position
                (*LocInterp)(EMfields, particles, iPart, &Epart, &Bpart);
                
                // Do the ionization (!for testParticles)
                if (Ionize && particles.charge(iPart) < (int) atomic_number) {
                    //!\todo Check if it is necessary to put to 0 or if LocalFields ensures it
                    Jion.x=0.0;
                    Jion.y=0.0;
                    Jion.z=0.0;
                    (*Ionize)(particles, iPart, Epart, Jion);
                    (*Proj)(EMfields->Jx_, EMfields->Jy_, EMfields->Jz_, particles, iPart, Jion);
                }
                
                
                // Push the particle
                (*Push)(particles, iPart, Epart, Bpart, gf);
                
                // Apply wall condition
                for(unsigned int iwall=0; iwall<vecPartWall.size(); iwall++) {
                    if ( !vecPartWall[iwall]->apply(particles, iPart, this, ener_iPart)) {
                        nrj_lost_per_thd[tid] += mass * ener_iPart;
                    }
                }
                
                // Apply boundary condition on the particles
                // Boundary Condition may be physical or due to domain decomposition
                // apply returns 0 if iPart is no more in the domain local
                // if omp, create a list per thread
                if ( !partBoundCond->apply( particles, iPart, this, ener_iPart ) ) {
                    addPartInExchList( tid, iPart );
                    nrj_lost_per_thd[tid] += mass * ener_iPart;
                }
                
                if (!particles.isTest) {
                    if (nDim_particle <= 2) {
                        (*Proj)(b_Jx, b_Jy, b_Jz, b_rho, particles, iPart, gf, ibin*clrw, b_lastdim);
                    } else {
                        (*Proj)(EMfields->Jx_s[speciesNumber], EMfields->Jy_s[speciesNumber], EMfields->Jz_s[speciesNumber],
                                EMfields->rho_s[speciesNumber],particles, iPart, gf);
                    }
                }
            }//iPart
            
            // Copy buffer back to the global array and free buffer****************
            if (!particles.isTest) {
                // this part is dimension dependant !! this is for dim = 1
                if (nDim_particle == 1) {
                    for (i = 0; i < b_dim0 ; i++) {
                        //! \todo Should we care about primal - dual sizes here ?
                        iloc = ibin*clrw + i ;
#pragma omp atomic
                        (*EMfields->Jx_s[speciesNumber]) (iloc) +=  b_Jx[i];
#pragma omp atomic
                        (*EMfields->Jy_s[speciesNumber]) (iloc) +=  b_Jy[i];
#pragma omp atomic
                        (*EMfields->Jz_s[speciesNumber]) (iloc) +=  b_Jz[i];
#pragma omp atomic
                        (*EMfields->rho_s[speciesNumber])(iloc) += b_rho[i];
                    }
                } // End if (nDim_particle == 1)
                if (nDim_particle == 2) {
                    for (i = 0; i < 2*oversize[0]+1 ; i++) {
                        iloc = ibin*clrw + i ;
                        //! \todo Here b_dim0 is the dual size. Make sure no problems arise when i == b_dim0-1 for primal arrays.
                        for (j = 0; j < b_dim1 ; j++) {
#pragma omp atomic
                            (*EMfields->Jx_s[speciesNumber]) (iloc*(f_dim1  )+j) +=  b_Jx[i*b_dim1+j];   //  primal along y
#pragma omp atomic
                            (*EMfields->Jy_s[speciesNumber]) (iloc*(f_dim1+1)+j) +=  b_Jy[i*b_dim1+j];   //+1 because dual along y
#pragma omp atomic
                            (*EMfields->Jz_s[speciesNumber]) (iloc*(f_dim1  )+j) +=  b_Jz[i*b_dim1+j];   // primal along y
#pragma omp atomic
                            (*EMfields->rho_s[speciesNumber])(iloc*(f_dim1  )+j) += b_rho[i*b_dim1+j];   // primal along y
                        }
                    }
                    for (i = 2*oversize[0]+1; i < clrw ; i++) {
                        iloc = ibin*clrw + i ;
                        //! \todo Here b_dim0 is the dual size. Make sure no problems arise when i == b_dim0-1 for primal arrays.
                        for (j = 0; j < b_dim1 ; j++) {
                            (*EMfields->Jx_s[speciesNumber]) (iloc*(f_dim1  )+j) +=  b_Jx[i*b_dim1+j];   //  primal along y
                            (*EMfields->Jy_s[speciesNumber]) (iloc*(f_dim1+1)+j) +=  b_Jy[i*b_dim1+j];   //+1 because dual along y
                            (*EMfields->Jz_s[speciesNumber]) (iloc*(f_dim1  )+j) +=  b_Jz[i*b_dim1+j];   // primal along y
                            (*EMfields->rho_s[speciesNumber])(iloc*(f_dim1  )+j) += b_rho[i*b_dim1+j];   // primal along y
                        }
                    }
                    for (i = std::max(clrw,2*oversize[0]+1); i < b_dim0 ; i++) {
                        iloc = ibin*clrw + i ;
                        //! \todo Here b_dim0 is the dual size. Make sure no problems arise when i == b_dim0-1 for primal arrays.
                        for (j = 0; j < b_dim1 ; j++) {
#pragma omp atomic
                            (*EMfields->Jx_s[speciesNumber]) (iloc*(f_dim1  )+j) +=  b_Jx[i*b_dim1+j];   //  primal along y
#pragma omp atomic
                            (*EMfields->Jy_s[speciesNumber]) (iloc*(f_dim1+1)+j) +=  b_Jy[i*b_dim1+j];   //+1 because dual along y
#pragma omp atomic
                            (*EMfields->Jz_s[speciesNumber]) (iloc*(f_dim1  )+j) +=  b_Jz[i*b_dim1+j];   // primal along y
#pragma omp atomic
                            (*EMfields->rho_s[speciesNumber])(iloc*(f_dim1  )+j) += b_rho[i*b_dim1+j];   // primal along y
                        }
                    }
                } // End if (nDim_particle == 2)
            } // if (!particles.isTest)
        }// ibin
        free(b_Jx);

        
#pragma omp master
{
        for (unsigned int ithd=0 ; ithd<nrj_lost_per_thd.size() ; ithd++)
            nrj_bc_lost += nrj_lost_per_thd[ithd];
}
        if (Ionize && electron_species) {
#pragma omp master // looks like this is needed for openmp to be che    cked
            {
            for (unsigned int i=0; i < Ionize->new_electrons.size(); i++) {
                // electron_species->particles.push_back(Ionize->new_electrons[i]);
                
                unsigned int ibin = (int) ((Ionize->new_electrons).position(0,i) / cell_length[0]) - ( smpi->getCellStartingGlobalIndex(0) + oversize[0] );
                // Copy Ionize->new_electrons(i) in electron_species->particles at position electron_species->bmin[ibin]
                Ionize->new_electrons.cp_particle(i, electron_species->particles, electron_species->bmin[ibin] );
                
                // Update bins status
                // (ugly update, memory is allocated anywhere, OK with vectors per particles parameters)
                electron_species->bmax[ibin]++;
                DEBUG("e- " << i << " to bin " << ibin << " (" <<bmin.size() << "," <<bmax.size()<<")" );
                for (unsigned int ii=ibin+1; ii<bmin.size(); ii++) {
                    electron_species->bmin[ii]++;
                    electron_species->bmax[ii]++;
                }
            }
            
            // if (Ionize->new_electrons.size())
            //      DEBUG("number of electrons " << electron_species->particles.size() << " " << );
            Ionize->new_electrons.clear();
            }
        }
    }
    else if (!particles.isTest) { // immobile particle (at the moment only project density)
//#pragma omp for schedule (runtime)
#pragma omp master
{
        for (iPart=0 ; iPart<nParticles; iPart++ ) {
            (*Proj)(EMfields->rho_s[speciesNumber], particles, iPart);
        }
}
    }//END if time vs. time_frozen

#pragma omp barrier
    delete LocInterp;

}//END dynamic



// ---------------------------------------------------------------------------------------------------------------------
// Dump for the Species
//! \todo{Check if one wants to keep it like this (MG)}
// ---------------------------------------------------------------------------------------------------------------------
void Species::dump(std::ofstream& ofile)
{
    for (unsigned int i=0; i<particles.size(); i++ )
    {
        ofile << i ;
        for (unsigned int m=0; m<nDim_particle; m++) ofile << "\t" << particles.position(m,i);
        for (unsigned int m=0; m<3; m++)    ofile << "\t" << particles.momentum(m,i);
        ofile << "\t" << particles.weight(i); //<< "\t" << Push->getMass() << "\t" << Push->getCharge();
        ofile << endl;
    }
    ofile << endl;
}

// ---------------------------------------------------------------------------------------------------------------------
// Sort particles
// ---------------------------------------------------------------------------------------------------------------------
void Species::sort_part()
{
    //The width of one bin is cell_length[0] * clrw.
    
    int p1,p2,bmin_init;
    unsigned int bin;
    double limit;
    
    
    //Backward pass
#pragma omp for schedule(runtime) 
    for (bin=0; bin<bmin.size()-1; bin++) { //Loop on the bins. 
        limit = min_loc + (bin+1)*cell_length[0]*clrw;
        p1 = bmax[bin]-1;
        //If first particles change bin, they do not need to be swapped.
        while (p1 == bmax[bin]-1 && p1 >= bmin[bin]) {
            if (particles.position(0,p1) >= limit ) {
                bmax[bin]--;
            }
            p1--;
        }
        //         Now particles have to be swapped
        for( p2 = p1 ; p2 >= bmin[bin] ; p2-- ) { //Loop on the bin's particles.
            if (particles.position(0,p2) >= limit ) {
                //This particle goes up one bin.
                particles.swap_part(p2,bmax[bin]-1);
                bmax[bin]--;
            }
        }
    }
    //Forward pass + Rebracketting
#pragma omp for schedule(runtime)
    for (bin=1; bin<bmin.size(); bin++) { //Loop on the bins. 
        limit = min_loc + bin*cell_length[0]*clrw;
        bmin_init = bmin[bin];
        p1 = bmin[bin];
        while (p1 == bmin[bin] && p1 < bmax[bin]) {
            if (particles.position(0,p1) < limit ) {
                bmin[bin]++;
            }
            p1++;
        }
        for( p2 = p1 ; p2 < bmax[bin] ; p2++ ) { //Loop on the bin's particles.
            if (particles.position(0,p2) < limit ) {
                //This particle goes down one bin.
                particles.swap_part(p2,bmin[bin]);
                bmin[bin]++;
            }
        }
        
        //Rebracketting
        //Number of particles from bin going down is: bmin[bin]-bmin_init.
        //Number of particles from bin-1 going up is: bmin_init-bmax[bin-1].
        //Total number of particles we need to swap is the min of both.
        p2 = min(bmin[bin]-bmin_init,bmin_init-bmax[bin-1]);
        if (p2 >0) particles.swap_part(bmax[bin-1],bmin[bin]-p2,p2);
        bmax[bin-1] += bmin[bin] - bmin_init;
        bmin[bin] = bmax[bin-1];
    }
}

void Species::movingWindow_x(unsigned int shift, SmileiMPI *smpi, Params& params)
{
    // Update BC positions
    partBoundCond->moveWindow_x( shift*cell_length[0], smpi );
    // Set for bin managment
    min_loc += shift*cell_length[0];
    
    // Send particles of first bin on process rank-1
    // If no rank-1 -> particles deleted
    clearExchList(0);
    
    for (unsigned int ibin = 0 ; ibin < 1 ; ibin++)
        for (int iPart=bmin[ibin] ; iPart<bmax[ibin]; iPart++ ) {
            addPartInExchList( 0, iPart );
            nrj_mw_lost += particles.weight(iPart)*(particles.lor_fac(iPart)-1.0);
        }
    
    // bin 0 empty
    // Shifts all the bins by 1. 
    bmin.erase( bmin.begin() );
    bmax.erase( bmax.begin() );
    // Create new bin at the end
    // Update last values of bmin and bmax to handle correctly received particles
    bmin.push_back( bmax[bmax.size()-1] );
    bmax.push_back( bmax[bmax.size()-1] );
    bmin[0] = 0;
    
    int iDim(0);
    smpi->exchangeParticles( this, params, 0, iDim );
    
    // Create new particles
    if (smpi->isEastern() ) {
        defineNewCells(shift, smpi, params);
    }
    
}

void Species::defineNewCells(unsigned int shift, SmileiMPI *smpi, Params& params)
{
    // does a loop over all cells in the simulation
    // considering a 3d volume with size n_space[0]*n_space[1]*n_space[2]
    vector<double> cell_index(3,0);
    for (unsigned int i=0 ; i<params.nDim_field ; i++) {
        if (cell_length[i]!=0) {
            cell_index[i] = smpi->getDomainLocalMin(i);
        }
    }
    // cell_index[0] goes to end of the domain minus cell to create
    cell_index[0] = smpi->getDomainLocalMax(0) - shift*cell_length[0];
    
    // Next bin to create
    int new_bin_idx = bmin.size() - 1;
    
    vector<unsigned int> n_space_created(3,0);
    n_space_created[0] = shift;
    n_space_created[1] = params.n_space[1];
    n_space_created[2] = params.n_space[2];
    
    //unsigned int npart_effective = 
    createParticles(n_space_created, cell_index, new_bin_idx );
}


int Species::createParticles(vector<unsigned int> n_space_to_create, vector<double> cell_index, int new_bin_idx)
{
    // ---------------------------------------------------------
    // Calculate density and number of particles for the species
    // ---------------------------------------------------------
    
    // field containing the charge distribution (always 3d)
    Field3D charge(n_space_to_create);
    max_charge = 0.;
    
    // field containing the density distribution (always 3d)
    Field3D density(n_space_to_create);
    
    // field containing the temperature distribution along all 3 momentum coordinates (always 3d * 3)
    Field3D temperature[3];
    
    // field containing the temperature distribution along all 3 momentum coordinates (always 3d * 3)
    Field3D velocity[3];
    
    // field containing the number of particles in each cell
    Field3D n_part_in_cell(n_space_to_create);

    for (unsigned int i=0; i<3; i++) {
        velocity[i].allocateDims(n_space_to_create);
        temperature[i].allocateDims(n_space_to_create);
    }
    
    int npart_effective = 0;
    for (unsigned int i=0; i<n_space_to_create[0]; i++) {
        for (unsigned int j=0; j<n_space_to_create[1]; j++) {
            for (unsigned int k=0; k<n_space_to_create[2]; k++) {
                
                vector<double> x_cell(3,0);
                x_cell[0] = cell_index[0] + (i+0.5)*cell_length[0];
                x_cell[1] = cell_index[1] + (j+0.5)*cell_length[1];
                x_cell[2] = cell_index[2] + (k+0.5)*cell_length[2];
                
                n_part_in_cell(i,j,k) = round(ppcProfile->valueAt(x_cell));
                if( n_part_in_cell(i,j,k)<=0. ) {
                    n_part_in_cell(i,j,k) = 0.;
                    density(i,j,k) = 0.;
                    continue;
                }
                
                // assign charge its correct value in the cell
                charge(i,j,k) = chargeProfile->valueAt(x_cell);
                if( charge(i,j,k)>max_charge ) max_charge=charge(i,j,k);
                // assign density its correct value in the cell
                density(i,j,k) = densityProfile->valueAt(x_cell);
                if(density(i,j,k)!=0. && densityProfileType=="charge") {
                    if(charge(i,j,k)==0.) ERROR("Encountered non-zero charge density and zero charge at the same location");
                    density(i,j,k) /= charge(i,j,k);
                }
                density(i,j,k) = abs(density(i,j,k));
                
                // for non-zero density define temperature & mean-velocity and increment the nb of particles
                if (density(i,j,k)!=0.0) {
                    
                    // assign the temperature & mean-velocity their correct value in the cell
                    for (unsigned int m=0; m<3; m++) {
                        temperature[m](i,j,k) = temperatureProfile[m]->valueAt(x_cell);
                        //MESSAGE("temp 1 :" <<  temperature[m](i,j,k))
                        velocity[m](i,j,k) = velocityProfile[m]->valueAt(x_cell);
                    }
                    
                    // increment the effective number of particle by n_part_in_cell(i,j,k)
                    // for each cell with as non-zero density
                    npart_effective += n_part_in_cell(i,j,k);
                    
                }//ENDif non-zero density
                
            }//i
        }//j
    }//k end the loop on all cells
    
    // defines npart_effective for the Species & create the corresponding particles
    // -----------------------------------------------------------------------
    
    // if moving_win
    //     particles.create_particles(npart_effective);
    // else {
    //    // reserve included in initialize if particles emty
    //    particles.reserve(round( c_part_max * npart_effective ), nDim_particle);
    //    particles.initialize(n_existing_particles+npart_effective, params_->nDim_particle);
    // }
    
    int n_existing_particles = particles.size();
<<<<<<< HEAD
    particles.initialize(n_existing_particles+npart_effective, params, speciesNumber);

=======
    particles.initialize(n_existing_particles+npart_effective, nDim_particle);
    
>>>>>>> 5f4bc11d
    
    // define Maxwell-Juettner related quantities
    // ------------------------------------------
    
    // Maxwell-Juettner cumulative function (array)
    std::vector<double> max_jutt_cumul;
    
    /*
    if (initMomentum_type=="maxwell-juettner") {
        //! \todo{Pass this parameters in a code constants class (MG)}
        nE     = 20000;
        muEmax = 20.0;
        
        max_jutt_cumul.resize(nE);
        double mu=mass/temperature[0];
        //double mu=mass/temperature[m](i,j,k);
        double Emax=muEmax/mu;
        dE=Emax/nE;
        
        double fl=0;
        double fr=0;
        max_jutt_cumul[0]=0.0;
        for (unsigned  i=1; i<nE; i++ ) {
            //! \todo{this is just the isotropic case, generalise to non-isotropic (MG)}
            fr=(1+i*dE)*sqrt(pow(1.0+i*dE,2)-1.0) * exp(-mu*i*dE);
            max_jutt_cumul[i]=max_jutt_cumul[i-1] + 0.5*dE*(fr+fl);
            fl=fr;
        }
        for (unsigned int i=0; i<nE; i++) max_jutt_cumul[i]/=max_jutt_cumul[nE-1];
        
    }
    */
    
    // Initialization of the particles properties
    // ------------------------------------------
    unsigned int nPart;
    unsigned int iPart=n_existing_particles;
    double *indexes=new double[nDim_particle];
    double *temp=new double[3];
    double *vel=new double[3];
    
    // start a loop on all cells
    
    //bmin[bin] point to begining of bin (first particle)
    //bmax[bin] point to end of bin (= bmin[bin+1])
    //if bmax = bmin, bin is empty of particle.
    
    for (unsigned int i=0; i<n_space_to_create[0]; i++) {
        if (i%clrw == 0) bmin[new_bin_idx+i/clrw] = iPart;
        for (unsigned int j=0; j<n_space_to_create[1]; j++) {
            for (unsigned int k=0; k<n_space_to_create[2]; k++) {
                // initialize particles in meshes where the density is non-zero
                if (density(i,j,k)>0) {
                    
                    if (initMomentum_type=="maxwell-juettner") {
                        //! \todo{Pass this parameters in a code constants class (MG)}
                        nE     = 20000;
                        muEmax = 20.0;
                        
                        max_jutt_cumul.resize(nE);
                        double mu=mass/temperature[0](i,j,k); // For Temperature profile
                        double Emax=muEmax/mu;
                        dE=Emax/nE;
                        
                        double fl=0;
                        double fr=0;
                        max_jutt_cumul[0]=0.0;
                        for (unsigned int l=1; l<nE; l++ ) {
                            //! \todo{this is just the isotropic case, generalise to non-isotropic (MG)}
                            fr=(1.+l*dE)*sqrt(pow(1.0+l*dE,2)-1.0) * exp(-mu*l*dE);
                            max_jutt_cumul[l]=max_jutt_cumul[l-1] + 0.5*dE*(fr+fl);
                            fl=fr;
                        }
                        for (unsigned int l=0; l<nE; l++) max_jutt_cumul[l]/=max_jutt_cumul[nE-1];
                    }
                    
                    temp[0] = temperature[0](i,j,k);
                    vel[0]  = velocity[0](i,j,k);
                    temp[1] = temperature[1](i,j,k);
                    vel[1]  = velocity[1](i,j,k);
                    temp[2] = temperature[2](i,j,k);
                    vel[2]  = velocity[2](i,j,k);
                    nPart = n_part_in_cell(i,j,k);
                    
                    indexes[0]=i*cell_length[0]+cell_index[0];
                    if (nDim_particle > 1) {
                        indexes[1]=j*cell_length[1]+cell_index[1];
                        if (nDim_particle > 2) {
                            indexes[2]=k*cell_length[2]+cell_index[2];
                        }//nDim_particle > 2
                    }//nDim_particle > 1
                    
                    initPosition(nPart, iPart, indexes);
                    
                    initMomentum(nPart,iPart, temp, vel, max_jutt_cumul);
                    
                    initWeight(nPart, iPart, density(i,j,k));
                    initCharge(nPart, iPart, charge(i,j,k));
                    
                    //calculate new iPart (jump to next cell)
                    iPart+=nPart;
                }//END if density > 0
            }//k end the loop on all cells
        }//j
        if (i%clrw == clrw -1) bmax[new_bin_idx+i/clrw] = iPart;
    }//i
    
    
    delete [] indexes;
    delete [] temp;
    delete [] vel;
    
    // Recalculate former position using the particle velocity
    // (necessary to calculate currents at time t=0 using the Esirkepov projection scheme)
    for (int iPart=n_existing_particles; iPart<n_existing_particles+npart_effective; iPart++) {
        /*897 for (int i=0; i<(int)nDim_particle; i++) {
            particles.position_old(i,iPart) -= particles.momentum(i,iPart)/particles.lor_fac(iPart) * params.timestep;
        }897*/
        nrj_new_particles += particles.weight(iPart)*(particles.lor_fac(iPart)-1.0);
    }
    
    if (particles.track_every)
        particles.setIds();

    return npart_effective;
    
}


void Species::updateMvWinLimits(double x_moved) {
    partBoundCond->updateMvWinLimits(x_moved);
    min_loc += x_moved;
}
//Do we have to project this species ?
 bool Species::isProj(double time_dual, SimWindow* simWindow) {
    //Recompute frozen particles density if
    //moving window is activated, actually moving at this time step, and we are not in a density slope.
    return time_dual > time_frozen  || (simWindow && simWindow->isMoving(time_dual)) ;
}<|MERGE_RESOLUTION|>--- conflicted
+++ resolved
@@ -51,18 +51,12 @@
 clrw(params.clrw),
 oversize(params.oversize),
 cell_length(params.cell_length),
-<<<<<<< HEAD
-species_param(params.species_param[ispec]),
-velocityProfile(3,(Profile * )NULL),
-temperatureProfile(3,(Profile * )NULL),
-ndim(params.nDim_particle),
-min_loc(smpi->getDomainLocalMin(0)),
-partBoundCond(NULL)
-=======
+//species_param(params.species_param[ispec]),
+//velocityProfile(3,(Profile * )NULL),
+//temperatureProfile(3,(Profile * )NULL),
 partBoundCond(NULL),
 nDim_particle(params.nDim_particle),
 min_loc(smpi->getDomainLocalMin(0))
->>>>>>> 5f4bc11d
 {
     
     // -------------------
@@ -784,13 +778,7 @@
     // }
     
     int n_existing_particles = particles.size();
-<<<<<<< HEAD
-    particles.initialize(n_existing_particles+npart_effective, params, speciesNumber);
-
-=======
     particles.initialize(n_existing_particles+npart_effective, nDim_particle);
-    
->>>>>>> 5f4bc11d
     
     // define Maxwell-Juettner related quantities
     // ------------------------------------------
