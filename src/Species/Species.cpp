#include "Species.h"

#include <cmath>
#include <ctime>
#include <cstdlib>

#include <iostream>

#include <omp.h>

// IDRIS
#include <cstring>
// IDRIS
#include "PusherFactory.h"
#include "IonizationFactory.h"
#include "PartBoundCond.h"
#include "PartWall.h"
//#include "BoundaryConditionType.h"

#include "ElectroMagn.h"
#include "Interpolator.h"
#include "InterpolatorFactory.h"
#include "Profile.h"

#include "Projector.h"

#include "SimWindow.h"
#include "Patch.h"

// #include "Field.h"
#include "Field1D.h"
#include "Field2D.h"
#include "Field3D.h"
#include "Tools.h"

using namespace std;


// ---------------------------------------------------------------------------------------------------------------------
// Constructor for Species
// input: simulation parameters & Species index
// ---------------------------------------------------------------------------------------------------------------------
Species::Species(Params& params, Patch* patch) :
c_part_max(1),
dynamics_type("norm"), 
time_frozen(0), 
radiating(false), 
ionization_model("none"),
particles(&particles_sorted[0]),
clrw(params.clrw),  
oversize(params.oversize), 
cell_length(params.cell_length), 
velocityProfile(3,NULL),
temperatureProfile(3,NULL),
electron_species(NULL),
nDim_particle(params.nDim_particle),
min_loc_vec(patch->getDomainLocalMin()), 
partBoundCond(NULL),
min_loc(patch->getDomainLocalMin(0)) 
{
    DEBUG(species_type);
    
    PI2 = 2.0 * M_PI;
    
    dx_inv_ = 1./cell_length[0];
    dy_inv_ = 1./cell_length[1];
    dz_inv_ = 1./cell_length[2];
    
    initCluster(params);
    nDim_field = params.nDim_field;
    inv_nDim_field = 1./((double)nDim_field);

}//END Species creator

void Species::initCluster(Params& params)
{

    // Clusters must all have the same size:
#ifdef _BLABLA
    // -------------------
    // Variable definition
    // -------------------

    // Width of clusters:
    if (params.n_space[0]%clrw != 0)
        ERROR("Cluster width (clrw) = " << clrw << "should divide n_space[0] = " << params.n_space[0] );
    //Testing if clusters width (clrw) is large enough for the spliting technique:
    if (clrw < 2*oversize[0]+2){
        ERROR("Cluster width (clrw) = "<< clrw << " must be greater than 2*oversize[0]+1 = " << 2*oversize[0]+1 );
    }
#endif

    // Arrays of the min and max indices of the particle bins
    bmin.resize(params.n_space[0]/clrw);
    bmax.resize(params.n_space[0]/clrw);
    
    //Size in each dimension of the buffers on which each bin are projected
    //In 1D the particles of a given bin can be projected on 6 different nodes at the second order (oversize = 2)
    
    //Primal dimension of fields. 
    f_dim0 =  params.n_space[0] + 2 * oversize[0] +1;
    f_dim1 =  params.n_space[1] + 2 * oversize[1] +1;
    f_dim2 =  params.n_space[2] + 2 * oversize[2] +1;

    b_dim.resize(params.nDim_field, 1);
    if (nDim_particle == 1){
        b_dim[0] =  (1 + clrw) + 2 * oversize[0];
    }
    if (nDim_particle == 2){
        b_dim[0] =  (1 + clrw) + 2 * oversize[0]; // There is a primal number of bins.
        b_dim[1] =  f_dim1;
    }
    if (nDim_particle == 3){
<<<<<<< HEAD
        b_dim0 =  (1 + clrw) + 2 * oversize[0]; // There is a primal number of bins.
        b_dim1 = f_dim1;
        b_dim2 = f_dim2;
        b_lastdim = b_dim1*b_dim2;
=======
        b_dim[0] =  (1 + clrw) + 2 * oversize[0]; // There is a primal number of bins.
        b_dim[1] = f_dim1;
        b_dim[2] = f_dim2;
>>>>>>> 8928a594
    }
    
    //Initialize specMPI
    //specMPI.init();
       
    //ener_tot = 0.;
    nrj_bc_lost = 0.;
    nrj_mw_lost = 0.;
    nrj_new_particles = 0.;
   
}//END initCluster


// Initialize the operators (Push, Ionize, PartBoundCond)
// This must be separate from the parameters because the Species cloning copies
// the parameters but not the operators.
void Species::initOperators(Params& params, Patch* patch)
{
    // assign the correct Pusher to Push
    Push = PusherFactory::create(params, this);
    
    // Assign the Ionization model (if needed) to Ionize
    //  Needs to be placed after createParticles() because requires the knowledge of max_charge
    // \todo pay attention to restart
    Ionize = IonizationFactory::create(params, this);
    if (Ionize) {
        DEBUG("Species " << species_type << " can be ionized!");
    }
    
    if (Ionize && species_type=="electron") {
        ERROR("Species " << species_type << " can be ionized but species_type='electron'");
    }
    
    // define limits for BC and functions applied and for domain decomposition
    partBoundCond = new PartBoundCond(params, this, patch);
}

// ---------------------------------------------------------------------------------------------------------------------
// Destructor for Species
// ---------------------------------------------------------------------------------------------------------------------
Species::~Species()
{
    delete Push;
    if (Ionize) delete Ionize;
    if (partBoundCond) delete partBoundCond;
    if (chargeProfile) delete chargeProfile;
    if (densityProfile) delete densityProfile;
    for (unsigned int i=0; i<velocityProfile.size(); i++)
        delete velocityProfile[i];
    for (unsigned int i=0; i<temperatureProfile.size(); i++)
        delete temperatureProfile[i];
    
    DEBUG("Species deleted");
}



// ---------------------------------------------------------------------------------------------------------------------
// For all (np) particles in a mesh initialize its numerical weight (equivalent to a number density)
// ---------------------------------------------------------------------------------------------------------------------
void Species::initWeight(unsigned int nPart, unsigned int iPart, double density)
{
    for (unsigned  p= iPart; p<iPart+nPart; p++) {
        (*particles).weight(p) = density / nPart;
    }
}



// ---------------------------------------------------------------------------------------------------------------------
// For all (np) particles in a mesh initialize its charge state
// ---------------------------------------------------------------------------------------------------------------------
void Species::initCharge(unsigned int nPart, unsigned int iPart, double q)
{
    short Z = (short)q;
    double r = q-(double)Z;
    
    // if charge is integer, then all particles have the same charge
    if ( r == 0. ) {
        for (unsigned int p = iPart; p<iPart+nPart; p++)
            (*particles).charge(p) = Z;
    // if charge is not integer, then particles can have two different charges
    } else {
        int tot = 0, Nm, Np;
        double rr=r/(1.-r), diff;
        Np = (int)round(r*(double)nPart);
        Nm = (int)nPart - Np;
        for (unsigned int p = iPart; p<iPart+nPart; p++) {
            if (Np > rr*Nm) {
                (*particles).charge(p) = Z+1;
                Np--;
            } else {
                (*particles).charge(p) = Z;
                Nm--;
            }
            tot += (*particles).charge(p);
        }
        diff = q - ((double)tot)/((double)nPart); // missing charge
        if (diff != 0.) {
            WARNING("Could not match exactly charge="<<q<<" for species "<< species_type <<" (difference of "<<diff<<"). Try to add particles.");
        }
    }
}



// ---------------------------------------------------------------------------------------------------------------------
// For all (np) particles in a mesh initialize their position
//   - either using regular distribution in the mesh (initPosition_type = regular)
//   - or using uniform random distribution (initPosition_type = random)
// ---------------------------------------------------------------------------------------------------------------------
void Species::initPosition(unsigned int nPart, unsigned int iPart, double *indexes)
{
    if (initPosition_type == "regular") {
    
        double coeff = pow((double)nPart,inv_nDim_field);
        if( coeff != round(coeff) )
            ERROR( "Impossible to put "<<nPart<<" particles regularly spaced in one cell. Use a square number, or `initPosition_type = 'random'`");
        
        int coeff_ = coeff;
        coeff = 1./coeff;
        for (int  p=iPart; p<iPart+nPart; p++) {
            int i = p-iPart;
            for(int idim=0; idim<nDim_particle; idim++) {
                (*particles).position(idim,p) = indexes[idim] + cell_length[idim] * coeff * (0.5 + i%coeff_);
                i /= coeff_; // integer division
            }
        }
        
    } else if (initPosition_type == "random") {
        
        for (unsigned  p= iPart; p<iPart+nPart; p++) {
            for (unsigned  i=0; i<nDim_particle ; i++) {
                (*particles).position(i,p)=indexes[i]+(((double)rand() / RAND_MAX))*cell_length[i];
            }
        }
        
    }
}



// ---------------------------------------------------------------------------------------------------------------------
// For all (np) particles in a mesh initialize their momentum
//   - at zero (init_momentum_type = cold)
//   - using random distribution (init_momentum_type = maxwell-juettner)
// ---------------------------------------------------------------------------------------------------------------------
void Species::initMomentum(unsigned int nPart, unsigned int iPart, double *temp, double *vel, vector<double>& max_jutt_cumul)
{
    
    // average mean-momentum (used to center the distribution)
    double pMean[3]= {0.0,0.0,0.0};
    
    if (initMomentum_type == "cold") {
        
        for (unsigned int p= iPart; p<iPart+nPart; p++) {
            for (unsigned int i=0; i<3 ; i++) {
                (*particles).momentum(i,p) = 0.0;
            }
        }
        
    } else if (initMomentum_type == "maxwell-juettner")
    {
        // initialize using the Maxwell-Juettner distribution function
        
        for (unsigned int p= iPart; p<iPart+nPart; p++)
        {
            double Renergy=(double)rand() / RAND_MAX;
            double phi=acos(1.0-2.0*(double)rand() / RAND_MAX);
            double theta=2.0*M_PI*(double)rand() / RAND_MAX;
            
            int il=0;
            int ir=max_jutt_cumul.size();
            while (ir > il+1)  {
                int im=(il+ir)/2;
                if (Renergy > max_jutt_cumul[im]) {
                    il=im;
                } else {
                    ir=im;
                }

            }

            double right_w=(Renergy-max_jutt_cumul[il])/(max_jutt_cumul[il+1]);
            double left_w=1-right_w;
            
            double Ener=left_w*il*dE +right_w*(il+1)*dE;
            double psm = sqrt(pow(1.0+Ener,2)-1.0);

            (*particles).momentum(0,p) = psm*cos(theta)*sin(phi);
            (*particles).momentum(1,p) = psm*sin(theta)*sin(phi);
            (*particles).momentum(2,p) = psm*cos(phi);
            for (unsigned int i=0; i<3 ; i++)
            {
                pMean[i] += (*particles).momentum(i,p);
            }
        }//p

        // center the distribution function around pMean
        for (unsigned int p= iPart; p<iPart+nPart; p++)
            {
                for (unsigned int i=0; i<3 ; i++) {
                    (*particles).momentum(i,p) -= pMean[i]/nPart;
                }
            }
        
        for (unsigned int p= iPart; p<iPart+nPart; p++) {
            (*particles).momentum(1,p) *= sqrt(temp[1]/temp[0]);
            (*particles).momentum(2,p) *= sqrt(temp[2]/temp[0]);
        }

        
    // Rectangular distribution
    } else if (initMomentum_type == "rectangular") {
        
        for (unsigned int p= iPart; p<iPart+nPart; p++) {
            (*particles).momentum(0,p) = (2.*(double)rand() / RAND_MAX - 1.) * sqrt(temp[0]/mass);
            (*particles).momentum(1,p) = (2.*(double)rand() / RAND_MAX - 1.) * sqrt(temp[1]/mass);
            (*particles).momentum(2,p) = (2.*(double)rand() / RAND_MAX - 1.) * sqrt(temp[2]/mass);
        }
    }//END if initMomentum_type
    
    // Adding the mean velocity (using relativistic composition)
    // ---------------------------------------------------------
    double vx, vy, vz, v2, g, gm1, Lxx, Lyy, Lzz, Lxy, Lxz, Lyz, gp, px, py, pz;
    // mean-velocity
    vx  = -vel[0];
    vy  = -vel[1];
    vz  = -vel[2];
    v2  = vx*vx + vy*vy + vz*vz;
    if ( v2>0. ){
        
        g   = 1.0/sqrt(1.0-v2);
        gm1 = g - 1.0;
        
        // compute the different component of the Matrix block of the Lorentz transformation
        Lxx = 1.0 + gm1 * vx*vx/v2;
        Lyy = 1.0 + gm1 * vy*vy/v2;
        Lzz = 1.0 + gm1 * vz*vz/v2;
        Lxy = gm1 * vx*vy/v2;
        Lxz = gm1 * vx*vz/v2;
        Lyz = gm1 * vy*vz/v2;
        
        // Lorentz transformation of the momentum
        for (unsigned int p=iPart; p<iPart+nPart; p++)
        {
            gp = sqrt(1.0 + pow((*particles).momentum(0,p),2) + pow((*particles).momentum(1,p),2) + pow((*particles).momentum(2,p),2));
            px = -gp*g*vx + Lxx * (*particles).momentum(0,p) + Lxy * (*particles).momentum(1,p) + Lxz * (*particles).momentum(2,p);
            py = -gp*g*vy + Lxy * (*particles).momentum(0,p) + Lyy * (*particles).momentum(1,p) + Lyz * (*particles).momentum(2,p);
            pz = -gp*g*vz + Lxz * (*particles).momentum(0,p) + Lyz * (*particles).momentum(1,p) + Lzz * (*particles).momentum(2,p);
            (*particles).momentum(0,p) = px;
            (*particles).momentum(1,p) = py;
            (*particles).momentum(2,p) = pz;
        }
        
    }//ENDif vel != 0
    
    
    
}//END initMomentum


// ---------------------------------------------------------------------------------------------------------------------
// For all particles of the species
//   - interpolate the fields at the particle position
//   - calculate the new velocity
//   - calculate the new position
//   - apply the boundary conditions
//   - increment the currents (projection)
// ---------------------------------------------------------------------------------------------------------------------
void Species::dynamics(double time_dual, unsigned int ispec, ElectroMagn* EMfields, Interpolator* Interp,
                       Projector* Proj, Params &params, int diag_flag, PartWalls* partWalls, Patch* patch, SmileiMPI* smpi)
{
    int ithread;
    #ifdef _OPENMP
        ithread = omp_get_thread_num();
    #else
        ithread = 0;
    #endif

    // Ionization current
    LocalFields Jion;
    
    unsigned int iPart;
    
    // Reset list of particles to exchange
    clearExchList();

    int tid(0);
    double ener_iPart(0.);
    std::vector<double> nrj_lost_per_thd(1, 0.);
            
    // -------------------------------
    // calculate the particle dynamics
    // -------------------------------
    if (time_dual>time_frozen) { // moving particle
    
        smpi->dynamics_resize(ithread, nDim_particle, bmax.back());

        //Point to local thread dedicated buffers
        //Still needed for ionization
        std::vector<LocalFields> *Epart = &(smpi->dynamics_Epart[ithread]);

        for (unsigned int ibin = 0 ; ibin < bmin.size() ; ibin++) {

            // Interpolate the fields at the particle position
            (*Interp)(EMfields, *particles, smpi, bmin[ibin], bmax[ibin], ithread );

            //Ionization
            if (Ionize){                                
                for (iPart=bmin[ibin] ; iPart<bmax[ibin]; iPart++ ) {
                    // Do the ionization (!for testParticles)
                    if ( (*particles).charge(iPart) < (int) atomic_number) {
                        //!\todo Check if it is necessary to put to 0 or if LocalFields ensures it
                        Jion.x=0.0;
                        Jion.y=0.0;
                        Jion.z=0.0;
                        (*Ionize)(*particles, iPart, (*Epart)[iPart], Jion);
                        (*Proj)(EMfields->Jx_, EMfields->Jy_, EMfields->Jz_, *particles, iPart, Jion);
                    }
                }
            }    
                
            // Push the particles
            (*Push)(*particles, smpi, bmin[ibin], bmax[ibin], ithread );
            //for (iPart=bmin[ibin] ; iPart<bmax[ibin]; iPart++ ) 
            //    (*Push)(*particles, iPart, (*Epart)[iPart], (*Bpart)[iPart] , (*gf)[iPart]);

            //particles->test_move( bmin[ibin], bmax[ibin], params );


            // Apply wall and boundary conditions
            for (iPart=bmin[ibin] ; iPart<bmax[ibin]; iPart++ ) {
                for(unsigned int iwall=0; iwall<partWalls->size(); iwall++) {
                    if ( !(*partWalls)[iwall]->apply(*particles, iPart, this, ener_iPart)) {
                        nrj_lost_per_thd[tid] += mass * ener_iPart;
                    }
                }
                // Boundary Condition may be physical or due to domain decomposition
                // apply returns 0 if iPart is not in the local domain anymore
                //        if omp, create a list per thread
                if ( !partBoundCond->apply( *particles, iPart, this, ener_iPart ) ) {
                    addPartInExchList( iPart );
                    //nrj_lost_per_thd[tid] += ener_iPart;
                    nrj_lost_per_thd[tid] += mass * ener_iPart;
                }
             }

            //START EXCHANGE PARTICLES OF THE CURRENT BIN ?

             // Project currents if not a Test species and charges as well if a diag is needed. 
             if (!(*particles).isTest)
                 (*Proj)(EMfields, *particles, smpi, bmin[ibin], bmax[ibin], ithread, ibin, clrw, diag_flag, b_dim, ispec );

        }// ibin

        for (int ithd=0 ; ithd<nrj_lost_per_thd.size() ; ithd++)
            nrj_bc_lost += nrj_lost_per_thd[tid];

        // Needs to be reviewed 
        if (Ionize) {
            for (unsigned int i=0; i < Ionize->new_electrons.size(); i++) {
                // electron_species->(*particles).push_back(Ionize->new_electrons[i]);
                                
                int ibin = (int) ((Ionize->new_electrons).position(0,i) / cell_length[0]) - ( patch->getCellStartingGlobalIndex(0) + oversize[0] );
                DEBUG("here " << ibin << " " << (Ionize->new_electrons).position(0,i)/(2*M_PI));

                // Copy Ionize->new_electrons(i) in electron_species->particles at position electron_species->bmin[ibin]
                Ionize->new_electrons.cp_particle(i, (*electron_species->particles), electron_species->bmin[ibin] );
                                
                // Update bins status
                // (ugly update, memory is allocated anywhere, OK with vectors per particles parameters)
                electron_species->bmax[ibin]++;
                DEBUG("e- " << i << " to bin " << ibin << " (" <<bmin.size() << "," <<bmax.size()<<")" );
                for (unsigned int ii=ibin+1; ii<bmin.size(); ii++) {
                    electron_species->bmin[ii]++;
                    electron_species->bmax[ii]++;
                }
            }
            
            // if (Ionize->new_electrons.size())
            //      DEBUG("number of electrons " << electron_species->(*particles).size() << " " << );
            Ionize->new_electrons.clear();
        }
    }
    else { // immobile particle (at the moment only project density)
        if ((diag_flag == 1)&&(!(*particles).isTest)){
            double* b_rho;
            for (unsigned int ibin = 0 ; ibin < bmin.size() ; ibin ++) { //Loop for projection on buffer_proj

                if (nDim_field==2)
                    b_rho = &(*EMfields->rho_s[ispec])(ibin*clrw*f_dim1);    
                else if (nDim_field==1)
                    b_rho = &(*EMfields->rho_s[ispec])(ibin*clrw);    
                for (iPart=bmin[ibin] ; iPart<bmax[ibin]; iPart++ ) {
                    (*Proj)(b_rho, (*particles), iPart, ibin*clrw, b_dim);
                } //End loop on particles
            }//End loop on bins
            
        }
    }//END if time vs. time_frozen

}//END dynamic


// ---------------------------------------------------------------------------------------------------------------------
// Sort particles
// ---------------------------------------------------------------------------------------------------------------------
void Species::sort_part()
{
    //The width of one bin is cell_length[0] * clrw.
    
    int p1,p2,bmin_init;
    unsigned int bin;
    double limit;
    
    
    //Backward pass
    for (bin=0; bin<bmin.size()-1; bin++) { //Loop on the bins. 
        limit = min_loc + (bin+1)*cell_length[0]*clrw;
        p1 = bmax[bin]-1;
        //If first particles change bin, they do not need to be swapped.
        while (p1 == bmax[bin]-1 && p1 >= bmin[bin]) {
            if ((*particles).position(0,p1) >= limit ) {
                bmax[bin]--;
            }
            p1--;
        }
        //         Now particles have to be swapped
        for( p2 = p1 ; p2 >= bmin[bin] ; p2-- ) { //Loop on the bin's particles.
            if ((*particles).position(0,p2) >= limit ) {
                //This particle goes up one bin.
                (*particles).swap_part(p2,bmax[bin]-1);
                bmax[bin]--;
            }
        }
    }
    //Forward pass + Rebracketting
    for (bin=1; bin<bmin.size(); bin++) { //Loop on the bins. 
        limit = min_loc + bin*cell_length[0]*clrw;
        bmin_init = bmin[bin];
        p1 = bmin[bin];
        while (p1 == bmin[bin] && p1 < bmax[bin]) {
            if ((*particles).position(0,p1) < limit ) {
                bmin[bin]++;
            }
            p1++;
        }
        for( p2 = p1 ; p2 < bmax[bin] ; p2++ ) { //Loop on the bin's particles.
            if ((*particles).position(0,p2) < limit ) {
                //This particle goes down one bin.
                (*particles).swap_part(p2,bmin[bin]);
                bmin[bin]++;
            }
        }
        
        //Rebracketting
        //Number of particles from bin going down is: bmin[bin]-bmin_init.
        //Number of particles from bin-1 going up is: bmin_init-bmax[bin-1].
        //Total number of particles we need to swap is the min of both.
        p2 = min(bmin[bin]-bmin_init,bmin_init-bmax[bin-1]);
        if (p2 >0) (*particles).swap_part(bmax[bin-1],bmin[bin]-p2,p2);
        bmax[bin-1] += bmin[bin] - bmin_init;
        bmin[bin] = bmax[bin-1];
    }
}

// ---------------------------------------------------------------------------------------------------------------------
// Sort particles
// ---------------------------------------------------------------------------------------------------------------------
void Species::count_sort_part(Params &params)
{
    unsigned int ip, npart, ixy,tot, oc, nxy, token;
    int ix,iy;
    double x,y;

    nxy = params.n_space[0]*params.n_space[1];
    token = (particles == &particles_sorted[0]);

    int indices[nxy];
    npart = (*particles).size();
    //particles_sorted = particles ;
    particles_sorted[token].initialize(npart, *particles);

    for (unsigned int i=0; i < nxy ; i++) indices[i] = 0 ;

    // first loop counts the # of particles in each cell
    for (ip=0; ip < npart; ip++)
        {
            x = (*particles).position(0,ip)-min_loc;
            y = (*particles).position(1,ip)-min_loc_vec[1];

            ix = floor(x * dx_inv_) ;
            iy = floor(y * dy_inv_) ;

            ixy = iy + ix*params.n_space[1];


            indices[ixy] ++;
        }

    // second loop convert the count array in cumulative sum
    tot=0;
    for (unsigned int ixy=0; ixy < nxy; ixy++)
        {
            oc = indices[ixy];
            indices[ixy] = tot;
            tot += oc;
        }

    //Bookmarking is not needed if normal sort is called before.
    //bmin[0] = 0;    
    //for (bin=0; bin<bmin.size()-1; bin++) { //Loop on the bins. 
    //
    //    bmin[bin+1] = indices[(bin+1)*params.n_space[1]*clrw] ;   
    //    bmax[bin] = bmin[bin+1];   
    //}
    //bin = bmin.size()-1 ;
    //bmax[bin] = npart;   

    // last loop puts the particles and update the count array
    for (ip=0; ip < npart; ip++) {
        x = (*particles).position(0,ip)-min_loc;
        y = (*particles).position(1,ip)-min_loc_vec[1];

        ix = floor(x * dx_inv_) ;
        iy = floor(y * dy_inv_) ;

        ixy = iy + ix*params.n_space[1];

        (*particles).overwrite_part(ip, particles_sorted[token] , indices[ixy]);
        indices[ixy]++;
    }

    particles = &particles_sorted[token] ;

}


int Species::createParticles(vector<unsigned int> n_space_to_create, Params& params, Patch *patch, int new_bin_idx)
{
    // Create particles in a space starting at cell_position
    vector<double> cell_position(3,0);
    vector<double> cell_index(3,0);
    for (int i=0 ; i<nDim_field ; i++) {
        if (params.cell_length[i]!=0) { // REALLY NECESSARY ????
            cell_position[i] = patch->getDomainLocalMin(i);
            cell_index   [i] = (double) patch->getCellStartingGlobalIndex(i);
        }
    }
    
    // ---------------------------------------------------------
    // Calculate density and number of particles for the species
    // ---------------------------------------------------------
    
    // field containing the charge distribution (always 3d)
    Field3D charge(n_space_to_create);
    max_charge = 0.;
    
    // field containing the density distribution (always 3d)
    Field3D density(n_space_to_create);
    
    // field containing the temperature distribution along all 3 momentum coordinates (always 3d * 3)
    Field3D temperature[3];
    
    // field containing the temperature distribution along all 3 momentum coordinates (always 3d * 3)
    Field3D velocity[3];
    
    // field containing the number of particles in each cell
    Field3D n_part_in_cell(n_space_to_create);

    for (unsigned int i=0; i<3; i++) {
        velocity[i].allocateDims(n_space_to_create);
        temperature[i].allocateDims(n_space_to_create);
    }
    
    int npart_effective = 0;
    double remainder, nppc;
    
    for (unsigned int i=0; i<n_space_to_create[0]; i++) {
        for (unsigned int j=0; j<n_space_to_create[1]; j++) {
            for (unsigned int k=0; k<n_space_to_create[2]; k++) {
                n_part_in_cell(i,j,k) = 0.;
                
                vector<double> x_cell(3,0);
                x_cell[0] = cell_position[0] + (i+0.5)*cell_length[0];
                x_cell[1] = cell_position[1] + (j+0.5)*cell_length[1];
                x_cell[2] = cell_position[2] + (k+0.5)*cell_length[2];
                
                // Obtain the number of particles per cell
                nppc = ppcProfile->valueAt(x_cell);
                
                n_part_in_cell(i,j,k) = floor(nppc);
                // if nb of particle per cell is not an integer value
                double intpart;
                if ( modf(nppc, &intpart) > 0) {
                    // If not a round number, then we need to decide how to round
                    remainder = pow(nppc - floor(nppc), -inv_nDim_field);
                    
                    if(   fmod(cell_index[0]+(double)i, remainder) < 1.
                       && fmod(cell_index[1]+(double)j, remainder) < 1.
                       && fmod(cell_index[2]+(double)k, remainder) < 1. ) n_part_in_cell(i,j,k)++;
                }
                
                // If zero or less, zero particles
                if( n_part_in_cell(i,j,k)<=0. ) {
                    n_part_in_cell(i,j,k) = 0.;
                    density(i,j,k) = 0.;
                    continue;
                }
                
                // assign charge its correct value in the cell
                charge(i,j,k) = chargeProfile->valueAt(x_cell);
                if( charge(i,j,k)>max_charge ) max_charge=charge(i,j,k);
                // assign density its correct value in the cell
                density(i,j,k) = densityProfile->valueAt(x_cell);
                if(density(i,j,k)!=0. && densityProfileType=="charge") {
                    if(charge(i,j,k)==0.) ERROR("Encountered non-zero charge density and zero charge at the same location");
                    density(i,j,k) /= charge(i,j,k);
                }
                density(i,j,k) = abs(density(i,j,k));
                
                // for non-zero density define temperature & mean-velocity and increment the nb of particles
                if (density(i,j,k)!=0.0) {
                    
                    // assign the temperature & mean-velocity their correct value in the cell
                    for (unsigned int m=0; m<3; m++) {
                        temperature[m](i,j,k) = temperatureProfile[m]->valueAt(x_cell);
                        //MESSAGE("temp 1 :" <<  temperature[m](i,j,k))
                        velocity[m](i,j,k) = velocityProfile[m]->valueAt(x_cell);
                    }
                    
                    // increment the effective number of particle by n_part_in_cell(i,j,k)
                    // for each cell with as non-zero density
                    npart_effective += n_part_in_cell(i,j,k);
                    
                }//ENDif non-zero density
                
            }//i
        }//j
    }//k end the loop on all cells
    
    // defines npart_effective for the Species & create the corresponding particles
    // -----------------------------------------------------------------------
    
    // if moving_win
    //     (*particles).create_particles(npart_effective);
    // else {
    //    // reserve included in initialize if particles emty
    //    (*particles).reserve(round( params->species_param[speciesNumber].c_part_max * npart_effective ), ndim);
    //    (*particles).initialize(n_existing_particles+npart_effective, params_->nDim_particle);
    // }
    
    int n_existing_particles = (*particles).size();
    (*particles).initialize(n_existing_particles+npart_effective, nDim_particle);
    
    // define Maxwell-Juettner related quantities
    // ------------------------------------------
    
    // Maxwell-Juettner cumulative function (array)
    std::vector<double> max_jutt_cumul;
    
    /*
    if (initMomentum_type=="maxwell-juettner") {
        //! \todo{Pass this parameters in a code constants class (MG)}
        nE     = 20000;
        muEmax = 20.0;
        
        max_jutt_cumul.resize(nE);
        double mu=mass/temperature[0];
        //double mu=mass/temperature[m](i,j,k);
        double Emax=muEmax/mu;
        dE=Emax/nE;
        
        double fl=0;
        double fr=0;
        max_jutt_cumul[0]=0.0;
        for (unsigned  i=1; i<nE; i++ ) {
            //! \todo{this is just the isotropic case, generalise to non-isotropic (MG)}
            fr=(1+i*dE)*sqrt(pow(1.0+i*dE,2)-1.0) * exp(-mu*i*dE);
            max_jutt_cumul[i]=max_jutt_cumul[i-1] + 0.5*dE*(fr+fl);
            fl=fr;
        }
        for (unsigned int i=0; i<nE; i++) max_jutt_cumul[i]/=max_jutt_cumul[nE-1];
        
    }
    */
    
    // Initialization of the particles properties
    // ------------------------------------------
    unsigned int nPart;
    unsigned int iPart=n_existing_particles;
    double *indexes=new double[nDim_particle];
    double *temp=new double[3];
    double *vel=new double[3];
    
    // start a loop on all cells
    
    //bmin[bin] point to begining of bin (first particle)
    //bmax[bin] point to end of bin (= bmin[bin+1])
    //if bmax = bmin, bin is empty of particle.
    
    for (unsigned int i=0; i<n_space_to_create[0]; i++) {
        if (i%clrw == 0) bmin[new_bin_idx+i/clrw] = iPart;
        for (unsigned int j=0; j<n_space_to_create[1]; j++) {
            for (unsigned int k=0; k<n_space_to_create[2]; k++) {
                // initialize particles in meshes where the density is non-zero
                if (density(i,j,k)>0) {
                    
                    if (initMomentum_type=="maxwell-juettner") {
                        
                        // Computes the cumulative MJ distribution only when needed
                        // --------------------------------------------------------
                        if ((max_jutt_cumul.size()==0)||(temperatureProfile[0]->profileName!="constant")) {
                            //! \todo{Pass this parameters in a code constants class (MG)}
                            nE     = 20000;
                            muEmax = 20.0;
                            
                            max_jutt_cumul.resize(nE);
                            double mu=mass/temperature[0](i,j,k); // For Temperature profile
                            double Emax=muEmax/mu;
                            dE=Emax/nE;
                            
                            double fl=0;
                            double fr=0;
                            max_jutt_cumul[0]=0.0;
                            for (unsigned int l=1; l<nE; l++ ) {
                                //! \todo{this is just the isotropic case, generalise to non-isotropic (MG)}
                                fr=(1.+l*dE)*sqrt(pow(1.0+l*dE,2)-1.0) * exp(-mu*l*dE);
                                max_jutt_cumul[l]=max_jutt_cumul[l-1] + 0.5*dE*(fr+fl);
                                fl=fr;
                            }
                            for (unsigned int l=0; l<nE; l++) max_jutt_cumul[l]/=max_jutt_cumul[nE-1];
                        }
                    }
                    
                    temp[0] = temperature[0](i,j,k);
                    vel[0]  = velocity[0](i,j,k);
                    temp[1] = temperature[1](i,j,k);
                    vel[1]  = velocity[1](i,j,k);
                    temp[2] = temperature[2](i,j,k);
                    vel[2]  = velocity[2](i,j,k);
                    nPart = n_part_in_cell(i,j,k);
                    
                    indexes[0]=i*cell_length[0]+cell_position[0];
                    if (nDim_particle > 1) {
                        indexes[1]=j*cell_length[1]+cell_position[1];
                        if (nDim_particle > 2) {
                            indexes[2]=k*cell_length[2]+cell_position[2];
                        }//nDim_particle > 2
                    }//nDim_particle > 1
                    
                    initPosition(nPart, iPart, indexes);
                    
                    initMomentum(nPart,iPart, temp, vel, max_jutt_cumul);
                    
                    initWeight(nPart, iPart, density(i,j,k));
                    initCharge(nPart, iPart, charge(i,j,k));
                    
                    //calculate new iPart (jump to next cell)
                    iPart+=nPart;
                }//END if density > 0
            }//k end the loop on all cells
        }//j
        if (i%clrw == clrw -1) bmax[new_bin_idx+i/clrw] = iPart;
    }//i
    
    
    delete [] indexes;
    delete [] temp;
    delete [] vel;
    
    // Recalculate former position using the particle velocity
    // (necessary to calculate currents at time t=0 using the Esirkepov projection scheme)
    for (int iPart=n_existing_particles; iPart<n_existing_particles+npart_effective; iPart++) {
        /*897 for (int i=0; i<(int)nDim_particle; i++) {
            (*particles).position_old(i,iPart) -= (*particles).momentum(i,iPart)/(*particles).lor_fac(iPart) * params.timestep;
        }897*/
        nrj_new_particles += (*particles).weight(iPart)*((*particles).lor_fac(iPart)-1.0);
    }
    
    if ((*particles).tracked)
        (*particles).setIds();

    return npart_effective;
    
} // End createParticles


// ------------------------------------------------
// Set position when using restart & moving window
// patch are initialized with t0 position
// ------------------------------------------------
void Species::updateMvWinLimits(double x_moved)
{
    partBoundCond->updateMvWinLimits(x_moved);
    min_loc += x_moved;

} // End updateMvWinLimits


//Do we have to project this species ?
bool Species::isProj(double time_dual, SimWindow* simWindow) {

    return time_dual > time_frozen  || (simWindow->isMoving(time_dual)) ;
  
    //Recompute frozen particles density if
    //moving window is activated, actually moving at this time step, and we are not in a density slope.
    /*    bool isproj =(time_dual > species_param.time_frozen  ||
                 (simWindow && simWindow->isMoving(time_dual) &&
                     (species_param.species_geometry == "gaussian" ||
                         (species_param.species_geometry == "trapezoidal" &&
                            //Before end of density ramp up.
                            (simWindow->getXmoved() < species_param.vacuum_length[0] + species_param.dens_length_x[1] + oversize[0]*cell_length[0] || 
                            //After begining of density ramp down. 
                            simWindow->getXmoved() +  simWindow->getNspace_win_x()*cell_length[0] > species_param.vacuum_length[0] + species_param.dens_length_x[1]+ species_param.dens_length_x[0]
                            )
                        )
                    ) 
                )
            );
            return isproj;*/
    //return time_dual > species_param.time_frozen  || (simWindow && simWindow->isMoving(time_dual)) ;
}<|MERGE_RESOLUTION|>--- conflicted
+++ resolved
@@ -111,16 +111,9 @@
         b_dim[1] =  f_dim1;
     }
     if (nDim_particle == 3){
-<<<<<<< HEAD
-        b_dim0 =  (1 + clrw) + 2 * oversize[0]; // There is a primal number of bins.
-        b_dim1 = f_dim1;
-        b_dim2 = f_dim2;
-        b_lastdim = b_dim1*b_dim2;
-=======
         b_dim[0] =  (1 + clrw) + 2 * oversize[0]; // There is a primal number of bins.
         b_dim[1] = f_dim1;
         b_dim[2] = f_dim2;
->>>>>>> 8928a594
     }
     
     //Initialize specMPI
