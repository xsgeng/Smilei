--- conflicted
+++ resolved
@@ -46,16 +46,9 @@
 oversize(params.oversize),
 cell_length(params.cell_length),
 species_param(params.species_param[ispec]),
-<<<<<<< HEAD
-velocityProfile(3,NULL),
-temperatureProfile(3,NULL),
-=======
+velocityProfile(3,,(Profile * )NULL),
+temperatureProfile(3,(Profile * )NULL),
 densityProfile(DensityFactory::create(params, ispec)),
-// IDRIS
-//velocityProfile(3, NULL),
-velocityProfile(3,(VelocityProfile * ) NULL),
-// IDRIS
->>>>>>> 853c7085
 ndim(params.nDim_particle),
 min_loc(smpi->getDomainLocalMin(0)),
 partBoundCond(NULL)
@@ -556,15 +549,7 @@
             } // if (!particles.isTestParticles)
         }// ibin
         free(b_Jx);
-<<<<<<< HEAD
-=======
-
-#pragma omp single
-        {
-	    for (int ithd=0 ; ithd<nrj_lost_per_thd.size() ; ithd++)
-	        nrj_bc_lost += nrj_lost_per_thd[tid];
-        }
->>>>>>> 853c7085
+
         
 #pragma omp master
 {
@@ -843,13 +828,8 @@
     // }
     
     int n_existing_particles = particles.size();
-<<<<<<< HEAD
     particles.initialize(n_existing_particles+npart_effective, params, speciesNumber);
-=======
-    //particles.initialize(n_existing_particles+npart_effective, params.nDim_particle);
-    particles.initialize(n_existing_particles+npart_effective, speciesNumber, params);
->>>>>>> 853c7085
-    
+
     
     // define Maxwell-Juettner related quantities
     // ------------------------------------------
