--- conflicted
+++ resolved
@@ -189,13 +189,8 @@
 #ifdef  __DETAILED_TIMERS
             timer = MPI_Wtime();
 #endif
-<<<<<<< HEAD
                 for (unsigned int ibin = 0 ; ibin < first_index.size() ; ibin++) {
-                    (*Ionize)(particles, first_index[ibin], last_index[ibin], Epart, EMfields, Proj);
-=======
-                for (unsigned int ibin = 0 ; ibin < bmin.size() ; ibin++) {
-                    (*Ionize)(particles, bmin[ibin], bmax[ibin], Epart, patch, Proj);
->>>>>>> 0ef3e4a0
+                    (*Ionize)(particles, first_index[ibin], last_index[ibin], Epart, patch, Proj);
                 }
 #ifdef  __DETAILED_TIMERS
             patch->patch_timers[4] += MPI_Wtime() - timer;
