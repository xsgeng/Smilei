#include "SpeciesV.h"

#include <cmath>
#include <ctime>
#include <cstdlib>

#include <iostream>

#include <omp.h>

// IDRIS
#include <cstring>
// IDRIS
#include "PusherFactory.h"
#include "IonizationFactory.h"
#include "PartBoundCond.h"
#include "PartWall.h"
#include "BoundaryConditionType.h"

#include "ElectroMagn.h"
#include "Interpolator.h"
#include "InterpolatorFactory.h"
#include "Profile.h"

#include "Projector.h"
#include "ProjectorFactory.h"

#include "SimWindow.h"
#include "Patch.h"

// #include "Field.h"
#include "Field1D.h"
#include "Field2D.h"
#include "Field3D.h"
#include "Tools.h"

#include "DiagnosticTrack.h"

using namespace std;


// ---------------------------------------------------------------------------------------------------------------------
// Constructor for Species
// input: simulation parameters & Species index
// ---------------------------------------------------------------------------------------------------------------------
SpeciesV::SpeciesV(Params& params, Patch* patch) :
    Species(params, patch)
{
    initCluster( params );
    npack_ = 0 ;
    packsize_ = 0;


}//END SpeciesV creator

// ---------------------------------------------------------------------------------------------------------------------
// Destructor for Species
// ---------------------------------------------------------------------------------------------------------------------
SpeciesV::~SpeciesV()
{
}


void SpeciesV::initCluster(Params& params)
{
    //Temporary BECK
    int ncells = 1;
    for (unsigned int iDim=0 ; iDim<nDim_particle ; iDim++)
        ncells *= (params.n_space[iDim]+1);
    bmax.resize(ncells,0);
    bmin.resize(ncells,0);
    species_loc_bmax.resize(ncells,0);

    //Size in each dimension of the buffers on which each bin are projected
    //In 1D the particles of a given bin can be projected on 6 different nodes at the second order (oversize = 2)

    //Primal dimension of fields.
    f_dim0 =  params.n_space[0] + 2 * oversize[0] +1;
    f_dim1 =  params.n_space[1] + 2 * oversize[1] +1;
    f_dim2 =  params.n_space[2] + 2 * oversize[2] +1;

    b_dim.resize(params.nDim_field, 1);
    if (nDim_particle == 1){
        b_dim[0] =  (1 + clrw) + 2 * oversize[0];
        f_dim1 = 1;
        f_dim2 = 1;
    }
    if (nDim_particle == 2){
        b_dim[0] =  (1 + clrw) + 2 * oversize[0]; // There is a primal number of bins.
        b_dim[1] =  f_dim1;
        f_dim2 = 1;
    }
    if (nDim_particle == 3){
        b_dim[0] =  (1 + clrw) + 2 * oversize[0]; // There is a primal number of bins.
        b_dim[1] = f_dim1;
        b_dim[2] = f_dim2;
    }

    //Initialize specMPI
    MPIbuff.allocate(nDim_particle);

    //ener_tot = 0.;
    nrj_bc_lost = 0.;
    nrj_mw_lost = 0.;
    nrj_new_particles = 0.;

}//END initCluster


void SpeciesV::dynamics(double time_dual, unsigned int ispec,
                       ElectroMagn* EMfields, Params &params, bool diag_flag,
                       PartWalls* partWalls,
                       Patch* patch, SmileiMPI* smpi,
                       RadiationTables & RadiationTables,
                       MultiphotonBreitWheelerTables & MultiphotonBreitWheelerTables,
                       vector<Diagnostic*>& localDiags)
{
int ithread;
#ifdef _OPENMP
    ithread = omp_get_thread_num();
#else
    ithread = 0;
#endif

#ifdef  __DETAILED_TIMERS
    double timer;
#endif

    if (npack_==0) {
        npack_    = 1;
        packsize_ = (f_dim1-2*oversize[1]);

        if ( ( (long int)bmax.back() < (long int)60000 ) || (Radiate) || (Ionize) || (Multiphoton_Breit_Wheeler_process) )
            packsize_ *= (f_dim0-2*oversize[0]);
        else
            npack_ *= (f_dim0-2*oversize[0]);

        if (nDim_particle == 3)
            packsize_ *= (f_dim2-2*oversize[2]);
    }

    unsigned int iPart;

    // Reset list of particles to exchange
    clearExchList();

    int tid(0);
    double ener_iPart(0.);
    std::vector<double> nrj_lost_per_thd(1, 0.);

    // -------------------------------
    // calculate the particle dynamics
    // -------------------------------
    if (time_dual>time_frozen) { // moving particle

<<<<<<< HEAD
        //smpi->dynamics_resize(ithread, nDim_particle, bmax.back());
=======
        smpi->dynamics_resize(ithread, nDim_field, bmax.back(), params.geometry=="3drz");
>>>>>>> c369d97b

        //Point to local thread dedicated buffers
        //Still needed for ionization
        vector<double> *Epart = &(smpi->dynamics_Epart[ithread]);

        //Prepare for sorting
        for (unsigned int i=0; i<species_loc_bmax.size(); i++)
            species_loc_bmax[i] = 0;

        for ( int ipack = 0 ; ipack < npack_ ; ipack++ ) {

            int nparts_in_pack = bmax[ (ipack+1) * packsize_-1 ];
            smpi->dynamics_resize(ithread, nDim_particle, nparts_in_pack );

#ifdef  __DETAILED_TIMERS
            timer = MPI_Wtime();
#endif

            // Interpolate the fields at the particle position
            //for (unsigned int scell = 0 ; scell < bmin.size() ; scell++)
            //    (*Interp)(EMfields, *particles, smpi, &(bmin[scell]), &(bmax[scell]), ithread );
            for (unsigned int scell = 0 ; scell < packsize_ ; scell++)
                (*Interp)(EMfields, *particles, smpi, &(bmin[ipack*packsize_+scell]),
                                                      &(bmax[ipack*packsize_+scell]),
                                                      ithread, bmin[ipack*packsize_] );

#ifdef  __DETAILED_TIMERS
            patch->patch_timers[0] += MPI_Wtime() - timer;
#endif

            // Ionization
            if (Ionize)
            {
#ifdef  __DETAILED_TIMERS
            timer = MPI_Wtime();
#endif
                for (unsigned int ibin = 0 ; ibin < bmin.size() ; ibin++) {
                    (*Ionize)(particles, bmin[ibin], bmax[ibin], Epart, EMfields, Proj);
                }
#ifdef  __DETAILED_TIMERS
            patch->patch_timers[4] += MPI_Wtime() - timer;
#endif
            }

            // Radiation losses
            if (Radiate)
            {
#ifdef  __DETAILED_TIMERS
            timer = MPI_Wtime();
#endif
                for (unsigned int ibin = 0 ; ibin < bmin.size() ; ibin++) {
                    // Radiation process
                    (*Radiate)(*particles, this->photon_species, smpi,
                               RadiationTables,
                               bmin[ibin], bmax[ibin], ithread );

                    // Update scalar variable for diagnostics
                    nrj_radiation += (*Radiate).getRadiatedEnergy();

                    // Update the quantum parameter chi
                    (*Radiate).compute_thread_chipa(*particles,
                                                    smpi,
                                                    bmin[ibin],
                                                    bmax[ibin],
                                                    ithread );
                }
#ifdef  __DETAILED_TIMERS
            patch->patch_timers[5] += MPI_Wtime() - timer;
#endif
            }

            // Multiphoton Breit-Wheeler
            if (Multiphoton_Breit_Wheeler_process)
            {
#ifdef  __DETAILED_TIMERS
            timer = MPI_Wtime();
#endif
                for (unsigned int ibin = 0 ; ibin < bmin.size() ; ibin++) {

                    // Pair generation process
                    (*Multiphoton_Breit_Wheeler_process)(*particles,
                                                         smpi,
                                                         MultiphotonBreitWheelerTables,
                                                         bmin[ibin], bmax[ibin], ithread );

                    // Update scalar variable for diagnostics
                    // We reuse nrj_radiation for the pairs
                    nrj_radiation += (*Multiphoton_Breit_Wheeler_process).getPairEnergy();

                    // Update the photon quantum parameter chi of all photons
                    (*Multiphoton_Breit_Wheeler_process).compute_thread_chiph(*particles,
                                                                              smpi,
                                                                              bmin[ibin],
                                                                              bmax[ibin],
                                                                              ithread );

                    // Suppression of the decayed photons into pairs
                    (*Multiphoton_Breit_Wheeler_process).decayed_photon_cleaning(
                            *particles,ibin, bmin.size(), &bmin[0], &bmax[0]);

                }
#ifdef  __DETAILED_TIMERS
            patch->patch_timers[6] += MPI_Wtime() - timer;
#endif
            }

#ifdef  __DETAILED_TIMERS
            timer = MPI_Wtime();
#endif

            // Push the particles and the photons
            //(*Push)(*particles, smpi, 0, bmax[bmax.size()-1], ithread );
            (*Push)(*particles, smpi, bmin[ipack*packsize_],
                                      bmax[ipack*packsize_+packsize_-1],
                                      ithread, bmin[ipack*packsize_] );
            //particles->test_move( bmin[ibin], bmax[ibin], params );

#ifdef  __DETAILED_TIMERS
            patch->patch_timers[1] += MPI_Wtime() - timer;
            timer = MPI_Wtime();
#endif

            // Computation of the particle cell keys for all particles
            // this->compute_bin_cell_keys(params, bmin[ipack*packsize_], bmax[ipack*packsize_+packsize_-1]);

            unsigned int length[3];
            length[0]=0;
            length[1]=params.n_space[1]+1;
            length[2]=params.n_space[2]+1;

            //for (unsigned int ibin = 0 ; ibin < bmin.size() ; ibin++) {
            for (unsigned int ibin = 0 ; ibin < packsize_ ; ibin++) {
                // Apply wall and boundary conditions
                if (mass>0)
                    {
                        for(unsigned int iwall=0; iwall<partWalls->size(); iwall++) {
                            for (iPart=bmin[ibin] ; (int)iPart<bmax[ibin]; iPart++ ) {
                                double dtgf = params.timestep * smpi->dynamics_invgf[ithread][iPart];
                                if ( !(*partWalls)[iwall]->apply(*particles, iPart, this, dtgf, ener_iPart)) {
                                    nrj_lost_per_thd[tid] += mass * ener_iPart;
                                }
                            }
                        }

                        // Boundary Condition may be physical or due to domain decomposition
                        // apply returns 0 if iPart is not in the local domain anymore
                        //        if omp, create a list per thread
                        //for (iPart=bmin[ibin] ; (int)iPart<bmax[ibin]; iPart++ ) {

                        for (iPart=bmin[ipack*packsize_+ibin] ; (int)iPart<bmax[ipack*packsize_+ibin]; iPart++ ) {
                            if ( !partBoundCond->apply( *particles, iPart, this, ener_iPart ) ) {
                                addPartInExchList( iPart );
                                nrj_lost_per_thd[tid] += mass * ener_iPart;
                                (*particles).cell_keys[iPart] = -1;
                            }
                            else {
                                //Compute cell_keys of remaining particles
                                for ( int i = 0 ; i<nDim_particle; i++ ){
                                    (*particles).cell_keys[iPart] *= this->length[i];
                                    (*particles).cell_keys[iPart] += round( ((*particles).position(i,iPart)-min_loc_vec[i]) * dx_inv_[i] );
                                }
                                //First reduction of the count sort algorithm. Lost particles are not included.
                                species_loc_bmax[(*particles).cell_keys[iPart]] ++;
                            }
                        }


                    } else if (mass==0) {
                    for(unsigned int iwall=0; iwall<partWalls->size(); iwall++) {
                        for (iPart=bmin[ibin] ; (int)iPart<bmax[ibin]; iPart++ ) {
                            double dtgf = params.timestep * smpi->dynamics_invgf[ithread][iPart];
                            if ( !(*partWalls)[iwall]->apply(*particles, iPart, this, dtgf, ener_iPart)) {
                                nrj_lost_per_thd[tid] += ener_iPart;
                            }
                        }
                    }

                    // Boundary Condition may be physical or due to domain decomposition
                    // apply returns 0 if iPart is not in the local domain anymore
                    //        if omp, create a list per thread
                    for (iPart=bmin[ibin] ; (int)iPart<bmax[ibin]; iPart++ ) {
                        if ( !partBoundCond->apply( *particles, iPart, this, ener_iPart ) ) {
                            addPartInExchList( iPart );
                            nrj_lost_per_thd[tid] += ener_iPart;
                            (*particles).cell_keys[iPart] = -1;
                        }
                        else {
                            //Compute cell_keys of remaining particles
                            for ( int i = 0 ; i<nDim_particle; i++ ){
                                (*particles).cell_keys[iPart] *= length[i];
                                (*particles).cell_keys[iPart] += round( ((*particles).position(i,iPart)-min_loc_vec[i]) * dx_inv_[i] );
                            }
                            //First reduction of the count sort algorithm. Lost particles are not included.
                            species_loc_bmax[(*particles).cell_keys[iPart]] ++;

                        }
                    }

                }
            }
            //START EXCHANGE PARTICLES OF THE CURRENT BIN ?

#ifdef  __DETAILED_TIMERS
            patch->patch_timers[3] += MPI_Wtime() - timer;
#endif

            // Project currents if not a Test species and charges as well if a diag is needed.
            // Do not project if a photon
            if ((!particles->is_test) && (mass > 0))
                //for (unsigned int scell = 0 ; scell < bmin.size() ; scell++)
                //    (*Proj)(EMfields, *particles, smpi, bmin[scell], bmax[scell], ithread, scell, clrw, diag_flag, params.is_spectral, b_dim, ispec );

#ifdef  __DETAILED_TIMERS
            timer = MPI_Wtime();
#endif

                for (unsigned int scell = 0 ; scell < packsize_ ; scell++)
                    (*Proj)(EMfields, *particles, smpi, bmin[ipack*packsize_+scell],
                                                        bmax[ipack*packsize_+scell],
                                                        ithread, ipack*packsize_+scell,
                                                        clrw, diag_flag, params.is_spectral,
                                                        b_dim, ispec, bmin[ipack*packsize_] );

#ifdef  __DETAILED_TIMERS
            patch->patch_timers[2] += MPI_Wtime() - timer;
#endif

            for (unsigned int ithd=0 ; ithd<nrj_lost_per_thd.size() ; ithd++)
                nrj_bc_lost += nrj_lost_per_thd[tid];

        }

    }
    else { // immobile particle (at the moment only project density)
        if ( diag_flag &&(!particles->is_test)){
            double* b_rho=nullptr;

            for (unsigned int ibin = 0 ; ibin < bmin.size() ; ibin ++) { //Loop for projection on buffer_proj

                b_rho = EMfields->rho_s[ispec] ? &(*EMfields->rho_s[ispec])(0) : &(*EMfields->rho_)(0) ;

                for (iPart=bmin[ibin] ; (int)iPart<bmax[ibin]; iPart++ ) {
                    (*Proj)(b_rho, (*particles), iPart, 0, b_dim);
                } //End loop on particles
            }//End loop on bins

        }
    }//END if time vs. time_frozen

}//END dynamic


// ---------------------------------------------------------------------------------------------------------------------
// For all particles of the species
//   - increment the charge (projection)
//   - used at initialisation for Poisson (and diags if required, not for now dynamics )
// ---------------------------------------------------------------------------------------------------------------------
void SpeciesV::computeCharge(unsigned int ispec, ElectroMagn* EMfields)
{
    // -------------------------------
    // calculate the particle charge
    // -------------------------------
    if ( (!particles->is_test) ) {
        double* b_rho=&(*EMfields->rho_)(0);

        for (unsigned int iPart=bmin[0] ; (int)iPart<bmax[bmax.size()-1]; iPart++ )
            (*Proj)(b_rho, (*particles), iPart, 0, b_dim);

    }

}//END computeCharge


// ---------------------------------------------------------------------------------------------------------------------
// Sort particles
// ---------------------------------------------------------------------------------------------------------------------
void SpeciesV::sort_part(Params &params)
{
    unsigned int npart, ncell;
    int ip_dest, cell_target;
    unsigned int length[3];
    vector<int> buf_cell_keys[3][2];
    std::vector<unsigned int> cycle;
    unsigned int ip_src;

    //split cell into smaller sub_cells for refined sorting
    ncell = (params.n_space[0]+1);
    for ( unsigned int i=1; i < params.nDim_field; i++) ncell *= (params.n_space[i]+1);

    npart = (*particles).size(); //Number of particles before exchange

    length[0]=0;
    length[1]=params.n_space[1]+1;
    length[2]=params.n_space[2]+1;

    //species_loc_bmax stores the # of particles in a given cell quadrant.

    //Loop over just arrived particles
    for (unsigned int idim=0; idim < nDim_particle ; idim++){
        for (unsigned int ineighbor=0 ; ineighbor < 2 ; ineighbor++){
            buf_cell_keys[idim][ineighbor].resize( MPIbuff.part_index_recv_sz[idim][ineighbor]);
            #pragma omp simd
            for (unsigned int ip=0; ip < MPIbuff.part_index_recv_sz[idim][ineighbor]; ip++){
                for (unsigned int ipos=0; ipos < nDim_particle ; ipos++) {
                    double X = MPIbuff.partRecv[idim][ineighbor].position(ipos,ip)-min_loc_vec[ipos];
                    int IX = round(X * dx_inv_[ipos] );
                    buf_cell_keys[idim][ineighbor][ip] = buf_cell_keys[idim][ineighbor][ip] * length[ipos] + IX;
                }
            }
            //Can we vectorize this reduction ?
            for (unsigned int ip=0; ip < MPIbuff.part_index_recv_sz[idim][ineighbor]; ip++){
                species_loc_bmax[buf_cell_keys[idim][ineighbor][ip]] ++;
            }
        }
    }

    // second loop convert the count array in cumulative sum
    bmin[0]=0;
    for (unsigned int ic=1; ic < ncell; ic++)
        {
            bmin[ic] = bmin[ic-1] + species_loc_bmax[ic-1];
            bmax[ic-1]= bmin[ic];
        }
    bmax[ncell-1] = bmax[ncell-2] + species_loc_bmax.back() ; //New total number of particles is stored as last element of bmax

    //Now proceed to the cycle sort

    if (MPIbuff.partRecv[0][0].size() == 0) MPIbuff.partRecv[0][0].initialize(0, *particles); //Is this correct ?

    // Resize the particle vector
    if (bmax.back() > npart){
        (*particles).resize(bmax.back(), nDim_particle);
        (*particles).cell_keys.resize(bmax.back(),-1); // Merge this in particles.resize(..) ?
        for (unsigned int ipart = npart; ipart < bmax.back(); ipart ++) addPartInExchList(ipart);
    }

    //Copy all particles from MPI buffers back to the writable particles via cycle sort pass.
    for (unsigned int idim=0; idim < nDim_particle ; idim++){
        for (unsigned int ineighbor=0 ; ineighbor < 2 ; ineighbor++){
            for (unsigned int ip=0; ip < MPIbuff.part_index_recv_sz[idim][ineighbor]; ip++){
                cycle.resize(1);
                cell_target = buf_cell_keys[idim][ineighbor][ip];
                ip_dest = bmin[cell_target];
                while ( (*particles).cell_keys[ip_dest] == cell_target ) ip_dest++;
                bmin[cell_target] = ip_dest + 1 ;
                cycle[0] = ip_dest;
                cell_target = (*particles).cell_keys[ip_dest];
                //As long as the particle is not erased, we can build up the cycle.
                while (cell_target != -1){
                    ip_dest = bmin[cell_target];
                    while ( (*particles).cell_keys[ip_dest] == cell_target ) ip_dest++;
                    bmin[cell_target] = ip_dest + 1 ;
                    cycle.push_back(ip_dest);
                    cell_target = (*particles).cell_keys[ip_dest];
                }
                //Last target_cell is -1, the particle must be erased:
                (*particles).translate_parts(cycle);
                //Eventually copy particle from the MPI buffer into the particle vector.
                MPIbuff.partRecv[idim][ineighbor].overwrite_part(ip, *particles , cycle[0]);
            }
        }
    }

    //Copy valid particles siting over bmax.back() back into the real particles array (happens when more particles are lost than received)
    for (unsigned int ip=bmax.back(); ip < npart; ip++){
        cell_target = (*particles).cell_keys[ip];
        if(cell_target == -1) continue;
        cycle.resize(0);
        cycle.push_back(ip);
        //As long as the particle is not erased, we can build up the cycle.
        while (cell_target != -1){
            ip_dest = bmin[cell_target];
            while ( (*particles).cell_keys[ip_dest] == cell_target ) ip_dest++;
            bmin[cell_target] = ip_dest + 1 ;
            cycle.push_back(ip_dest);
            cell_target = (*particles).cell_keys[ip_dest];
        }
        //Last target_cell is -1, the particle must be erased:
        (*particles).translate_parts(cycle);
    }

    // Resize the particle vector
    if (bmax.back() < npart){
        (*particles).resize(bmax.back(), nDim_particle);
        (*particles).cell_keys.resize(bmax.back()); // Merge this in particles.resize(..) ?
    }


    //Loop over all cells
    for (unsigned int icell = 0 ; icell < ncell; icell++){
        for (unsigned int ip=bmin[icell]; ip < bmax[icell] ; ip++){
            //update value of current cell 'icell' if necessary
            //if particle changes cell, build a cycle of exchange as long as possible. Treats all particles
            if ((*particles).cell_keys[ip] != icell ){
                cycle.resize(1);
                cycle[0] = ip;
                ip_src = ip;
                //While the destination particle is not going out of the patch or back to the initial cell, keep building the cycle.
                while ( (*particles).cell_keys[ip_src] != icell) {
                   //Scan the next cell destination
                    ip_dest = bmin[(*particles).cell_keys[ip_src]];
                    while ( (*particles).cell_keys[ip_dest] == (*particles).cell_keys[ip_src] ) ip_dest++;
                    //In the destination cell, if a particle is going out of this cell, add it to the cycle.
                    bmin[(*particles).cell_keys[ip_src]] = ip_dest + 1 ;
                    cycle.push_back(ip_dest);
                    ip_src = ip_dest; //Destination becomes source for the next iteration
                }
                    //swap parts
                    (*particles).swap_parts(cycle);
            }
        }
    } //end loop on cells
    // Restore bmin initial value
    bmin[0]=0;
    for (unsigned int ic=1; ic < ncell; ic++)
        bmin[ic] = bmax[ic-1];

}


void SpeciesV::compute_part_cell_keys(Params &params)
{
    //Compute part_cell_keys at patch creation. This operation is normally done in the pusher to avoid additional particles pass.

    unsigned int ip, npart, ixy;
    int IX;
    double X;
    unsigned int length[3];

    npart = (*particles).size(); //Number of particles

    #pragma omp simd
    for (ip=0; ip < npart ; ip++){
    // Counts the # of particles in each cell (or sub_cell) and store it in sbmax.
        for (unsigned int ipos=0; ipos < nDim_particle ; ipos++) {
            X = (*particles).position(ipos,ip)-min_loc_vec[ipos];
            IX = round(X * dx_inv_[ipos] );
            (*particles).cell_keys[ip] = (*particles).cell_keys[ip] * this->length[ipos] + IX;
        }
    }
    for (ip=0; ip < npart ; ip++)
        species_loc_bmax[(*particles).cell_keys[ip]] ++ ;

}

// -----------------------------------------------------------------------------
//! Compute cell_keys for the specified bin boundaries.
//! params object that contains the global parameters
//! istart first bin index
//! iend last bin index
// -----------------------------------------------------------------------------
void SpeciesV::compute_bin_cell_keys(Params &params, int istart, int iend)
{
    //std::cout << istart << " " << iend << '\n';

    // Resize of cell_keys seems necessary here
    (*particles).cell_keys.resize((*particles).size());

    #pragma omp simd
    for (int ip=istart; ip < iend; ip++){
    // Counts the # of particles in each cell (or sub_cell) and store it in sbmax.
        for (unsigned int ipos=0; ipos < nDim_particle ; ipos++) {
            (*particles).cell_keys[ip] *= this->length[ipos];
            (*particles).cell_keys[ip] += round( ((*particles).position(ipos,ip)-min_loc_vec[ipos]) * dx_inv_[ipos] );
        }
    }
}

void SpeciesV::importParticles( Params& params, Patch* patch, Particles& source_particles, vector<Diagnostic*>& localDiags )
{

    unsigned int npart = source_particles.size(), ibin, ii, nbin=bmin.size();
    double inv_cell_length = 1./ params.cell_length[0];

    // If this species is tracked, set the particle IDs
    if( particles->tracked )
        dynamic_cast<DiagnosticTrack*>(localDiags[tracking_diagnostic])->setIDs( source_particles );

    unsigned int length[3];
    length[0]=0;
    length[1]=params.n_space[1]+1;
    length[2]=params.n_space[2]+1;

    int IX;
    double X;

    // std::cerr << "SpeciesV::importParticles "
    //           << " for "<< this->name
    //           << " in patch (" << patch->Pcoordinates[0] << "," <<  patch->Pcoordinates[1] << "," <<  patch->Pcoordinates[2] << ") "
    //           << " mpi process " << patch->MPI_me_ << " - "
    //           << " mode: " << this->vectorized_operators << " - "
    //           << " nb bin: " << bmin.size() << " - "
    //           << " nbp: " << npart
    //           << std::endl;

    // Move particles
    for( unsigned int i=0; i<npart; i++ ) {

        // Compute the receiving bin index
        ibin = 0;
        for (unsigned int ipos=0; ipos < nDim_particle ; ipos++) {
            X = source_particles.position(ipos,i)-min_loc_vec[ipos];
            IX = round(X * dx_inv_[ipos] );
            ibin = ibin * length[ipos] + IX;
        }

        // Copy particle to the correct bin
        source_particles.cp_particle(i, *particles, bmax[ibin] );

        // Update the bin counts
        bmax[ibin]++;
        for (ii=ibin+1; ii<nbin; ii++) {
            bmin[ii]++;
            bmax[ii]++;
        }

        particles->cell_keys.insert( particles->cell_keys.begin() + bmin[ibin] + species_loc_bmax[ibin], ibin);
        species_loc_bmax[ibin] ++ ;

    }

    source_particles.clear();
}

// ---------------------------------------------------------------------------------------------------------------------
// For all particles of the species reacting to laser envelope
//   - interpolate the fields at the particle position
//   - deposit susceptibility
//   - calculate the new momentum
// ---------------------------------------------------------------------------------------------------------------------
void SpeciesV::ponderomotive_update_susceptibility_and_momentum(double time_dual, unsigned int ispec,
                           ElectroMagn* EMfields,
                           Params &params, bool diag_flag,
                           Patch* patch, SmileiMPI* smpi,
                           std::vector<Diagnostic*>& localDiags)
{

////////////////////////////// new vectorized
    int ithread;
    #ifdef _OPENMP
        ithread = omp_get_thread_num();
    #else
        ithread = 0;
    #endif

#ifdef  __DETAILED_TIMERS
    double timer;
#endif

    unsigned int iPart;

    if (npack_==0) {
        npack_    = 1;
        packsize_ = (f_dim1-2*oversize[1]);

        if ( (long int)bmax.back() < (long int)60000 || (Radiate) || (Ionize) || (Multiphoton_Breit_Wheeler_process) )
            packsize_ *= (f_dim0-2*oversize[0]);
        else
            npack_ *= (f_dim0-2*oversize[0]);

        if (nDim_particle == 3)
            packsize_ *= (f_dim2-2*oversize[2]);
    }


    // -------------------------------
    // calculate the particle dynamics
    // -------------------------------
    if (time_dual>time_frozen) { // advance particle momentum

        for ( int ipack = 0 ; ipack < npack_ ; ipack++ ) {

            // ipack start @ bmin [ ipack * packsize_ ]
            // ipack end   @ bmax [ ipack * packsize_ + packsize_ - 1 ]
            //int nparts_in_pack = bmax[ (ipack+1) * packsize_-1 ] - bmin [ ipack * packsize_ ];
            int nparts_in_pack = bmax[ (ipack+1) * packsize_-1 ];
            smpi->dynamics_resize(ithread, nDim_particle, nparts_in_pack );

#ifdef  __DETAILED_TIMERS
            timer = MPI_Wtime();
#endif
            // Interpolate the fields at the particle position
            for (unsigned int scell = 0 ; scell < packsize_ ; scell++)
                Interp->interpolate_em_fields_and_envelope(EMfields, *particles, smpi, &(bmin[ipack*packsize_+scell]), &(bmax[ipack*packsize_+scell]), ithread, bmin[ipack*packsize_] );
#ifdef  __DETAILED_TIMERS
            patch->patch_timers[7] += MPI_Wtime() - timer;
#endif

            // Project susceptibility, the source term of envelope equation
#ifdef  __DETAILED_TIMERS
            timer = MPI_Wtime();
#endif
            for (unsigned int scell = 0 ; scell < packsize_ ; scell++)
                Proj->project_susceptibility( EMfields, *particles, mass, smpi, bmin[ipack*packsize_+scell], bmax[ipack*packsize_+scell], ithread, ipack*packsize_+scell, b_dim, bmin[ipack*packsize_] );

#ifdef  __DETAILED_TIMERS
            patch->patch_timers[8] += MPI_Wtime() - timer;
#endif

            // Push the particles
#ifdef  __DETAILED_TIMERS
            timer = MPI_Wtime();
#endif
            (*Push)(*particles, smpi, bmin[ipack*packsize_], bmax[ipack*packsize_+packsize_-1], ithread, bmin[ipack*packsize_] );
#ifdef  __DETAILED_TIMERS
            patch->patch_timers[9] += MPI_Wtime() - timer;
#endif
        }

<<<<<<< HEAD
=======
        smpi->dynamics_resize(ithread, nDim_field, bmax.back(), params.geometry=="3drz");

        // Interpolate the fields at the particle position
  //      for (unsigned int scell = 0 ; scell < bmin.size() ; scell++)
  //          (*Interp)(EMfields, *particles, smpi, &(bmin[scell]), &(bmax[scell]), ithread );

        // // Project susceptibility, the source term of envelope equation
        // double* b_Chi_envelope=nullptr;
        // if (nDim_field==3)
        //     b_Chi_envelope =  &(*EMfields->Env_Chi_)(ibin*clrw*f_dim1*f_dim2) ;
        // else {ERROR("Envelope model not yet implemented in this geometry");}
        // 
        // for (unsigned int iPart=bmin[ibin] ; (int)iPart<bmax[ibin]; iPart++ ) {
        //     (static_cast<Projector3D2Order_susceptibility*>(Proj_susceptibility))->project_susceptibility(b_Chi_envelope, *particles, iPart, ibin, b_dim, smpi, ithread, mass );                                              
        //                                                                       }

        // Push only the particle momenta
        (*Push)(*particles, smpi, 0, bmax[bmax.size()-1], ithread );
        
      
>>>>>>> c369d97b
    }
    else { // immobile particle (at the moment only project density)

    }//END if time vs. time_frozen

} // end ponderomotive_update_susceptibility_and_momentum

// ---------------------------------------------------------------------------------------------------------------------
// For all particles of the species reacting to laser envelope
//   - interpolate the fields at the particle position
//   - deposit susceptibility
// ---------------------------------------------------------------------------------------------------------------------
void SpeciesV::ponderomotive_project_susceptibility(double time_dual, unsigned int ispec,
                           ElectroMagn* EMfields,
                           Params &params, bool diag_flag,
                           Patch* patch, SmileiMPI* smpi,
                           std::vector<Diagnostic*>& localDiags)
{

////////////////////////////// new vectorized
    int ithread;
    #ifdef _OPENMP
        ithread = omp_get_thread_num();
    #else
        ithread = 0;
    #endif

#ifdef  __DETAILED_TIMERS
    double timer;
#endif

    unsigned int iPart;

    if (npack_==0) {
        npack_    = 1;
        packsize_ = (f_dim1-2*oversize[1]);

        if ( (long int)bmax.back() < (long int)60000 || (Radiate) || (Ionize) || (Multiphoton_Breit_Wheeler_process) )
            packsize_ *= (f_dim0-2*oversize[0]);
        else
            npack_ *= (f_dim0-2*oversize[0]);

        if (nDim_particle == 3)
            packsize_ *= (f_dim2-2*oversize[2]);
    }


    // -------------------------------
    // calculate the particle dynamics
    // -------------------------------
    if (time_dual>time_frozen) { // advance particle momentum

        for ( int ipack = 0 ; ipack < npack_ ; ipack++ ) {

            // ipack start @ bmin [ ipack * packsize_ ]
            // ipack end   @ bmax [ ipack * packsize_ + packsize_ - 1 ]
            //int nparts_in_pack = bmax[ (ipack+1) * packsize_-1 ] - bmin [ ipack * packsize_ ];
            int nparts_in_pack = bmax[ (ipack+1) * packsize_-1 ];
            smpi->dynamics_resize(ithread, nDim_particle, nparts_in_pack );

#ifdef  __DETAILED_TIMERS
            timer = MPI_Wtime();
#endif
            // Interpolate the fields at the particle position
            for (unsigned int scell = 0 ; scell < packsize_ ; scell++)
                Interp->interpolate_em_fields_and_envelope(EMfields, *particles, smpi, &(bmin[ipack*packsize_+scell]), &(bmax[ipack*packsize_+scell]), ithread, bmin[ipack*packsize_] );
#ifdef  __DETAILED_TIMERS
            patch->patch_timers[7] += MPI_Wtime() - timer;
#endif

            // Project susceptibility, the source term of envelope equation
#ifdef  __DETAILED_TIMERS
            timer = MPI_Wtime();
#endif
            for (unsigned int scell = 0 ; scell < packsize_ ; scell++)
                Proj->project_susceptibility( EMfields, *particles, mass, smpi, bmin[ipack*packsize_+scell], bmax[ipack*packsize_+scell], ithread, ipack*packsize_+scell, b_dim, bmin[ipack*packsize_] );

#ifdef  __DETAILED_TIMERS
            patch->patch_timers[8] += MPI_Wtime() - timer;
#endif

        }

    }
    else { // immobile particle (at the moment only project density)

    }//END if time vs. time_frozen

} // end ponderomotive_project_susceptibility

// ---------------------------------------------------------------------------------------------------------------------
// For all particles of the species reacting to laser envelope
//   - interpolate the ponderomotive potential and its gradient at the particle position, for present and previous timestep
//   - calculate the new particle position
//   - particles BC
//   - project charge and current density
// ---------------------------------------------------------------------------------------------------------------------
void SpeciesV::ponderomotive_update_position_and_currents(double time_dual, unsigned int ispec,
                           ElectroMagn* EMfields,
                           Params &params, bool diag_flag, PartWalls* partWalls,
                           Patch* patch, SmileiMPI* smpi,
                           std::vector<Diagnostic*>& localDiags)
{


   int ithread;
   #ifdef _OPENMP
       ithread = omp_get_thread_num();
   #else
       ithread = 0;
   #endif

#ifdef  __DETAILED_TIMERS
    double timer;
#endif

   unsigned int iPart;

   // Reset list of particles to exchange
   clearExchList();

   int tid(0);
   double ener_iPart(0.);
   std::vector<double> nrj_lost_per_thd(1, 0.);

   // -------------------------------
   // calculate the particle dynamics
   // -------------------------------
   if (time_dual>time_frozen) { // moving particle

<<<<<<< HEAD
        //Prepare for sorting
        for (unsigned int i=0; i<species_loc_bmax.size(); i++)
            species_loc_bmax[i] = 0;
=======
       smpi->dynamics_resize(ithread, nDim_particle, bmax.back(), params.geometry=="3drz");
 
//        // Interpolate the fields at the particle position
//        for (unsigned int scell = 0 ; scell < bmin.size() ; scell++)
//            (*Interp)(EMfields, *particles, smpi, &(bmin[scell]), &(bmax[scell]), ithread );


       // Push only the particle position
       (*Push_ponderomotive_position)(*particles, smpi, 0, bmax[bmax.size()-1], ithread );

       //Prepare for sorting
       for (unsigned int i=0; i<species_loc_bmax.size(); i++)
           species_loc_bmax[i] = 0;

       for (unsigned int ibin = 0 ; ibin < bmin.size() ; ibin++) {
           // Apply wall and boundary conditions
           if (mass>0)
           { // condition mass>0
               for(unsigned int iwall=0; iwall<partWalls->size(); iwall++) {
                   for (iPart=bmin[ibin] ; (int)iPart<bmax[ibin]; iPart++ ) {
                       double dtgf = params.timestep * smpi->dynamics_invgf[ithread][iPart];
                       if ( !(*partWalls)[iwall]->apply(*particles, iPart, this, dtgf, ener_iPart)) {
                           nrj_lost_per_thd[tid] += mass * ener_iPart;
                       }
                   }
               }

               // Boundary Condition may be physical or due to domain decomposition
               // apply returns 0 if iPart is not in the local domain anymore
               //        if omp, create a list per thread
               for (iPart=bmin[ibin] ; (int)iPart<bmax[ibin]; iPart++ ) {
                   if ( !partBoundCond->apply( *particles, iPart, this, ener_iPart ) ) {
                       addPartInExchList( iPart );
                       nrj_lost_per_thd[tid] += mass * ener_iPart;
                       (*particles).cell_keys[iPart] = -1;
                   }
                   else {
                       //First reduction of the count sort algorithm. Lost particles are not included.
                       species_loc_bmax[(*particles).cell_keys[iPart]] ++; //First reduction of the count sort algorithm. Lost particles are not included.
                   }
                }
>>>>>>> c369d97b

        for ( int ipack = 0 ; ipack < npack_ ; ipack++ ) {

            //int nparts_in_pack = bmax[ (ipack+1) * packsize_-1 ] - bmin [ ipack * packsize_ ];
            int nparts_in_pack = bmax[ (ipack+1) * packsize_-1 ];
            smpi->dynamics_resize(ithread, nDim_particle, nparts_in_pack );

#ifdef  __DETAILED_TIMERS
            timer = MPI_Wtime();
#endif
            // Interpolate the fields at the particle position
            for (unsigned int scell = 0 ; scell < packsize_ ; scell++)
                Interp->interpolate_envelope_and_old_envelope(EMfields, *particles, smpi, &(bmin[ipack*packsize_+scell]), &(bmax[ipack*packsize_+scell]), ithread, bmin[ipack*packsize_] );
#ifdef  __DETAILED_TIMERS
            patch->patch_timers[10] += MPI_Wtime() - timer;
#endif

#ifdef  __DETAILED_TIMERS
            timer = MPI_Wtime();
#endif
            // Push only the particle position
            (*Push_ponderomotive_position)(*particles, smpi, bmin[ipack*packsize_], bmax[ipack*packsize_+packsize_-1], ithread, bmin[ipack*packsize_] );
#ifdef  __DETAILED_TIMERS
            patch->patch_timers[11] += MPI_Wtime() - timer;
            timer = MPI_Wtime();
#endif
            unsigned int length[3];
            length[0]=0;
            length[1]=params.n_space[1]+1;
            length[2]=params.n_space[2]+1;

            for (unsigned int ibin = 0 ; ibin < packsize_ ; ibin++) {
                // Apply wall and boundary conditions
                if (mass>0)
                    { // condition mass>0
                        for(unsigned int iwall=0; iwall<partWalls->size(); iwall++) {
                            for (iPart=bmin[ibin] ; (int)iPart<bmax[ibin]; iPart++ ) {
                                double dtgf = params.timestep * smpi->dynamics_invgf[ithread][iPart];
                                if ( !(*partWalls)[iwall]->apply(*particles, iPart, this, dtgf, ener_iPart)) {
                                    nrj_lost_per_thd[tid] += mass * ener_iPart;
                                }
                            }
                        }

                        // Boundary Condition may be physical or due to domain decomposition
                        // apply returns 0 if iPart is not in the local domain anymore
                        //        if omp, create a list per thread
                        //for (iPart=bmin[ibin] ; (int)iPart<bmax[ibin]; iPart++ ) {
                        for (iPart=bmin[ipack*packsize_+ibin] ; (int)iPart<bmax[ipack*packsize_+ibin]; iPart++ ) {
                            if ( !partBoundCond->apply( *particles, iPart, this, ener_iPart ) ) {
                                addPartInExchList( iPart );
                                nrj_lost_per_thd[tid] += mass * ener_iPart;
                                (*particles).cell_keys[iPart] = -1;
                            }
                            else {
                                //First reduction of the count sort algorithm. Lost particles are not included.
                                for ( int i = 0 ; i<nDim_particle; i++ ){
                                    (*particles).cell_keys[iPart] *= length[i];
                                    (*particles).cell_keys[iPart] += round( ((*particles).position(i,iPart)-min_loc_vec[i]) * dx_inv_[i] );
                                }
                                species_loc_bmax[(*particles).cell_keys[iPart]] ++; //First reduction of the count sort algorithm. Lost particles are not included.
                            }
                        }


                    } else if (mass==0) { // condition mass=0
                    ERROR("Particles with zero mass cannot interact with envelope");
                }
            }
            //START EXCHANGE PARTICLES OF THE CURRENT BIN ?
#ifdef  __DETAILED_TIMERS
            patch->patch_timers[3] += MPI_Wtime() - timer;
#endif


            // Project currents if not a Test species and charges as well if a diag is needed.
            // Do not project if a photon
#ifdef  __DETAILED_TIMERS
            timer = MPI_Wtime();
#endif
            if ((!particles->is_test) && (mass > 0))
                for (unsigned int scell = 0 ; scell < packsize_ ; scell++)
                    (*Proj)(EMfields, *particles, smpi, bmin[ipack*packsize_+scell], bmax[ipack*packsize_+scell], ithread, ipack*packsize_+scell, clrw, diag_flag, params.is_spectral, b_dim, ispec, bmin[ipack*packsize_] );

#ifdef  __DETAILED_TIMERS
            patch->patch_timers[12] += MPI_Wtime() - timer;
#endif
        }


       for (unsigned int ithd=0 ; ithd<nrj_lost_per_thd.size() ; ithd++)
           nrj_bc_lost += nrj_lost_per_thd[tid];

   }
   else { // immobile particle (at the moment only project density)
       if ( diag_flag &&(!particles->is_test)){
           double* b_rho=nullptr;
           for (unsigned int ibin = 0 ; ibin < bmin.size() ; ibin ++) { //Loop for projection on buffer_proj

               if (nDim_field==2)
                   b_rho = EMfields->rho_s[ispec] ? &(*EMfields->rho_s[ispec])(ibin*clrw*f_dim1) : &(*EMfields->rho_)(ibin*clrw*f_dim1) ;
               if (nDim_field==3)
                   b_rho = EMfields->rho_s[ispec] ? &(*EMfields->rho_s[ispec])(ibin*clrw*f_dim1*f_dim2) : &(*EMfields->rho_)(ibin*clrw*f_dim1*f_dim2) ;
               else if (nDim_field==1)
                   b_rho = EMfields->rho_s[ispec] ? &(*EMfields->rho_s[ispec])(ibin*clrw) : &(*EMfields->rho_)(ibin*clrw) ;
               for (iPart=bmin[ibin] ; (int)iPart<bmax[ibin]; iPart++ ) {
                   (*Proj)(b_rho, (*particles), iPart, ibin*clrw, b_dim);
               } //End loop on particles
           }//End loop on bins

       }
   }//END if time vs. time_frozen

} // end ponderomotive_update_position_and_currents<|MERGE_RESOLUTION|>--- conflicted
+++ resolved
@@ -153,11 +153,7 @@
     // -------------------------------
     if (time_dual>time_frozen) { // moving particle
 
-<<<<<<< HEAD
-        //smpi->dynamics_resize(ithread, nDim_particle, bmax.back());
-=======
         smpi->dynamics_resize(ithread, nDim_field, bmax.back(), params.geometry=="3drz");
->>>>>>> c369d97b
 
         //Point to local thread dedicated buffers
         //Still needed for ionization
@@ -767,29 +763,6 @@
 #endif
         }
 
-<<<<<<< HEAD
-=======
-        smpi->dynamics_resize(ithread, nDim_field, bmax.back(), params.geometry=="3drz");
-
-        // Interpolate the fields at the particle position
-  //      for (unsigned int scell = 0 ; scell < bmin.size() ; scell++)
-  //          (*Interp)(EMfields, *particles, smpi, &(bmin[scell]), &(bmax[scell]), ithread );
-
-        // // Project susceptibility, the source term of envelope equation
-        // double* b_Chi_envelope=nullptr;
-        // if (nDim_field==3)
-        //     b_Chi_envelope =  &(*EMfields->Env_Chi_)(ibin*clrw*f_dim1*f_dim2) ;
-        // else {ERROR("Envelope model not yet implemented in this geometry");}
-        // 
-        // for (unsigned int iPart=bmin[ibin] ; (int)iPart<bmax[ibin]; iPart++ ) {
-        //     (static_cast<Projector3D2Order_susceptibility*>(Proj_susceptibility))->project_susceptibility(b_Chi_envelope, *particles, iPart, ibin, b_dim, smpi, ithread, mass );                                              
-        //                                                                       }
-
-        // Push only the particle momenta
-        (*Push)(*particles, smpi, 0, bmax[bmax.size()-1], ithread );
-        
-      
->>>>>>> c369d97b
     }
     else { // immobile particle (at the moment only project density)
 
@@ -920,53 +893,9 @@
    // -------------------------------
    if (time_dual>time_frozen) { // moving particle
 
-<<<<<<< HEAD
         //Prepare for sorting
         for (unsigned int i=0; i<species_loc_bmax.size(); i++)
             species_loc_bmax[i] = 0;
-=======
-       smpi->dynamics_resize(ithread, nDim_particle, bmax.back(), params.geometry=="3drz");
- 
-//        // Interpolate the fields at the particle position
-//        for (unsigned int scell = 0 ; scell < bmin.size() ; scell++)
-//            (*Interp)(EMfields, *particles, smpi, &(bmin[scell]), &(bmax[scell]), ithread );
-
-
-       // Push only the particle position
-       (*Push_ponderomotive_position)(*particles, smpi, 0, bmax[bmax.size()-1], ithread );
-
-       //Prepare for sorting
-       for (unsigned int i=0; i<species_loc_bmax.size(); i++)
-           species_loc_bmax[i] = 0;
-
-       for (unsigned int ibin = 0 ; ibin < bmin.size() ; ibin++) {
-           // Apply wall and boundary conditions
-           if (mass>0)
-           { // condition mass>0
-               for(unsigned int iwall=0; iwall<partWalls->size(); iwall++) {
-                   for (iPart=bmin[ibin] ; (int)iPart<bmax[ibin]; iPart++ ) {
-                       double dtgf = params.timestep * smpi->dynamics_invgf[ithread][iPart];
-                       if ( !(*partWalls)[iwall]->apply(*particles, iPart, this, dtgf, ener_iPart)) {
-                           nrj_lost_per_thd[tid] += mass * ener_iPart;
-                       }
-                   }
-               }
-
-               // Boundary Condition may be physical or due to domain decomposition
-               // apply returns 0 if iPart is not in the local domain anymore
-               //        if omp, create a list per thread
-               for (iPart=bmin[ibin] ; (int)iPart<bmax[ibin]; iPart++ ) {
-                   if ( !partBoundCond->apply( *particles, iPart, this, ener_iPart ) ) {
-                       addPartInExchList( iPart );
-                       nrj_lost_per_thd[tid] += mass * ener_iPart;
-                       (*particles).cell_keys[iPart] = -1;
-                   }
-                   else {
-                       //First reduction of the count sort algorithm. Lost particles are not included.
-                       species_loc_bmax[(*particles).cell_keys[iPart]] ++; //First reduction of the count sort algorithm. Lost particles are not included.
-                   }
-                }
->>>>>>> c369d97b
 
         for ( int ipack = 0 ; ipack < npack_ ; ipack++ ) {
 
