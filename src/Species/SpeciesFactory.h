--- conflicted
+++ resolved
@@ -15,14 +15,11 @@
 #include "SpeciesNorm.h"
 
 #ifdef _VECTO
-<<<<<<< HEAD
 #include "SpeciesNormV.h"
 #include "SpeciesV.h"
-=======
 #include "SpeciesDynamicV.h"
 #include "SpeciesDynamicV2.h"
 #include "SpeciesNormV.h"
->>>>>>> 2e24eda9
 #endif
 
 #include "PusherFactory.h"
@@ -100,24 +97,15 @@
                  // Species with nonrelativistic Boris pusher == 'borisnr'
                  // Species with J.L. Vay pusher if == "vay"
                  // Species with Higuary Cary pusher if == "higueracary"
-<<<<<<< HEAD
-                 // Species with relativistic Boris pusher interacting with laser envelope if == "ponderomotive_boris"
-                if ( (!params.vecto) )
-=======
                 if ( params.vecto == "disable")
                 {
->>>>>>> 2e24eda9
                     thisSpecies = new SpeciesNorm(params, patch);
                 }
 
 #ifdef _VECTO
-<<<<<<< HEAD
-                else
+                else if ( params.vecto == "normal")
+                {
                     thisSpecies = new SpeciesNormV(params, patch);
-=======
-                else if ( params.vecto == "normal")
-                {
-                    thisSpecies = new SpeciesNormV(params, patch);
                 }
                 else if (params.vecto == "dynamic")
                 {
@@ -127,7 +115,6 @@
                 {
                     thisSpecies = new SpeciesDynamicV2(params, patch);
                 }
->>>>>>> 2e24eda9
 #endif
             } else {
                 ERROR("For species `" << species_name << "`, pusher must be 'boris', 'borisnr', 'vay', 'higueracary', 'ponderomotive_boris'");
@@ -201,13 +188,6 @@
         // Photon species
         else if (mass == 0)
         {
-<<<<<<< HEAD
-            if ( (!params.vecto) )
-                thisSpecies = new SpeciesNorm(params, patch);
-#ifdef _VECTO
-            else 
-                thisSpecies = new SpeciesNormV(params, patch);
-=======
             if ( params.vecto == "disable" )
             {
                 thisSpecies = new SpeciesNorm(params, patch);
@@ -225,7 +205,6 @@
             {
                 thisSpecies = new SpeciesDynamicV2(params, patch);
             }
->>>>>>> 2e24eda9
 #endif
             // Photon can not radiate
             thisSpecies->radiation_model = "none";
@@ -674,15 +653,6 @@
         Species * newSpecies = NULL;
 
         // Boris, Vay or Higuera-Cary
-<<<<<<< HEAD
-        if ( (!params.vecto) )
-            newSpecies = new SpeciesNorm(params, patch);
-#ifdef _VECTO
-        else
-            newSpecies = new SpeciesNormV(params, patch);
-#endif
-        
-=======
         if ( params.vecto == "disable")
             newSpecies = new SpeciesNorm(params, patch);
 #ifdef _VECTO
@@ -694,7 +664,6 @@
             newSpecies = new SpeciesDynamicV2(params, patch);
 #endif
 
->>>>>>> 2e24eda9
         // Copy members
         newSpecies->name                                     = species->name;
         newSpecies->pusher                                   = species->pusher;
