--- conflicted
+++ resolved
@@ -23,13 +23,9 @@
         std::string species_type("");
 
         PyTools::extract("species_type",species_type,"Species",ispec);
-<<<<<<< HEAD
-
-=======
+
         if (patch->isMaster()) MESSAGE(1, "Creating Species : " << species_type );
-        
-        
->>>>>>> a9218d64
+
         unsigned int tot_species_number = PyTools::nComponents("Species");
         if(species_type.empty()) {
             std::ostringstream name("");
@@ -406,13 +402,7 @@
         // this will be returned
         std::vector<Species*> retSpecies;
         retSpecies.resize(0);
-<<<<<<< HEAD
-
-        if (patch->isMaster()) MESSAGE(1, "Creating Species :" );
-
-=======
-        
->>>>>>> a9218d64
+
         // read from python namelist
         unsigned int tot_species_number = PyTools::nComponents("Species");
         for (unsigned int ispec = 0; ispec < tot_species_number; ispec++) {
