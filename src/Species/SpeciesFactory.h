#ifndef SPECIESFACTORY_H
#define SPECIESFACTORY_H

#include "Species.h"
#include "Species_norm.h"
#include "Species_rrll.h"

#include "PusherFactory.h"
#include "IonizationFactory.h"
#include "PartBoundCond.h"

#include "Params.h"
#include "Patch.h"

#include "Tools.h"


class SpeciesFactory {
public:
    static Species* create(Params& params, int ispec, Patch* patch) {
        
        std::string species_name("");
        
<<<<<<< HEAD
        PyTools::extract("name",species_name,"Species",ispec);
=======
        PyTools::extract("species_type",species_type,"Species",ispec);
        if (patch->isMaster()) MESSAGE(1, "Creating Species : " << species_type );
        
>>>>>>> a9218d64
        
        unsigned int tot_species_number = PyTools::nComponents("Species");
        if(species_name.empty()) {
            std::ostringstream name("");
            name << "species" << std::setfill('0') << std::setw(log10(tot_species_number)+1) << ispec;
            species_name=name.str();
            if (patch->isMaster() ) MESSAGE("For species #" << ispec << ", name will be " << species_name);
        }
        
        // Extract type of species dynamics from namelist
        std::string pusher = "boris"; // default value
        if (!PyTools::extract("pusher", pusher ,"Species",ispec) )
            if ( patch->isMaster() ) WARNING("For species '" << species_name << "' pusher not defined: assumed = 'boris'.");
        
        // Create species object
        Species * thisSpecies=NULL;
        if (pusher=="boris" || pusher == "borisnr") {
             // Species with Boris (relativistic =='boris', nonrelativistic=='borisnr') dynamics
             thisSpecies = new Species_norm(params, patch);
        } else if (pusher=="vay") {
             // Species with J.L. Vay dynamics
             thisSpecies = new Species_norm(params, patch);
        } else if (pusher=="higueracary") {
             // Species with Higuary Cary dynamics
             thisSpecies = new Species_norm(params, patch);
        } else if (pusher=="rrll") {
             // Species with Boris dynamics + Radiation Back-Reaction (using the Landau-Lifshitz formula)
             thisSpecies = new Species_rrll(params, patch);
        } else {
            ERROR("For species `" << species_name << " pusher must be 'boris', 'borisnr', 'vay', 'higueracary' or 'rrll'")
        }
        
        thisSpecies->name = species_name;
        thisSpecies->pusher = pusher;
        thisSpecies->speciesNumber = ispec;
        
        // Extract various parameters from the namelist
        
        PyTools::extract("position_initialization",thisSpecies->position_initialization ,"Species",ispec);
        if (thisSpecies->position_initialization.empty()) {
            ERROR("For species '" << species_name << "' empty position_initialization");
        } else if ( (thisSpecies->position_initialization!="regular" )
                  &&(thisSpecies->position_initialization!="random"  )
                  &&(thisSpecies->position_initialization!="centered") ) {
            ERROR("For species '" << species_name << "' unknown position_initialization: " << thisSpecies->position_initialization);
        }
        
        PyTools::extract("momentum_initialization",thisSpecies->momentum_initialization ,"Species",ispec);
        if ( (thisSpecies->momentum_initialization=="mj") || (thisSpecies->momentum_initialization=="maxj") ) {
            thisSpecies->momentum_initialization="maxwell-juettner";
        }
        if (   (thisSpecies->momentum_initialization!="cold")
               && (thisSpecies->momentum_initialization!="maxwell-juettner")
               && (thisSpecies->momentum_initialization!="rectangular") ) {
            ERROR("For species '" << species_name << "' unknown momentum_initialization: "<<thisSpecies->momentum_initialization);
        }
        
        PyTools::extract("c_part_max",thisSpecies->c_part_max,"Species",ispec);
        
        if( !PyTools::extract("mass",thisSpecies->mass ,"Species",ispec) ) {
            ERROR("For species '" << species_name << "' mass not defined.");
        }
        
        PyTools::extract("time_frozen",thisSpecies->time_frozen ,"Species",ispec);
        if (thisSpecies->time_frozen > 0 && thisSpecies->momentum_initialization!="cold") {
            if ( patch->isMaster() ) WARNING("For species '" << species_name << "' possible conflict between time-frozen & not cold initialization");
        }
        
        PyTools::extract("radiating",thisSpecies->radiating ,"Species",ispec);
        if (thisSpecies->pusher=="rrll" && (!thisSpecies->radiating)) {
            if ( patch->isMaster() ) WARNING("For species '" << species_name << "', pusher='rrll' forcing radiating=True");
            thisSpecies->radiating=true;
        }
        
        if( !PyTools::extract("boundary_conditions", thisSpecies->boundary_conditions, "Species", ispec)  )
            ERROR("For species '" << species_name << "', boundary_conditions not defined" );
        
        if( thisSpecies->boundary_conditions.size() == 0 ) {
            ERROR("For species '" << species_name << "', boundary_conditions cannot be empty");
        } else if( thisSpecies->boundary_conditions.size() == 1 ) {
            while( thisSpecies->boundary_conditions.size() < params.nDim_particle )
                thisSpecies->boundary_conditions.push_back( thisSpecies->boundary_conditions[0] );
        } else if( thisSpecies->boundary_conditions.size() != params.nDim_particle ) {
            ERROR("For species '" << species_name << "', boundary_conditions must be the same size as the number of dimensions");
        }
        
        bool has_thermalize = false;
        for( unsigned int iDim=0; iDim<params.nDim_particle; iDim++ ) {
            if( thisSpecies->boundary_conditions[iDim].size() == 1 )
                thisSpecies->boundary_conditions[iDim].push_back( thisSpecies->boundary_conditions[iDim][0] );
            if( thisSpecies->boundary_conditions[iDim].size() != 2 )
                ERROR("For species '" << species_name << "', boundary_conditions["<<iDim<<"] must have one or two arguments")
            if( thisSpecies->boundary_conditions[iDim][0] == "thermalize"
             || thisSpecies->boundary_conditions[iDim][1] == "thermalize" )
                has_thermalize = true;
        }
        
        // for thermalizing BCs on particles check if thermal_boundary_temperature is correctly defined
        bool has_temperature = PyTools::extract("thermal_boundary_temperature",thisSpecies->thermal_boundary_temperature,"Species",ispec);
        bool has_velocity    = PyTools::extract("thermal_boundary_velocity",thisSpecies->thermal_boundary_velocity,"Species",ispec);
        if ( has_thermalize ) {
            if (!has_temperature)
                ERROR("For species '" << species_name << "' thermal_boundary_temperature needs to be defined due to thermalizing BC");
            if (!has_velocity)
                ERROR("For species '" << species_name << "' thermal_boundary_velocity needs to be defined due to thermalizing BC");
            
            if (thisSpecies->thermal_boundary_temperature.size()==1) {
                WARNING("For species '" << species_name << "' Using thermal_boundary_temperature[0] in all directions");
                thisSpecies->thermal_boundary_temperature.resize(3);
                thisSpecies->thermal_boundary_temperature[1] = thisSpecies->thermal_boundary_temperature[0];
                thisSpecies->thermal_boundary_temperature[2] = thisSpecies->thermal_boundary_temperature[0];
            }
            
            // Compute the thermalVelocity & Momentum for thermalizing bcs
            thisSpecies->thermalVelocity.resize(3);
            thisSpecies->thermalMomentum.resize(3);
            for (unsigned int i=0; i<3; i++) {
                thisSpecies->thermalVelocity[i] = sqrt(2.*thisSpecies->thermal_boundary_temperature[i]/thisSpecies->mass);
                thisSpecies->thermalMomentum[i] = thisSpecies->thermalVelocity[i];
                // Caution: momentum in SMILEI actually correspond to p/m
                if (thisSpecies->thermalVelocity[i]>0.3)
                    ERROR("For species '" << species_name << "' Thermalizing BCs require non-relativistic thermal_boundary_temperature");
            }
        }
        
        // Manage the ionization parameters
        thisSpecies->atomic_number = 0;
        PyTools::extract("atomic_number", thisSpecies->atomic_number, "Species",ispec);
        
        std::string model;
        if( PyTools::extract("ionization_model", model, "Species",ispec) && model!="none" ) {
        
            thisSpecies->ionization_model = model;
            
            if( ! PyTools::extract("ionization_electrons", thisSpecies->ionization_electrons, "Species",ispec) ) {
                ERROR("For species '" << species_name << "' undefined ionization_electrons (required for ionization)");
            }
            
            if( thisSpecies->atomic_number==0 ) {
                ERROR("For species '" << species_name << "' undefined atomic_number (required for ionization)");
            }
        }
        
        // Species geometry
        // ----------------
        
        // Density
        bool ok1, ok2;
        PyObject *profile1, *profile2, *profile3;
        ok1 = PyTools::extract_pyProfile("nb_density"    , profile1, "Species", ispec);
        ok2 = PyTools::extract_pyProfile("charge_density", profile1, "Species", ispec);
        if(  ok1 &&  ok2 ) ERROR("For species '" << species_name << "', cannot define both `nb_density` and `charge_density`.");
        if( !ok1 && !ok2 ) ERROR("For species '" << species_name << "', must define `nb_density` or `charge_density`.");
        if( ok1 ) thisSpecies->densityProfileType = "nb";
        if( ok2 ) thisSpecies->densityProfileType = "charge";
        
        thisSpecies->densityProfile = new Profile(profile1, params.nDim_particle, thisSpecies->densityProfileType+"_density "+species_name, true);
        
        // Number of particles per cell
        if( !PyTools::extract_pyProfile("n_part_per_cell", profile1, "Species", ispec))
            ERROR("For species '" << species_name << "', n_part_per_cell not found or not understood");
        thisSpecies->ppcProfile = new Profile(profile1, params.nDim_particle, "n_part_per_cell "+species_name, true);
        
        // Charge
        if( !PyTools::extract_pyProfile("charge", profile1, "Species", ispec))
            ERROR("For species '" << species_name << "', charge not found or not understood");
        thisSpecies->chargeProfile = new Profile(profile1, params.nDim_particle, "charge "+species_name, true);
        
        // Mean velocity
        PyTools::extract3Profiles("mean_velocity", ispec, profile1, profile2, profile3);
        thisSpecies->velocityProfile[0] = new Profile(profile1, params.nDim_particle, "mean_velocity[0] "+species_name, true);
        thisSpecies->velocityProfile[1] = new Profile(profile2, params.nDim_particle, "mean_velocity[1] "+species_name, true);
        thisSpecies->velocityProfile[2] = new Profile(profile3, params.nDim_particle, "mean_velocity[2] "+species_name, true);
        
        // Temperature
        PyTools::extract3Profiles("temperature", ispec, profile1, profile2, profile3);
        thisSpecies->temperatureProfile[0] = new Profile(profile1, params.nDim_particle, "temperature[0] "+species_name, true);
        thisSpecies->temperatureProfile[1] = new Profile(profile2, params.nDim_particle, "temperature[1] "+species_name, true);
        thisSpecies->temperatureProfile[2] = new Profile(profile3, params.nDim_particle, "temperature[2] "+species_name, true);
        
        // Get info about tracking
        unsigned int ntrack = PyTools::nComponents("DiagTrackParticles");
        thisSpecies->particles->tracked = false;
        for( unsigned int itrack=0; itrack<ntrack; itrack++ ) {
            std::string track_species;
            if( PyTools::extract("species", track_species, "DiagTrackParticles", itrack) && track_species==species_name ) {
                if( thisSpecies->particles->tracked )
                    ERROR("In this version, species '" << species_name << "' cannot be tracked by two DiagTrackParticles");
                thisSpecies->particles->tracked  = true;
            }
        }
        
        // Extract test Species flag
        PyTools::extract("is_test", thisSpecies->particles->is_test, "Species", ispec);
        
        // Verify they don't ionize
        if (thisSpecies->ionization_model!="none" && thisSpecies->particles->is_test) {
            ERROR("For species '" << species_name << "' test & ionized is currently impossible");
        }
        
        // Create the particles
        if (!params.restart) {
            // does a loop over all cells in the simulation
            // considering a 3d volume with size n_space[0]*n_space[1]*n_space[2]
            thisSpecies->createParticles(params.n_space, params, patch, 0 );
            
        }
        else
            thisSpecies->particles->initialize( 0, params.nDim_particle );
        
        thisSpecies->initOperators(params, patch);
        
        return thisSpecies;
    } // End Species* create()

    
    // Method to clone a species from an existing one
    // Note that this must be only called from cloneVector, because additional init is needed
    static Species* clone(Species* species, Params &params, Patch* patch, bool with_particles = true) {
        // Create new species object
        Species * newSpecies = NULL;
        if (species->pusher=="boris" 
           || species->pusher=="higueracary"
           || species->pusher=="vay"
           || species->pusher=="borisnr") {
            newSpecies = new Species_norm(params, patch); // Boris
        } else if (species->pusher=="rrll") {
            newSpecies = new Species_rrll(params, patch); // Boris + Radiation Reaction
        }
        // Copy members
        newSpecies->name          = species->name;
        newSpecies->pusher         = species->pusher;
        newSpecies->speciesNumber         = species->speciesNumber;
        newSpecies->position_initialization     = species->position_initialization;
        newSpecies->momentum_initialization     = species->momentum_initialization;
        newSpecies->c_part_max            = species->c_part_max;
        newSpecies->mass                  = species->mass;
        newSpecies->time_frozen           = species->time_frozen;
        newSpecies->radiating             = species->radiating;
        newSpecies->boundary_conditions   = species->boundary_conditions;
        newSpecies->thermal_boundary_temperature  = species->thermal_boundary_temperature;
        newSpecies->thermal_boundary_velocity     = species->thermal_boundary_velocity;
        newSpecies->thermalVelocity       = species->thermalVelocity;
        newSpecies->thermalMomentum       = species->thermalMomentum;
        newSpecies->atomic_number         = species->atomic_number;
        newSpecies->ionization_model      = species->ionization_model;
        newSpecies->densityProfileType    = species->densityProfileType;
        newSpecies->densityProfile        = new Profile(species->densityProfile);
        newSpecies->ppcProfile            = new Profile(species->ppcProfile);
        newSpecies->chargeProfile         = new Profile(species->chargeProfile);
        newSpecies->velocityProfile.resize(3);
        newSpecies->velocityProfile[0]    = new Profile(species->velocityProfile[0]);
        newSpecies->velocityProfile[1]    = new Profile(species->velocityProfile[1]);
        newSpecies->velocityProfile[2]    = new Profile(species->velocityProfile[2]);
        newSpecies->temperatureProfile.resize(3);
        newSpecies->temperatureProfile[0] = new Profile(species->temperatureProfile[0]);
        newSpecies->temperatureProfile[1] = new Profile(species->temperatureProfile[1]);
        newSpecies->temperatureProfile[2] = new Profile(species->temperatureProfile[2]);
        newSpecies->max_charge            = species->max_charge;
        newSpecies->tracking_diagnostic   = species->tracking_diagnostic;
        
        newSpecies->particles->is_test    = species->particles->is_test;
        newSpecies->particles->tracked    = species->particles->tracked;
        
        // \todo : NOT SURE HOW THIS BEHAVES WITH RESTART
        if ( (!params.restart) && (with_particles) ) {
            newSpecies->createParticles(params.n_space, params, patch, 0 );
        }
        else
            newSpecies->particles->initialize( 0, (*species->particles) );

        newSpecies->initOperators(params, patch);
        
        return newSpecies;
    } // End Species* clone()
    
    
    static std::vector<Species*> createVector(Params& params, Patch* patch) {
        // this will be returned
        std::vector<Species*> retSpecies;
        retSpecies.resize(0);
        
        // read from python namelist
        unsigned int tot_species_number = PyTools::nComponents("Species");
        for (unsigned int ispec = 0; ispec < tot_species_number; ispec++) {
            Species* thisSpecies = SpeciesFactory::create(params, ispec, patch);
            
            // Put the newly created species in the vector of species
            retSpecies.push_back(thisSpecies);
            
        }
        
        // Loop species to find the electron species for ionizable species
        for (unsigned int ispec1 = 0; ispec1<retSpecies.size(); ispec1++) {
            if( ! retSpecies[ispec1]->Ionize ) continue;
            
            // Loop all other species
            for (unsigned int ispec2 = 0; ispec2<retSpecies.size(); ispec2++) {
                if( retSpecies[ispec1]->ionization_electrons == retSpecies[ispec2]->name) {
                    if( ispec1==ispec2 )
                        ERROR("For species '"<<retSpecies[ispec1]->name<<"' ionization_electrons must be a distinct species");
                    if (retSpecies[ispec2]->mass!=1)
                        ERROR("For species '"<<retSpecies[ispec1]->name<<"' ionization_electrons must be a species with mass==1");
                    retSpecies[ispec1]->electron_species_index = ispec2;
                    retSpecies[ispec1]->electron_species = retSpecies[ispec2];
                    retSpecies[ispec1]->Ionize->new_electrons.tracked = retSpecies[ispec1]->electron_species->particles->tracked;
                    retSpecies[ispec1]->Ionize->new_electrons.initialize(0, params.nDim_particle );
                    if ( ( !retSpecies[ispec1]->getNbrOfParticles() ) && ( !retSpecies[ispec2]->getNbrOfParticles() ) ) {
                        int max_eon_number = retSpecies[ispec1]->getNbrOfParticles() * retSpecies[ispec1]->atomic_number;
                        retSpecies[ispec2]->particles->reserve( max_eon_number, retSpecies[ispec2]->particles->dimension() );
                    }
                    break;
                }
            }
        }
        
        return retSpecies;
    }
    
    // Method to clone the whole vector of species
    static std::vector<Species*> cloneVector(std::vector<Species*> vecSpecies, Params& params, Patch* patch, bool with_particles = true)
    {
        std::vector<Species*> retSpecies;
        retSpecies.resize(0);
        
        for (unsigned int ispec = 0; ispec < vecSpecies.size(); ispec++) {
            Species* newSpecies = SpeciesFactory::clone(vecSpecies[ispec], params, patch, with_particles);
            retSpecies.push_back( newSpecies );
        }
        
        for (unsigned int i=0; i<retSpecies.size(); i++) {
            if (retSpecies[i]->Ionize) {
                retSpecies[i]->electron_species_index = vecSpecies[i]->electron_species_index;
                retSpecies[i]->electron_species = retSpecies[retSpecies[i]->electron_species_index];
                retSpecies[i]->Ionize->new_electrons.tracked = retSpecies[i]->electron_species->particles->tracked;
                retSpecies[i]->Ionize->new_electrons.initialize(0, params.nDim_particle );
            }
        }
        
        return retSpecies;
    }

};

#endif<|MERGE_RESOLUTION|>--- conflicted
+++ resolved
@@ -21,13 +21,8 @@
         
         std::string species_name("");
         
-<<<<<<< HEAD
         PyTools::extract("name",species_name,"Species",ispec);
-=======
-        PyTools::extract("species_type",species_type,"Species",ispec);
-        if (patch->isMaster()) MESSAGE(1, "Creating Species : " << species_type );
-        
->>>>>>> a9218d64
+        if (patch->isMaster()) MESSAGE(1, "Creating Species : " << species_name );
         
         unsigned int tot_species_number = PyTools::nComponents("Species");
         if(species_name.empty()) {
