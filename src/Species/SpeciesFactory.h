--- conflicted
+++ resolved
@@ -27,12 +27,12 @@
 class SpeciesFactory {
 public:
     static Species* create(Params& params, int ispec, Patch* patch) {
-        
+
         std::string species_name("");
-        
+
         PyTools::extract("name",species_name,"Species",ispec);
         if (patch->isMaster()) MESSAGE(1, "Creating Species : " << species_name );
-        
+
         unsigned int tot_species_number = PyTools::nComponents("Species");
         if(species_name.empty()) {
             std::ostringstream name("");
@@ -45,8 +45,8 @@
         std::string pusher = "boris"; // default value
         if (!PyTools::extract("pusher", pusher ,"Species",ispec) )
             if ( patch->isMaster() ) WARNING("For species '" << species_name << "', pusher not defined: assumed = 'boris'.");
-        
-        
+
+
         // Extract type of species radiation from namelist
         std::string radiation_model = "none"; // default value
         if (!PyTools::extract("radiation_model", radiation_model ,"Species",ispec) )
@@ -192,11 +192,7 @@
                 }
                 else
                 {
-<<<<<<< HEAD
                     MESSAGE(2,"> Macro-photon emission not activated");
-=======
-                    ERROR("For species '" << species_name << "' radiation_photon_sampling should be > 1");
->>>>>>> 898ce9d9
                 }
 
             }
@@ -208,21 +204,12 @@
             // If thisSpecies->multiphoton_Breit_Wheeler
             if (PyTools::extract("multiphoton_Breit_Wheeler", thisSpecies->multiphoton_Breit_Wheeler, "Species",ispec))
             {
-<<<<<<< HEAD
                 // If one of the species is empty
                 if (thisSpecies->multiphoton_Breit_Wheeler[1].empty() || thisSpecies->multiphoton_Breit_Wheeler[0].empty())
                 {
                     ERROR("For species '" << species_type << "' multiphoton_Breit_Wheeler can not be empty, select electron and positron species.");
                 }
                 else
-=======
-                ERROR("For species '" << species_name << "' multiphoton_Breit_Wheeler can not be empty, select electron and positron species.");
-            }
-            // Else If the first species is not none which means no process
-            else if (thisSpecies->multiphoton_Breit_Wheeler[0] != "none")
-            {
-                if (thisSpecies->multiphoton_Breit_Wheeler[1] != "none")
->>>>>>> 898ce9d9
                 {
                     // Activation of the additional variables
                     thisSpecies->particles->isQuantumParameter = true;
@@ -232,7 +219,6 @@
                     MESSAGE(2,"> Generated electrons and positrons go to species: "
                     << thisSpecies->multiphoton_Breit_Wheeler[0]
                     << " & " << thisSpecies->multiphoton_Breit_Wheeler[1]);
-<<<<<<< HEAD
 
                     // Number of emitted particles per MC event
                     thisSpecies->mBW_pair_creation_sampling.resize(2);
@@ -245,14 +231,6 @@
                     MESSAGE(2,"> Number of emitted macro-particles per MC event: "
                     << thisSpecies->mBW_pair_creation_sampling[0]
                     << " & " << thisSpecies->mBW_pair_creation_sampling[1]);
-
-=======
-                }
-                else
-                {
-                    thisSpecies->multiphoton_Breit_Wheeler[0] = "none";
-                    WARNING("For species '" << species_name << "' Positron species is none, Multiphoton Breit-Wheeler disabled");
->>>>>>> 898ce9d9
                 }
             }
         }
@@ -265,7 +243,7 @@
                   &&(thisSpecies->position_initialization!="centered") ) {
             ERROR("For species '" << species_name << "' unknown position_initialization: " << thisSpecies->position_initialization);
         }
-        
+
         PyTools::extract("momentum_initialization",thisSpecies->momentum_initialization ,"Species",ispec);
         if ( (thisSpecies->momentum_initialization=="mj") || (thisSpecies->momentum_initialization=="maxj") ) {
             thisSpecies->momentum_initialization="maxwell-juettner";
@@ -297,10 +275,10 @@
         if (thisSpecies->time_frozen > 0 && thisSpecies->momentum_initialization!="cold") {
             if ( patch->isMaster() ) WARNING("For species '" << species_name << "' possible conflict between time-frozen & not cold initialization");
         }
-                
+
         if( !PyTools::extract("boundary_conditions", thisSpecies->boundary_conditions, "Species", ispec)  )
             ERROR("For species '" << species_name << "', boundary_conditions not defined" );
-        
+
         if( thisSpecies->boundary_conditions.size() == 0 ) {
             ERROR("For species '" << species_name << "', boundary_conditions cannot be empty");
         } else if( thisSpecies->boundary_conditions.size() == 1 ) {
@@ -309,7 +287,7 @@
         } else if( thisSpecies->boundary_conditions.size() != params.nDim_particle ) {
             ERROR("For species '" << species_name << "', boundary_conditions must be the same size as the number of dimensions");
         }
-        
+
         bool has_thermalize = false;
         for( unsigned int iDim=0; iDim<params.nDim_particle; iDim++ ) {
             if( thisSpecies->boundary_conditions[iDim].size() == 1 )
@@ -328,7 +306,7 @@
                     ERROR("For photon species '" << species_name << "' stop BCs are not physical.");
             }
         }
-        
+
         // for thermalizing BCs on particles check if thermal_boundary_temperature is correctly defined
         bool has_temperature = PyTools::extract("thermal_boundary_temperature",thisSpecies->thermal_boundary_temperature,"Species",ispec);
         bool has_velocity    = PyTools::extract("thermal_boundary_velocity",thisSpecies->thermal_boundary_velocity,"Species",ispec);
@@ -337,14 +315,14 @@
                 ERROR("For species '" << species_name << "' thermal_boundary_temperature needs to be defined due to thermalizing BC");
             if (!has_velocity)
                 ERROR("For species '" << species_name << "' thermal_boundary_velocity needs to be defined due to thermalizing BC");
-            
+
             if (thisSpecies->thermal_boundary_temperature.size()==1) {
                 WARNING("For species '" << species_name << "' Using thermal_boundary_temperature[0] in all directions");
                 thisSpecies->thermal_boundary_temperature.resize(3);
                 thisSpecies->thermal_boundary_temperature[1] = thisSpecies->thermal_boundary_temperature[0];
                 thisSpecies->thermal_boundary_temperature[2] = thisSpecies->thermal_boundary_temperature[0];
             }
-            
+
             // Compute the thermalVelocity & Momentum for thermalizing bcs
             thisSpecies->thermalVelocity.resize(3);
             thisSpecies->thermalMomentum.resize(3);
@@ -356,7 +334,7 @@
                     ERROR("For species '" << species_name << "' Thermalizing BCs require non-relativistic thermal_boundary_temperature");
             }
         }
-        
+
         // Manage the ionization parameters
         if (thisSpecies->mass > 0)
         {
@@ -410,24 +388,24 @@
         if( !PyTools::extract_pyProfile("particles_per_cell", profile1, "Species", ispec))
             ERROR("For species '" << species_name << "', particles_per_cell not found or not understood");
         thisSpecies->ppcProfile = new Profile(profile1, params.nDim_particle, "particles_per_cell "+species_name, true);
-        
+
         // Charge
         if( !PyTools::extract_pyProfile("charge", profile1, "Species", ispec))
             ERROR("For species '" << species_name << "', charge not found or not understood");
         thisSpecies->chargeProfile = new Profile(profile1, params.nDim_particle, "charge "+species_name, true);
-        
+
         // Mean velocity
         PyTools::extract3Profiles("mean_velocity", ispec, profile1, profile2, profile3);
         thisSpecies->velocityProfile[0] = new Profile(profile1, params.nDim_particle, "mean_velocity[0] "+species_name, true);
         thisSpecies->velocityProfile[1] = new Profile(profile2, params.nDim_particle, "mean_velocity[1] "+species_name, true);
         thisSpecies->velocityProfile[2] = new Profile(profile3, params.nDim_particle, "mean_velocity[2] "+species_name, true);
-        
+
         // Temperature
         PyTools::extract3Profiles("temperature", ispec, profile1, profile2, profile3);
         thisSpecies->temperatureProfile[0] = new Profile(profile1, params.nDim_particle, "temperature[0] "+species_name, true);
         thisSpecies->temperatureProfile[1] = new Profile(profile2, params.nDim_particle, "temperature[1] "+species_name, true);
         thisSpecies->temperatureProfile[2] = new Profile(profile3, params.nDim_particle, "temperature[2] "+species_name, true);
-        
+
         // Get info about tracking
         unsigned int ntrack = PyTools::nComponents("DiagTrackParticles");
         thisSpecies->particles->tracked = false;
@@ -439,15 +417,15 @@
                 thisSpecies->particles->tracked  = true;
             }
         }
-        
+
         // Extract test Species flag
         PyTools::extract("is_test", thisSpecies->particles->is_test, "Species", ispec);
-        
+
         // Verify they don't ionize
         if (thisSpecies->ionization_model!="none" && thisSpecies->particles->is_test) {
             ERROR("For species '" << species_name << "' test & ionized is currently impossible");
         }
-        
+
         // Create the particles
         if (!params.restart) {
             // does a loop over all cells in the simulation
@@ -530,7 +508,7 @@
         newSpecies->particles->tracked             = species->particles->tracked;
         newSpecies->particles->isQuantumParameter  = species->particles->isQuantumParameter;
         newSpecies->particles->isMonteCarlo        = species->particles->isMonteCarlo;
-        
+
         // \todo : NOT SURE HOW THIS BEHAVES WITH RESTART
         if ( (!params.restart) && (with_particles) ) {
             newSpecies->createParticles(params.n_space, params, patch, 0 );
@@ -604,14 +582,9 @@
             // Else, there will be emission of macro-photons.
             else
             {
-<<<<<<< HEAD
                 unsigned int ispec2 = 0;
                 for (ispec2 = 0;ispec2<retSpecies.size();ispec2++) {
                     if( retSpecies[ispec1]->radiation_photon_species == retSpecies[ispec2]->species_type) {
-=======
-                for (unsigned int ispec2 = 0; ispec2<retSpecies.size(); ispec2++) {
-                    if( retSpecies[ispec1]->radiation_photon_species == retSpecies[ispec2]->name) {
->>>>>>> 898ce9d9
                         if( ispec1==ispec2 )
                             ERROR("For species '"<<retSpecies[ispec1]->name<<"' radiation_photon_species must be a distinct photon species");
                         if (retSpecies[ispec2]->mass!=0)
