--- conflicted
+++ resolved
@@ -125,13 +125,8 @@
         // for Bz^(d,d)
         for (unsigned int j=0 ; j<ny_d ; j++) {
 
-<<<<<<< HEAD
-            dfa = smpi->getDomainLocalMin(1)+j*params_->cell_length[1]-params_->sim_length[1]/2. ; //dfa is algebric.
-	    dfa = 1.;
-=======
             bzW = 0.;
             dfa = smpi->getDomainLocalMin(1)+(j-0.5)*params_->cell_length[1]-params_->sim_length[1]/2. ; //dfa is algebric.
->>>>>>> 12c44ca8
             for (unsigned int ilaser=0; ilaser< laser_.size(); ilaser++) {
                 if (laser_[ilaser]->laser_struct.angle == 0) {
                     // Incident field (west boundary)
