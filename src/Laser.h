--- conflicted
+++ resolved
@@ -10,11 +10,7 @@
 class Laser {
 public:
 
-<<<<<<< HEAD
     Laser(double, std::vector<double>, LaserStructure);
-=======
-    Laser(double, double, LaserStructure);
->>>>>>> 2c6f1f0a
 
     LaserStructure laser_struct;
 
@@ -27,18 +23,15 @@
     std::string         type_of_y_profile;
     std::vector<int>    int_params;
     std::vector<double> double_params;
-    std::vector<double> y_params;
 
     std::string         type_of_transv_profile;
     std::vector<int>    int_params_transv;
     std::vector<double> double_params_transv;
+    //std::vector<double> y_params;
     
     double time_profile(double);
-<<<<<<< HEAD
-    double y_profile(double);
-=======
     double transverse_profile2D(double, double);
->>>>>>> 2c6f1f0a
+    //double y_profile(double);
 
 
 };
