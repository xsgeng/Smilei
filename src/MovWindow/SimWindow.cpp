--- conflicted
+++ resolved
@@ -264,7 +264,6 @@
     {
         for (int ithread=0; ithread < max_threads ; ithread++){
             for (unsigned int j=0; j< (patch_to_be_created[ithread]).size(); j++){
-<<<<<<< HEAD
 
                 // Current newly created patch
                 mypatch = vecPatches.patches_[patch_to_be_created[ithread][j]];
@@ -275,22 +274,12 @@
                         mypatch->vecSpecies[ispec]->createParticles(params.n_space, params, mypatch, 0 );
 /*#ifdef _VECTO
                         // Classical vectorized mode
-=======
-                //If new particles are required
-                if (patch_to_be_created[ithread][j] != nPatches){
-                    mypatch = vecPatches.patches_[patch_to_be_created[ithread][j]];
-                    for (unsigned int ispec=0 ; ispec<nSpecies ; ispec++) {
-                        mypatch->vecSpecies[ispec]->createParticles(params.n_space, params, mypatch, 0 );
-                        //mypatch->vecSpecies[ispec]->check(mypatch,"MovWindows");
-#ifdef _VECTO
->>>>>>> 841a3bc9
                         if (params.vecto == "normal")
                         {
                             if ( dynamic_cast<SpeciesV*>(mypatch->vecSpecies[ispec]) )
                                 dynamic_cast<SpeciesV*>(mypatch->vecSpecies[ispec])->compute_part_cell_keys(params);
                             mypatch->vecSpecies[ispec]->sort_part(params);
                         }
-<<<<<<< HEAD
                         // First dynamic vectorization mode
                         else if (params.vecto == "dynamic")
                         {
@@ -300,36 +289,14 @@
                             }
                         }
                         // Second dynamic vectorization mode
-=======
->>>>>>> 841a3bc9
                         else if (params.vecto == "dynamic2")
                         {
                             if ( dynamic_cast<SpeciesDynamicV2*>(mypatch->vecSpecies[ispec]) )
                                 dynamic_cast<SpeciesDynamicV2*>(mypatch->vecSpecies[ispec])->compute_part_cell_keys(params);
                             mypatch->vecSpecies[ispec]->sort_part(params);
                         }
-<<<<<<< HEAD
                     }
 #endif
-=======
-                        else if (params.vecto == "dynamic") {
-                            if ( dynamic_cast<SpeciesDynamicV*>(mypatch->vecSpecies[ispec]) )
-                            {
-                                dynamic_cast<SpeciesDynamicV*>(mypatch->vecSpecies[ispec])->configuration(params, mypatch);
-                                std::cerr << "> Species " << mypatch->vecSpecies[ispec]->name << " MovWindows (" << mypatch->vecSpecies[ispec]->vectorized_operators
-                                          << ") in patch (" << mypatch->Pcoordinates[0] << "," <<  mypatch->Pcoordinates[1] << "," <<  mypatch->Pcoordinates[2] << ")"
-                                          << " of MPI process "<< mypatch->MPI_me_ << std::endl;
-                                //dynamic_cast<SpeciesDynamicV*>(mypatch->vecSpecies[ispec])->compute_part_cell_keys(params);
-                            }
-                            // If the patch is in vectorized mode, we apply the sorting
-                            /*if (mypatch->vecSpecies[ispec]->vectorized_operators)
-                            {
-                                dynamic_cast<SpeciesDynamicV*>(mypatch->vecSpecies[ispec])->sort_part(params);
-                            }*/
-                        }
-#endif
-                    }
->>>>>>> 841a3bc9
                     // We define the IDs of the new particles
                     for( unsigned int idiag=0; idiag<vecPatches.localDiags.size(); idiag++ )
                         if( DiagnosticTrack* track = dynamic_cast<DiagnosticTrack*>(vecPatches.localDiags[idiag]) )
