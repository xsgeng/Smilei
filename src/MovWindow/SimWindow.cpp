
#include "SimWindow.h"
#include "Params.h"
#include "Species.h"
#include "ElectroMagn.h"
#include "Interpolator.h"
#include "Projector.h"
#include "SmileiMPI.h"
#include "VectorPatch.h"
#include "DiagnosticProbes.h"
#include "DiagnosticTrack.h"
#include "Hilbert_functions.h"
#include "PatchesFactory.h"
#include <iostream>
#include <omp.h>
#include <fstream>
#include <limits>
#include "ElectroMagnBC_Factory.h"

using namespace std;

SimWindow::SimWindow(Params& params)
{

    // ------------------------
    // Moving window parameters
    // ------------------------
    active = false;
    time_start = numeric_limits<double>::max();
    velocity_x = 1.;

#ifdef _OPENMP
    max_threads = omp_get_max_threads();
#else
    max_threads = 1;
#endif
    patch_to_be_created.resize(max_threads);

    if( PyTools::nComponents("MovingWindow") ) {
        active = true;

        PyTools::extract("time_start",time_start, "MovingWindow");

        PyTools::extract("velocity_x",velocity_x, "MovingWindow");
    }

    cell_length_x_   = params.cell_length[0];
    x_moved = 0.;      //The window has not moved at t=0. Warning: not true anymore for restarts.
    n_moved = 0 ;      //The window has not moved at t=0. Warning: not true anymore for restarts.


    if( active ) {
        if (velocity_x != 0. && params.EM_BCs[0][0] == "periodic")
            ERROR("Periodic topology in the moving window direction is neither encouraged nor supported");

        MESSAGE(1,"Moving window is active:");
        MESSAGE(2,"velocity_x : " << velocity_x);
        MESSAGE(2,"time_start : " << time_start);
        params.hasWindow = true;
    } else {
        params.hasWindow = false;
    }

}

SimWindow::~SimWindow()
{
}

bool SimWindow::isMoving(double time_dual)
{
    return active && ((time_dual - time_start)*velocity_x > x_moved);
}

void SimWindow::operate(VectorPatch& vecPatches, SmileiMPI* smpi, Params& params, unsigned int itime, double time_dual)
{
    if ( ! isMoving(time_dual) ) return;

    unsigned int h0;
    double energy_field_lost(0.);
    std::vector<double> energy_part_lost( vecPatches(0)->vecSpecies.size(), 0. );
    Patch* mypatch;

    //Initialization for inter-process communications
    h0 = vecPatches(0)->hindex;
    unsigned int nPatches = vecPatches.size();
    unsigned int nSpecies( vecPatches(0)->vecSpecies.size() );
    int nmessage( vecPatches.nrequests );

    std::vector<Patch*> delete_patches_, update_patches_, send_patches_;

#ifdef _OPENMP
    int my_thread = omp_get_thread_num();
#else
    int my_thread = 0;
#endif
    (patch_to_be_created[my_thread]).clear();


    #pragma omp single
    {
        if (n_moved == 0) MESSAGE(">>> Window starts moving");

        vecPatches_old.resize(nPatches);
        n_moved += params.n_space[0];
    }
    //Cut off laser before exchanging any patches to avoid deadlock and store pointers in vecpatches_old.
    #pragma omp for schedule(static)
    for (unsigned int ipatch = 0 ; ipatch < nPatches ; ipatch++){
        vecPatches_old[ipatch] = vecPatches(ipatch);
        vecPatches(ipatch)->EMfields->laserDisabled();
    }


    #pragma omp for schedule(static)
    for (unsigned int ipatch = 0 ; ipatch < nPatches ; ipatch++) {
         mypatch = vecPatches_old[ipatch];

        //If my right neighbor does not belong to me store it as a patch to
        // be created later.
        if (mypatch->MPI_neighbor_[0][1] != mypatch->MPI_me_){
            (patch_to_be_created[my_thread]).push_back(ipatch);
        }

        // Do not sent Xmax conditions
        if ( mypatch->isXmax() && mypatch->EMfields->emBoundCond[1] )
            mypatch->EMfields->emBoundCond[1]->disableExternalFields();

        //If my left neighbor does not belong to me ...
        if (mypatch->MPI_neighbor_[0][0] != mypatch->MPI_me_) {
            delete_patches_.push_back(mypatch); // Stores pointers to patches to be deleted later
            //... I might have to MPI send myself to the left...
            if (mypatch->MPI_neighbor_[0][0] != MPI_PROC_NULL){
                send_patches_.push_back(mypatch); // Stores pointers to patches to be sent later
                smpi->isend( vecPatches_old[ipatch], vecPatches_old[ipatch]->MPI_neighbor_[0][0] , (vecPatches_old[ipatch]->neighbor_[0][0]) * nmessage, params );
            }
        } else { //In case my left neighbor belongs to me:
            // I become my left neighbor.
            //Update hindex and coordinates.

            if ( mypatch->isXmax() )
                for (unsigned int ispec=0 ; ispec<nSpecies ; ispec++)
                    mypatch->vecSpecies[ispec]->disableXmax();
            mypatch->Pcoordinates[0] -= 1;
            mypatch->neighbor_[0][1] =  mypatch->hindex;
            mypatch->hindex = mypatch->neighbor_[0][0];
            mypatch->MPI_neighbor_[0][1] = mypatch->MPI_me_ ;
            //stores indices in tmp buffers so that original values can be read by other patches.
            mypatch->tmp_neighbor_[0][0] = vecPatches_old[mypatch->hindex - h0 ]->neighbor_[0][0];
            mypatch->tmp_MPI_neighbor_[0][0] = vecPatches_old[mypatch->hindex - h0 ]->MPI_neighbor_[0][0];
            for (unsigned int idim = 1; idim < params.nDim_particle ; idim++){
                mypatch->tmp_neighbor_[idim][0] = vecPatches_old[mypatch->hindex - h0 ]->neighbor_[idim][0];
                mypatch->tmp_neighbor_[idim][1] = vecPatches_old[mypatch->hindex - h0 ]->neighbor_[idim][1];
                mypatch->tmp_MPI_neighbor_[idim][0] = vecPatches_old[mypatch->hindex - h0 ]->MPI_neighbor_[idim][0];
                mypatch->tmp_MPI_neighbor_[idim][1] = vecPatches_old[mypatch->hindex - h0 ]->MPI_neighbor_[idim][1];
            }
            update_patches_.push_back(mypatch); // Stores pointers to patches that will need to update some neighbors from tmp_neighbors.

            //And finally put the patch at the correct rank in vecPatches.
            vecPatches.patches_[mypatch->hindex - h0 ] = mypatch ;

        }
    }//End loop on Patches. This barrier matters.
    // At this point, all isends have been done and the list of patches to delete at the end is complete.
    // The lists of patches to create and patches to update is also complete.

    //Creation of new Patches
    for (unsigned int j = 0; j < patch_to_be_created[my_thread].size();  j++){
        //create patch without particle.
<<<<<<< HEAD
        mypatch = PatchesFactory::clone(vecPatches(0),params, smpi, vecPatches.domain_decomposition_, h0 + patch_to_be_created[my_thread][j], n_moved, false );
        
=======
        mypatch = PatchesFactory::clone(vecPatches(0),params, smpi, h0 + patch_to_be_created[my_thread][j], n_moved, false );

>>>>>>> ce6c2f32
        // Do not receive Xmin condition
        if ( mypatch->isXmin() && mypatch->EMfields->emBoundCond[0] )
            mypatch->EMfields->emBoundCond[0]->disableExternalFields();

        mypatch->finalizeMPIenvironment(params);
        //Position new patch
        vecPatches.patches_[patch_to_be_created[my_thread][j]] = mypatch ;
        //Receive Patch if necessary
        if (mypatch->MPI_neighbor_[0][1] != MPI_PROC_NULL){
            smpi->recv( mypatch, mypatch->MPI_neighbor_[0][1], (mypatch->hindex)*nmessage, params );
            patch_to_be_created[my_thread][j] = nPatches ; //Mark no needs of particles
        }

        // Create Xmin condition which could not be received
        if ( mypatch->isXmin() ){
            for (auto& embc:mypatch->EMfields->emBoundCond) {
                if (embc) delete embc;
            }
            mypatch->EMfields->emBoundCond = ElectroMagnBC_Factory::create(params, mypatch);
            mypatch->EMfields->laserDisabled();
        }

        mypatch->EMfields->laserDisabled();
        mypatch->EMfields->updateGridSize(params, mypatch);
    }

    //Wait for sends to be completed

    #pragma omp for schedule(static)
    for (unsigned int ipatch = 0 ; ipatch < nPatches ; ipatch++){
        if (vecPatches_old[ipatch]->MPI_neighbor_[0][0] !=  vecPatches_old[ipatch]->MPI_me_ && vecPatches_old[ipatch]->MPI_neighbor_[0][0] != MPI_PROC_NULL){
            smpi->waitall( vecPatches_old[ipatch] );
        }
    }

    //Update the correct neighbor values
    for (unsigned int j=0; j < update_patches_.size(); j++){
        mypatch = update_patches_[j];
        mypatch->MPI_neighbor_[0][0] = mypatch->tmp_MPI_neighbor_[0][0];
        mypatch->neighbor_[0][0] = mypatch->tmp_neighbor_[0][0];
        for (unsigned int idim = 1; idim < params.nDim_particle ; idim++){
            mypatch->MPI_neighbor_[idim][0] = mypatch->tmp_MPI_neighbor_[idim][0];
            mypatch->MPI_neighbor_[idim][1] = mypatch->tmp_MPI_neighbor_[idim][1];
            mypatch->neighbor_[idim][0] = mypatch->tmp_neighbor_[idim][0];
            mypatch->neighbor_[idim][1] = mypatch->tmp_neighbor_[idim][1];
        }

        mypatch->updateTagenv(smpi);
        if ( mypatch->isXmin() ){
            for (unsigned int ispec=0 ; ispec<nSpecies ; ispec++)
                mypatch->vecSpecies[ispec]->setXminBoundaryCondition();
        }
        if (mypatch->has_an_MPI_neighbor())
            mypatch->createType(params);
        else

            mypatch->cleanType();

        if ( mypatch->isXmin() ){
            for (auto& embc:mypatch->EMfields->emBoundCond) {
                if (embc) delete embc;
            }
            mypatch->EMfields->emBoundCond = ElectroMagnBC_Factory::create(params, mypatch);
            mypatch->EMfields->laserDisabled();
        }
        if ( mypatch->wasXmax( params ) ){
            for (auto& embc:mypatch->EMfields->emBoundCond) {
                if (embc) delete embc;
            }
            mypatch->EMfields->emBoundCond = ElectroMagnBC_Factory::create(params, mypatch);
            mypatch->EMfields->laserDisabled();
            mypatch->EMfields->updateGridSize(params, mypatch);

        }
    }

    //Wait for sends to be completed
    for (unsigned int j=0; j < send_patches_.size(); j++){
            smpi->waitall( send_patches_[j] );
    }

    #pragma omp barrier

    //Fill necessary patches with particles
    #pragma omp master
    {
        for (int ithread=0; ithread < max_threads ; ithread++){
            for (unsigned int j=0; j< (patch_to_be_created[ithread]).size(); j++){
                //If new particles are required
                if (patch_to_be_created[ithread][j] != nPatches){
                    mypatch = vecPatches.patches_[patch_to_be_created[ithread][j]];
                    for (unsigned int ispec=0 ; ispec<nSpecies ; ispec++)
                        mypatch->vecSpecies[ispec]->createParticles(params.n_space, params, mypatch, 0 );
                    // We define the IDs of the new particles
                    for( unsigned int idiag=0; idiag<vecPatches.localDiags.size(); idiag++ )
                        if( DiagnosticTrack* track = dynamic_cast<DiagnosticTrack*>(vecPatches.localDiags[idiag]) )
                            track->setIDs( mypatch );
                }
            }
        }
    }

    #pragma omp single nowait
    {
        x_moved += cell_length_x_*params.n_space[0];
        vecPatches.update_field_list() ;
        //update list fields for species diag too ??

        // Tell that the patches moved this iteration (needed for probes)
        vecPatches.lastIterationPatchesMoved = itime;
    }

    std::vector<double> poynting[2];
    poynting[0].resize(params.nDim_field,0.0);
    poynting[1].resize(params.nDim_field,0.0);

    //Delete useless patches
    for (unsigned int j=0; j < delete_patches_.size(); j++){
        mypatch = delete_patches_[j];

        if (mypatch->isXmin()) {
            energy_field_lost += mypatch->EMfields->computeNRJ();
            for ( unsigned int ispec=0 ; ispec<nSpecies ; ispec++ )
                energy_part_lost[ispec] += mypatch->vecSpecies[ispec]->computeNRJ();
        }

        for (unsigned int j=0; j<2;j++) //directions (xmin/xmax, ymin/ymax, zmin/zmax)
            for (unsigned int i=0 ; i<params.nDim_field ; i++) //axis 0=x, 1=y, 2=z
                poynting[j][i] += mypatch->EMfields->poynting[j][i];


        delete  mypatch;
    }

    // SUM energy_field_lost, energy_part_lost and poynting / All threads
    #pragma omp critical
    {
        vecPatches(0)->EMfields->storeNRJlost( energy_field_lost );
        for ( unsigned int ispec=0 ; ispec<nSpecies ; ispec++ )
            vecPatches(0)->vecSpecies[ispec]->storeNRJlost( energy_part_lost[ispec] );

        for (unsigned int j=0; j<2;j++) //directions (xmin/xmax, ymin/ymax, zmin/zmax)
            for (unsigned int i=0 ; i< params.nDim_field ; i++) //axis 0=x, 1=y, 2=z
                vecPatches(0)->EMfields->poynting[j][i] += poynting[j][i];
    }



}<|MERGE_RESOLUTION|>--- conflicted
+++ resolved
@@ -167,13 +167,8 @@
     //Creation of new Patches
     for (unsigned int j = 0; j < patch_to_be_created[my_thread].size();  j++){
         //create patch without particle.
-<<<<<<< HEAD
         mypatch = PatchesFactory::clone(vecPatches(0),params, smpi, vecPatches.domain_decomposition_, h0 + patch_to_be_created[my_thread][j], n_moved, false );
-        
-=======
-        mypatch = PatchesFactory::clone(vecPatches(0),params, smpi, h0 + patch_to_be_created[my_thread][j], n_moved, false );
-
->>>>>>> ce6c2f32
+
         // Do not receive Xmin condition
         if ( mypatch->isXmin() && mypatch->EMfields->emBoundCond[0] )
             mypatch->EMfields->emBoundCond[0]->disableExternalFields();
