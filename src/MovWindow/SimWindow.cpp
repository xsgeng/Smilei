
#include "SimWindow.h"
#include "Params.h"
#include "Species.h"
#include "ElectroMagn.h"
#include "Interpolator.h"
#include "Projector.h"
#include "SmileiMPI.h"
#include "VectorPatch.h"
#include "Hilbert_functions.h"
#include "PatchesFactory.h"
#include <iostream>
#include <omp.h>
#include <fstream>

using namespace std;

SimWindow::SimWindow(Params& params)
{
    nspace_win_x_ = params.nspace_win_x;
    cell_length_x_   = params.cell_length[0];
    x_moved = 0.;      //The window has not moved at t=0. Warning: not true anymore for restarts.
    n_moved = 0;      //The window has not moved at t=0. Warning: not true anymore for restarts.
    vx_win_ = params.vx_win; 
    int nthds(1);
    #ifdef _OPENMP
        nthds = omp_get_max_threads();
    #endif
    patch_to_be_created.resize(nthds);

    t_move_win_ = params.t_move_win;
    MESSAGE(1,"Moving window is active:");
    MESSAGE(2,"nspace_win_x_ : " << nspace_win_x_);
    MESSAGE(2,"cell_length_x_ : " << cell_length_x_);
    MESSAGE(2,"vx_win_ : " << vx_win_);
    MESSAGE(2,"t_move_win_ : " << t_move_win_);
    
}

SimWindow::~SimWindow()
{
}


void SimWindow::operate(VectorPatch& vecPatches, SmileiMPI* smpi, Params& params)
{

        x_moved += cell_length_x_*params.n_space[0];
        n_moved += params.n_space[0];

    // Store current number of patch on current MPI process
    // Don't move during this process
    int nPatches( vecPatches.size() );
    int nSpecies  ( vecPatches(0)->vecSpecies.size() );
    int nmessage = 14+2*nSpecies;

    // Delete western patch
    double energy_field_lost(0.);
    vector<double> energy_part_lost( vecPatches(0)->vecSpecies.size(), 0. );


    vecPatches.closeAllDiags(smpi);
    // Shift the patches, new patches will be created directly with their good patchid
    for (unsigned int ipatch = 0 ; ipatch < nPatches ; ipatch++) {
	vecPatches(ipatch)->neighbor_[0][1] = vecPatches(ipatch)->hindex;
        vecPatches(ipatch)->hindex = vecPatches(ipatch)->neighbor_[0][0];
    }
    // Init new patches (really new and received)
    for (unsigned int ipatch = 0 ; ipatch < nPatches ; ipatch++) {

        if ( vecPatches(ipatch)->MPI_me_ != vecPatches(ipatch)->MPI_neighbor_[0][1] ) {
            int patchid = vecPatches(ipatch)->neighbor_[0][1];
            Patch* newPatch = PatchesFactory::clone(vecPatches(0),params, smpi, patchid, n_moved );
            vecPatches.patches_.push_back( newPatch );
        }
    }

    for ( int ipatch = nPatches-1 ; ipatch >= 0 ; ipatch--) {

        // Patch à supprimer
        if ( vecPatches(ipatch)->isWestern() ) {

	    // Compute energy lost 
	    energy_field_lost += vecPatches(ipatch)->EMfields->computeNRJ();
	    for ( int ispec=0 ; ispec<vecPatches(0)->vecSpecies.size() ; ispec++ )
		energy_part_lost[ispec] += vecPatches(ipatch)->vecSpecies[ispec]->computeNRJ();

            delete  vecPatches.patches_[ipatch];
            vecPatches.patches_[ipatch] = NULL;
	    vecPatches.patches_.erase( vecPatches.patches_.begin() + ipatch );

        }
    }

    // Sync / Patches done for these diags -> Store in patch master 
    vecPatches(0)->EMfields->storeNRJlost( energy_field_lost );
    for ( int ispec=0 ; ispec<vecPatches(0)->vecSpecies.size() ; ispec++ )
	vecPatches(0)->vecSpecies[ispec]->storeNRJlost( energy_part_lost[ispec] );

    nPatches = vecPatches.size();

    // Sort patch by hindex (to avoid deadlock)
    //bool stop;
    int jpatch(nPatches-1);
    do {
        for ( int ipatch = 0 ; ipatch<jpatch ; ipatch++  ) {
            if ( vecPatches(ipatch)->hindex > vecPatches(jpatch)->hindex ) {
                Patch* tmp = vecPatches(ipatch);
                vecPatches.patches_[ipatch] = vecPatches.patches_[jpatch];
        	vecPatches.patches_[jpatch] = tmp;
            }
        }
        jpatch--;
    } while(jpatch>=0);

            // Patch à envoyer
            for (unsigned int ipatch = 0 ; ipatch < nPatches ; ipatch++) {
                //if my MPI left neighbor is not me AND I'm not a newly created patch, send me !
                if ( vecPatches(ipatch)->MPI_me_ != vecPatches(ipatch)->MPI_neighbor_[0][0] && vecPatches(ipatch)->hindex == vecPatches(ipatch)->neighbor_[0][0] ) {
                    smpi->isend( vecPatches(ipatch), vecPatches(ipatch)->MPI_neighbor_[0][0], vecPatches(ipatch)->hindex*nmessage );
		    //cout << vecPatches(ipatch)->MPI_me_ << " send : " << vecPatches(ipatch)->vecSpecies[0]->getNbrOfParticles() << " & " << vecPatches(ipatch)->vecSpecies[1]->getNbrOfParticles() << endl;
                }
            }
            // Patch à recevoir
            for (unsigned int ipatch = 0 ; ipatch < nPatches ; ipatch++) {
                //if my MPI right neighbor is not me AND my MPI right neighbor exists AND I am a newly created patch, I receive !
                if ( ( vecPatches(ipatch)->MPI_me_ != vecPatches(ipatch)->MPI_neighbor_[0][1] ) && ( vecPatches(ipatch)->MPI_neighbor_[0][1] != MPI_PROC_NULL )  && (vecPatches(ipatch)->neighbor_[0][0] != vecPatches(ipatch)->hindex) ){
                    smpi->recv( vecPatches(ipatch), vecPatches(ipatch)->MPI_neighbor_[0][1], vecPatches(ipatch)->hindex*nmessage, params );
		    //cout << vecPatches(ipatch)->MPI_me_ << " recv : " << vecPatches(ipatch)->vecSpecies[0]->getNbrOfParticles() << " & " << vecPatches(ipatch)->vecSpecies[1]->getNbrOfParticles() << endl;
                }
            }

    //Wait for all send to be completed by the receivers too.
    //MPI_Barrier(MPI_COMM_WORLD);
    smpi->barrier();

    // Suppress after exchange to not distrub patch position during exchange
    for ( int ipatch = nPatches-1 ; ipatch >= 0 ; ipatch--) {
        if ( vecPatches(ipatch)->MPI_me_ != vecPatches(ipatch)->MPI_neighbor_[0][0] && vecPatches(ipatch)->hindex == vecPatches(ipatch)->neighbor_[0][0] ) {

            delete vecPatches.patches_[ipatch];
            vecPatches.patches_[ipatch] = NULL;
	    vecPatches.patches_.erase( vecPatches.patches_.begin() + ipatch );

        }

    }
    nPatches = vecPatches.size();


    // Finish shifting the patches, new patches will be created directly with their good patches
    for (unsigned int ipatch = 0 ; ipatch < nPatches ; ipatch++) {
	if (vecPatches(ipatch)->neighbor_[0][0] != vecPatches(ipatch)->hindex) continue;
	    
	//Compute missing part of the new neighborhood tables.
	vecPatches(ipatch)->Pcoordinates[0]--;

	int xcall = vecPatches(ipatch)->Pcoordinates[0]-1;
	int ycall = vecPatches(ipatch)->Pcoordinates[1]-1;
	if (params.bc_em_type_x[0]=="periodic" && xcall < 0) xcall += (1<<params.mi[0]);
	if (params.bc_em_type_y[0]=="periodic" && ycall <0) ycall += (1<<params.mi[1]);
	vecPatches(ipatch)->neighbor_[1][0] = generalhilbertindex(params.mi[0] , params.mi[1], vecPatches(ipatch)->Pcoordinates[0], ycall)       ;
	vecPatches(ipatch)->neighbor_[0][0] = generalhilbertindex(params.mi[0] , params.mi[1], xcall, vecPatches(ipatch)->Pcoordinates[1]);
	ycall = vecPatches(ipatch)->Pcoordinates[1]+1;
	if (params.bc_em_type_y[0]=="periodic" && ycall >= 1<<params.mi[1]) ycall -= (1<<params.mi[1]);
	vecPatches(ipatch)->neighbor_[1][1] = generalhilbertindex(params.mi[0] , params.mi[1], vecPatches(ipatch)->Pcoordinates[0], ycall) ;
	
    }

    for (int ipatch=0 ; ipatch<nPatches ; ipatch++ ) {
        vecPatches(ipatch)->updateMPIenv(smpi);
    }

    for (int ipatch=0 ; ipatch<nPatches ; ipatch++ )
	vecPatches(ipatch)->EMfields->laserDisabled();


    // 
    vecPatches.openAllDiags(params,smpi);
    
    vecPatches.set_refHindex() ;
    vecPatches.update_field_list() ;

    return;

}



bool SimWindow::isMoving(double time_dual)
{
    return ( (nspace_win_x_) && ((time_dual - t_move_win_)*vx_win_ > x_moved) );
}
<<<<<<< HEAD

void SimWindow::setOperators(VectorPatch& vecPatches)
{

    for (unsigned int ipatch = 0 ; ipatch < vecPatches.size() ; ipatch++) {

	vecPatches(ipatch)->updateMvWinLimits( x_moved, n_moved );

	for (unsigned int ispec=0 ; ispec<vecPatches(ipatch)->vecSpecies.size(); ispec++) {
	    vecPatches(ipatch)->vecSpecies[ispec]->updateMvWinLimits(x_moved);
	}

	vecPatches(ipatch)->Interp->setMvWinLimits( vecPatches(ipatch)->getCellStartingGlobalIndex(0) );
	vecPatches(ipatch)->Proj->setMvWinLimits  ( vecPatches(ipatch)->getCellStartingGlobalIndex(0) );

    }


}

void SimWindow::operate_arnaud(VectorPatch& vecPatches, SmileiMPI* smpi, Params& params)
{
    int xcall, ycall, h0;
    double energy_field_lost(0.);
    vector<double> energy_part_lost( vecPatches(0)->vecSpecies.size(), 0. );
    Patch* mypatch;
    int tid(0), nthds(1);// Rneighbor, Lneighbor;
    #ifdef _OPENMP
        tid = omp_get_thread_num();
        nthds = omp_get_num_threads();
    #endif

    //Initialization for inter-process communications
    h0 = vecPatches(0)->hindex;
    int nPatches = vecPatches.size();
    int nSpecies( vecPatches(0)->vecSpecies.size() );
    int nmessage = 2*nSpecies+14;
    std::vector<Patch*> delete_patches_, update_patches_;

    // Inits in a single to minize sync
    //#pragma omp single
    {
        for (unsigned int i=0; i< nthds; i++)
            patch_to_be_created[i].clear();
        vecPatches_old.resize(nPatches);
        x_moved += cell_length_x_*params.n_space[0];
        n_moved += params.n_space[0];
        //Handle diags
        vecPatches.closeAllDiags(smpi);
    }

    //#pragma omp for schedule(static)
    for (unsigned int ipatch = 0 ; ipatch < nPatches ; ipatch++)
        vecPatches_old[ipatch] = vecPatches(ipatch);

    //#pragma omp for schedule(static)
    for (unsigned int ipatch = 0 ; ipatch < nPatches ; ipatch++) {
         mypatch = vecPatches_old[ipatch];

        //If my right neighbor does not belong to me ...
        if (mypatch->MPI_neighbor_[0][1] != mypatch->MPI_me_){
            // Store it as a patch to be created later.
            patch_to_be_created[tid].push_back(ipatch); //(shared omp vector of int)
        }

        //If my left neighbor does not belong to me ...
        if (mypatch->MPI_neighbor_[0][0] != mypatch->MPI_me_) {
            delete_patches_.push_back(mypatch); // Stores pointers to patches to be deleted later (private omp vector of pointers to patches)
            //... I might have to MPI send myself to the left...
            if (mypatch->MPI_neighbor_[0][0] != MPI_PROC_NULL){
                //Left neighbour to which the patch should be sent to.
                //Lneighbor = mypatch->MPI_neighbor_[0][0];
                smpi->isend( mypatch, mypatch->MPI_neighbor_[0][0] , (mypatch->neighbor_[0][0]) * nmessage );
            }
         } else { //In case my left neighbor does belong to me:
            // I become my left neighbor.
            //Nothing to do on global indexes or min_locals. The Patch structure remains the same and unmoved.
            //Update hindex and coordinates.

            mypatch->Pcoordinates[0] -= 1;
            mypatch->neighbor_[0][1] =  mypatch->hindex;
            mypatch->hindex = mypatch->neighbor_[0][0];
	    mypatch->tmp_neighbor_[0][0] = vecPatches_old[mypatch->hindex - h0 ]->neighbor_[0][0];
	    mypatch->tmp_neighbor_[1][0] = vecPatches_old[mypatch->hindex - h0 ]->neighbor_[1][0];
	    mypatch->tmp_neighbor_[1][1] = vecPatches_old[mypatch->hindex - h0 ]->neighbor_[1][1];
            mypatch->MPI_neighbor_[0][1] = mypatch->MPI_me_ ;
	    mypatch->tmp_MPI_neighbor_[0][0] = vecPatches_old[mypatch->hindex - h0 ]->MPI_neighbor_[0][0];
	    mypatch->tmp_MPI_neighbor_[1][0] = vecPatches_old[mypatch->hindex - h0 ]->MPI_neighbor_[1][0];
	    mypatch->tmp_MPI_neighbor_[1][1] = vecPatches_old[mypatch->hindex - h0 ]->MPI_neighbor_[1][1];
            update_patches_.push_back(mypatch); // Stores pointers to patches to be deleted later (private omp vector of pointers to patches)

            //And finally put the patch at the correct rank in vecPatches.
            vecPatches.patches_[mypatch->hindex - h0 ] = mypatch ; 
             
       }

    }//End loop on Patches. This barrier matters.

    //Creation of new Patches if necessary
    //The "new" operator must be included in a single area otherwise conflicts arise for unknown reasons.
    //#pragma omp single
    {
         //#pragma omp for schedule(static)
         for (unsigned int i=0; i<nthds; i++){
             for (unsigned int j=0; j< patch_to_be_created[i].size(); j++){
                 //vecPatches.patches_[patch_to_be_created[i][j]] = new Patch(params, laser_params, smpi, h0 + patch_to_be_created[i][j], n_moved);
                 vecPatches.patches_[patch_to_be_created[i][j]] = PatchesFactory::create(params, smpi, h0 + patch_to_be_created[i][j], n_moved );
                 //stores all indices of patch_to_be_created in a single vector.
                 if (i>0) patch_to_be_created[0].push_back(patch_to_be_created[i][j]);
             }
         }
    } // This barrier is important.


    //Initialization of new Patches if necessary.
    //#pragma omp for schedule(static)
    for (unsigned int ipatch = 0 ; ipatch < patch_to_be_created[0].size() ; ipatch++) {
         mypatch = vecPatches(patch_to_be_created[0][ipatch]);
         //Rneighbor = mypatch->MPI_neighbor_[0][1];
         //If I receive something from my right neighbour:
         if (mypatch->MPI_neighbor_[0][1] != MPI_PROC_NULL)
             smpi->recv( mypatch, mypatch->MPI_neighbor_[0][1], (mypatch->Hindex())*nmessage, params );
         // And else, nothing to do.
    } //This barrier matters. 

    

    //#pragma omp for schedule(static)
    for (int ipatch=0 ; ipatch<nPatches ; ipatch++ )
	vecPatches(ipatch)->EMfields->laserDisabled();


    //#pragma omp single
    { 
        vecPatches.openAllDiags(params,smpi);

        vecPatches.set_refHindex() ;
        vecPatches.update_field_list() ;
    }
    //#pragma omp for schedule(static)
    for (int j=0; j < update_patches_.size(); j++){
        mypatch = update_patches_[j];
	mypatch->MPI_neighbor_[0][0] = mypatch->tmp_MPI_neighbor_[0][0];
	mypatch->MPI_neighbor_[1][0] = mypatch->tmp_MPI_neighbor_[1][0];
	mypatch->MPI_neighbor_[1][1] = mypatch->tmp_MPI_neighbor_[1][1];
	mypatch->neighbor_[0][0] = mypatch->tmp_neighbor_[0][0];
	mypatch->neighbor_[1][0] = mypatch->tmp_neighbor_[1][0];
	mypatch->neighbor_[1][1] = mypatch->tmp_neighbor_[1][1];
    }
    smpi->barrier();
    //Each thread erases data of sent patches
    for (int j=0; j < delete_patches_.size(); j++){
        mypatch = delete_patches_[j];

       	energy_field_lost += mypatch->EMfields->computeNRJ();
        for ( int ispec=0 ; ispec<nSpecies ; ispec++ )
            energy_part_lost[ispec] += mypatch->vecSpecies[ispec]->computeNRJ();

        delete  mypatch;
    }

}
=======
>>>>>>> 16baddf7
<|MERGE_RESOLUTION|>--- conflicted
+++ resolved
@@ -191,26 +191,6 @@
 {
     return ( (nspace_win_x_) && ((time_dual - t_move_win_)*vx_win_ > x_moved) );
 }
-<<<<<<< HEAD
-
-void SimWindow::setOperators(VectorPatch& vecPatches)
-{
-
-    for (unsigned int ipatch = 0 ; ipatch < vecPatches.size() ; ipatch++) {
-
-	vecPatches(ipatch)->updateMvWinLimits( x_moved, n_moved );
-
-	for (unsigned int ispec=0 ; ispec<vecPatches(ipatch)->vecSpecies.size(); ispec++) {
-	    vecPatches(ipatch)->vecSpecies[ispec]->updateMvWinLimits(x_moved);
-	}
-
-	vecPatches(ipatch)->Interp->setMvWinLimits( vecPatches(ipatch)->getCellStartingGlobalIndex(0) );
-	vecPatches(ipatch)->Proj->setMvWinLimits  ( vecPatches(ipatch)->getCellStartingGlobalIndex(0) );
-
-    }
-
-
-}
 
 void SimWindow::operate_arnaud(VectorPatch& vecPatches, SmileiMPI* smpi, Params& params)
 {
@@ -353,6 +333,4 @@
         delete  mypatch;
     }
 
-}
-=======
->>>>>>> 16baddf7
+}