
#include "SimWindow.h"
#include "Params.h"
#include "Species.h"
#include "ElectroMagn.h"
#include "Interpolator.h"
#include "Projector.h"
#include "SmileiMPI.h"
#include "VectorPatch.h"
#include "Diagnostic.h"
#include "Hilbert_functions.h"
#include "PatchesFactory.h"
#include <iostream>
#include <omp.h>
#include <fstream>

using namespace std;

SimWindow::SimWindow(Params& params)
{
    nspace_win_x_ = params.nspace_win_x;
    cell_length_x_   = params.cell_length[0];
    x_moved = 0.;      //The window has not moved at t=0. Warning: not true anymore for restarts.
    n_moved = 0;      //The window has not moved at t=0. Warning: not true anymore for restarts.
    vx_win_ = params.vx_win; 
    int nthds(1);
    #ifdef _OPENMP
        nthds = omp_get_max_threads();
    #endif
    patch_to_be_created.resize(nthds);

    t_move_win_ = params.t_move_win;
    MESSAGE(1,"Moving window is active:");
    MESSAGE(2,"nspace_win_x_ : " << nspace_win_x_);
    MESSAGE(2,"cell_length_x_ : " << cell_length_x_);
    MESSAGE(2,"vx_win_ : " << vx_win_);
    MESSAGE(2,"t_move_win_ : " << t_move_win_);
    
}

SimWindow::~SimWindow()
{
}

//void SimWindow::operate(vector<Species*> vecSpecies, ElectroMagn* EMfields, Interpolator* Interp, Projector* Proj, SmileiMPI* smpi, PicParams& params)
//{
//
//    unsigned int clrw;
//
//    if (vecSpecies.size() > 0) {
//        clrw = vecSpecies[0]->clrw; //clrw must be the same for all species
//    } else {
//        clrw = params.clrw; //This is not correct, just an ugly patch. clrw should take the correct global value even when there are no particles.
//    }
//
//    smpi->getCellStartingGlobalIndex(0)+= clrw;
//    smpi->getDomainLocalMin(0)+= cell_length_x_*clrw;
//    smpi->getDomainLocalMax(0)+= cell_length_x_*clrw;
//
//    if (vecSpecies.size() > 0) {
//        for (unsigned int ispec=0 ; ispec<vecSpecies.size(); ispec++) {
//            vecSpecies[ispec]->movingWindow_x(clrw,smpi,params);
//        }
//        Interp->mv_win(clrw);
//        Proj->mv_win(clrw);
//    }
//    EMfields->movingWindow_x(clrw, smpi);
//    x_moved += cell_length_x_*clrw;
//
//
//}

void SimWindow::operate(VectorPatch& vecPatches, SmileiMPI* smpi, Params& params)
{
    //#pragma omp master
    //{


    {
        x_moved += cell_length_x_*params.n_space[0];
        n_moved += params.n_space[0];
    }

    // Store current number of patch on current MPI process
    // Don't move during this process
    int nPatches( vecPatches.size() );
    int nPatches_start( vecPatches.size() );
    int nSpecies  ( vecPatches(0)->vecSpecies.size() );
    int nDim_Parts( vecPatches(0)->vecSpecies[0]->particles->dimension() );
    int nmessage = 10+2*nSpecies;
    vector<int> nbrOfPartsSend(nSpecies,0);
    vector<int> nbrOfPartsRecv(nSpecies,0);
    //vector < vector<int>* > store_npart_sent;


    // Delete western patch
    double energy_field_lost(0.);
    vector<double> energy_part_lost( vecPatches(0)->vecSpecies.size(), 0. );

    hid_t fphases;
    vector<hid_t> dset;
    if (smpi->isMaster()) {
	// Get scalars/phaseSpace patch 
	vecPatches(0)->Diags->scalars.closeFile();
	fphases = vecPatches(0)->Diags->phases.fileId;
	for ( int iphase=0 ; iphase<vecPatches(0)->Diags->phases.vecDiagPhase.size() ; iphase++ ) {
	    dset.push_back( vecPatches(0)->Diags->phases.vecDiagPhase[iphase]->dataId );
	}
    }

    hid_t globalFile    = vecPatches(0)->sio->global_file_id_;
    hid_t globalFileAvg = vecPatches(0)->sio->global_file_id_avg;


    // Shift the patches, new patches will be created directly with their good patchid
    for (unsigned int ipatch = 0 ; ipatch < nPatches ; ipatch++) {
	vecPatches(ipatch)->neighbor_[0][1] = vecPatches(ipatch)->hindex;
        vecPatches(ipatch)->hindex = vecPatches(ipatch)->neighbor_[0][0];
    }
    // Init new patches (really new and received)
    for (unsigned int ipatch = 0 ; ipatch < nPatches ; ipatch++) {

        if ( vecPatches(ipatch)->MPI_me_ != vecPatches(ipatch)->MPI_neighbor_[0][1] ) {
            int patchid = vecPatches(ipatch)->neighbor_[0][1];
            Patch* newPatch = PatchesFactory::create(params, smpi, patchid, n_moved );
            vecPatches.patches_.push_back( newPatch );
        }
    }

    for ( int ipatch = nPatches-1 ; ipatch >= 0 ; ipatch--) {

        // Patch à supprimer
        if ( vecPatches(ipatch)->isWestern() ) {

	    // Compute energy lost 
	    energy_field_lost += vecPatches(ipatch)->EMfields->computeNRJ();
	    for ( int ispec=0 ; ispec<vecPatches(0)->vecSpecies.size() ; ispec++ )
		energy_part_lost[ispec] += vecPatches(ipatch)->vecSpecies[ispec]->computeNRJ();

            vecPatches(ipatch)->Diags->probes.setFile(0);
            vecPatches(ipatch)->sio->setFiles(0,0);
            delete  vecPatches.patches_[ipatch];
            vecPatches.patches_[ipatch] = NULL;
	    vecPatches.patches_.erase( vecPatches.patches_.begin() + ipatch );

        }
    }

    // Sync / Patches done for these diags -> Store in patch master 
    vecPatches(0)->EMfields->storeNRJlost( energy_field_lost );
    for ( int ispec=0 ; ispec<vecPatches(0)->vecSpecies.size() ; ispec++ )
	vecPatches(0)->vecSpecies[ispec]->storeNRJlost( energy_part_lost[ispec] );

    nPatches = vecPatches.size();

    // Sort patch by hindex (to avoid deadlock)
    //bool stop;
    int jpatch(nPatches-1);
    do {
        for ( int ipatch = 0 ; ipatch<jpatch ; ipatch++  ) {
            if ( vecPatches(ipatch)->hindex > vecPatches(jpatch)->hindex ) {
                Patch* tmp = vecPatches(ipatch);
                vecPatches.patches_[ipatch] = vecPatches.patches_[jpatch];
        	vecPatches.patches_[jpatch] = tmp;
            }
        }
        jpatch--;
    } while(jpatch>=0);

            // Patch à envoyer
            for (unsigned int ipatch = 0 ; ipatch < nPatches ; ipatch++) {
                //if my MPI left neighbor is not me AND I'm not a newly created patch, send me !
                if ( vecPatches(ipatch)->MPI_me_ != vecPatches(ipatch)->MPI_neighbor_[0][0] && vecPatches(ipatch)->hindex == vecPatches(ipatch)->neighbor_[0][0] ) {
                    smpi->isend( vecPatches(ipatch), vecPatches(ipatch)->MPI_neighbor_[0][0], vecPatches(ipatch)->hindex*nmessage );
		    //cout << vecPatches(ipatch)->MPI_me_ << " send : " << vecPatches(ipatch)->vecSpecies[0]->getNbrOfParticles() << " & " << vecPatches(ipatch)->vecSpecies[1]->getNbrOfParticles() << endl;
                }
            }
            // Patch à recevoir
            for (unsigned int ipatch = 0 ; ipatch < nPatches ; ipatch++) {
<<<<<<< HEAD
                if ( ( vecPatches(ipatch)->MPI_me_ != vecPatches(ipatch)->MPI_neighbor_[0][1] ) && ( vecPatches(ipatch)->MPI_neighbor_[0][1] != MPI_PROC_NULL )  && (vecPatches(ipatch)->neighbor_[0][0] != vecPatches(ipatch)->hindex) ){
                    smpi->new_recv( vecPatches(ipatch), vecPatches(ipatch)->MPI_neighbor_[0][0], vecPatches(ipatch)->hindex*nmessage, params );
		    //cout << vecPatches(ipatch)->MPI_me_ << " recv : " << vecPatches(ipatch)->vecSpecies[0]->getNbrOfParticles() << " & " << vecPatches(ipatch)->vecSpecies[1]->getNbrOfParticles() << endl;
=======
                //if my MPI right neighbor is not me AND my MPI right neighbor exists AND I am a newly created patch, I receive !
                if ( ( vecPatches(ipatch)->MPI_me_ != vecPatches(ipatch)->MPI_neighbor_[0][1] ) && ( vecPatches(ipatch)->MPI_neighbor_[0][1] != MPI_PROC_NULL )  && (vecPatches(ipatch)->neighbor_[0][0] != vecPatches(ipatch)->hindex) ){
                    smpi->new_recv( vecPatches(ipatch), vecPatches(ipatch)->MPI_neighbor_[0][1], vecPatches(ipatch)->hindex*nmessage, nDim_Parts );
>>>>>>> 94c8aa3f
                }
            }

    //Wait for all send to be completed by the receivers too.
    //MPI_Barrier(MPI_COMM_WORLD);
    smpi->barrier();

    // Suppress after exchange to not distrub patch position during exchange
    for ( int ipatch = nPatches-1 ; ipatch >= 0 ; ipatch--) {
        if ( vecPatches(ipatch)->MPI_me_ != vecPatches(ipatch)->MPI_neighbor_[0][0] && vecPatches(ipatch)->hindex == vecPatches(ipatch)->neighbor_[0][0] ) {

            vecPatches(ipatch)->Diags->probes.setFile(0);
            vecPatches(ipatch)->sio->setFiles(0,0);
            delete vecPatches.patches_[ipatch];
            vecPatches.patches_[ipatch] = NULL;
	    vecPatches.patches_.erase( vecPatches.patches_.begin() + ipatch );

        }

    }
    nPatches = vecPatches.size();


    // Finish shifting the patches, new patches will be created directly with their good patches
    for (unsigned int ipatch = 0 ; ipatch < nPatches ; ipatch++) {
	if (vecPatches(ipatch)->neighbor_[0][0] != vecPatches(ipatch)->hindex) continue;
	    
	//For now also need to update neighbor_, corner_neighbor and their MPI counterparts even if these will be obsolete eventually.
	vecPatches(ipatch)->corner_neighbor_[1][0]= vecPatches(ipatch)->neighbor_[1][0];
	vecPatches(ipatch)->neighbor_[1][0]=        vecPatches(ipatch)->corner_neighbor_[0][0];


	vecPatches(ipatch)->corner_neighbor_[1][1]= vecPatches(ipatch)->neighbor_[1][1];
	vecPatches(ipatch)->neighbor_[1][1]=        vecPatches(ipatch)->corner_neighbor_[0][1];


	//Compute missing part of the new neighborhood tables.
	vecPatches(ipatch)->Pcoordinates[0]--;

	int xcall = vecPatches(ipatch)->Pcoordinates[0]-1;
	int ycall = vecPatches(ipatch)->Pcoordinates[1]-1;
	if (params.bc_em_type_x[0]=="periodic" && xcall < 0) xcall += (1<<params.mi[0]);
	if (params.bc_em_type_y[0]=="periodic" && ycall <0) ycall += (1<<params.mi[1]);
	vecPatches(ipatch)->corner_neighbor_[0][0] = generalhilbertindex(params.mi[0] , params.mi[1], xcall, ycall);
	ycall = vecPatches(ipatch)->Pcoordinates[1];
	vecPatches(ipatch)->neighbor_[0][0] = generalhilbertindex(params.mi[0] , params.mi[1], xcall, vecPatches(ipatch)->Pcoordinates[1]);
	ycall = vecPatches(ipatch)->Pcoordinates[1]+1;
	if (params.bc_em_type_y[0]=="periodic" && ycall >= 1<<params.mi[1]) ycall -= (1<<params.mi[1]);
	vecPatches(ipatch)->corner_neighbor_[0][1] = generalhilbertindex(params.mi[0] , params.mi[1], xcall, ycall);
	
    }

    for (int ipatch=0 ; ipatch<nPatches ; ipatch++ ) {
        vecPatches(ipatch)->updateMPIenv(smpi);
    }

    for (int ipatch=0 ; ipatch<nPatches ; ipatch++ )
	vecPatches(ipatch)->EMfields->laserDisabled();

    //vecPatches.definePatchDiagsMaster();
    vecPatches.definePatchDiagsMaster( globalFile, globalFileAvg );
    vecPatches.updatePatchFieldDump( params );

    if (smpi->isMaster()) {
        // Set scalars/phaseSpace patch master
        vecPatches(0)->Diags->scalars.open();
        vecPatches(0)->Diags->phases.fileId = fphases;
        for ( int iphase=0 ; iphase<vecPatches(0)->Diags->phases.vecDiagPhase.size() ; iphase++ ) {
            vecPatches(0)->Diags->phases.vecDiagPhase[iphase]->dataId = dset[ iphase ];
        }
    }
    vecPatches.set_refHindex() ;
    vecPatches.Diags = vecPatches(0)->Diags;

    //for (unsigned int i = 0 ; i < store_npart_sent.size() ; i++) {
    //    delete store_npart_sent[i];
    //}

    //} // End pragma omp master
    //#pragma omp barrier

    return;

#ifdef _MANAGE_UPDATE_USING_TMP_STRUCT


    int xcall, ycall, h0;
    Patch* mypatch;
    int tid(0), nthds(1), tag, Rneighbor, Lneighbor;
    #ifdef _OPENMP
        tid = omp_get_thread_num();
        nthds = omp_get_num_threads();
    #endif

    //Initialization for inter-process communications

    h0 = vecPatches(0)->hindex;
    int nSpecies( vecPatches(0)->vecSpecies.size() );
    int nDim_Parts( vecPatches(0)->vecSpecies[0]->particles->dimension() );
    vector<int> nbrOfPartsSend(nSpecies,0);
    vector<int> nbrOfPartsRecv(nSpecies,0);
    vector < vector<int> > store_npart_recv;
    std::vector<Patch*> send_patches_;
    MPI_Request srequest[8+3*nSpecies];//Number of calls made to MPI_Isend for each patch exchanged.
    //vector <MPI_Request*> srequests;

    #pragma omp single
    {
        for (unsigned int i=0; i< nthds; i++){
            patch_to_be_created[i].clear();
        }
        vecPatches_old.resize(vecPatches.size());
    }


    #pragma omp for schedule(static)
    for (unsigned int ipatch = 0 ; ipatch < vecPatches.size() ; ipatch++) {
        vecPatches_old[ipatch] = vecPatches(ipatch);
    } //Barrier at the end of this omp for is important to prevent an update of x_moved before resolution of isMoving in the main loop.
    #pragma omp single
    {
        x_moved += cell_length_x_*params.n_space[0];
        n_moved += params.n_space[0];
    }

    #pragma omp for schedule(runtime)
    for (unsigned int ipatch = 0 ; ipatch < vecPatches.size() ; ipatch++) {
         mypatch = vecPatches_old[ipatch];

        //If my right neighbor does not belong to me ...
        if (mypatch->MPI_neighborhood_[2+3*(params.nDim_field >= 2)+9*(params.nDim_field == 3)] != mypatch->MPI_neighborhood_[1+3*(params.nDim_field >= 2)+9*(params.nDim_field == 3)])  patch_to_be_created[tid].push_back(ipatch);// Store it as a patch to be created later.

        //If my left neighbor does not belong to me ...
        if (mypatch->MPI_neighborhood_[3*(params.nDim_field >= 2)+9*(params.nDim_field == 3)] != mypatch->MPI_neighborhood_[1+3*(params.nDim_field >= 2)+9*(params.nDim_field == 3)]) {
            //... I might have to MPI send myself to the left...
            if (mypatch->MPI_neighborhood_[3*(params.nDim_field >= 2)+9*(params.nDim_field == 3)] != MPI_PROC_NULL){
                send_patches_.push_back(mypatch); // Stores pointers to patches to be sent in send_patches_
                //Tag is the index of the patch after reception (left neighbour index because it is sent to the left).
                tag = mypatch->patch_neighborhood_[3*(params.nDim_field >= 2)+9*(params.nDim_field == 3)];
                for (int ispec=0 ; ispec<nSpecies ; ispec++) {
	            nbrOfPartsSend[ispec] = mypatch->vecSpecies[ispec]->getNbrOfParticles();
	        }
                store_npart_recv.push_back(nbrOfPartsSend);
                //Left neighbour to which the patch should be sent to.
                Lneighbor = mypatch->MPI_neighborhood_[3*(params.nDim_field >= 2)+9*(params.nDim_field == 3)];
                //Sends the number of particles first
       //         srequests.push_back(srequest);
//	        smpi->send( store_npart_recv.back(), Lneighbor, tag, &srequests.back()[0] );
                //Then sends the patch
//	        smpi->send( mypatch, Lneighbor, tag, &srequests.back()[1] );
            } else {
            //Erase my data right away. Data of sent patches will be erased later (after the receive has been completed)
                //mypatch->Diags->probes.setFile(0);
                //mypatch->sio->setFiles(0,0);
                //delete (mypatch);
                for (unsigned int ispec=0 ; ispec<mypatch->vecSpecies.size(); ispec++) delete (mypatch->vecSpecies[ispec]);
	        mypatch->vecSpecies.clear();
                delete (mypatch->EMfields);
                delete (mypatch->Interp);
                delete (mypatch->Proj);
            }
        } else { //In case my left neighbor does belong to me:
            // I become my left neighbor.
            //Nothing to do on global indexes or min_locals. The Patch structure remains the same and unmoved.
            //Update hindex and coordinates
            mypatch->hindex = mypatch->patch_neighborhood_[0+3*(params.nDim_field >= 2)+9*(params.nDim_field == 3)];
            mypatch->Pcoordinates[0] -= 1;

            //Shift neighborhood tables.
	    for ( int z = 0 ; z < 1+2*(params.nDim_field == 3) ; z++ ) {
	        for ( int y = 0 ; y < 1+2*(params.nDim_field >= 2) ; y++ ) {
	            for ( int x = 2 ; x > 0 ; x-- ) {
	            mypatch->patch_neighborhood_[z*9+y*3+x] = mypatch->patch_neighborhood_[z*9+y*3+x-1];
	            mypatch->MPI_neighborhood_[z*9+y*3+x] = mypatch->MPI_neighborhood_[z*9+y*3+x-1];
                    }
                }
            }
            //Compute missing part of the new neighborhood tables.
            xcall = mypatch->Pcoordinates[0]-1;
            ycall = mypatch->Pcoordinates[1]-1;
            if (params.bc_em_type_x[0]=="periodic" && xcall < 0) xcall += (1<<params.mi[0]);
            if (params.bc_em_type_y[0]=="periodic" && ycall <0) ycall += (1<<params.mi[1]);
	    mypatch->patch_neighborhood_[0] = generalhilbertindex(params.mi[0] , params.mi[1], xcall, ycall);
	    mypatch->patch_neighborhood_[3] = generalhilbertindex(params.mi[0] , params.mi[1], xcall, mypatch->Pcoordinates[1]);
            ycall = mypatch->Pcoordinates[1]+1;
            if (params.bc_em_type_y[0]=="periodic" && ycall >= 1<<params.mi[1]) ycall -= (1<<params.mi[1]);
	    mypatch->patch_neighborhood_[6] = generalhilbertindex(params.mi[0] , params.mi[1], xcall, ycall);
	    for ( int y = 0 ; y < 1+2*(params.nDim_field >= 2) ; y++ ) {
	        for ( int z = 0 ; z < 1+2*(params.nDim_field == 3) ; z++ ) {
                    mypatch->MPI_neighborhood_[y*3+z] = smpi->hrank(mypatch->patch_neighborhood_[y*3+z]);
                }
            }
            //For now also need to update neighbor_, corner_neighbor and their MPI counterparts even if these will be obsolete eventually.
           mypatch->corner_neighbor_[0][0]= mypatch->patch_neighborhood_[0] ;
           mypatch->neighbor_[1][0]=        mypatch->patch_neighborhood_[1] ;
           mypatch->corner_neighbor_[1][0]= mypatch->patch_neighborhood_[2] ;
           mypatch->neighbor_[0][0]=        mypatch->patch_neighborhood_[3] ;
           mypatch->neighbor_[0][1]=        mypatch->patch_neighborhood_[5] ;
           mypatch->corner_neighbor_[0][1]= mypatch->patch_neighborhood_[6] ;
           mypatch->neighbor_[1][1]=        mypatch->patch_neighborhood_[7] ;
           mypatch->corner_neighbor_[1][1]= mypatch->patch_neighborhood_[8] ;

	   mypatch->MPI_neighbor_[0][0] = mypatch->MPI_neighborhood_[3];
	   mypatch->MPI_neighbor_[0][1] = mypatch->MPI_neighborhood_[5];
	   mypatch->MPI_neighbor_[1][0] = mypatch->MPI_neighborhood_[1];
	   mypatch->MPI_neighbor_[1][1] = mypatch->MPI_neighborhood_[7];

            //And finally put the patch at the correct rank in vecPatches.
            vecPatches.patches_[mypatch->hindex - h0 ] = mypatch ; 
             
        }

    }//End loop on Patches. This barrier matters.

    //Creation of new Patches if necessary
    //The "new" operator must be included in a single area otherwise conflicts arise for unknown reasons.
    #pragma omp single
    {
         for (unsigned int i=0; i<nthds; i++){
             for (unsigned int j=0; j< patch_to_be_created[i].size(); j++){
                 vecPatches.patches_[patch_to_be_created[i][j]] = new Patch(params, laser_params, smpi, h0 + patch_to_be_created[i][j], n_moved);
                 //stores all indices of patch_to_be_created in a single vector.
                 if (i>0) patch_to_be_created[0].push_back(patch_to_be_created[i][j]);
             }
         }
    } // This barrier is important.

    //Initialization of new Patches if necessary.
    #pragma omp for schedule(runtime)
    for (unsigned int ipatch = 0 ; ipatch < patch_to_be_created[0].size() ; ipatch++) {
         mypatch = vecPatches(patch_to_be_created[0][ipatch]);
         Rneighbor = mypatch->MPI_neighborhood_[2+3*(params.nDim_field >= 2)+9*(params.nDim_field == 3)];
         //If I receive something from my right neighbour:
         if (Rneighbor != MPI_PROC_NULL){
             smpi->recv( &nbrOfPartsRecv, Rneighbor, mypatch->Hindex() );
	     for (int ispec=0 ; ispec<nSpecies ; ispec++)
	         mypatch->vecSpecies[ispec]->particles->initialize( nbrOfPartsRecv[ispec], nDim_Parts );
             smpi->recv( mypatch, Rneighbor, mypatch->Hindex() );
         }
         // And else, nothing to do.
    } //This barrier matters. 

    //Each thread erases data of sent patches
    for (int j= send_patches_.size()-1; j>=0; j--){
        mypatch = send_patches_[j];
        for (unsigned int ispec=0 ; ispec<mypatch->vecSpecies.size(); ispec++) delete (mypatch->vecSpecies[ispec]);
	mypatch->vecSpecies.clear();
        delete (mypatch->EMfields);
        delete (mypatch->Interp);
        delete (mypatch->Proj);
        
        //send_patches_[j]->Diags->probes.setFile(0);
        //send_patches_[j]->sio->setFiles(0,0);
        //delete send_patches_[j];
    }
#else
	 MESSAGE( "Attention !!!" );
#endif

}



bool SimWindow::isMoving(double time_dual)
{
    return ( (nspace_win_x_) && ((time_dual - t_move_win_)*vx_win_ > x_moved) );
}

void SimWindow::setOperators(VectorPatch& vecPatches)
{

    for (unsigned int ipatch = 0 ; ipatch < vecPatches.size() ; ipatch++) {

	vecPatches(ipatch)->updateMvWinLimits( x_moved, n_moved );

	for (unsigned int ispec=0 ; ispec<vecPatches(ipatch)->vecSpecies.size(); ispec++) {
	    vecPatches(ipatch)->vecSpecies[ispec]->updateMvWinLimits(x_moved);
	}

	vecPatches(ipatch)->Interp->setMvWinLimits( vecPatches(ipatch)->getCellStartingGlobalIndex(0) );
	vecPatches(ipatch)->Proj->setMvWinLimits  ( vecPatches(ipatch)->getCellStartingGlobalIndex(0) );

    }


}<|MERGE_RESOLUTION|>--- conflicted
+++ resolved
@@ -177,15 +177,10 @@
             }
             // Patch à recevoir
             for (unsigned int ipatch = 0 ; ipatch < nPatches ; ipatch++) {
-<<<<<<< HEAD
-                if ( ( vecPatches(ipatch)->MPI_me_ != vecPatches(ipatch)->MPI_neighbor_[0][1] ) && ( vecPatches(ipatch)->MPI_neighbor_[0][1] != MPI_PROC_NULL )  && (vecPatches(ipatch)->neighbor_[0][0] != vecPatches(ipatch)->hindex) ){
-                    smpi->new_recv( vecPatches(ipatch), vecPatches(ipatch)->MPI_neighbor_[0][0], vecPatches(ipatch)->hindex*nmessage, params );
-		    //cout << vecPatches(ipatch)->MPI_me_ << " recv : " << vecPatches(ipatch)->vecSpecies[0]->getNbrOfParticles() << " & " << vecPatches(ipatch)->vecSpecies[1]->getNbrOfParticles() << endl;
-=======
                 //if my MPI right neighbor is not me AND my MPI right neighbor exists AND I am a newly created patch, I receive !
                 if ( ( vecPatches(ipatch)->MPI_me_ != vecPatches(ipatch)->MPI_neighbor_[0][1] ) && ( vecPatches(ipatch)->MPI_neighbor_[0][1] != MPI_PROC_NULL )  && (vecPatches(ipatch)->neighbor_[0][0] != vecPatches(ipatch)->hindex) ){
-                    smpi->new_recv( vecPatches(ipatch), vecPatches(ipatch)->MPI_neighbor_[0][1], vecPatches(ipatch)->hindex*nmessage, nDim_Parts );
->>>>>>> 94c8aa3f
+                    smpi->new_recv( vecPatches(ipatch), vecPatches(ipatch)->MPI_neighbor_[0][1], vecPatches(ipatch)->hindex*nmessage, params );
+		    //cout << vecPatches(ipatch)->MPI_me_ << " recv : " << vecPatches(ipatch)->vecSpecies[0]->getNbrOfParticles() << " & " << vecPatches(ipatch)->vecSpecies[1]->getNbrOfParticles() << endl;
                 }
             }
 
