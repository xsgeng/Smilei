
#include "SimWindow.h"
#include "Params.h"
#include "Species.h"
#include "ElectroMagn.h"
#include "Interpolator.h"
#include "Projector.h"
#include "SmileiMPI.h"
#include "VectorPatch.h"
#include "DiagnosticProbes.h"
#include "DiagnosticTrack.h"
#include "Hilbert_functions.h"
#include "PatchesFactory.h"
#include <iostream>
#include <omp.h>
#include <fstream>
#include <limits>
#include "ElectroMagnBC_Factory.h"

using namespace std;

SimWindow::SimWindow(Params& params)
{

    // ------------------------
    // Moving window parameters
    // ------------------------
    active = false;
    time_start = numeric_limits<double>::max();
    velocity_x = 1.;
   
    max_threads = omp_get_max_threads();
    patch_to_be_created.resize(max_threads); 
    if( PyTools::nComponents("MovingWindow") ) {
        active = true;
        
        PyTools::extract("time_start",time_start, "MovingWindow");
        
        PyTools::extract("velocity_x",velocity_x, "MovingWindow");
    }
    
    cell_length_x_   = params.cell_length[0];
    x_moved = 0.;      //The window has not moved at t=0. Warning: not true anymore for restarts.
    n_moved = 0 ;      //The window has not moved at t=0. Warning: not true anymore for restarts.

    if (velocity_x != 0. && params.bc_em_type_x[0] == "periodic")
        ERROR("Periodic topology in the moving window direction is neither encouraged nor supported");
    
    if( active ) {
        MESSAGE(1,"Moving window is active:");
        MESSAGE(2,"velocity_x : " << velocity_x);
        MESSAGE(2,"time_start : " << time_start);
        params.hasWindow = true;
    } else {
        params.hasWindow = false;
    }
    
}

SimWindow::~SimWindow()
{
}

bool SimWindow::isMoving(double time_dual)
{
    return active && ((time_dual - time_start)*velocity_x > x_moved);
}

void SimWindow::operate(VectorPatch& vecPatches, SmileiMPI* smpi, Params& params, unsigned int itime, double time_dual)
{
    if ( ! isMoving(time_dual) ) return;
    
    unsigned int h0;
    double energy_field_lost(0.);
    std::vector<double> energy_part_lost( vecPatches(0)->vecSpecies.size(), 0. );
    Patch* mypatch;
    
    //Initialization for inter-process communications
    h0 = vecPatches(0)->hindex;
    unsigned int nPatches = vecPatches.size();
    unsigned int nSpecies( vecPatches(0)->vecSpecies.size() );
    int nmessage( vecPatches.nrequests );
    std::vector<Patch*> delete_patches_, update_patches_, send_patches_;

    int my_thread = omp_get_thread_num();
    (patch_to_be_created[my_thread]).clear();   
 
    #pragma omp single
    {
    if (n_moved == 0) MESSAGE(">>> Window starts moving");
    vecPatches_old.resize(nPatches);
    n_moved += params.n_space[0];
    }
    
    //Cut off laser before exchanging any patches to avoid deadlock and store pointers in vecpatches_old.
    #pragma omp for schedule(static) 
    for (unsigned int ipatch = 0 ; ipatch < nPatches ; ipatch++){
        vecPatches_old[ipatch] = vecPatches(ipatch);
        vecPatches(ipatch)->EMfields->laserDisabled();
    }

    #pragma omp for schedule(static) 
    for (unsigned int ipatch = 0 ; ipatch < nPatches ; ipatch++) {
         mypatch = vecPatches_old[ipatch];
    
        //If my right neighbor does not belong to me store it as a patch to be created later.
        if (mypatch->MPI_neighbor_[0][1] != mypatch->MPI_me_){
            (patch_to_be_created[my_thread]).push_back(ipatch); 
        }
    
        //If my left neighbor does not belong to me ...
        if (mypatch->MPI_neighbor_[0][0] != mypatch->MPI_me_) {
            delete_patches_.push_back(mypatch); // Stores pointers to patches to be deleted later 
            //... I might have to MPI send myself to the left...
            if (mypatch->MPI_neighbor_[0][0] != MPI_PROC_NULL){
                send_patches_.push_back(mypatch); // Stores pointers to patches to be sent later 
                smpi->isend( vecPatches_old[ipatch], vecPatches_old[ipatch]->MPI_neighbor_[0][0] , (vecPatches_old[ipatch]->neighbor_[0][0]) * nmessage, params );
            }
        } else { //In case my left neighbor belongs to me:
            // I become my left neighbor.
            //Update hindex and coordinates.
            
            if ( mypatch->isXmax() )
                for (unsigned int ispec=0 ; ispec<nSpecies ; ispec++)
                    mypatch->vecSpecies[ispec]->disableXmax();
            mypatch->Pcoordinates[0] -= 1;
            mypatch->neighbor_[0][1] =  mypatch->hindex;
            mypatch->hindex = mypatch->neighbor_[0][0];
            mypatch->MPI_neighbor_[0][1] = mypatch->MPI_me_ ;
            //stores indices in tmp buffers so that original values can be read by other patches.
            mypatch->tmp_neighbor_[0][0] = vecPatches_old[mypatch->hindex - h0 ]->neighbor_[0][0];
            mypatch->tmp_MPI_neighbor_[0][0] = vecPatches_old[mypatch->hindex - h0 ]->MPI_neighbor_[0][0];
            for (unsigned int idim = 1; idim < params.nDim_particle ; idim++){
                mypatch->tmp_neighbor_[idim][0] = vecPatches_old[mypatch->hindex - h0 ]->neighbor_[idim][0];
                mypatch->tmp_neighbor_[idim][1] = vecPatches_old[mypatch->hindex - h0 ]->neighbor_[idim][1];
                mypatch->tmp_MPI_neighbor_[idim][0] = vecPatches_old[mypatch->hindex - h0 ]->MPI_neighbor_[idim][0];
                mypatch->tmp_MPI_neighbor_[idim][1] = vecPatches_old[mypatch->hindex - h0 ]->MPI_neighbor_[idim][1];
            }
            update_patches_.push_back(mypatch); // Stores pointers to patches that will need to update some neighbors from tmp_neighbors.
            
            //And finally put the patch at the correct rank in vecPatches.
            vecPatches.patches_[mypatch->hindex - h0 ] = mypatch ; 
            
        }
    
    }//End loop on Patches. This barrier matters.
    // At this point, all isends have been done and the list of patches to delete at the end is complete.
    // The lists of patches to create and patches to update is also complete.
    
    //Creation of new Patches
    for (unsigned int j = 0; j < patch_to_be_created[my_thread].size();  j++){
        //create patch without particle.
        mypatch = PatchesFactory::clone(vecPatches(0),params, smpi, h0 + patch_to_be_created[my_thread][j], n_moved, false );
        mypatch->finalizeMPIenvironment();
        mypatch->EMfields->laserDisabled();
        //Position new patch
        vecPatches.patches_[patch_to_be_created[my_thread][j]] = mypatch ;
        //Receive Patch if necessary
        if (mypatch->MPI_neighbor_[0][1] != MPI_PROC_NULL){
            smpi->recv( mypatch, mypatch->MPI_neighbor_[0][1], (mypatch->hindex)*nmessage, params );
            patch_to_be_created[my_thread][j] = nPatches ; //Mark no needs of particles
        }
<<<<<<< HEAD
=======
        else { // Must force particles creation, see in SpeciesFactory :
            // if (params.restart)
            //     thisSpecies->particles->initialize( 0, params.nDim_particle );
            if (params.restart)
                for (unsigned int ispec=0 ; ispec<nSpecies ; ispec++)
                    mypatch->vecSpecies[ispec]->createParticles(params.n_space, params, mypatch, 0 );
            // We define the IDs of the new particles
            for( unsigned int idiag=0; idiag<vecPatches.localDiags.size(); idiag++ )
                if( DiagnosticTrack* track = dynamic_cast<DiagnosticTrack*>(vecPatches.localDiags[idiag]) )
                    track->setIDs( mypatch );
        }
        mypatch->EMfields->laserDisabled();
        mypatch->EMfields->updateGridSize(params, mypatch);

        vecPatches.patches_[patch_to_be_created[j]] = mypatch ;
>>>>>>> c780ab9a

    }

    //Wait for sends to be completed
    #pragma omp for schedule(static) 
    for (unsigned int ipatch = 0 ; ipatch < nPatches ; ipatch++){ 
        if (vecPatches_old[ipatch]->MPI_neighbor_[0][0] !=  vecPatches_old[ipatch]->MPI_me_ && vecPatches_old[ipatch]->MPI_neighbor_[0][0] != MPI_PROC_NULL){
            smpi->waitall( vecPatches_old[ipatch] );
        }
    }
     
    //Update the correct neighbor values
    for (unsigned int j=0; j < update_patches_.size(); j++){
        mypatch = update_patches_[j];
        mypatch->MPI_neighbor_[0][0] = mypatch->tmp_MPI_neighbor_[0][0];
        mypatch->neighbor_[0][0] = mypatch->tmp_neighbor_[0][0];
        for (unsigned int idim = 1; idim < params.nDim_particle ; idim++){
            mypatch->MPI_neighbor_[idim][0] = mypatch->tmp_MPI_neighbor_[idim][0];
            mypatch->MPI_neighbor_[idim][1] = mypatch->tmp_MPI_neighbor_[idim][1];
            mypatch->neighbor_[idim][0] = mypatch->tmp_neighbor_[idim][0];
            mypatch->neighbor_[idim][1] = mypatch->tmp_neighbor_[idim][1];
        }
        mypatch->updateTagenv(smpi);
        if ( mypatch->isXmin() ){
            for (unsigned int ispec=0 ; ispec<nSpecies ; ispec++)
                mypatch->vecSpecies[ispec]->setXminBoundaryCondition(); 
        }
        if (mypatch->has_an_MPI_neighbor())
            mypatch->createType(params);
        else
            mypatch->cleanType();

        if ( mypatch->isXmin() ){
            for (auto& embc:mypatch->EMfields->emBoundCond) {
                if (embc) delete embc;
            }
            mypatch->EMfields->emBoundCond = ElectroMagnBC_Factory::create(params, mypatch);
            mypatch->EMfields->laserDisabled();
        }
        if ( mypatch->wasXmax( params ) ){
            for (auto& embc:mypatch->EMfields->emBoundCond) {
                if (embc) delete embc;
            }
<<<<<<< HEAD
            mypatch->EMfields->emBoundCond = ElectroMagnBC_Factory::create(params, mypatch);
            mypatch->EMfields->laserDisabled();
=======
            vecPatches(ipatch)->EMfields->emBoundCond = ElectroMagnBC_Factory::create(params, vecPatches(ipatch));
            vecPatches(ipatch)->EMfields->laserDisabled();
            vecPatches(ipatch)->EMfields->updateGridSize(params, mypatch);

>>>>>>> c780ab9a
           
        }
    }
    
    //Wait for sends to be completed
    for (unsigned int j=0; j < send_patches_.size(); j++){
            smpi->waitall( send_patches_[j] );
    }
    
    #pragma omp barrier

    //Fill necessary patches with particles
    #pragma omp master
    {
        for (unsigned int ithread=0; ithread < max_threads ; ithread++){
            for (unsigned int j=0; j< (patch_to_be_created[ithread]).size(); j++){
                //If new particles are required
                if (patch_to_be_created[ithread][j] != nPatches){
                    mypatch = vecPatches.patches_[patch_to_be_created[ithread][j]];
                    for (unsigned int ispec=0 ; ispec<nSpecies ; ispec++)
                        mypatch->vecSpecies[ispec]->createParticles(params.n_space, params, mypatch, 0 );
                    // We define the IDs of the new particles
                    for( unsigned int idiag=0; idiag<vecPatches.localDiags.size(); idiag++ )
                        if( DiagnosticTrack* track = dynamic_cast<DiagnosticTrack*>(vecPatches.localDiags[idiag]) )
                            track->setIDs( mypatch );
                }
            }
        }
    }
    
<<<<<<< HEAD
    #pragma omp single nowait
    { 
        x_moved += cell_length_x_*params.n_space[0];
        vecPatches.update_field_list() ;
        //update list fields for species diag too ??
    
        // Tell that the patches moved this iteration (needed for probes)
        vecPatches.lastIterationPatchesMoved = itime;
    }
=======
    // Tell that the patches moved this iteration (needed for probes)
    vecPatches.lastIterationPatchesMoved = itime;


    std::vector<double> poynting[2];
    poynting[0].resize(params.nDim_field,0.0);
    poynting[1].resize(params.nDim_field,0.0);
>>>>>>> c780ab9a

    //Delete useless patches
    for (unsigned int j=0; j < delete_patches_.size(); j++){
        mypatch = delete_patches_[j];

        if (mypatch->isXmin()) {
            energy_field_lost += mypatch->EMfields->computeNRJ();
            for ( unsigned int ispec=0 ; ispec<nSpecies ; ispec++ )
                energy_part_lost[ispec] += mypatch->vecSpecies[ispec]->computeNRJ();
        }

        for (unsigned int j=0; j<2;j++) //directions (xmin/xmax, ymin/ymax, zmin/zmax)
            for (unsigned int i=0 ; i<params.nDim_field ; i++) //axis 0=x, 1=y, 2=z
                poynting[j][i] += mypatch->EMfields->poynting[j][i];


        delete  mypatch;
    }

    vecPatches(0)->EMfields->storeNRJlost( energy_field_lost );
    for ( unsigned int ispec=0 ; ispec<nSpecies ; ispec++ )
        vecPatches(0)->vecSpecies[ispec]->storeNRJlost( energy_part_lost[ispec] );

    for (unsigned int j=0; j<2;j++) //directions (xmin/xmax, ymin/ymax, zmin/zmax)
        for (unsigned int i=0 ; i< params.nDim_field ; i++) //axis 0=x, 1=y, 2=z
            vecPatches(0)->EMfields->poynting[j][i] += poynting[j][i];

    

}<|MERGE_RESOLUTION|>--- conflicted
+++ resolved
@@ -152,7 +152,6 @@
         //create patch without particle.
         mypatch = PatchesFactory::clone(vecPatches(0),params, smpi, h0 + patch_to_be_created[my_thread][j], n_moved, false );
         mypatch->finalizeMPIenvironment();
-        mypatch->EMfields->laserDisabled();
         //Position new patch
         vecPatches.patches_[patch_to_be_created[my_thread][j]] = mypatch ;
         //Receive Patch if necessary
@@ -160,8 +159,6 @@
             smpi->recv( mypatch, mypatch->MPI_neighbor_[0][1], (mypatch->hindex)*nmessage, params );
             patch_to_be_created[my_thread][j] = nPatches ; //Mark no needs of particles
         }
-<<<<<<< HEAD
-=======
         else { // Must force particles creation, see in SpeciesFactory :
             // if (params.restart)
             //     thisSpecies->particles->initialize( 0, params.nDim_particle );
@@ -175,9 +172,6 @@
         }
         mypatch->EMfields->laserDisabled();
         mypatch->EMfields->updateGridSize(params, mypatch);
-
-        vecPatches.patches_[patch_to_be_created[j]] = mypatch ;
->>>>>>> c780ab9a
 
     }
 
@@ -221,16 +215,10 @@
             for (auto& embc:mypatch->EMfields->emBoundCond) {
                 if (embc) delete embc;
             }
-<<<<<<< HEAD
             mypatch->EMfields->emBoundCond = ElectroMagnBC_Factory::create(params, mypatch);
             mypatch->EMfields->laserDisabled();
-=======
-            vecPatches(ipatch)->EMfields->emBoundCond = ElectroMagnBC_Factory::create(params, vecPatches(ipatch));
-            vecPatches(ipatch)->EMfields->laserDisabled();
-            vecPatches(ipatch)->EMfields->updateGridSize(params, mypatch);
-
->>>>>>> c780ab9a
-           
+            mypatch->EMfields->updateGridSize(params, mypatch);
+
         }
     }
     
@@ -260,7 +248,6 @@
         }
     }
     
-<<<<<<< HEAD
     #pragma omp single nowait
     { 
         x_moved += cell_length_x_*params.n_space[0];
@@ -270,15 +257,10 @@
         // Tell that the patches moved this iteration (needed for probes)
         vecPatches.lastIterationPatchesMoved = itime;
     }
-=======
-    // Tell that the patches moved this iteration (needed for probes)
-    vecPatches.lastIterationPatchesMoved = itime;
-
 
     std::vector<double> poynting[2];
     poynting[0].resize(params.nDim_field,0.0);
     poynting[1].resize(params.nDim_field,0.0);
->>>>>>> c780ab9a
 
     //Delete useless patches
     for (unsigned int j=0; j < delete_patches_.size(); j++){
@@ -298,13 +280,17 @@
         delete  mypatch;
     }
 
-    vecPatches(0)->EMfields->storeNRJlost( energy_field_lost );
-    for ( unsigned int ispec=0 ; ispec<nSpecies ; ispec++ )
-        vecPatches(0)->vecSpecies[ispec]->storeNRJlost( energy_part_lost[ispec] );
-
-    for (unsigned int j=0; j<2;j++) //directions (xmin/xmax, ymin/ymax, zmin/zmax)
-        for (unsigned int i=0 ; i< params.nDim_field ; i++) //axis 0=x, 1=y, 2=z
-            vecPatches(0)->EMfields->poynting[j][i] += poynting[j][i];
+    // SUM energy_field_lost, energy_part_lost and poynting / All threads
+    #pragma omp critical 
+    {
+        vecPatches(0)->EMfields->storeNRJlost( energy_field_lost );
+        for ( unsigned int ispec=0 ; ispec<nSpecies ; ispec++ )
+            vecPatches(0)->vecSpecies[ispec]->storeNRJlost( energy_part_lost[ispec] );
+
+        for (unsigned int j=0; j<2;j++) //directions (xmin/xmax, ymin/ymax, zmin/zmax)
+            for (unsigned int i=0 ; i< params.nDim_field ; i++) //axis 0=x, 1=y, 2=z
+                vecPatches(0)->EMfields->poynting[j][i] += poynting[j][i];
+    }
 
     
 
