#ifndef SPECIESNORM_H
#define SPECIESNORM_H

#include "Species.h"
#include <string>


class ElectroMagn;
class Pusher;
class Interpolator;
class Projector;
class PicParams;

//! class Species_norm (Species for which the dynamics is governed by the Lorentz force (Boris pusher))
class Species_norm : public Species
{
    
public:
<<<<<<< HEAD
  Species_norm(PicParams*, int, SmileiMPI*);
  ~Species_norm();
  //void dynamic(ElectroMagn* Champs, Pusher* ppush, Interpolator* Interp, Projector* proj);
=======
    //! Creator for Species_norm
    Species_norm(PicParams*, unsigned int);
    //! Destructor for Species_norm
    ~Species_norm();
    
    
>>>>>>> 2d2f22e4
private:
    
};

#endif<|MERGE_RESOLUTION|>--- conflicted
+++ resolved
@@ -15,20 +15,13 @@
 class Species_norm : public Species
 {
     
-public:
-<<<<<<< HEAD
-  Species_norm(PicParams*, int, SmileiMPI*);
-  ~Species_norm();
-  //void dynamic(ElectroMagn* Champs, Pusher* ppush, Interpolator* Interp, Projector* proj);
-=======
-    //! Creator for Species_norm
-    Species_norm(PicParams*, unsigned int);
-    //! Destructor for Species_norm
-    ~Species_norm();
+ public:
+	//! Creator for Species_norm
+	Species_norm(PicParams*, int, SmileiMPI*);
+	//! Destructor for Species_norm
+	~Species_norm();
     
-    
->>>>>>> 2d2f22e4
-private:
+ private:
     
 };
 
