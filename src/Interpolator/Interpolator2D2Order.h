#ifndef INTERPOLATOR2D2ORDER_H
#define INTERPOLATOR2D2ORDER_H


#include "Interpolator2D.h"
#include "Field2D.h"


//  --------------------------------------------------------------------------------------------------------------------
//! Class for 2nd order interpolator for 1Dcartesian simulations
//  --------------------------------------------------------------------------------------------------------------------
class Interpolator2D2Order : public Interpolator2D
{

public:
    Interpolator2D2Order(Params&, Patch*);
    ~Interpolator2D2Order() override final {};

<<<<<<< HEAD
    inline void operator() (ElectroMagn* EMfields, Particles &particles, int ipart, double* ELoc, double* BLoc);
    void operator() (ElectroMagn* EMfields, Particles &particles, SmileiMPI* smpi, int *istart, int *iend, int ithread) override final ;
    void operator() (ElectroMagn* EMfields, Particles &particles, SmileiMPI* smpi, int *istart, int *iend, int ithread, LocalFields* JLoc, double* RhoLoc) override final ;
=======
    inline void operator() (ElectroMagn* EMfields, Particles &particles, int ipart, int nparts, double* ELoc, double* BLoc);
    void operator() (ElectroMagn* EMfields, Particles &particles, SmileiMPI* smpi, int *istart, int *iend, int ithread) override final ;
    void operator() (ElectroMagn* EMfields, Particles &particles, int ipart, LocalFields* ELoc, LocalFields* BLoc, LocalFields* JLoc, double* RhoLoc) override final ;
    void operator() (ElectroMagn* EMfields, Particles &particles, double *buffer, int offset, std::vector<unsigned int> * selection) override final;
>>>>>>> 917036b4

    inline double compute( double* coeffx, double* coeffy, Field2D* f, int idx, int idy) {
        double interp_res(0.);
        //unroll ?
        for (int iloc=-1 ; iloc<2 ; iloc++) {
            for (int jloc=-1 ; jloc<2 ; jloc++) {
                interp_res += *(coeffx+iloc) * *(coeffy+jloc) * (*f)(idx+iloc,idy+jloc);
            }
        }
        return interp_res;
    };  

private:
    // Last prim index computed
    int ip_, jp_;
    // Last dual index computed
    int id_, jd_;
    // Last delta computed
    double deltax, deltay;
    // Interpolation coefficient on Prim grid
    double coeffxp_[3], coeffyp_[3];
    // Interpolation coefficient on Dual grid
    double coeffxd_[3], coeffyd_[3];


};//END class

#endif<|MERGE_RESOLUTION|>--- conflicted
+++ resolved
@@ -16,16 +16,10 @@
     Interpolator2D2Order(Params&, Patch*);
     ~Interpolator2D2Order() override final {};
 
-<<<<<<< HEAD
-    inline void operator() (ElectroMagn* EMfields, Particles &particles, int ipart, double* ELoc, double* BLoc);
+    inline void operator() (ElectroMagn* EMfields, Particles &particles, int ipart, int nparts, double* ELoc, double* BLoc);
     void operator() (ElectroMagn* EMfields, Particles &particles, SmileiMPI* smpi, int *istart, int *iend, int ithread) override final ;
     void operator() (ElectroMagn* EMfields, Particles &particles, SmileiMPI* smpi, int *istart, int *iend, int ithread, LocalFields* JLoc, double* RhoLoc) override final ;
-=======
-    inline void operator() (ElectroMagn* EMfields, Particles &particles, int ipart, int nparts, double* ELoc, double* BLoc);
-    void operator() (ElectroMagn* EMfields, Particles &particles, SmileiMPI* smpi, int *istart, int *iend, int ithread) override final ;
-    void operator() (ElectroMagn* EMfields, Particles &particles, int ipart, LocalFields* ELoc, LocalFields* BLoc, LocalFields* JLoc, double* RhoLoc) override final ;
     void operator() (ElectroMagn* EMfields, Particles &particles, double *buffer, int offset, std::vector<unsigned int> * selection) override final;
->>>>>>> 917036b4
 
     inline double compute( double* coeffx, double* coeffy, Field2D* f, int idx, int idy) {
         double interp_res(0.);
