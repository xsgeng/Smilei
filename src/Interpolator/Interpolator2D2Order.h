#ifndef INTERPOLATOR2D2ORDER_H
#define INTERPOLATOR2D2ORDER_H


#include "Interpolator2D.h"
#include "Field2D.h"


//  --------------------------------------------------------------------------------------------------------------------
//! Class for 2nd order interpolator for 1Dcartesian simulations
//  --------------------------------------------------------------------------------------------------------------------
class Interpolator2D2Order : public Interpolator2D
{

public:
    Interpolator2D2Order(Params&, Patch*);
    ~Interpolator2D2Order() override final {};

    inline void operator() (ElectroMagn* EMfields, Particles &particles, int ipart, int nparts, double* ELoc, double* BLoc);
<<<<<<< HEAD
    void operator() (ElectroMagn* EMfields, Particles &particles, SmileiMPI* smpi, int *istart, int *iend, int ithread) override final ;
    void operator() (ElectroMagn* EMfields, Particles &particles, SmileiMPI* smpi, int *istart, int *iend, int ithread, LocalFields* JLoc, double* RhoLoc) override final ;
=======
    void operator() (ElectroMagn* EMfields, Particles &particles, SmileiMPI* smpi, int *istart, int *iend, int ithread, int ipart_ref = 0) override final ;
    void operator() (ElectroMagn* EMfields, Particles &particles, int ipart, LocalFields* ELoc, LocalFields* BLoc, LocalFields* JLoc, double* RhoLoc) override final ;
>>>>>>> 9e186502
    void operator() (ElectroMagn* EMfields, Particles &particles, double *buffer, int offset, std::vector<unsigned int> * selection) override final;

    inline double compute( double* coeffx, double* coeffy, Field2D* f, int idx, int idy) {
        double interp_res(0.);
        //unroll ?
        for (int iloc=-1 ; iloc<2 ; iloc++) {
            for (int jloc=-1 ; jloc<2 ; jloc++) {
                interp_res += *(coeffx+iloc) * *(coeffy+jloc) * (*f)(idx+iloc,idy+jloc);
            }
        }
        return interp_res;
    };  

private:
    // Last prim index computed
    int ip_, jp_;
    // Last dual index computed
    int id_, jd_;
    // Last delta computed
    double deltax, deltay;
    // Interpolation coefficient on Prim grid
    double coeffxp_[3], coeffyp_[3];
    // Interpolation coefficient on Dual grid
    double coeffxd_[3], coeffyd_[3];


};//END class

#endif<|MERGE_RESOLUTION|>--- conflicted
+++ resolved
@@ -17,13 +17,8 @@
     ~Interpolator2D2Order() override final {};
 
     inline void operator() (ElectroMagn* EMfields, Particles &particles, int ipart, int nparts, double* ELoc, double* BLoc);
-<<<<<<< HEAD
-    void operator() (ElectroMagn* EMfields, Particles &particles, SmileiMPI* smpi, int *istart, int *iend, int ithread) override final ;
+    void operator() (ElectroMagn* EMfields, Particles &particles, SmileiMPI* smpi, int *istart, int *iend, int ithread, int ipart_ref = 0) override final ;
     void operator() (ElectroMagn* EMfields, Particles &particles, SmileiMPI* smpi, int *istart, int *iend, int ithread, LocalFields* JLoc, double* RhoLoc) override final ;
-=======
-    void operator() (ElectroMagn* EMfields, Particles &particles, SmileiMPI* smpi, int *istart, int *iend, int ithread, int ipart_ref = 0) override final ;
-    void operator() (ElectroMagn* EMfields, Particles &particles, int ipart, LocalFields* ELoc, LocalFields* BLoc, LocalFields* JLoc, double* RhoLoc) override final ;
->>>>>>> 9e186502
     void operator() (ElectroMagn* EMfields, Particles &particles, double *buffer, int offset, std::vector<unsigned int> * selection) override final;
 
     inline double compute( double* coeffx, double* coeffy, Field2D* f, int idx, int idy) {
