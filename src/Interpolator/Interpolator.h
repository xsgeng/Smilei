#ifndef INTERPOLATOR_H
#define INTERPOLATOR_H

#include "Field.h"
#include "Params.h"

class Params;
class Patch;
class ElectroMagn;
class Particles;


//  --------------------------------------------------------------------------------------------------------------------
//! Class Interpolator
//  --------------------------------------------------------------------------------------------------------------------
class Interpolator
{
public:
    Interpolator(Params& params, Patch* patch);
    virtual ~Interpolator() {};
    
<<<<<<< HEAD
    virtual void operator() (ElectroMagn* EMfields, Particles &particles, SmileiMPI* smpi, int *istart, int *iend, int ithread) = 0;
    
    virtual void operator()  (ElectroMagn* EMfields, Particles &particles, SmileiMPI* smpi, int *istart, int *iend, int ithread, LocalFields* JLoc, double* RhoLoc) = 0;
=======
    virtual void operator() (ElectroMagn* EMfields, Particles &particles, SmileiMPI* smpi, int *istart, int *iend, int ithread, int ipart_ref = 0) = 0;
    virtual void operator() (ElectroMagn* EMfields, Particles &particles, int ipart, LocalFields* ELoc, LocalFields* BLoc, LocalFields* JLoc, double* RhoLoc) = 0;
>>>>>>> 9e186502
    virtual void operator() (ElectroMagn* EMfields, Particles &particles, double *buffer, int offset, std::vector<unsigned int> * selection) = 0;

private:

};//END class

#endif<|MERGE_RESOLUTION|>--- conflicted
+++ resolved
@@ -19,14 +19,8 @@
     Interpolator(Params& params, Patch* patch);
     virtual ~Interpolator() {};
     
-<<<<<<< HEAD
-    virtual void operator() (ElectroMagn* EMfields, Particles &particles, SmileiMPI* smpi, int *istart, int *iend, int ithread) = 0;
-    
-    virtual void operator()  (ElectroMagn* EMfields, Particles &particles, SmileiMPI* smpi, int *istart, int *iend, int ithread, LocalFields* JLoc, double* RhoLoc) = 0;
-=======
     virtual void operator() (ElectroMagn* EMfields, Particles &particles, SmileiMPI* smpi, int *istart, int *iend, int ithread, int ipart_ref = 0) = 0;
-    virtual void operator() (ElectroMagn* EMfields, Particles &particles, int ipart, LocalFields* ELoc, LocalFields* BLoc, LocalFields* JLoc, double* RhoLoc) = 0;
->>>>>>> 9e186502
+    virtual void operator() (ElectroMagn* EMfields, Particles &particles, SmileiMPI* smpi, int *istart, int *iend, int ithread, LocalFields* JLoc, double* RhoLoc) = 0;
     virtual void operator() (ElectroMagn* EMfields, Particles &particles, double *buffer, int offset, std::vector<unsigned int> * selection) = 0;
 
 private:
