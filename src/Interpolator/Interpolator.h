--- conflicted
+++ resolved
@@ -20,10 +20,6 @@
     virtual ~Interpolator() {};
     
     virtual void operator() (ElectroMagn* EMfields, Particles &particles, SmileiMPI* smpi, int *istart, int *iend, int ithread) = 0;
-<<<<<<< HEAD
-    
-=======
->>>>>>> adf05854
     virtual void operator() (ElectroMagn* EMfields, Particles &particles, int ipart, LocalFields* ELoc, LocalFields* BLoc, LocalFields* JLoc, double* RhoLoc) = 0;
     virtual void operator() (ElectroMagn* EMfields, Particles &particles, double *buffer, int offset, std::vector<unsigned int> * selection) = 0;
 
