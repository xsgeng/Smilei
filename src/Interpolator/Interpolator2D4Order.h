--- conflicted
+++ resolved
@@ -13,11 +13,7 @@
 {
 
 public:
-<<<<<<< HEAD
-    Interpolator2D4Order(PicParams&, Patch*);
-=======
-    Interpolator2D4Order(Params&, SmileiMPI*);
->>>>>>> 3243f2e9
+    Interpolator2D4Order(Params&, Patch*);
     ~Interpolator2D4Order(){};
 
     void operator() (ElectroMagn* EMfields, Particles &particles, int ipart, LocalFields* ELoc, LocalFields* BLoc);
