--- conflicted
+++ resolved
@@ -16,11 +16,7 @@
     Interpolator2D4Order(Params&, Patch*);
     ~Interpolator2D4Order() override final {};
 
-<<<<<<< HEAD
-    inline void operator() (ElectroMagn* EMfields, Particles &particles, int ipart, double* ELoc, double* BLoc);
-=======
     inline void operator() (ElectroMagn* EMfields, Particles &particles, int ipart, int nparts, double* ELoc, double* BLoc);
->>>>>>> adf05854
     void operator() (ElectroMagn* EMfields, Particles &particles, SmileiMPI* smpi, int *istart, int *iend, int ithread) override final ;
     void operator() (ElectroMagn* EMfields, Particles &particles, int ipart, LocalFields* ELoc, LocalFields* BLoc, LocalFields* JLoc, double* RhoLoc) override final ;
     void operator() (ElectroMagn* EMfields, Particles &particles, double *buffer, int offset, std::vector<unsigned int> * selection) override final;
