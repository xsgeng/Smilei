--- conflicted
+++ resolved
@@ -14,9 +14,7 @@
 
 
 // Constructor
-<<<<<<< HEAD
 Collisions::Collisions(
-    Patch* patch,
     unsigned int n_collisions,
     vector<unsigned int> species_group1, 
     vector<unsigned int> species_group2, 
@@ -24,49 +22,39 @@
     bool intra_collisions,
     int debug_every,
     unsigned int nbins,
-    unsigned int totbins
+    int Z
 ) :
-=======
-Collisions::Collisions(SmileiMPI* smpi,
-                       unsigned int n_collisions,
-                       vector<unsigned int> species_group1, 
-                       vector<unsigned int> species_group2, 
-                       double coulomb_log, 
-                       bool intra_collisions,
-                       int debug_every,
-                       unsigned int nbins,
-                       int Z ) :
->>>>>>> 818b2f23
 n_collisions    (n_collisions    ),
 species_group1  (species_group1  ),
 species_group2  (species_group2  ),
 coulomb_log     (coulomb_log     ),
 intra_collisions(intra_collisions),
 debug_every     (debug_every     ),
-start           (0               ),
 atomic_number   (Z               ),
 filename("")
 {
+    ostringstream mystream;
     
     if( debug_every>0 ) {
-        start = patch->Pcoordinates[0]*nbins; // where to write in the debug file
-    }
-
-}
-
-// Patch masters create a file at startup, if debug requested
-void Collisions::createFile()
-{
-    // if debug requested, prepare hdf5 file
-    if( debug_every>0 ) {
-        ostringstream mystream;
+        // Build the file name
         mystream.str("");
         mystream << "Collisions" << n_collisions << ".h5";
         filename = mystream.str();
+        // Create the file access protocol for writing in the debug file later
+        //file_access = H5Pcreate(H5P_FILE_ACCESS);
+        //H5Pset_fapl_mpio(file_access, MPI_COMM_WORLD, MPI_INFO_NULL);
+    }
+}
+
+// Patch masters create a file at startup, if debug requested
+void Collisions::createFile()
+{
+    ostringstream mystream;
+    
+    // if debug requested, prepare hdf5 file
+    if( debug_every>0 ) {
         // Create the HDF5 file
-        file_access = H5Pcreate(H5P_FILE_ACCESS);
-        H5Pset_fapl_mpio(file_access, MPI_COMM_WORLD, MPI_INFO_NULL);
-        hid_t fileId = H5Fcreate(filename.c_str(), H5F_ACC_TRUNC, H5P_DEFAULT, file_access);
+        hid_t fileId = H5Fcreate(filename.c_str(), H5F_ACC_TRUNC, H5P_DEFAULT, H5P_DEFAULT);
         // write all parameters as HDF5 attributes
         H5::attr(fileId, "Version", string(__VERSION));
         mystream.str("");
@@ -79,7 +67,7 @@
         H5::attr(fileId, "species2" , mystream.str());
         H5::attr(fileId, "coulomb_log" , coulomb_log);
         H5::attr(fileId, "debug_every"  , debug_every);
-        
+        H5Pclose(file_access);
         H5Fclose(fileId);
 
     }
@@ -207,14 +195,9 @@
         if( ionizing>0 ) MESSAGE(1,"Collisional ionization with atomic number "<<Z);
         
         // Add new Collisions objects to vector
-<<<<<<< HEAD
-        int totbins = params.n_space_global[0]/params.clrw;
-        //vecCollisions.push_back( new Collisions(patch,n_collisions,sgroup1,sgroup2,clog,intra,debug_every, vecSpecies[0]->bmin.size()));
-        vecCollisions.push_back( new Collisions(patch,n_collisions,sgroup1,sgroup2,clog,intra,debug_every, vecSpecies[0]->bmin.size(), totbins) );
-=======
-        vecCollisions.push_back( new Collisions(smpi,n_collisions,sgroup[0],sgroup[1],clog,intra,
-            debug_every, vecSpecies[0]->bmin.size(), Z) );
->>>>>>> 818b2f23
+        vecCollisions.push_back(
+            new Collisions(n_collisions, sgroup[0], sgroup[1], clog, intra, debug_every, vecSpecies[0]->bmin.size(), Z)
+        );
         
         // Create the ionization object
         if( ionizing ) {
@@ -228,8 +211,8 @@
             }
             // Otherwise, create new
             if( vecCollisions[n_collisions]->Ionization == NULL){
-                vecCollisions[n_collisions]->Ionization = new CollisionalIonization(Z, params.wavelength_SI, smpi);
-                vecCollisions[n_collisions]->Ionization->new_electrons.initialize(0, params.nDim_particle );// temporary TO BE REMOVED
+                vecCollisions[n_collisions]->Ionization = new CollisionalIonization(Z, params.wavelength_SI, patch);
+                vecCollisions[n_collisions]->Ionization->new_electrons.initialize(0, params.nDim_particle ); // to be removed if bins removed
             }
         } else {
             // If no ionization, create 'empty' ionization object
@@ -247,6 +230,8 @@
 // Declare other static variables here
 bool               Collisions::debye_length_required;
 vector<double>     Collisions::debye_length_squared;
+
+
 
 // Calculates the debye length squared in each cluster
 // The formula for the inverse debye length squared is sumOverSpecies(density*charge^2/temperature)
@@ -329,10 +314,7 @@
     bool debug = (debug_every > 0 && itime % debug_every == 0); // debug only every N timesteps
     if( debug ) { // Patch masters create a group
         // Open the HDF5 file
-        hid_t pid = H5Pcreate(H5P_FILE_ACCESS);
-        H5Pset_fapl_mpio(pid, MPI_COMM_WORLD, MPI_INFO_NULL);
-        hid_t fileId = H5Fopen(filename.c_str(), H5F_ACC_TRUNC, pid);
-        H5Pclose(pid);
+        hid_t fileId = H5Fopen(filename.c_str(), H5F_ACC_RDWR, H5P_DEFAULT);
 
         // Create H5 group for the current timestep
         name.str("");
@@ -346,10 +328,10 @@
 }
 
 // Calculates the collisions for a given Collisions object
-void Collisions::collide(Params& params, vector<Species*>& vecSpecies, int itime)
-{
-
-    unsigned int nbins = vecSpecies[0]->bmin.size(); // number of bins
+void Collisions::collide(Params& params, Patch* patch, int itime)
+{
+
+    unsigned int nbins = patch->vecSpecies[0]->bmin.size(); // number of bins
     vector<unsigned int> *sg1, *sg2, *sgtmp, bmin1, bmax1, bmin2, bmax2, index1, index2;
     unsigned int nspec1, nspec2; // numbers of species in each group
     unsigned int npart1, npart2; // numbers of macro-particles in each group
@@ -367,27 +349,15 @@
            cosX, sinX, phi, sinXcosPhi, sinXsinPhi, p_perp, inv_p_perp, 
            newpx_COM, newpy_COM, newpz_COM, U, vcp, n_cluster_per_cell;
     bool not_duplicated_particle;
-    Field2D *smean=NULL, *logLmean=NULL, *ncol=NULL;//, *temperature
-<<<<<<< HEAD
+    double smean, logLmean, ncol;//, *temperature
     ostringstream name;
     hid_t did(0), fileId(0);
-=======
->>>>>>> 818b2f23
     
     sg1 = &species_group1;
     sg2 = &species_group2;
     
     
     bool debug = (debug_every > 0 && itime % debug_every == 0); // debug only every N timesteps
-    
-    if( debug ) {
-        // Prepare storage arrays
-        vector<unsigned int> outsize(2); outsize[0]=nbins; outsize[1]=1;
-        smean       = new Field2D(outsize);
-        logLmean    = new Field2D(outsize);
-        //temperature = new Field2D(outsize);
-        ncol        = new Field2D(outsize);
-    }
     
     // Initialize some stuff
     twoPi = 2. * M_PI;
@@ -408,13 +378,13 @@
             np2  .resize(nspec2); // number of particles in that bin
             npart1 = 0; npart2 = 0;
             for (ispec1=0 ; ispec1<nspec1 ; ispec1++) {
-                s1 = vecSpecies[(*sg1)[ispec1]];
+                s1 = patch->vecSpecies[(*sg1)[ispec1]];
                 bmin1[ispec1] = s1->bmin[ibin];
                 np1[ispec1] = s1->bmax[ibin] - bmin1[ispec1];
                 npart1 += np1[ispec1];
             }
             for (ispec2=0 ; ispec2<nspec2 ; ispec2++) {
-                s2 = vecSpecies[(*sg2)[ispec2]];
+                s2 = patch->vecSpecies[(*sg2)[ispec2]];
                 bmin2[ispec2] = s2->bmin[ibin];
                 np2[ispec2] =  s2->bmax[ibin] - bmin2[ispec2];
                 npart2 += np2[ispec2];
@@ -448,24 +418,8 @@
             N2max = npart2; // number of not-repeated particles (in group 2 only)
         }
         
-<<<<<<< HEAD
-        // Calculate density of group 1
-        n1 = 0.;
-        for (ispec1=0 ; ispec1<nspec1 ; ispec1++)
-            for (unsigned int iPart=bmin1[ispec1] ; iPart<bmax1[ispec1] ; iPart++)
-                n1 += vecSpecies[(*sg1)[ispec1]]->particles->weight(iPart);
-        n1 /= params.n_cell_per_cluster;
-        
-        // Calculate density of group 2
-        n2 = 0.;
-        for (ispec2=0 ; ispec2<nspec2 ; ispec2++)
-            for (unsigned int iPart=bmin2[ispec2] ; iPart<bmax2[ispec2] ; iPart++)
-                n2 += vecSpecies[(*sg2)[ispec2]]->particles->weight(iPart);
-        n2 /= params.n_cell_per_cluster;
-=======
         // Prepare the ionization
-        Ionization->prepare1(vecSpecies[(*sg1)[0]]->atomic_number);
->>>>>>> 818b2f23
+        Ionization->prepare1(patch->vecSpecies[(*sg1)[0]]->atomic_number);
         
         // Calculate the densities
         n1  = 0.; // density of group 1
@@ -482,19 +436,14 @@
             for (ispec2=0 ; i2>=np2[ispec2]; ispec2++) i2 -= np2[ispec2];
             i2 += bmin2[ispec2];
             // Pointers to particles
-            p1 = &(vecSpecies[(*sg1)[ispec1]]->particles);
-            p2 = &(vecSpecies[(*sg2)[ispec2]]->particles);
+            p1 = patch->vecSpecies[(*sg1)[ispec1]]->particles;
+            p2 = patch->vecSpecies[(*sg2)[ispec2]]->particles;
             // sum weights
-<<<<<<< HEAD
-            n12 += min( vecSpecies[(*sg1)[ispec1]]->particles->weight(i1)
-                       ,vecSpecies[(*sg2)[ispec2]]->particles->weight(i2) );
-=======
             n1  += p1->weight(i1);
             if( not_duplicated_particle ) n2  += p2->weight(i2); // special case for group 2 to avoid repeated particles
             n12 += min( p1->weight(i1), p2->weight(i2) );
             // Same for ionization
             Ionization->prepare2(p1, i1, p2, i2, not_duplicated_particle);
->>>>>>> 818b2f23
         }
         if( intra_collisions ) { n1 += n2; n2 = n1; }
         n1  *= n_cluster_per_cell;
@@ -512,10 +461,10 @@
         Ionization->prepare3(params.timestep, n_cluster_per_cell);
         
         if( debug ) {
-            smean      ->data_2D[ibin][0] = 0.;
-            logLmean   ->data_2D[ibin][0] = 0.;
-            //temperature->data_2D[ibin][0] = 0.;
-            ncol       ->data_2D[ibin][0] = (double)npairs;
+            smean       = 0.;
+            logLmean    = 0.;
+            //temperature = 0.;
+            ncol        = (double)npairs;
         }
         
         
@@ -533,10 +482,10 @@
             for (ispec2=0 ; i2>=np2[ispec2]; ispec2++) i2 -= np2[ispec2];
             i2 += bmin2[ispec2];
             
-            s1 = vecSpecies[(*sg1)[ispec1]]; s2 = vecSpecies[(*sg2)[ispec2]];
-            p1 = s1->particles;              p2 = s2->particles;
-            m1 = s1->mass;                   m2 = s2->mass;
-            W1 = p1->weight(i1);             W2 = p2->weight(i2);
+            s1 = patch->vecSpecies[(*sg1)[ispec1]]; s2 = patch->vecSpecies[(*sg2)[ispec2]];
+            p1 = s1->particles;                     p2 = s2->particles;
+            m1 = s1->mass;                          m2 = s2->mass;
+            W1 = p1->weight(i1);                    W2 = p2->weight(i2);
             
             // Calculate stuff
             m12  = m1 / m2; // mass ratio
@@ -640,64 +589,51 @@
             Ionization->apply(p1, i1, p2, i2);
             
             if( debug ) {
-                smean      ->data_2D[ibin][0] += s;
-                logLmean   ->data_2D[ibin][0] += logL;
-                //temperature->data_2D[ibin][0] += m1 * (sqrt(1.+pow(p1->momentum(0,i1),2)+pow(p1->momentum(1,i1),2)+pow(p1->momentum(2,i1),2))-1.);
+                smean    += s;
+                logLmean += logL;
+                //temperature += m1 * (sqrt(1.+pow(p1->momentum(0,i1),2)+pow(p1->momentum(1,i1),2)+pow(p1->momentum(2,i1),2))-1.);
             }
             
         } // end loop on pairs of particles
         
-        if( debug && ncol->data_2D[ibin][0]>0.) {
-            smean      ->data_2D[ibin][0] /= ncol->data_2D[ibin][0];
-            logLmean   ->data_2D[ibin][0] /= ncol->data_2D[ibin][0];
-            //temperature->data_2D[ibin][0] /= ncol->data_2D[ibin][0];
+        if( debug && ncol>0.) {
+            smean    /= ncol;
+            logLmean /= ncol;
+            //temperature /= ncol;
         }
         
     } // end loop on bins
     
     // temporary to be removed
-    Ionization->finish(vecSpecies[(*sg1)[0]], vecSpecies[(*sg2)[0]], params);
+    Ionization->finish(patch->vecSpecies[(*sg1)[0]], patch->vecSpecies[(*sg2)[0]], params);
     
     if( debug ) {
+        const vector<int> local_size(params.number_of_patches.size(), 1);
+        
         // Open the HDF5 file
-<<<<<<< HEAD
-        hid_t pid = H5Pcreate(H5P_FILE_ACCESS);
-        H5Pset_fapl_mpio(pid, MPI_COMM_WORLD, MPI_INFO_NULL);
-        fileId = H5Fopen(filename.c_str(), H5F_ACC_TRUNC, pid);
-        H5Pclose(pid);
-        // Open H5 group for the current timestep
+        hid_t fileId = H5Fopen(filename.c_str(), H5F_ACC_RDWR, H5P_DEFAULT);
+        // Create H5 group for the current timestep
         name.str("");
         name << "t" << setfill('0') << setw(8) << itime;
         did = H5Gopen(fileId, name.str().c_str() ,H5P_DEFAULT);
         // Create collective arrays in the current group
-=======
-        hid_t fileId = H5Fopen(filename.c_str(), H5F_ACC_RDWR, file_access);
-        // Create H5 group for the current timestep
-        ostringstream name("");
-        name << "t" << setfill('0') << setw(8) << itime;
-        hid_t did(0);
-        did = H5::group(fileId, name.str());
-        // Store the s parameter
->>>>>>> 818b2f23
         name.str("");
         name << "/t" << setfill('0') << setw(8) << itime << "/s";
-        H5::matrix_MPI(did, name.str(), smean      ->data_2D[0][0], (int)totbins, 1, (int)start, (int)nbins);
-        // Store the coulomb logarithm
+        H5::array3D_MPI(did, name.str(), smean, params.number_of_patches, local_size, patch->Pcoordinates);
         name.str("");
         name << "/t" << setfill('0') << setw(8) << itime << "/coulomb_log";
-        H5::matrix_MPI(did, name.str(), logLmean   ->data_2D[0][0], (int)totbins, 1, (int)start, (int)nbins);
-        // Store the temperature
+        H5::array3D_MPI(did, name.str(), logLmean, params.number_of_patches, local_size, patch->Pcoordinates);
         //name.str("");
         //name << "/t" << setfill('0') << setw(8) << itime << "/temperature";
-        //H5::matrix_MPI(did, name.str(), temperature->data_2D[0][0], (int)totbins, 1, (int)start, (int)nbins);
-        // Store the debye length
+        //H5::array3D_MPI(did, name.str(), temperature, params.number_of_patches, local_size, patch->Pcoordinates);
         if(debye_length_squared.size()>0) {
-            // We reuse the smean array for the debye length
+            double dmean = 0.;
             for(unsigned int i=0; i<nbins; i++)
-                smean->data_2D[i][0] = sqrt(debye_length_squared[i]) * params.wavelength_SI/(2.*M_PI);
+                dmean += sqrt(debye_length_squared[i]);
+            dmean *=  params.wavelength_SI/(2.*M_PI)/nbins;
             name.str("");
             name << "/t" << setfill('0') << setw(8) << itime << "/debyelength";
-            H5::matrix_MPI(did, name.str(), smean->data_2D[0][0], (int)totbins, 1, (int)start, (int)nbins);
+            H5::array3D_MPI(did, name.str(), dmean, params.number_of_patches, local_size, patch->Pcoordinates);
         }
         // Close the group
         H5Gclose(did);
