/*

Collisions class - Frederic Perez - 03/2015

This is based on the work described here
http://dx.doi.org/10.1063/1.4742167

Binary collisions, between macro-particles, are treated according to a scheme
first described by Nanbu (http://dx.doi.org/10.1103/PhysRevE.55.4642).

To include collisions in the simulations, add a block in the input file, 
similar to the following:

# COLLISIONS
# species1    = list of strings, the names of the first species that collide
# species2    = list of strings, the names of the second species that collide
#               (can be the same as species1)
# coulomb_log = float, Coulomb logarithm. If negative or zero, then automatically computed.
Collisions(
	species1 = ["ion1"],
	species2 = ["electron1"],
	coulomb_log = 2.0
)

Several collision types can be defined. For each type, add a group "Collisions()".

*/

#ifndef COLLISIONS_H
#define COLLISIONS_H

#include <vector>

#include "Tools.h"
#include "Params.h"
#include "Species.h"
#include "CollisionalIonization.h"
#include "H5.h"

class Patch;

class Collisions
{

public:
    //! Constructor for Collisions between two species
<<<<<<< HEAD
    Collisions(Patch*, unsigned int, std::vector<unsigned int>, std::vector<unsigned int>, double, bool, int, unsigned int, unsigned int);
    void createFile();
    void createTimestep(int timestep);

    ~Collisions(){};
=======
    Collisions(SmileiMPI*, unsigned int, std::vector<unsigned int>, std::vector<unsigned int>, double, bool, int, unsigned int, int);
    ~Collisions();
>>>>>>> 818b2f23
    
    //! Method that creates a vector of Collisions objects: one for each group in the input file.
    static std::vector<Collisions*> create(Params&, std::vector<Species*>&, Patch*);
    
    //! Identification number of the Collisions object
    int n_collisions;
    
    //! Group of the species numbers that are associated for Collisions.
    std::vector<unsigned int> species_group1, species_group2;
    
    //! Coulomb logarithm (zero or negative means automatic)
    double coulomb_log;
    
    //! True if collisions inside a group of species, False if collisions between different groups of species
    bool intra_collisions;
    
    //! Number of timesteps between each dump of collisions debugging
    int debug_every;
    
    //! Method to calculate the Debye length in each cluster
    static void calculate_debye_length(Params&, std::vector<Species*>& vecSpecies);
    
    //! is true if any of the collisions objects need automatically-computed coulomb log
    static bool debye_length_required;
    
    //! Method called in the main smilei loop to apply collisions at each timestep
    void collide(Params&, std::vector<Species*>& vecSpecies,int);
    
private:
    
    //! Contains the debye length in each cluster, computed each timestep
    static std::vector<double> debye_length_squared; 
    
    static double cos_chi(double);
    
    int totbins;
    int start;
    
    int atomic_number;
    
    //! CollisionalIonization object, created if ionization required
    CollisionalIonization * Ionization;
    
    //! Hdf5 file name
    std::string filename;
    //! Hdf5 file access
    hid_t file_access;
};


#endif<|MERGE_RESOLUTION|>--- conflicted
+++ resolved
@@ -44,16 +44,11 @@
 
 public:
     //! Constructor for Collisions between two species
-<<<<<<< HEAD
-    Collisions(Patch*, unsigned int, std::vector<unsigned int>, std::vector<unsigned int>, double, bool, int, unsigned int, unsigned int);
+    Collisions(unsigned int, std::vector<unsigned int>, std::vector<unsigned int>, double, bool, int, unsigned int, int);
     void createFile();
     void createTimestep(int timestep);
-
-    ~Collisions(){};
-=======
-    Collisions(SmileiMPI*, unsigned int, std::vector<unsigned int>, std::vector<unsigned int>, double, bool, int, unsigned int, int);
+    
     ~Collisions();
->>>>>>> 818b2f23
     
     //! Method that creates a vector of Collisions objects: one for each group in the input file.
     static std::vector<Collisions*> create(Params&, std::vector<Species*>&, Patch*);
@@ -80,7 +75,7 @@
     static bool debye_length_required;
     
     //! Method called in the main smilei loop to apply collisions at each timestep
-    void collide(Params&, std::vector<Species*>& vecSpecies,int);
+    void collide(Params&, Patch* ,int);
     
 private:
     
@@ -88,9 +83,6 @@
     static std::vector<double> debye_length_squared; 
     
     static double cos_chi(double);
-    
-    int totbins;
-    int start;
     
     int atomic_number;
     
