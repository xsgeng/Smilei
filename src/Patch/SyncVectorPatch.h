--- conflicted
+++ resolved
@@ -19,16 +19,12 @@
 
     //! Densities synchronization
     static void sumRhoJ  ( Params& params, VectorPatch& vecPatches, SmileiMPI* smpi, Timers &timers, int itime );
-    //! Densities synchronization per species
-<<<<<<< HEAD
-    static void sumRhoJs ( Params& params, VectorPatch& vecPatches, int ispec, SmileiMPI* smpi, Timers &timers, int itime );
-=======
-    static void sumRhoJs ( Params& params, VectorPatch& vecPatches, int ispec, Timers &timers, int itime );
-    //! Densities synchronization per species
-    static void sumRhoJs ( Params& params, VectorPatch& vecPatches,int imode, int ispec, Timers &timers, int itime );
->>>>>>> c369d97b
     //! Densities synchronization per mode
     static void sumRhoJ  ( Params& params, VectorPatch& vecPatches, int imode, SmileiMPI* smpi, Timers &timers, int itime );
+    //! Densities synchronization per species
+    static void sumRhoJs ( Params& params, VectorPatch& vecPatches, int ispec, SmileiMPI* smpi, Timers &timers, int itime );
+    //! Densities synchronization per species per mode
+    static void sumRhoJs ( Params& params, VectorPatch& vecPatches,int imode, int ispec, SmileiMPI* smpi, Timers &timers, int itime );
     //! Densities synchronization, including envelope
     static void sumEnvChi  ( Params& params, VectorPatch& vecPatches, SmileiMPI* smp, Timers &timers, int itime );
     static void sumEnvChis ( Params& params, VectorPatch& vecPatches, int ispec, SmileiMPI* smp, Timers &timers, int itime );
