#ifndef VECTORPATCH_H
#define VECTORPATCH_H

#include <vector>
#include <iostream>
#include <cstdlib>
#include <iomanip>

#include "SpeciesFactory.h"
#include "ElectroMagnFactory.h"
#include "InterpolatorFactory.h"
#include "ProjectorFactory.h"

#include "DiagnosticScalar.h"

#include "Params.h"
#include "SmileiMPI.h"
#include "SimWindow.h"
#include "Timers.h"

class Field;
class Timer;
class SimWindow; 

//! Class Patch : sub MPI domain 
//!     Collection of patch = MPI domain

class VectorPatch {
public :
    
    VectorPatch();
    ~VectorPatch();
    
    void close(SmileiMPI*);
    
    //! VectorPatch = 
    //! - std::vector<Patch*>
    //! - interfaces between main programs & main PIC operators
    //! - methods to balance computation
    std::vector<Patch*> patches_;
    
    //! Vector of global diagnostics (diagnostics which cannot be computed locally)
    std::vector<Diagnostic*> globalDiags;
    //! Vector of local diagnostics (diagnostics which can partly be computed locally)
    std::vector<Diagnostic*> localDiags;
    
    //! Some vector operations extended to VectorPatch
    inline void resize(int npatches) {
        patches_.resize(npatches);
    }
    inline unsigned int  size() const {
        return patches_.size();
    }
    inline Patch* operator()(int ipatch) {
        return patches_[ipatch];
    }
    
    //! Set Id of the 1st patch stored on the current MPI process
    //!   used during balancing 
    inline void set_refHindex() {
        refHindex_ = patches_[0]->Hindex();
    }
    //! Resize vector of field*
    void update_field_list();
    void update_field_list(int ispec);
    
    void createDiags(Params& params, SmileiMPI* smpi);
    
    //! get a particular scalar
    inline double getScalar(std::string name) {
        DiagnosticScalar* diag = static_cast<DiagnosticScalar*>( globalDiags[0] );
        return diag->getScalar( name );
    }
    
    bool needsRhoJsNow( int timestep ) {
        // Figure out whether scalars need Rho and Js
        if( globalDiags[0]->needsRhoJs(timestep) ) return true;
        
        // Figure out whether fields or probes need Rho and Js
        for( unsigned int i=0; i<localDiags.size(); i++ )
            if( localDiags[i]->needsRhoJs(timestep) ) return true;
        
        return false;
    }
    
    // Interfaces between main programs & main PIC operators
    // -----------------------------------------------------
    
    //! For all patch, move particles (restartRhoJ(s), dynamics and exchangeParticles)
    void dynamics(Params& params, SmileiMPI* smpi, SimWindow* simWindow, double time_dual,
                  Timers &timers, int itime);
    void finalize_and_sort_parts(Params& params, SmileiMPI* smpi, SimWindow* simWindow, double time_dual,
                  Timers &timers, int itime);

    void computeCharge();

    
    //! For all patch, sum densities on ghost cells (sum per species if needed, sync per patch and MPI sync)
    void sumDensities(Params &params, Timers &timers, int itime );
    
    //! For all patch, update E and B (Ampere, Faraday, boundary conditions, exchange B and center B)
    void solveMaxwell(Params& params, SimWindow* simWindow, int itime, double time_dual,
                      Timers & timers);
    
    //! For all patch, Compute and Write all diags (Scalars, Probes, Phases, TrackParticles, Fields, Average fields)
    void runAllDiags(Params& params, SmileiMPI* smpi, int itime, Timers & timers);
    void initAllDiags(Params& params, SmileiMPI* smpi);
    void closeAllDiags(SmileiMPI* smpi);
    void openAllDiags(Params& params, SmileiMPI* smpi);
    
    //! Check if rho is null (MPI & patch sync)
    bool isRhoNull( SmileiMPI* smpi );
    
    //! Solve Poisson to initialize E
    void solvePoisson( Params &params, SmileiMPI* smpi );
    
    //! For all patch initialize the externals (lasers, fields, antennas)
    void initExternals(Params& params);
    
    //! For all patches, apply the antenna current
    void applyAntennas(double time);
    
    //! For all patches, apply collisions
    void applyCollisions(Params &params, int itime, Timers & timer);

    //! For each patch, apply external fields
    void applyExternalFields();
    
    //  Balancing methods
    // ------------------
    
    //! Wrapper of load balancing methods, including SmileiMPI::recompute_patch_count. Called from main program
    void load_balance(Params& params, double time_dual, SmileiMPI* smpi, SimWindow* simWindow);
    
    //! Explicits patch movement regarding new patch distribution stored in smpi->patch_count
    void createPatches(Params& params, SmileiMPI* smpi, SimWindow* simWindow);
    
    //! Exchange patches, based on createPatches initialization
    void exchangePatches(SmileiMPI* smpi, Params& params);
    
    //! Write in a file patches communications
    void output_exchanges(SmileiMPI* smpi);
    
    // Lists of fields
    std::vector<Field*> densities;
    std::vector<Field*> Bs0;
    std::vector<Field*> Bs1;
<<<<<<< HEAD
    std::vector<Field*> densitiesLocalx;
    std::vector<Field*> densitiesLocaly;
    std::vector<Field*> densitiesMPIx;
    std::vector<Field*> densitiesMPIy;
    std::vector<int> densitiesLocalxIdx;
    std::vector<int> densitiesLocalyIdx;
    std::vector<int> densitiesMPIxIdx;
    std::vector<int> densitiesMPIyIdx;

    std::vector<Field*> B_localx;
    std::vector<Field*> B_localy;
    std::vector<Field*> B_MPIx;
    std::vector<Field*> B_MPIy;
    std::vector<int> B_localxIdx;
    std::vector<int> B_localyIdx;
    std::vector<int> B_MPIxIdx;
    std::vector<int> B_MPIyIdx;

    std::vector<Field*> B1_localx;
    std::vector<Field*> B1_localy;
    std::vector<Field*> B1_MPIx;
    std::vector<Field*> B1_MPIy;
    std::vector<int> B1_localxIdx;
    std::vector<int> B1_localyIdx;
    std::vector<int> B1_MPIxIdx;
    std::vector<int> B1_MPIyIdx;
=======
    std::vector<Field*> Bs2;
    std::vector<Field*> densitiesLocalx;
    std::vector<Field*> densitiesLocaly;
    std::vector<Field*> densitiesLocalz;
    std::vector<Field*> densitiesMPIx;
    std::vector<Field*> densitiesMPIy;
    std::vector<Field*> densitiesMPIz;

    std::vector<int> LocalxIdx;
    std::vector<int> LocalyIdx;
    std::vector<int> LocalzIdx;
    std::vector<int> MPIxIdx;
    std::vector<int> MPIyIdx;
    std::vector<int> MPIzIdx;

    std::vector<Field*> B_localx;
    std::vector<Field*> B_MPIx;

    std::vector<Field*> B1_localy;
    std::vector<Field*> B1_MPIy;

    std::vector<Field*> B2_localz;
    std::vector<Field*> B2_MPIz;
>>>>>>> 51741aa3

    std::vector<Field*> listJx_;
    std::vector<Field*> listJy_;
    std::vector<Field*> listJz_;
    std::vector<Field*> listrho_;
    std::vector<Field*> listJxs_;
    std::vector<Field*> listJys_;
    std::vector<Field*> listJzs_;
    std::vector<Field*> listrhos_;
    std::vector<Field*> listEx_;
    std::vector<Field*> listEy_;
    std::vector<Field*> listEz_;
    std::vector<Field*> listBx_;
    std::vector<Field*> listBy_;
    std::vector<Field*> listBz_;
    
    //! True if any antennas
    unsigned int nAntennas;
    
    //! 1st patch index of patches_ (stored for balancing op)
    int refHindex_;
    
    //! Count global (MPI x patches) number of particles per species
    void printNumberOfParticles(SmileiMPI* smpi) {
        unsigned int nSpecies( (*this)(0)->vecSpecies.size() );
        std::vector<int> nParticles( nSpecies, 0 );
        for (unsigned int ipatch = 0 ; ipatch < this->size() ; ipatch++ ) {
            for (unsigned int ispec = 0 ; ispec < nSpecies ; ispec++ ) {
                nParticles[ispec] += (*this)(ipatch)->vecSpecies[ispec]->getNbrOfParticles();
            }
        }
        for (unsigned int ispec = 0 ; ispec < nSpecies ; ispec++ ) {
            unsigned int tmp(0);
            MPI_Reduce( &(nParticles[ispec]), &tmp, 1, MPI_INT, MPI_SUM, 0, smpi->SMILEI_COMM_WORLD );
            MESSAGE(2, "Species " << ispec << " (" << (*this)(0)->vecSpecies[ispec]->species_type << ") created with " << tmp << " particles" );
        }
    }

    void move_probes(Params& params, double x_moved);
    
    void check_memory_consumption(SmileiMPI* smpi);
    
    // Keep track if we need the needsRhoJsNow
    int diag_flag;

 private :
    
    //! Methods to access readably to patch PIC operators.
    //!   - patches_ should not be access outsied of VectorPatch
    //!   - for now in SimWindow 
    inline Species* species(int ipatch, int ispec) {
        return (*this)(ipatch)->vecSpecies[ispec];
    }
    
    inline ElectroMagn* emfields(int ipatch) {
        return (*this)(ipatch)->EMfields;
    }
    
    inline Interpolator* interp(int ipatch){
        return (*this)(ipatch)->Interp;
    }
    
    inline Projector* proj(int ipatch){
        return (*this)(ipatch)->Proj;
    }
    
    inline PartWalls* partwalls(int ipatch){
        return (*this)(ipatch)->partWalls;
    }
    
    //  Internal balancing members
    // ---------------------------
    std::vector<Patch*> recv_patches_;
    
    std::vector<int> recv_patch_id_;
    std::vector<int> send_patch_id_;
    
    //! Current intensity of antennas
    double antenna_intensity;
    
    
};


#endif<|MERGE_RESOLUTION|>--- conflicted
+++ resolved
@@ -145,34 +145,6 @@
     std::vector<Field*> densities;
     std::vector<Field*> Bs0;
     std::vector<Field*> Bs1;
-<<<<<<< HEAD
-    std::vector<Field*> densitiesLocalx;
-    std::vector<Field*> densitiesLocaly;
-    std::vector<Field*> densitiesMPIx;
-    std::vector<Field*> densitiesMPIy;
-    std::vector<int> densitiesLocalxIdx;
-    std::vector<int> densitiesLocalyIdx;
-    std::vector<int> densitiesMPIxIdx;
-    std::vector<int> densitiesMPIyIdx;
-
-    std::vector<Field*> B_localx;
-    std::vector<Field*> B_localy;
-    std::vector<Field*> B_MPIx;
-    std::vector<Field*> B_MPIy;
-    std::vector<int> B_localxIdx;
-    std::vector<int> B_localyIdx;
-    std::vector<int> B_MPIxIdx;
-    std::vector<int> B_MPIyIdx;
-
-    std::vector<Field*> B1_localx;
-    std::vector<Field*> B1_localy;
-    std::vector<Field*> B1_MPIx;
-    std::vector<Field*> B1_MPIy;
-    std::vector<int> B1_localxIdx;
-    std::vector<int> B1_localyIdx;
-    std::vector<int> B1_MPIxIdx;
-    std::vector<int> B1_MPIyIdx;
-=======
     std::vector<Field*> Bs2;
     std::vector<Field*> densitiesLocalx;
     std::vector<Field*> densitiesLocaly;
@@ -196,7 +168,6 @@
 
     std::vector<Field*> B2_localz;
     std::vector<Field*> B2_MPIz;
->>>>>>> 51741aa3
 
     std::vector<Field*> listJx_;
     std::vector<Field*> listJy_;
