--- conflicted
+++ resolved
@@ -115,11 +115,9 @@
     //! For all patch, update E and B (Ampere, Faraday, boundary conditions, exchange B and center B)
     void solveMaxwell(Params& params, SimWindow* simWindow, int itime, double time_dual,
                       Timers & timers);
-<<<<<<< HEAD
+
     //! For all patch, update envelope field A (envelope equation, boundary contitions, exchange A)
     void solveEnvelope(Params& params, SimWindow* simWindow, int itime, double time_dual, Timers & timers);
-=======
->>>>>>> 8db72fb9
     
     //! For all patch, Compute and Write all diags (Scalars, Probes, Phases, TrackParticles, Fields, Average fields)
     void runAllDiags(Params& params, SmileiMPI* smpi, unsigned int itime, Timers & timers, SimWindow* simWindow);
