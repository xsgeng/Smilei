#ifndef PATCHAM_H
#define PATCHAM_H

#include "Patch.h"
#include "cField2D.h"

class SimWindow;

//! Class Patch : sub MPI domain
//!     Collection of patch = MPI domain
class PatchAM : public Patch
{
public:
    //! Constructor for Patch
    PatchAM( Params &params, SmileiMPI *smpi, DomainDecomposition *domain_decomposition, unsigned int ipatch, unsigned int n_moved );
    //! Cloning Constructor for Patch
    PatchAM( PatchAM *patch, Params &params, SmileiMPI *smpi, DomainDecomposition *domain_decomposition, unsigned int ipatch, unsigned int n_moved, bool with_particles );
    
    void initStep2( Params &params, DomainDecomposition *domain_decomposition ) override final;
    
    //! Destructor for Patch
    ~PatchAM() override  final;
    
    //! Return the volume (or surface or length depending on simulation dimension)
    //! of one cell at the position of a given particle
    double getCellVolume( Particles *p, unsigned int ipart ) override final
    {
        ERROR( "getCellVolume not implemented in geometry AM" );
        return cell_volume;
    };
    
    // MPI exchange/sum methods for particles/fields
    //   - fields communication specified per geometry (pure virtual)
    // --------------------------------------------------------------
    
    //! init comm / sum densities
    void initSumField( Field *field, int iDim, SmileiMPI *smpi ) override final;
    void reallyinitSumField( Field *field, int iDim ) override final;
    //! finalize comm / sum densities
    void finalizeSumField( Field *field, int iDim ) override final;
    void reallyfinalizeSumField( Field *field, int iDim ) override final;
    
    //! init comm / exchange fields
    void initExchange( Field *field ) override final;
    //! init comm / exchange complex fields
    void initExchangeComplex( Field *field ) override final;
    //! finalize comm / exchange fields
    void finalizeExchange( Field *field ) override final;
    //! finalize comm / exchange complex fields
    void finalizeExchangeComplex( Field *field ) override final;
    //! init comm / exchange fields in direction iDim only
    void initExchange( Field *field, int iDim, SmileiMPI *smpi ) override final;
    //! init comm / exchange complex fields in direction iDim only
    void initExchangeComplex( Field *field, int iDim, SmileiMPI *smpi ) override final;
    //! finalize comm / exchange fields in direction iDim only
    void finalizeExchange( Field *field, int iDim ) override final;
    //! finalize comm / exchange fields in direction iDim only
<<<<<<< HEAD
    void finalizeExchangeComplex( Field* field, int iDim ) override final;

    void exchangeField_movewin( Field* field, int clrw ) override final {};

=======
    void finalizeExchangeComplex( Field *field, int iDim ) override final;
    
>>>>>>> 030c5b21
    // Create MPI_Datatype to exchange fields
    void createType( Params &params ) override final;
    void createType2( Params &params ) override final;
    void cleanType() override final;
    
    //! MPI_Datatype to sum [ndims_][iDim=0 prim/dial][iDim=1 prim/dial]
    MPI_Datatype ntypeSum_[2][2][2];
    //! MPI_Datatype to exchange [ndims_+1][iDim=0 prim/dial][iDim=1 prim/dial]
    MPI_Datatype ntype_[2][2][2];
    
    
    
};

#endif<|MERGE_RESOLUTION|>--- conflicted
+++ resolved
@@ -55,15 +55,10 @@
     //! finalize comm / exchange fields in direction iDim only
     void finalizeExchange( Field *field, int iDim ) override final;
     //! finalize comm / exchange fields in direction iDim only
-<<<<<<< HEAD
-    void finalizeExchangeComplex( Field* field, int iDim ) override final;
-
-    void exchangeField_movewin( Field* field, int clrw ) override final {};
-
-=======
     void finalizeExchangeComplex( Field *field, int iDim ) override final;
     
->>>>>>> 030c5b21
+    void exchangeField_movewin( Field* field, int clrw ) override final {};
+    
     // Create MPI_Datatype to exchange fields
     void createType( Params &params ) override final;
     void createType2( Params &params ) override final;
