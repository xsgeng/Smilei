
#include "Patch.h"

#include <cstdlib>
#include <iostream>
#include <iomanip>

#include "Hilbert_functions.h"
#include "PatchesFactory.h"
#include "Species.h"
#include "Particles.h"
#include "SmileiIOFactory.h"

using namespace std;

//int buildtag(int send, int recv);

Patch::Patch(PicParams& params, DiagParams &diag_params, LaserParams& laser_params, SmileiMPI* smpi, unsigned int ipatch, unsigned int n_moved) {


//Neighborhood definition in 2D:
//   
//   Y axis
//   ^
//   |   6       7          8
//   |   3    4(self)       5
//       0       1          2    --> X axis

        int xcall, ycall;
        hindex = ipatch;
#ifdef _DEBUGPATCH
	std::cout << smpi->getRank() << ", mypatch is : " << hindex << std::endl;        
#endif
	//int nDims = params.nDim_field;
        nDim_fields_ = params.nDim_field;
        int nDims = 2;
        Pcoordinates.resize(nDims);
        if ( params.geometry == "1d3v" ) {
            Pcoordinates[0] = hindex;
            Pcoordinates[1] = 0;
        }
        else if ( params.geometry == "2d3v" ) {
            Pcoordinates.resize(2);
            generalhilbertindexinv(params.mi[0], params.mi[1], &Pcoordinates[0], &Pcoordinates[1], hindex);

	    /////////////////////////////////////
	    //  Define local domain
	    /////////////////////////////////////

        }
        else {
            Pcoordinates.resize(3);
            generalhilbertindexinv(params.mi[0], params.mi[1], params.mi[2], &Pcoordinates[0], &Pcoordinates[1], &Pcoordinates[2], hindex);
        }

	//std::cout << "Coordonnées de " << ipatch << " : " << Pcoordinates[0] << " " << Pcoordinates[1] << std::endl;
	nbNeighbors_ = 2;
	neighbor_.resize(nDim_fields_);
	corner_neighbor_.resize(params.nDim_field);
	for ( int iDim = 0 ; iDim < nDim_fields_ ; iDim++ ) {
	    neighbor_[iDim].resize(2,MPI_PROC_NULL);
	    corner_neighbor_[iDim].resize(2,MPI_PROC_NULL);
	}
	MPI_neighbor_.resize(nDim_fields_);
	for ( int iDim = 0 ; iDim < nDim_fields_; iDim++ ) {
	    MPI_neighbor_[iDim].resize(2,MPI_PROC_NULL);
	}

        xcall = Pcoordinates[0]-1;
        ycall = Pcoordinates[1];
	if (params.bc_em_type_long=="periodic" && xcall < 0) xcall += (1<<params.mi[0]);
	neighbor_[0][0] = generalhilbertindex( params.mi[0], params.mi[1], xcall, ycall);
        xcall = Pcoordinates[0]+1;
	if (params.bc_em_type_long=="periodic" && xcall >= (1<<params.mi[0])) xcall -= (1<<params.mi[0]);
	neighbor_[0][1] = generalhilbertindex( params.mi[0], params.mi[1], xcall, ycall);

	if (params.nDim_field>1) {
	    xcall = Pcoordinates[0];
	    ycall = Pcoordinates[1]-1;
	    if (params.bc_em_type_trans=="periodic" && ycall < 0) ycall += (1<<params.mi[1]);
	    neighbor_[1][0] = generalhilbertindex( params.mi[0], params.mi[1], xcall, ycall);
	    ycall = Pcoordinates[1]+1;
	    if (params.bc_em_type_trans=="periodic" && ycall >= (1<<params.mi[1])) ycall -= (1<<params.mi[1]);
	    neighbor_[1][1] = generalhilbertindex( params.mi[0], params.mi[1], xcall, ycall);

	    xcall = Pcoordinates[0]+1;
	    if (params.bc_em_type_long=="periodic" && xcall >= (1<<params.mi[0])) xcall -= (1<<params.mi[0]);
	    corner_neighbor_[1][1] = generalhilbertindex( params.mi[0], params.mi[1], xcall, ycall);
	    xcall = Pcoordinates[0]-1;
	    if (params.bc_em_type_long=="periodic" && xcall < 0) xcall += (1<<params.mi[0]);
	    corner_neighbor_[0][1] = generalhilbertindex( params.mi[0], params.mi[1], xcall, ycall);
	    ycall = Pcoordinates[1]-1;
	    if (params.bc_em_type_trans=="periodic" && ycall < 0) ycall += (1<<params.mi[1]);
	    corner_neighbor_[0][0] = generalhilbertindex( params.mi[0], params.mi[1], xcall, ycall);
	    xcall = Pcoordinates[0]+1;
	    if (params.bc_em_type_long=="periodic" && xcall >= (1<<params.mi[0])) xcall -= (1<<params.mi[0]);
	    corner_neighbor_[1][0] = generalhilbertindex( params.mi[0], params.mi[1], xcall, ycall);
	}

	updateMPIenv(smpi);

	//createType(params);

	
	//std::cout << "Voisin dir 0 : " << ipatch << " : " <<  neighbor_[0][0] << " " <<  neighbor_[0][1] << std::endl;
	//std::cout << "Voisin dir 1 : " << ipatch << " : " <<  neighbor_[1][0] << " " <<  neighbor_[1][1] << std::endl;

	min_local.resize(params.nDim_field, 0.);
	max_local.resize(params.nDim_field, 0.);
	cell_starting_global_index.resize(params.nDim_field, 0);
	for (int i = 0 ; i<params.nDim_field ; i++) {
	    min_local[i] = Pcoordinates[i]*params.n_space[i]*params.cell_length[i];
	    max_local[i] = min_local[i] + params.n_space[i]*params.cell_length[i];
	    cell_starting_global_index[i] += Pcoordinates[i]*params.n_space[i];
	    cell_starting_global_index[i] -= params.oversize[i];
	}

	cell_starting_global_index[0] += n_moved;
	min_local[0] += n_moved*params.cell_length[0];
	max_local[0] += n_moved*params.cell_length[0];

	vecSpecies = SpeciesFactory::createVector(params, this);

	/* // + min_loc/cell_index(ref smpi,  & sort) // OK through this */
	// + new n_space -> in PatchFactory
	// patchID : ok through coord
	// create Pos : OK

	// -> partBoundCond : min/max_loc (smpi)
	EMfields   = ElectroMagnFactory::create(params, laser_params, this);
	// + patchId + new n_space (now = params by smpi) + BC
	// -> Neighbors to define !!
	
	Interp     = InterpolatorFactory::create(params, this);               // + patchId -> idx_domain_begin (now = ref smpi)
	Proj       = ProjectorFactory::create(params, this);                  // + patchId -> idx_domain_begin (now = ref smpi)

	Diags = new Diagnostic(params,diag_params, this);

	sio = SmileiIOFactory::create(params, diag_params, this);
	
};

void Patch::updateMPIenv(SmileiMPI* smpi)
{
    for (int iDim = 0 ; iDim < nDim_fields_ ; iDim++)
	for (int iNeighbor=0 ; iNeighbor<nbNeighbors_ ; iNeighbor++)
	    MPI_neighbor_[iDim][iNeighbor] = smpi->hrank(neighbor_[iDim][iNeighbor]);
    MPI_me_ = smpi->smilei_rk;


#ifdef _PATCH_DEBUG
	cout << "\n\tPatch Corner decomp : " << corner_neighbor_[0][1] << "\t" << neighbor_[1][1]  << "\t" << corner_neighbor_[1][1] << endl;
	cout << "\tPatch Corner decomp : " << neighbor_[0][0] << "\t" << hindex << "\t" << neighbor_[0][1] << endl;
	cout << "\tPatch Corner decomp : " << corner_neighbor_[0][0] << "\t" << neighbor_[1][0]  << "\t" << corner_neighbor_[1][0] << endl;

	cout << "\n\tMPI Corner decomp : " << "MPI_PROC_NULL" << "\t" << MPI_neighbor_[1][1]  << "\t" << "MPI_PROC_NULL" << endl;
	cout << "\tMPI Corner decomp : " << MPI_neighbor_[0][0] << "\t" << smpi->getRank() << "\t" << MPI_neighbor_[0][1] << endl;
	cout << "\tMPI Corner decomp : " << "MPI_PROC_NULL" << "\t" << MPI_neighbor_[1][0]  << "\t" << "MPI_PROC_NULL" << endl;
#endif

}


void Patch::dynamics(double time_dual, PicParams &params, SimWindow* simWindow, int diag_flag)
{
    for (unsigned int ispec=0 ; ispec<params.n_species; ispec++) {
	if ( vecSpecies[ispec]->isProj(time_dual, simWindow) || diag_flag  ){    
	    vecSpecies[ispec]->dynamics(time_dual, ispec, EMfields, Interp, Proj, params, diag_flag);
	}
    }

}

<<<<<<< HEAD
void Patch::initExchParticles(SmileiMPI* smpi, int ispec, PicParams& params, VectorPatch * vecPatch)
=======

void Patch::initExchParticles(SmileiMPI* smpi, int ispec, PicParams& params, int tnum, VectorPatch * vecPatch)
>>>>>>> 34d3df98
{
    Particles &cuParticles = (*vecSpecies[ispec]->particles);
    int ndim = params.nDim_field;
    int idim,check;
    std::vector<int>*                indexes_of_particles_to_exchange         = &vecSpecies[ispec]->indexes_of_particles_to_exchange;
    double xmax[3]; 
    
    for (int iDim=0 ; iDim < ndim ; iDim++){
        xmax[iDim] = params.cell_length[iDim]*( params.n_space_global[iDim] );
        for (int iNeighbor=0 ; iNeighbor<nbNeighbors_ ; iNeighbor++) {
            vecSpecies[ispec]->specMPI.patchVectorRecv[iDim][iNeighbor].initialize(0,cuParticles.dimension());
            vecSpecies[ispec]->specMPI.patchVectorSend[iDim][iNeighbor].initialize(0,cuParticles.dimension());
	    vecSpecies[ispec]->specMPI.patch_buff_index_send[iDim][iNeighbor].resize(0);
	    vecSpecies[ispec]->specMPI.patch_buff_index_recv_sz[iDim][iNeighbor] = 0;
        }
    }
<<<<<<< HEAD
=======

     //??
     sort( (*indexes_of_particles_to_exchange).begin(), (*indexes_of_particles_to_exchange).end() );
 
>>>>>>> 34d3df98
 
    int n_part_send = (*indexes_of_particles_to_exchange).size();
    //int n_part_recv;
        
    int iPart;
    int n_particles;

    // Define where particles are going 
    //Put particles in the send buffer it belongs to. Priority to lower dimensions.
    for (int i=0 ; i<n_part_send ; i++) {
	iPart = (*indexes_of_particles_to_exchange)[i];
        check = 0;
        idim = 0;

        //Put indexes of particles in the first direction they will be exchanged and correct their position according to periodicity for the first exchange only.
        while (check == 0 && idim<ndim){
	    if ( cuParticles.position(idim,iPart) < min_local[idim] && neighbor_[idim][0]!=MPI_PROC_NULL) { 
	        vecSpecies[ispec]->specMPI.patch_buff_index_send[idim][0].push_back( iPart );
		if (smpi->periods_[idim]==1 && Pcoordinates[idim] == 0) {
	            cuParticles.position(idim,iPart)     += xmax[idim];
                }
                check = 1;
	    }
	    else if ( cuParticles.position(idim,iPart) >= max_local[idim] && neighbor_[idim][1]!=MPI_PROC_NULL) { 
	        vecSpecies[ispec]->specMPI.patch_buff_index_send[idim][1].push_back( iPart );
		if (smpi->periods_[idim]==1 && Pcoordinates[idim] == params.number_of_patches[idim]-1) {
	            cuParticles.position(idim,iPart)     -= xmax[idim];
                }
                check = 1;
	    }
            idim++;
        }
    }
     

} // initExchParticles(... iDim)

void Patch::initCommParticles(SmileiMPI* smpi, int ispec, PicParams& params, int iDim, VectorPatch * vecPatch)
{

    Particles &cuParticles = (*vecSpecies[ispec]->particles);
    int nbrOfProp( 7 );
    MPI_Datatype typePartSend, typePartRecv;

    int n_part_send, n_part_recv;

    int h0 = (*vecPatch)(0)->hindex;
    /********************************************************************************/
    // Exchange number of particles to exchange to establish or not a communication
    /********************************************************************************/
    for (int iNeighbor=0 ; iNeighbor<nbNeighbors_ ; iNeighbor++) {
	if (neighbor_[iDim][iNeighbor]!=MPI_PROC_NULL) {
	    vecSpecies[ispec]->specMPI.patch_buff_index_send_sz[iDim][iNeighbor] = (vecSpecies[ispec]->specMPI.patch_buff_index_send[iDim][iNeighbor]).size();
	    if (is_a_MPI_neighbor(iDim, iNeighbor)) {
                //If neighbour is MPI ==> I send him the number of particles I'll send later.
		int tag = buildtag( hindex, iDim+1, iNeighbor+3 );
              	MPI_Isend( &(vecSpecies[ispec]->specMPI.patch_buff_index_send_sz[iDim][iNeighbor]), 1, MPI_INT, MPI_neighbor_[iDim][iNeighbor], tag, MPI_COMM_WORLD, &(vecSpecies[ispec]->specMPI.patch_srequest[iDim][iNeighbor]) );
            }
	    else {
                //Else, I directly set the receive size to the correct value.
		(*vecPatch)( neighbor_[iDim][iNeighbor]- h0 )->vecSpecies[ispec]->specMPI.patch_buff_index_recv_sz[iDim][(iNeighbor+1)%2] = vecSpecies[ispec]->specMPI.patch_buff_index_send_sz[iDim][iNeighbor];
	    }
	} // END of Send

	if (neighbor_[iDim][(iNeighbor+1)%2]!=MPI_PROC_NULL) {
	    if (is_a_MPI_neighbor(iDim, (iNeighbor+1)%2)) {
                //If other neighbour is MPI ==> I receive the number of particles I'll receive later.
		int tag = buildtag( neighbor_[iDim][(iNeighbor+1)%2], iDim+1, iNeighbor+3 );
		MPI_Irecv( &(vecSpecies[ispec]->specMPI.patch_buff_index_recv_sz[iDim][(iNeighbor+1)%2]), 1, MPI_INT, MPI_neighbor_[iDim][(iNeighbor+1)%2], tag, MPI_COMM_WORLD, &(vecSpecies[ispec]->specMPI.patch_rrequest[iDim][(iNeighbor+1)%2]) );
	    }
	}
    }//end loop on nb_neighbors.

} // initCommParticles(... iDim)

void Patch::CommParticles(SmileiMPI* smpi, int ispec, PicParams& params, int iDim, VectorPatch * vecPatch)
{
    int nbrOfProp( 7 );
    MPI_Datatype typePartSend, typePartRecv;
    Particles &cuParticles = (*vecSpecies[ispec]->particles);

    int n_part_send, n_part_recv, n_particles;
    int h0 = (*vecPatch)(0)->hindex;
    double x_max = params.cell_length[iDim]*( params.n_space_global[iDim] );

    /********************************************************************************/
    // Wait for end of communications over number of particles
    /********************************************************************************/
    for (int iNeighbor=0 ; iNeighbor<nbNeighbors_ ; iNeighbor++) {
	MPI_Status sstat    [2];
	MPI_Status rstat    [2];
	if (neighbor_[iDim][iNeighbor]!=MPI_PROC_NULL) {
	    if (is_a_MPI_neighbor(iDim, iNeighbor))
		MPI_Wait( &(vecSpecies[ispec]->specMPI.patch_srequest[iDim][iNeighbor]), &(sstat[iNeighbor]) );
	}
	if (neighbor_[iDim][(iNeighbor+1)%2]!=MPI_PROC_NULL) {
	    if (is_a_MPI_neighbor(iDim, (iNeighbor+1)%2))  {
		MPI_Wait( &(vecSpecies[ispec]->specMPI.patch_rrequest[iDim][(iNeighbor+1)%2]), &(rstat[(iNeighbor+1)%2]) );
		if (vecSpecies[ispec]->specMPI.patch_buff_index_recv_sz[iDim][(iNeighbor+1)%2]!=0) {
                    //If I receive particles over MPI, I initialize my receive buffer with the appropriate size.
		    vecSpecies[ispec]->specMPI.patchVectorRecv[iDim][(iNeighbor+1)%2].initialize( vecSpecies[ispec]->specMPI.patch_buff_index_recv_sz[iDim][(iNeighbor+1)%2], cuParticles.dimension());
		}
	    }
	}
    }
    /********************************************************************************/
    // Proceed to effective Particles' communications
    /********************************************************************************/

    // Number of properties per particles = nDim_Particles + 3 + 1 + 1

    for (int iNeighbor=0 ; iNeighbor<nbNeighbors_ ; iNeighbor++) {
                
	// n_part_send : number of particles to send to current neighbor
	n_part_send = (vecSpecies[ispec]->specMPI.patch_buff_index_send[iDim][iNeighbor]).size();
	if ( (neighbor_[iDim][iNeighbor]!=MPI_PROC_NULL) && (n_part_send!=0) ) {
            // Enabled periodicity
            if (smpi->periods_[iDim]==1) {
	        for (int iPart=0 ; iPart<n_part_send ; iPart++) {
		    if ( ( iNeighbor==0 ) &&  (Pcoordinates[iDim] == 0 ) &&( cuParticles.position(iDim,vecSpecies[ispec]->specMPI.patch_buff_index_send[iDim][iNeighbor][iPart]) < 0. ) ) {
			cuParticles.position(iDim,vecSpecies[ispec]->specMPI.patch_buff_index_send[iDim][iNeighbor][iPart])     += x_max;
		    }
		    else if ( ( iNeighbor==1 ) &&  (Pcoordinates[iDim] == params.number_of_patches[iDim]-1 ) && ( cuParticles.position(iDim,vecSpecies[ispec]->specMPI.patch_buff_index_send[iDim][iNeighbor][iPart]) >= x_max ) ) {
			cuParticles.position(iDim,vecSpecies[ispec]->specMPI.patch_buff_index_send[iDim][iNeighbor][iPart])     -= x_max;
		    }
		}
	    }
            // Send particles
	    if (is_a_MPI_neighbor(iDim, iNeighbor)) {
                // If MPI comm, first copy particles in the sendbuffer
	        for (int iPart=0 ; iPart<n_part_send ; iPart++) 
		    cuParticles.cp_particle(vecSpecies[ispec]->specMPI.patch_buff_index_send[iDim][iNeighbor][iPart], vecSpecies[ispec]->specMPI.patchVectorSend[iDim][iNeighbor]);
                // Then send particles
		int tag = buildtag( hindex, iDim+1, iNeighbor+3 );
		typePartSend = smpi->createMPIparticles( &(vecSpecies[ispec]->specMPI.patchVectorSend[iDim][iNeighbor]), nbrOfProp );
		MPI_Isend( &((vecSpecies[ispec]->specMPI.patchVectorSend[iDim][iNeighbor]).position(0,0)), 1, typePartSend, MPI_neighbor_[iDim][iNeighbor], tag, MPI_COMM_WORLD, &(vecSpecies[ispec]->specMPI.patch_srequest[iDim][iNeighbor]) );
		MPI_Type_free( &typePartSend );
	    }
	    else {
                //If not MPI comm, copy particles directly in the receive buffer
	        for (int iPart=0 ; iPart<n_part_send ; iPart++) 
		    cuParticles.cp_particle( vecSpecies[ispec]->specMPI.patch_buff_index_send[iDim][iNeighbor][iPart],((*vecPatch)( neighbor_[iDim][iNeighbor]- h0 )->vecSpecies[ispec]->specMPI.patchVectorRecv[iDim][(iNeighbor+1)%2]) );
	    }
	} // END of Send
                
	n_part_recv = vecSpecies[ispec]->specMPI.patch_buff_index_recv_sz[iDim][(iNeighbor+1)%2];
	if ( (neighbor_[iDim][(iNeighbor+1)%2]!=MPI_PROC_NULL) && (n_part_recv!=0) ) {
	    if (is_a_MPI_neighbor(iDim, (iNeighbor+1)%2)) {
                // If MPI comm, receive particles in the recv buffer previously initialized.
		typePartRecv = smpi->createMPIparticles( &(vecSpecies[ispec]->specMPI.patchVectorRecv[iDim][(iNeighbor+1)%2]), nbrOfProp );
		int tag = buildtag( neighbor_[iDim][(iNeighbor+1)%2], iDim+1 ,iNeighbor+3 );
		MPI_Irecv( &((vecSpecies[ispec]->specMPI.patchVectorRecv[iDim][(iNeighbor+1)%2]).position(0,0)), 1, typePartRecv, MPI_neighbor_[iDim][(iNeighbor+1)%2], tag, MPI_COMM_WORLD, &(vecSpecies[ispec]->specMPI.patch_rrequest[iDim][(iNeighbor+1)%2]) );
		MPI_Type_free( &typePartRecv );
	    }

	} // END of Recv
                
    } // END for iNeighbor

}

void Patch::finalizeCommParticles(SmileiMPI* smpi, int ispec, PicParams& params, int iDim, VectorPatch * vecPatch)
{

    int ndim = params.nDim_field;
    int idim, check;
    int nbrOfProp( 7 );
    MPI_Datatype typePartSend, typePartRecv;

    Particles &cuParticles = (*vecSpecies[ispec]->particles);
    double xmax[3]; 
    for (int idim=0 ; idim < ndim ; idim++)
        xmax[idim] = params.cell_length[idim]*( params.n_space_global[idim] );


    std::vector<int>*                indexes_of_particles_to_exchange         = &vecSpecies[ispec]->indexes_of_particles_to_exchange;

    std::vector<int>* cubmin = &vecSpecies[ispec]->bmin;
    std::vector<int>* cubmax = &vecSpecies[ispec]->bmax;

    int nmove,lmove,ii; // local, OK
    int shift[(*cubmax).size()+1];//how much we need to shift each bin in order to leave room for the new particles
    double dbin;
        
    dbin = params.cell_length[0]*params.clrw; //width of a bin.
    int h0 = (*vecPatch)(0)->hindex;
    for (unsigned int j=0; j<(*cubmax).size()+1 ;j++){
      shift[j]=0;
    }

    int n_part_send, n_part_recv, n_particles;

    /********************************************************************************/
    // Wait for end of communications over Particles
    /********************************************************************************/
    for (int iNeighbor=0 ; iNeighbor<nbNeighbors_ ; iNeighbor++) {
	MPI_Status sstat    [2];
	MPI_Status rstat    [2];
                
	n_part_send = vecSpecies[ispec]->specMPI.patch_buff_index_send[iDim][iNeighbor].size();
	n_part_recv = vecSpecies[ispec]->specMPI.patch_buff_index_recv_sz[iDim][(iNeighbor+1)%2];
               

 
	if ( (neighbor_[iDim][iNeighbor]!=MPI_PROC_NULL) && (n_part_send!=0) ) {
	    if (is_a_MPI_neighbor(iDim, iNeighbor))
		MPI_Wait( &(vecSpecies[ispec]->specMPI.patch_srequest[iDim][iNeighbor]), &(sstat[iNeighbor]) );
	}
	if ( (neighbor_[iDim][(iNeighbor+1)%2]!=MPI_PROC_NULL) && (n_part_recv!=0) ) {
	    if (is_a_MPI_neighbor(iDim, (iNeighbor+1)%2))
		MPI_Wait( &(vecSpecies[ispec]->specMPI.patch_rrequest[iDim][(iNeighbor+1)%2]), &(rstat[(iNeighbor+1)%2]) );     

	    // Treat diagonalParticles
	    if (iDim < ndim-1){ // No need to treat diag particles at last dimension.
	        for (int iPart=n_part_recv-1 ; iPart>=0; iPart-- ) {
                    check = 0;
                    idim = iDim+1;//We check next dimension
                    while (check == 0 && idim<ndim){
                        //If particle not in the domain...
	                if ( (vecSpecies[ispec]->specMPI.patchVectorRecv[iDim][(iNeighbor+1)%2]).position(idim,iPart) < min_local[idim] && neighbor_[idim][0]!=MPI_PROC_NULL) { 
                            //...Deal with periodicity...
	            	    if (smpi->periods_[idim]==1 && Pcoordinates[idim] == 0) {
	                        (vecSpecies[ispec]->specMPI.patchVectorRecv[iDim][(iNeighbor+1)%2]).position(idim,iPart)     += xmax[idim];
                            }
                            //... copy it at the back of the local particle vector ...
                            (vecSpecies[ispec]->specMPI.patchVectorRecv[iDim][(iNeighbor+1)%2]).cp_particle(iPart, cuParticles);
                            //...adjust bmax ...
                            (*cubmax)[(*cubmax).size()-1]++;
                            //... and add its index to the particles to be sent later...
	                    vecSpecies[ispec]->specMPI.patch_buff_index_send[idim][0].push_back( cuParticles.size()-1 );
                            //... without forgeting to add it to the exchange list for later cleaning...
	                    vecSpecies[ispec]->addPartInExchList(cuParticles.size()-1);
                            //... and removing it from receive buffer.
	                    (vecSpecies[ispec]->specMPI.patchVectorRecv[iDim][(iNeighbor+1)%2]).erase_particle(iPart);
	                    vecSpecies[ispec]->specMPI.patch_buff_index_recv_sz[iDim][(iNeighbor+1)%2]--;
                            check = 1;
	                }
                        //Other side of idim
	                else if ( (vecSpecies[ispec]->specMPI.patchVectorRecv[iDim][(iNeighbor+1)%2]).position(idim,iPart) >= max_local[idim] && neighbor_[idim][1]!=MPI_PROC_NULL) { 
	            	    if (smpi->periods_[idim]==1 && Pcoordinates[idim] == params.number_of_patches[idim]-1) {
	                        (vecSpecies[ispec]->specMPI.patchVectorRecv[iDim][(iNeighbor+1)%2]).position(idim,iPart)     -= xmax[idim];
                            }
                            (vecSpecies[ispec]->specMPI.patchVectorRecv[iDim][(iNeighbor+1)%2]).cp_particle(iPart, cuParticles);
                            (*cubmax)[(*cubmax).size()-1]++;
	                    vecSpecies[ispec]->specMPI.patch_buff_index_send[idim][1].push_back( cuParticles.size()-1 );
	                    vecSpecies[ispec]->addPartInExchList(cuParticles.size()-1);
	                    (vecSpecies[ispec]->specMPI.patchVectorRecv[iDim][(iNeighbor+1)%2]).erase_particle(iPart);
	                    vecSpecies[ispec]->specMPI.patch_buff_index_recv_sz[iDim][(iNeighbor+1)%2]--;
                            check = 1;
	                }
                        idim++;
                    }
                }
            }//If not last dim for diagonal particles.

	} //If received something
    } //loop i Neighbor

    //La recopie finale doit se faire au traitement de la dernière dimension seulement !!
    if (iDim == ndim-1){
   
        //We have stored in indexes_of_particles_to_exchange the list of all particles that needs to be removed.
        cleanup_sent_particles(ispec, indexes_of_particles_to_exchange);
        (*indexes_of_particles_to_exchange).clear();
        cuParticles.erase_particle_trail((*cubmax).back());

        //Evaluation of the necessary shift of all bins.
        for (unsigned int j=0; j<(*cubmax).size()+1 ;j++){
            shift[j]=0;
        }

        //idim=0
        shift[1] += vecSpecies[ispec]->specMPI.patch_buff_index_recv_sz[0][0];//Particles coming from south all go to bin 0 and shift all the other bins.
        shift[(*cubmax).size()] += vecSpecies[ispec]->specMPI.patch_buff_index_recv_sz[0][1];//Used only to count the total number of particles arrived.
        //idim>0
        for (idim = 1; idim < ndim; idim++){
            for (int iNeighbor=0 ; iNeighbor<nbNeighbors_ ; iNeighbor++) {
                n_part_recv = vecSpecies[ispec]->specMPI.patch_buff_index_recv_sz[idim][iNeighbor];
                for (unsigned int j=0; j<n_part_recv ;j++){
                //We first evaluate how many particles arrive in each bin.
            	ii = int((vecSpecies[ispec]->specMPI.patchVectorRecv[idim][iNeighbor].position(0,j)-min_local[0])/dbin);//bin in which the particle goes.
            	shift[ii+1]++; // It makes the next bins shift.
                }
            }
        }


        //Must be done sequentially
        for (unsigned int j=1; j<(*cubmax).size()+1;j++){ //bin 0 is not shifted.Last element of shift stores total number of arriving particles.
            shift[j]+=shift[j-1];
        }
        //Make room for new particles
        cuParticles.initialize( cuParticles.size()+shift[(*cubmax).size()], cuParticles.dimension() );
            
        //Shift bins, must be done sequentially
        for (unsigned int j=(*cubmax).size()-1; j>=1; j--){
            n_particles = (*cubmax)[j]-(*cubmin)[j]; //Nbr of particle in this bin
            nmove = min(n_particles,shift[j]); //Nbr of particles to move
            lmove = max(n_particles,shift[j]); //How far particles must be shifted
            if (nmove>0) cuParticles.overwrite_part((*cubmin)[j], (*cubmin)[j]+lmove, nmove);
            (*cubmin)[j] += shift[j];
            (*cubmax)[j] += shift[j];
        }
            
        //Space has been made now to write the arriving particles into the correct bins
        //idim == 0  is the easy case, when particles arrive either in first or last bin.
        for (int iNeighbor=0 ; iNeighbor<nbNeighbors_ ; iNeighbor++) {
            n_part_recv = vecSpecies[ispec]->specMPI.patch_buff_index_recv_sz[0][iNeighbor];
            if ( (neighbor_[0][iNeighbor]!=MPI_PROC_NULL) && (n_part_recv!=0) ) {
                ii = iNeighbor*((*cubmax).size()-1);//0 if iNeighbor=0(particles coming from West) and (*cubmax).size()-1 otherwise.
                vecSpecies[ispec]->specMPI.patchVectorRecv[0][iNeighbor].overwrite_part(0, cuParticles,(*cubmax)[ii],n_part_recv);
                (*cubmax)[ii] += n_part_recv ;
            }
        }
        //idim > 0; this is the difficult case, when particles can arrive in any bin.
        for (idim == 1; idim < ndim; idim++){
            for (int iNeighbor=0 ; iNeighbor<nbNeighbors_ ; iNeighbor++) {
                n_part_recv = vecSpecies[ispec]->specMPI.patch_buff_index_recv_sz[idim][iNeighbor];
                if ( (neighbor_[idim][iNeighbor]!=MPI_PROC_NULL) && (n_part_recv!=0) ) {
            	    for(unsigned int j=0; j<n_part_recv; j++){
            	        ii = int((vecSpecies[ispec]->specMPI.patchVectorRecv[iDim][iNeighbor].position(0,j)-min_local[0])/dbin);//bin in which the particle goes.
            	        vecSpecies[ispec]->specMPI.patchVectorRecv[idim][iNeighbor].overwrite_part(j, cuParticles,(*cubmax)[ii]);
            	        (*cubmax)[ii] ++ ;
            	    }
                }
            }
        }
    }//End Recv_buffers ==> particles

} // finalizeCommParticles(... iDim)


void Patch::cleanup_sent_particles(int ispec, std::vector<int>* indexes_of_particles_to_exchange)
{
    /********************************************************************************/
    // Delete Particles included in the index of particles to exchange. Assumes indexes are sorted.
    /********************************************************************************/
    int ii, iPart;
    std::vector<int>* cubmin = &vecSpecies[ispec]->bmin;
    std::vector<int>* cubmax = &vecSpecies[ispec]->bmax;
    Particles &cuParticles = (*vecSpecies[ispec]->particles);

    
    // Push lost particles at the end of bins
    for (unsigned int ibin = 0 ; ibin < (*cubmax).size() ; ibin++ ) {
	ii = (*indexes_of_particles_to_exchange).size()-1;
	if (ii >= 0) { // Push lost particles to the end of the bin
	    iPart = (*indexes_of_particles_to_exchange)[ii];
	    while (iPart >= (*cubmax)[ibin] && ii > 0) {
		ii--;
		iPart = (*indexes_of_particles_to_exchange)[ii];
	    }
	    while (iPart == (*cubmax)[ibin]-1 && iPart >= (*cubmin)[ibin] && ii > 0) {
		(*cubmax)[ibin]--;
		ii--;
		iPart = (*indexes_of_particles_to_exchange)[ii];
	    }
	    while (iPart >= (*cubmin)[ibin] && ii > 0) {
		cuParticles.overwrite_part((*cubmax)[ibin]-1, iPart );
		(*cubmax)[ibin]--;
		ii--;
		iPart = (*indexes_of_particles_to_exchange)[ii];
	    }
	    if (iPart >= (*cubmin)[ibin] && iPart < (*cubmax)[ibin]) { //On traite la dernière particule (qui peut aussi etre la premiere)
		cuParticles.overwrite_part((*cubmax)[ibin]-1, iPart );
		(*cubmax)[ibin]--;
	    }
	}
    }


    //Shift the bins in memory
    //Warning: this loop must be executed sequentially. Do not use openMP here.
    for (int unsigned ibin = 1 ; ibin < (*cubmax).size() ; ibin++ ) { //First bin don't need to be shifted
	ii = (*cubmin)[ibin]-(*cubmax)[ibin-1]; // Shift the bin in memory by ii slots.
	iPart = min(ii,(*cubmax)[ibin]-(*cubmin)[ibin]); // Number of particles we have to shift = min (Nshift, Nparticle in the bin)
	if(iPart > 0) cuParticles.overwrite_part((*cubmax)[ibin]-iPart,(*cubmax)[ibin-1],iPart);
	(*cubmax)[ibin] -= ii;
	(*cubmin)[ibin] = (*cubmax)[ibin-1];
    }

}<|MERGE_RESOLUTION|>--- conflicted
+++ resolved
@@ -171,12 +171,7 @@
 
 }
 
-<<<<<<< HEAD
 void Patch::initExchParticles(SmileiMPI* smpi, int ispec, PicParams& params, VectorPatch * vecPatch)
-=======
-
-void Patch::initExchParticles(SmileiMPI* smpi, int ispec, PicParams& params, int tnum, VectorPatch * vecPatch)
->>>>>>> 34d3df98
 {
     Particles &cuParticles = (*vecSpecies[ispec]->particles);
     int ndim = params.nDim_field;
@@ -193,13 +188,6 @@
 	    vecSpecies[ispec]->specMPI.patch_buff_index_recv_sz[iDim][iNeighbor] = 0;
         }
     }
-<<<<<<< HEAD
-=======
-
-     //??
-     sort( (*indexes_of_particles_to_exchange).begin(), (*indexes_of_particles_to_exchange).end() );
- 
->>>>>>> 34d3df98
  
     int n_part_send = (*indexes_of_particles_to_exchange).size();
     //int n_part_recv;
