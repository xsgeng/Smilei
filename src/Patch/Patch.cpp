
// CLOBAL COORDINATES:
//                           Patch_minGlobal                                                                      Patch_maxGlobal
//                      --------<===================================== gs ===================================>------------
//     GLOBAL INDICES:          0                                  .                                        nspace_global
//                           ix+oversize                                                                  ix+oversize
//                      ------------------------------------       .              ------------------------------------
//                      |   |   |     ...          |   |   |       .              |   |   |   |   ...    |   |   |   |
//                      |   |   |     ...          |   |   |       .              |   |   |   |   ...    |   |   |   |
//                      ------------------------------------       .              ------------------------------------
//                          Patch_minLocal    Patch_maxLocal       .             Patch_minLocal        Patch_maxLocal
//                                                 ----------------------------------------
//                                                 |   |   |       .              |   |   |
//                                                 |   |   |       .              |   |   |
//                                                 ----------------------------------------
// LOCAL COORDINATES:                             x(0) rlb        x(ix)             rub  x(nspace)
//                                                 ----<============= length =========>----
//     LOCAL INDICES:                              0   lb                            ub   nspace

#include "Patch.h"

#include <cstdlib>
#include <iostream>
#include <iomanip>

#include "Hilbert_functions.h"
#include "PatchesFactory.h"
#include "SpeciesFactory.h"
#include "Particles.h"
#include "ElectroMagnFactory.h"
#include "ElectroMagnBC_Factory.h"
#include "DiagnosticFactory.h"
#include "CollisionsFactory.h"

using namespace std;

// ---------------------------------------------------------------------------------------------------------------------
// Patch constructor :
//   Called by PatchXD constructor which will finalize initialization
// ---------------------------------------------------------------------------------------------------------------------
Patch::Patch(Params& params, SmileiMPI* smpi, DomainDecomposition* domain_decomposition, unsigned int ipatch, unsigned int n_moved)
{

    hindex = ipatch;
    nDim_fields_ = params.nDim_field;

    initStep1(params);

#ifdef  __DETAILED_TIMERS
    // Initialize timers
    // 0 - Interpolation
    // 1 - Pusher
    // 2 - Projection
    // 3 - exchange init + cell_keys
    // 4 - ionization
    // 5 - radiation
    // 6 - Breit-Wheeler
    patch_timers.resize(14,0.);
#endif

} // END Patch::Patch




// Cloning patch constructor
Patch::Patch(Patch* patch, Params& params, SmileiMPI* smpi, DomainDecomposition* domain_decomposition, unsigned int ipatch, unsigned int n_moved, bool with_particles = true) {

    hindex = ipatch;
    nDim_fields_ = patch->nDim_fields_;

    initStep1(params);

#ifdef  __DETAILED_TIMERS
    // Initialize timers
    patch_timers.resize(14,0.);
#endif

}

void Patch::initStep1(Params& params)
{
    // for nDim_fields = 1 : bug if Pcoordinates.size = 1 !!
    //Pcoordinates.resize(nDim_fields_);
    Pcoordinates.resize( 2 );

    nbNeighbors_ = 2;
    neighbor_.resize(nDim_fields_);
    tmp_neighbor_.resize(nDim_fields_);
    for ( int iDim = 0 ; iDim < nDim_fields_ ; iDim++ ) {
        neighbor_[iDim].resize(2,MPI_PROC_NULL);
        tmp_neighbor_[iDim].resize(2,MPI_PROC_NULL);
    }
    MPI_neighbor_.resize(nDim_fields_);
    tmp_MPI_neighbor_.resize(nDim_fields_);
    for ( int iDim = 0 ; iDim < nDim_fields_; iDim++ ) {
        MPI_neighbor_[iDim].resize(2,MPI_PROC_NULL);
        tmp_MPI_neighbor_[iDim].resize(2,MPI_PROC_NULL);
    }

    oversize.resize( nDim_fields_ );
    for ( int iDim = 0 ; iDim < nDim_fields_; iDim++ )
        oversize[iDim] = params.oversize[iDim];
}


void Patch::initStep3( Params& params, SmileiMPI* smpi, unsigned int n_moved ) {
    // Compute MPI neighborood
    updateMPIenv(smpi);

    // Compute patch boundaries
    min_local.resize(params.nDim_field, 0.);
    max_local.resize(params.nDim_field, 0.);
    center   .resize(params.nDim_field, 0.);
    cell_starting_global_index.resize(params.nDim_field, 0);
    radius = 0.;
    for (unsigned int i = 0 ; i<params.nDim_field ; i++) {
        min_local[i] = ( Pcoordinates[i]   )*(params.n_space[i]*params.cell_length[i]);
        max_local[i] = ((Pcoordinates[i]+1))*(params.n_space[i]*params.cell_length[i]);
        cell_starting_global_index[i] += Pcoordinates[i]*params.n_space[i];
        cell_starting_global_index[i] -= params.oversize[i];
        center[i] = (min_local[i]+max_local[i])*0.5;
        radius += pow(max_local[i] - center[i] + params.cell_length[i], 2);
    }
    radius = sqrt(radius);

    cell_starting_global_index[0] += n_moved;
    min_local[0] += n_moved*params.cell_length[0];
    max_local[0] += n_moved*params.cell_length[0];
    center   [0] += n_moved*params.cell_length[0];

}

void Patch::finishCreation( Params& params, SmileiMPI* smpi, DomainDecomposition* domain_decomposition ) {
    // initialize vector of Species (virtual)
    vecSpecies = SpeciesFactory::createVector(params, this);

    // initialize the electromagnetic fields (virtual)
    EMfields   = ElectroMagnFactory::create(params, domain_decomposition, vecSpecies, this);

    // Initialize the collisions
    vecCollisions = CollisionsFactory::create(params, this, vecSpecies);

    // Initialize the particle walls
    partWalls = new PartWalls(params, this);

    // Initialize the probes
    probes = DiagnosticFactory::createProbes();

    probesInterp = InterpolatorFactory::create(params, this, false);

    if (has_an_MPI_neighbor())
        createType(params);

}


void Patch::finishCloning( Patch* patch, Params& params, SmileiMPI* smpi, unsigned int n_moved, bool with_particles = true ) {
    // clone vector of Species (virtual)
    vecSpecies = SpeciesFactory::cloneVector(patch->vecSpecies, params, this, with_particles);

    // clone the electromagnetic fields (virtual)
    EMfields   = ElectroMagnFactory::clone(patch->EMfields, params, vecSpecies, this, n_moved);

    // clone the collisions
    vecCollisions = CollisionsFactory::clone(patch->vecCollisions, params);

    // clone the particle walls
    partWalls = new PartWalls(patch->partWalls, this);

    // clone the probes
    probes = DiagnosticFactory::cloneProbes(patch->probes);

    probesInterp = InterpolatorFactory::create(params, this, false);

    if (has_an_MPI_neighbor())
        createType(params);

}

void Patch::finalizeMPIenvironment(Params& params) {
    int nb_comms(9); // E, B, B_m : min number of comms

    if (params.geometry == "3drz")
        nb_comms += 9*(params.nmodes - 1);
    // if envelope is present,
    // add to comms A, A0, Phi, Phi_old, GradPhi (x,y,z components), GradPhi_old (x,y,z components)
    if (params.Laser_Envelope_model){
        nb_comms += 10;
    }

    // add comms for species
    nb_comms += 2*vecSpecies.size();

    // Dynamic vectorization:
    if (params.has_dynamic_vectorization)
    {
        nb_comms += 2;
    }

    // Radiated energy
    if (params.hasMCRadiation ||
        params.hasLLRadiation ||
        params.hasNielRadiation)
    {
        for (int ispec=0 ; ispec<(int)this->vecSpecies.size() ; ispec++)
        {
            if (this->vecSpecies[ispec]->Radiate)
            {
                nb_comms ++;
            }
        }
    }

    // Just apply on species & fields to start

    for( unsigned int idiag=0; idiag<EMfields->allFields_avg.size(); idiag++) {
        nb_comms += EMfields->allFields_avg[idiag].size();
    }
    nb_comms += EMfields->antennas.size();

    for (unsigned int bcId=0 ; bcId<EMfields->emBoundCond.size() ; bcId++ ) {
        if(EMfields->emBoundCond[bcId]) {
            for (unsigned int laserId=0 ; laserId < EMfields->emBoundCond[bcId]->vecLaser.size() ; laserId++ ) {
                nb_comms += 4;
            }
        }
        if ( EMfields->extFields.size()>0 ) {
            if (dynamic_cast<ElectroMagnBC1D_SM*>(EMfields->emBoundCond[bcId]) )
                nb_comms += 4;
            else if ( dynamic_cast<ElectroMagnBC2D_SM*>(EMfields->emBoundCond[bcId]) )
                nb_comms += 12;
            else if ( dynamic_cast<ElectroMagnBC3D_SM*>(EMfields->emBoundCond[bcId]) )
                nb_comms += 18;
        }
    }
    requests_.resize( nb_comms, MPI_REQUEST_NULL );

}


void Patch::set( Params& params, DomainDecomposition* domain_decomposition, VectorPatch& vecPatch )
{
    Pcoordinates.resize( params.nDim_field );


    min_local = vecPatch(0)->min_local;
    max_local = vecPatch(0)->max_local;
    center   .resize( nDim_fields_, 0. );
    cell_starting_global_index = vecPatch(0)->cell_starting_global_index;
    radius = 0.;

    // Constraint to enforce 1 neighboor per side
    double nppp_root = pow( vecPatch.size(), 1./(double)nDim_fields_ );
    if ( fabs( (double)(int)nppp_root - nppp_root ) > 0. )
        ERROR( "Bad choice of decomposition" );

    for (int i = 0 ; i<nDim_fields_ ; i++) {

        for ( unsigned int ipatch = 0 ; ipatch < vecPatch.size() ; ipatch++  ) {
            if ( vecPatch(ipatch)->min_local[i] <= min_local[i] ) {
                min_local[i] = vecPatch(ipatch)->min_local[i];
                if (vecPatch(ipatch)->MPI_neighbor_[i][0]!=MPI_PROC_NULL)
                    MPI_neighbor_[i][0] = vecPatch(ipatch)->MPI_neighbor_[i][0];
                if (vecPatch(ipatch)->neighbor_[i][0]!=MPI_PROC_NULL)
                    neighbor_[i][0] = (vecPatch(ipatch)->neighbor_[i][0] / vecPatch.size() );
            }
            if ( vecPatch(ipatch)->max_local[i] >= max_local[i] ) {
                max_local[i] = vecPatch(ipatch)->max_local[i];
                if (vecPatch(ipatch)->MPI_neighbor_[i][1]!=MPI_PROC_NULL)
                    MPI_neighbor_[i][1] = vecPatch(ipatch)->MPI_neighbor_[i][1];
                if (vecPatch(ipatch)->neighbor_[i][1]!=MPI_PROC_NULL)
                    neighbor_[i][1] = (vecPatch(ipatch)->neighbor_[i][1] / vecPatch.size() );
            }
            if ( vecPatch(ipatch)->cell_starting_global_index[i] <= cell_starting_global_index[i] )
                cell_starting_global_index[i] = vecPatch(ipatch)->cell_starting_global_index[i];
        }
        Pcoordinates[i] = (cell_starting_global_index[i]+params.oversize[i]) / params.n_space[i] / params.global_factor[i];

        center[i] = (min_local[i]+max_local[i])*0.5;
        radius += pow(max_local[i] - center[i] + params.cell_length[i], 2);
    }
    radius = sqrt(radius);

    //cart_updateMPIenv(smpi);

    MPI_me_ = vecPatch(0)->MPI_me_;
    for ( int i = 0 ; i<nDim_fields_ ; i++) {
        if ((MPI_neighbor_[i][0]==MPI_me_) && (params.EM_BCs[i][0]!="periodic"))
            MPI_neighbor_[i][0] = MPI_PROC_NULL;
        if ((MPI_neighbor_[i][1]==MPI_me_) && (params.EM_BCs[i][0]!="periodic"))
            MPI_neighbor_[i][1] = MPI_PROC_NULL;
        if ((neighbor_[i][0]==MPI_me_) && (params.EM_BCs[i][0]!="periodic"))
            neighbor_[i][0] = MPI_PROC_NULL;
        if ((neighbor_[i][1]==MPI_me_) && (params.EM_BCs[i][0]!="periodic"))
            neighbor_[i][1] = MPI_PROC_NULL;
    }


    //cout << "MPI Nei\t"  << "\t" << MPI_neighbor_[1][1] << endl;
    //cout << "MPI Nei\t"  << MPI_neighbor_[0][0] << "\t" << MPI_me_ << "\t" << MPI_neighbor_[0][1] << endl;
    //cout << "MPI Nei\t"  << "\t" << MPI_neighbor_[1][0] << endl;


    EMfields   = ElectroMagnFactory::create(params, domain_decomposition, vecPatch(0)->vecSpecies, this);

    vecSpecies.resize(0);
    vecCollisions.resize(0);
    partWalls = NULL;
    probes.resize(0);

    if (has_an_MPI_neighbor())
        createType2(params);


}


// ---------------------------------------------------------------------------------------------------------------------
// Delete Patch members
// ---------------------------------------------------------------------------------------------------------------------
Patch::~Patch() {

    delete probesInterp;

    for(unsigned int i=0; i<probes.size(); i++)
        delete probes[i];

    for(unsigned int i=0; i<vecCollisions.size(); i++) delete vecCollisions[i];
    vecCollisions.clear();

    if (partWalls!=NULL) delete partWalls;

    if (EMfields !=NULL) delete EMfields;

    for (unsigned int ispec=0 ; ispec<vecSpecies.size(); ispec++) delete vecSpecies[ispec];
    vecSpecies.clear();

} // END Patch::~Patch


// ---------------------------------------------------------------------------------------------------------------------
// Compute MPI rank of patch neigbors and current patch
// ---------------------------------------------------------------------------------------------------------------------
void Patch::updateTagenv(SmileiMPI* smpi)
{
}
void Patch::updateMPIenv(SmileiMPI* smpi)
{
    // HARDCODED VALUE - to test cartesian decomposition
//    vector<int> npattchpp(2,1); // NDOMAIN PER PROC - WORKS WITH 1 domain per process, ATTENTION PERIDODICITY
//    vector<int> npatchs(2,4);   // NDOMAIN TOTAL
//    vector<int> gCoord(2,0);
    MPI_me_ = smpi->smilei_rk;

    for (int iDim = 0 ; iDim < nDim_fields_ ; iDim++)
        for (int iNeighbor=0 ; iNeighbor<nbNeighbors_ ; iNeighbor++){
            MPI_neighbor_[iDim][iNeighbor] = smpi->hrank(neighbor_[iDim][iNeighbor]);

//            gCoord[0] = ( (int)Pcoordinates[0] + (1-iDim) * ((1-iNeighbor)*(-1) + (iNeighbor)) );
//            gCoord[1] = ( (int)Pcoordinates[1] + (iDim  ) * ((1-iNeighbor)*(-1) + (iNeighbor)) );
//            if ( gCoord[0] < 0 )
//                MPI_neighbor_[iDim][iNeighbor] = MPI_PROC_NULL;
//            else if ( gCoord[0] >= npatchs[0] )
//                MPI_neighbor_[iDim][iNeighbor] = MPI_PROC_NULL;
//            else if ( gCoord[1] < 0 )
//                MPI_neighbor_[iDim][iNeighbor] = MPI_PROC_NULL;
//            else if ( gCoord[1] >= npatchs[1] )
//                MPI_neighbor_[iDim][iNeighbor] = MPI_PROC_NULL;
//            else {
//                gCoord[0] = (double)( (int)Pcoordinates[0] + (1-iDim) * ((1-iNeighbor)*(-1) + (iNeighbor)) ) /(double)npattchpp[0];
//                gCoord[1] = (double)( (int)Pcoordinates[1] + (iDim  ) * ((1-iNeighbor)*(-1) + (iNeighbor)) ) /(double)npattchpp[1];
//                MPI_neighbor_[iDim][iNeighbor] = gCoord[0] * npatchs[1] + gCoord[1];
//            }
        }

} // END updateMPIenv

// ---------------------------------------------------------------------------------------------------------------------
// Clean the MPI buffers for communications
// ---------------------------------------------------------------------------------------------------------------------
void Patch::cleanMPIBuffers(int ispec, Params& params)
{
    int ndim = params.nDim_field;

    for (int iDim=0 ; iDim < ndim ; iDim++){
        for (int iNeighbor=0 ; iNeighbor<nbNeighbors_ ; iNeighbor++) {
            vecSpecies[ispec]->MPIbuff.partRecv[iDim][iNeighbor].clear();//resize(0,ndim);
            vecSpecies[ispec]->MPIbuff.partSend[iDim][iNeighbor].clear();//resize(0,ndim);
            vecSpecies[ispec]->MPIbuff.part_index_send[iDim][iNeighbor].clear();
            //vecSpecies[ispec]->MPIbuff.part_index_send[iDim][iNeighbor].resize(0);
            vecSpecies[ispec]->MPIbuff.part_index_recv_sz[iDim][iNeighbor] = 0;
        }
    }
    vecSpecies[ispec]->indexes_of_particles_to_exchange.clear();
} // cleanMPIBuffers


// ---------------------------------------------------------------------------------------------------------------------
// Split particles Id to send in per direction and per patch neighbor dedicated buffers
// Apply periodicity if necessary
// ---------------------------------------------------------------------------------------------------------------------
void Patch::initExchParticles(SmileiMPI* smpi, int ispec, Params& params)
{
    Particles &cuParticles = (*vecSpecies[ispec]->particles);
    int ndim = params.nDim_field;
    int idim,check;
    std::vector<int>* indexes_of_particles_to_exchange = &vecSpecies[ispec]->indexes_of_particles_to_exchange;
//    double xmax[3];

    for (int iDim=0 ; iDim < ndim ; iDim++){
        for (int iNeighbor=0 ; iNeighbor<nbNeighbors_ ; iNeighbor++) {
            vecSpecies[ispec]->MPIbuff.partRecv[iDim][iNeighbor].clear();//resize(0,ndim);
            vecSpecies[ispec]->MPIbuff.partSend[iDim][iNeighbor].clear();//resize(0,ndim);
            vecSpecies[ispec]->MPIbuff.part_index_send[iDim][iNeighbor].resize(0);
            vecSpecies[ispec]->MPIbuff.part_index_recv_sz[iDim][iNeighbor] = 0;
        }
    }

    int n_part_send = (*indexes_of_particles_to_exchange).size();

    int iPart;

    // Define where particles are going
    //Put particles in the send buffer it belongs to. Priority to lower dimensions.
    if ( params.geometry != "3drz") {
        for (int i=0 ; i<n_part_send ; i++) {
            iPart = (*indexes_of_particles_to_exchange)[i];
            check = 0;
            idim = 0;
            //Put indexes of particles in the first direction they will be exchanged and correct their position according to periodicity for the first exchange only.
            while (check == 0 && idim<ndim){
                if ( cuParticles.position(idim,iPart) < min_local[idim]){
                    if ( neighbor_[idim][0]!=MPI_PROC_NULL) {
                        vecSpecies[ispec]->MPIbuff.part_index_send[idim][0].push_back( iPart );
                    }
                    //If particle is outside of the global domain (has no neighbor), it will not be put in a send buffer and will simply be deleted.
                    check = 1;
                }
                else if ( cuParticles.position(idim,iPart) >= max_local[idim]){
                    if( neighbor_[idim][1]!=MPI_PROC_NULL) {
                        vecSpecies[ispec]->MPIbuff.part_index_send[idim][1].push_back( iPart );
                    }
                    check = 1;
                }
                idim++;
            }
        }
    }
    else { //if (geometry == "3drz")
        double r_min2, r_max2;
        r_max2 = max_local[1] * max_local[1] ;
        r_min2 = min_local[1] * min_local[1] ;
        for (int i=0 ; i<n_part_send ; i++) {
            iPart = (*indexes_of_particles_to_exchange)[i];
            //Put indexes of particles in the first direction they will be exchanged and correct their position according to periodicity for the first exchange only.
            if ( cuParticles.position(0,iPart) < min_local[0] ){
                if ( neighbor_[0][0]!=MPI_PROC_NULL) {
                    vecSpecies[ispec]->MPIbuff.part_index_send[0][0].push_back( iPart );
                    //MESSAGE("Sending particle to the left x= " << cuParticles.position(0,iPart) <<  " xmin = " <<  min_local[0] );
                }
                //If particle is outside of the global domain (has no neighbor), it will not be put in a send buffer and will simply be deleted.
            }
            else if ( cuParticles.position(0,iPart) >= max_local[0] ){
                if( neighbor_[0][1]!=MPI_PROC_NULL) {
                    vecSpecies[ispec]->MPIbuff.part_index_send[0][1].push_back( iPart );
                   // MESSAGE("Sending particle to the right x= " << cuParticles.position(0,iPart) <<  " xmax = " <<  max_local[0] );
                }
<<<<<<< HEAD

                if ( position < min_limit ){
                    if ( neighbor_[idim][0]!=MPI_PROC_NULL) {
                        vecSpecies[ispec]->MPIbuff.part_index_send[idim][0].push_back( iPart );
                    }
                    //If particle is outside of the global domain (has no neighbor), it will not be put in a send buffer and will simply be deleted.
                    check = 1;
=======
            }
            else if ( cuParticles.distance2_to_axis(iPart) < r_min2 ){
                if ( neighbor_[1][0]!=MPI_PROC_NULL) {
                    vecSpecies[ispec]->MPIbuff.part_index_send[1][0].push_back( iPart );
                    //MESSAGE("Sending particle to the south r= " << cuParticles.distance2_to_axis(iPart) <<  " rmin2 = " <<  r_min2 );
>>>>>>> c369d97b
                }
            }
            else if ( cuParticles.distance2_to_axis(iPart) >= r_max2 ){
                if( neighbor_[1][1]!=MPI_PROC_NULL) {
                    vecSpecies[ispec]->MPIbuff.part_index_send[1][1].push_back( iPart );
                    //MESSAGE("Sending particle to the north r= " << cuParticles.distance2_to_axis(iPart) <<  " rmax2 = " <<  r_max2 << " rmin2= " << r_min2 );
                }
            }

        }
    }

} // initExchParticles(... iDim)


// ---------------------------------------------------------------------------------------------------------------------
// For direction iDim, start exchange of number of particles
//   - vecPatch : used for intra-MPI process comm (direct copy using Particels::cp_particles)
//   - smpi     : inhereted from previous SmileiMPI::exchangeParticles()
// ---------------------------------------------------------------------------------------------------------------------
void Patch::initCommParticles(SmileiMPI* smpi, int ispec, Params& params, int iDim, VectorPatch * vecPatch)
{
    int h0 = (*vecPatch)(0)->hindex;
    /********************************************************************************/
    // Exchange number of particles to exchange to establish or not a communication
    /********************************************************************************/
    for (int iNeighbor=0 ; iNeighbor<nbNeighbors_ ; iNeighbor++) {
        if (neighbor_[iDim][iNeighbor]!=MPI_PROC_NULL) {
            vecSpecies[ispec]->MPIbuff.part_index_send_sz[iDim][iNeighbor] = (vecSpecies[ispec]->MPIbuff.part_index_send[iDim][iNeighbor]).size();

            if (is_a_MPI_neighbor(iDim, iNeighbor)) {
                //If neighbour is MPI ==> I send him the number of particles I'll send later.
<<<<<<< HEAD
                int local_hindex = hindex - vecPatch->refHindex_;
                int tag = buildtag( local_hindex, iDim+1, iNeighbor+3 );
                      MPI_Isend( &(vecSpecies[ispec]->MPIbuff.part_index_send_sz[iDim][iNeighbor]), 1, MPI_INT, MPI_neighbor_[iDim][iNeighbor], tag, MPI_COMM_WORLD, &(vecSpecies[ispec]->MPIbuff.srequest[iDim][iNeighbor]) );
=======
                int tag = buildtag( hindex, iDim+1, iNeighbor+3 );
                MPI_Isend( &(vecSpecies[ispec]->MPIbuff.part_index_send_sz[iDim][iNeighbor]), 1, MPI_INT, MPI_neighbor_[iDim][iNeighbor], tag, MPI_COMM_WORLD, &(vecSpecies[ispec]->MPIbuff.srequest[iDim][iNeighbor]) );
>>>>>>> c369d97b
            }
            else {
                //Else, I directly set the receive size to the correct value.
                (*vecPatch)( neighbor_[iDim][iNeighbor]- h0 )->vecSpecies[ispec]->MPIbuff.part_index_recv_sz[iDim][(iNeighbor+1)%2] = vecSpecies[ispec]->MPIbuff.part_index_send_sz[iDim][iNeighbor];
            }
        } // END of Send

        if (neighbor_[iDim][(iNeighbor+1)%2]!=MPI_PROC_NULL) {
            if (is_a_MPI_neighbor(iDim, (iNeighbor+1)%2)) {
                //If other neighbour is MPI ==> I receive the number of particles I'll receive later.
                int local_hindex = neighbor_[iDim][(iNeighbor+1)%2] - smpi->patch_refHindexes[ MPI_neighbor_[iDim][(iNeighbor+1)%2] ];
                int tag = buildtag( local_hindex, iDim+1, iNeighbor+3 );
                MPI_Irecv( &(vecSpecies[ispec]->MPIbuff.part_index_recv_sz[iDim][(iNeighbor+1)%2]), 1, MPI_INT, MPI_neighbor_[iDim][(iNeighbor+1)%2], tag, MPI_COMM_WORLD, &(vecSpecies[ispec]->MPIbuff.rrequest[iDim][(iNeighbor+1)%2]) );
            }
        }
    }//end loop on nb_neighbors.

} // initCommParticles(... iDim)


// ---------------------------------------------------------------------------------------------------------------------
// For direction iDim, finalize receive of number of particles and really send particles
//   - vecPatch : used for intra-MPI process comm (direct copy using Particels::cp_particles)
//   - smpi     : used smpi->periods_
// ---------------------------------------------------------------------------------------------------------------------
void Patch::CommParticles(SmileiMPI* smpi, int ispec, Params& params, int iDim, VectorPatch * vecPatch)
{
    Particles &cuParticles = (*vecSpecies[ispec]->particles);

    int n_part_send, n_part_recv;
    int h0 = (*vecPatch)(0)->hindex;
    double x_max = params.cell_length[iDim]*( params.n_space_global[iDim] );

    /********************************************************************************/
    // Wait for end of communications over number of particles
    /********************************************************************************/
    for (int iNeighbor=0 ; iNeighbor<nbNeighbors_ ; iNeighbor++) {
        MPI_Status sstat    [2];
        MPI_Status rstat    [2];
        if (neighbor_[iDim][iNeighbor]!=MPI_PROC_NULL) {
            if (is_a_MPI_neighbor(iDim, iNeighbor))
                MPI_Wait( &(vecSpecies[ispec]->MPIbuff.srequest[iDim][iNeighbor]), &(sstat[iNeighbor]) );
        }
        if (neighbor_[iDim][(iNeighbor+1)%2]!=MPI_PROC_NULL) {
            if (is_a_MPI_neighbor(iDim, (iNeighbor+1)%2))  {
                MPI_Wait( &(vecSpecies[ispec]->MPIbuff.rrequest[iDim][(iNeighbor+1)%2]), &(rstat[(iNeighbor+1)%2]) );
                if (vecSpecies[ispec]->MPIbuff.part_index_recv_sz[iDim][(iNeighbor+1)%2]!=0) {
                    //If I receive particles over MPI, I initialize my receive buffer with the appropriate size.
                    vecSpecies[ispec]->MPIbuff.partRecv[iDim][(iNeighbor+1)%2].initialize( vecSpecies[ispec]->MPIbuff.part_index_recv_sz[iDim][(iNeighbor+1)%2], cuParticles);
                }
            }
        }
    }
    /********************************************************************************/
    // Proceed to effective Particles' communications
    /********************************************************************************/

    // Number of properties per particles = nDim_Particles + 3 + 1 + 1

    for (int iNeighbor=0 ; iNeighbor<nbNeighbors_ ; iNeighbor++) {

        // n_part_send : number of particles to send to current neighbor
        n_part_send = (vecSpecies[ispec]->MPIbuff.part_index_send[iDim][iNeighbor]).size();
        if ( (neighbor_[iDim][iNeighbor]!=MPI_PROC_NULL) && (n_part_send!=0) ) {
            // Enabled periodicity
            if (smpi->periods_[iDim]==1) {
                for (int iPart=0 ; iPart<n_part_send ; iPart++) {
                    if ( ( iNeighbor==0 ) &&  (Pcoordinates[iDim] == 0 ) &&( cuParticles.position(iDim,vecSpecies[ispec]->MPIbuff.part_index_send[iDim][iNeighbor][iPart]) < 0. ) ) {
                        cuParticles.position(iDim,vecSpecies[ispec]->MPIbuff.part_index_send[iDim][iNeighbor][iPart])     += x_max;
                    }
                    else if ( ( iNeighbor==1 ) &&  (Pcoordinates[iDim] == params.number_of_patches[iDim]-1 ) && ( cuParticles.position(iDim,vecSpecies[ispec]->MPIbuff.part_index_send[iDim][iNeighbor][iPart]) >= x_max ) ) {
                        cuParticles.position(iDim,vecSpecies[ispec]->MPIbuff.part_index_send[iDim][iNeighbor][iPart])     -= x_max;
                    }
                }
            }
            // Send particles
            if (is_a_MPI_neighbor(iDim, iNeighbor)) {
                // If MPI comm, first copy particles in the sendbuffer
                for (int iPart=0 ; iPart<n_part_send ; iPart++)
                    cuParticles.cp_particle(vecSpecies[ispec]->MPIbuff.part_index_send[iDim][iNeighbor][iPart], vecSpecies[ispec]->MPIbuff.partSend[iDim][iNeighbor]);
                // Then send particles
                int local_hindex = hindex - vecPatch->refHindex_;
                int tag = buildtag( local_hindex, iDim+1, iNeighbor+3 );
                vecSpecies[ispec]->typePartSend[(iDim*2)+iNeighbor] = smpi->createMPIparticles( &(vecSpecies[ispec]->MPIbuff.partSend[iDim][iNeighbor]) );
                MPI_Isend( &((vecSpecies[ispec]->MPIbuff.partSend[iDim][iNeighbor]).position(0,0)), 1, vecSpecies[ispec]->typePartSend[(iDim*2)+iNeighbor], MPI_neighbor_[iDim][iNeighbor], tag, MPI_COMM_WORLD, &(vecSpecies[ispec]->MPIbuff.srequest[iDim][iNeighbor]) );
            }
            else {
                //If not MPI comm, copy particles directly in the receive buffer
                for (int iPart=0 ; iPart<n_part_send ; iPart++)
                    cuParticles.cp_particle( vecSpecies[ispec]->MPIbuff.part_index_send[iDim][iNeighbor][iPart],((*vecPatch)( neighbor_[iDim][iNeighbor]- h0 )->vecSpecies[ispec]->MPIbuff.partRecv[iDim][(iNeighbor+1)%2]) );
            }
        } // END of Send

        n_part_recv = vecSpecies[ispec]->MPIbuff.part_index_recv_sz[iDim][(iNeighbor+1)%2];
        if ( (neighbor_[iDim][(iNeighbor+1)%2]!=MPI_PROC_NULL) && (n_part_recv!=0) ) {
            if (is_a_MPI_neighbor(iDim, (iNeighbor+1)%2)) {
                // If MPI comm, receive particles in the recv buffer previously initialized.
                vecSpecies[ispec]->typePartRecv[(iDim*2)+iNeighbor] = smpi->createMPIparticles( &(vecSpecies[ispec]->MPIbuff.partRecv[iDim][(iNeighbor+1)%2]) );
                int local_hindex = neighbor_[iDim][(iNeighbor+1)%2] - smpi->patch_refHindexes[ MPI_neighbor_[iDim][(iNeighbor+1)%2] ];
                int tag = buildtag( local_hindex, iDim+1, iNeighbor+3 );
                MPI_Irecv( &((vecSpecies[ispec]->MPIbuff.partRecv[iDim][(iNeighbor+1)%2]).position(0,0)), 1, vecSpecies[ispec]->typePartRecv[(iDim*2)+iNeighbor], MPI_neighbor_[iDim][(iNeighbor+1)%2], tag, MPI_COMM_WORLD, &(vecSpecies[ispec]->MPIbuff.rrequest[iDim][(iNeighbor+1)%2]) );
            }

        } // END of Recv

    } // END for iNeighbor

} // END CommParticles(... iDim)


// ---------------------------------------------------------------------------------------------------------------------
// For direction iDim, finalize receive of particles, temporary store particles if diagonalParticles
// And store recv particles at their definitive place.
// Call Patch::cleanup_sent_particles
//   - vecPatch : used for intra-MPI process comm (direct copy using Particels::cp_particles)
//   - smpi     : used smpi->periods_
// ---------------------------------------------------------------------------------------------------------------------
void Patch::finalizeCommParticles(SmileiMPI* smpi, int ispec, Params& params, int iDim, VectorPatch * vecPatch)
{

    int ndim = params.nDim_field;
    int idim, check;

#ifdef  __DETAILED_TIMERS
    double timer;
#endif

    Particles &cuParticles = (*vecSpecies[ispec]->particles);

    int n_part_send, n_part_recv;

    /********************************************************************************/
    // Wait for end of communications over Particles
    /********************************************************************************/
    for (int iNeighbor=0 ; iNeighbor<nbNeighbors_ ; iNeighbor++) {
        MPI_Status sstat    [2];
        MPI_Status rstat    [2];

        n_part_send = vecSpecies[ispec]->MPIbuff.part_index_send[iDim][iNeighbor].size();
        n_part_recv = vecSpecies[ispec]->MPIbuff.part_index_recv_sz[iDim][(iNeighbor+1)%2];



        if ( (neighbor_[iDim][iNeighbor]!=MPI_PROC_NULL) && (n_part_send!=0) ) {
            if (is_a_MPI_neighbor(iDim, iNeighbor)) {
                MPI_Wait( &(vecSpecies[ispec]->MPIbuff.srequest[iDim][iNeighbor]), &(sstat[iNeighbor]) );
                MPI_Type_free( &(vecSpecies[ispec]->typePartSend[(iDim*2)+iNeighbor]) );
            }
        }
        if ( (neighbor_[iDim][(iNeighbor+1)%2]!=MPI_PROC_NULL) && (n_part_recv!=0) ) {
            if (is_a_MPI_neighbor(iDim, (iNeighbor+1)%2)) {
                MPI_Wait( &(vecSpecies[ispec]->MPIbuff.rrequest[iDim][(iNeighbor+1)%2]), &(rstat[(iNeighbor+1)%2]) );
                MPI_Type_free( &(vecSpecies[ispec]->typePartRecv[(iDim*2)+iNeighbor]) );
            }

            // Treat diagonalParticles
            if (iDim < ndim-1){ // No need to treat diag particles at last dimension. 
                if (params.geometry != "3drz"){
                    for (int iPart=n_part_recv-1 ; iPart>=0; iPart-- ) {
                        check = 0;
                        idim = iDim+1;//We check next dimension
                        while (check == 0 && idim<ndim){
                            //If particle not in the domain...
                            if ( (vecSpecies[ispec]->MPIbuff.partRecv[iDim][(iNeighbor+1)%2]).position(idim,iPart) < min_local[idim] ){
                                if (neighbor_[idim][0]!=MPI_PROC_NULL){ //if neighbour exists
                                    //... copy it at the back of the local particle vector ...
                                    (vecSpecies[ispec]->MPIbuff.partRecv[iDim][(iNeighbor+1)%2]).cp_particle(iPart, cuParticles);
                                    //...adjust bmax or cell_keys ...
                                    vecSpecies[ispec]->add_space_for_a_particle();
                                    //... and add its index to the particles to be sent later...
                                    vecSpecies[ispec]->MPIbuff.part_index_send[idim][0].push_back( cuParticles.size()-1 );
                                    //..without forgeting to add it to the list of particles to clean.
                                    vecSpecies[ispec]->addPartInExchList(cuParticles.size()-1);
                                }
                                //Remove it from receive buffer.
                                (vecSpecies[ispec]->MPIbuff.partRecv[iDim][(iNeighbor+1)%2]).erase_particle(iPart);
                                vecSpecies[ispec]->MPIbuff.part_index_recv_sz[iDim][(iNeighbor+1)%2]--;
                                check = 1;
                            }
                            //Other side of idim
                            else if ( (vecSpecies[ispec]->MPIbuff.partRecv[iDim][(iNeighbor+1)%2]).position(idim,iPart) >= max_local[idim]) {
                                if (neighbor_[idim][1]!=MPI_PROC_NULL){ //if neighbour exists
                                    (vecSpecies[ispec]->MPIbuff.partRecv[iDim][(iNeighbor+1)%2]).cp_particle(iPart, cuParticles);
                                    //...adjust bmax or cell_keys ...
                                    vecSpecies[ispec]->add_space_for_a_particle();
                                    vecSpecies[ispec]->MPIbuff.part_index_send[idim][1].push_back( cuParticles.size()-1 );
                                    vecSpecies[ispec]->addPartInExchList(cuParticles.size()-1);
                                }
                                (vecSpecies[ispec]->MPIbuff.partRecv[iDim][(iNeighbor+1)%2]).erase_particle(iPart);
                                vecSpecies[ispec]->MPIbuff.part_index_recv_sz[iDim][(iNeighbor+1)%2]--;
                                check = 1;
                            }
                            idim++;
                        }
                    }
                } else { //In 3drz geometry
                //In this case, iDim = 0 and idim = iDim + 1 = 1. We only have to check potential comms along R.
                    double r_min2, r_max2;
                    r_min2 = min_local[1]*min_local[1];
                    r_max2 = max_local[1]*max_local[1];
                    for (int iPart=n_part_recv-1 ; iPart>=0; iPart-- ) {
                            //MESSAGE("test particle diag r2 = " << (vecSpecies[ispec]->MPIbuff.partRecv[0][(iNeighbor+1)%2]).distance2_to_axis(iPart) << "rmin2 = " << r_min2 << " rmax2 = " << r_max2 );
                            if ( (vecSpecies[ispec]->MPIbuff.partRecv[0][(iNeighbor+1)%2]).distance2_to_axis(iPart) < r_min2 ){
                                if (neighbor_[1][0]!=MPI_PROC_NULL){ //if neighbour exists
                                    //... copy it at the back of the local particle vector ...
                                    (vecSpecies[ispec]->MPIbuff.partRecv[0][(iNeighbor+1)%2]).cp_particle(iPart, cuParticles);
                                    //...adjust bmax or cell_keys ...
                                    vecSpecies[ispec]->add_space_for_a_particle();
                                    //... and add its index to the particles to be sent later...
                                    vecSpecies[ispec]->MPIbuff.part_index_send[1][0].push_back( cuParticles.size()-1 );
                                    //..without forgeting to add it to the list of particles to clean.
                                    vecSpecies[ispec]->addPartInExchList(cuParticles.size()-1);
                                }
                                //Remove it from receive buffer.
                                (vecSpecies[ispec]->MPIbuff.partRecv[0][(iNeighbor+1)%2]).erase_particle(iPart);
                                vecSpecies[ispec]->MPIbuff.part_index_recv_sz[0][(iNeighbor+1)%2]--;
                            }
                            //Other side of idim
                            else if ( (vecSpecies[ispec]->MPIbuff.partRecv[0][(iNeighbor+1)%2]).distance2_to_axis(iPart) >= r_max2) {
                                if (neighbor_[1][1]!=MPI_PROC_NULL){ //if neighbour exists
                                    //MESSAGE("particle diag +R");
                                    (vecSpecies[ispec]->MPIbuff.partRecv[0][(iNeighbor+1)%2]).cp_particle(iPart, cuParticles);
                                    //...adjust bmax or cell_keys ...
                                    vecSpecies[ispec]->add_space_for_a_particle();
                                    vecSpecies[ispec]->MPIbuff.part_index_send[1][1].push_back( cuParticles.size()-1 );
                                    vecSpecies[ispec]->addPartInExchList(cuParticles.size()-1);
                                }
                                (vecSpecies[ispec]->MPIbuff.partRecv[0][(iNeighbor+1)%2]).erase_particle(iPart);
                                vecSpecies[ispec]->MPIbuff.part_index_recv_sz[0][(iNeighbor+1)%2]--;
                             }    
                       }
                 }
            }//If not last dim for diagonal particles.
        } //If received something
    } //loop i Neighbor

    //La recopie finale doit se faire au traitement de la dernière dimension seulement !!
    if (iDim == ndim-1){

#ifdef  __DETAILED_TIMERS
            timer = MPI_Wtime();
#endif

        //vecSpecies[ispec]->sort_part(params);

        // For DynamicV
        if (params.vectorization_mode == "normal" ||
            params.vectorization_mode == "disable" ||
            params.vectorization_mode == "dynamic2") {
            vecSpecies[ispec]->sort_part(params);
        }
        else if (params.vectorization_mode == "dynamic") {
            if (vecSpecies[ispec]->vectorized_operators)
            {
                vecSpecies[ispec]->sort_part(params);
            }
            else
            {
                vecSpecies[ispec]->Species::sort_part(params);
            }
        }

#ifdef  __DETAILED_TIMERS
            this->patch_timers[13] += MPI_Wtime() - timer;
#endif

    }//End Recv_buffers ==> particles


} // finalizeCommParticles(... iDim)


void Patch::cleanParticlesOverhead(Params& params)
{
    int ndim = params.nDim_field;
    for (unsigned int ispec=0 ; ispec<vecSpecies.size() ; ispec++) {
        Particles &cuParticles = (*vecSpecies[ispec]->particles);

        for (int idim = 0; idim < ndim; idim++){
            for ( int iNeighbor=0 ; iNeighbor<nbNeighbors_ ; iNeighbor++ ) {
                vecSpecies[ispec]->MPIbuff.partRecv[idim][iNeighbor].clear();
                vecSpecies[ispec]->MPIbuff.partRecv[idim][iNeighbor].shrink_to_fit(ndim);
                vecSpecies[ispec]->MPIbuff.partSend[idim][iNeighbor].clear();
                vecSpecies[ispec]->MPIbuff.partSend[idim][iNeighbor].shrink_to_fit(ndim);
                vecSpecies[ispec]->MPIbuff.part_index_send[idim][iNeighbor].clear();
                vector<int>(vecSpecies[ispec]->MPIbuff.part_index_send[idim][iNeighbor]).swap(vecSpecies[ispec]->MPIbuff.part_index_send[idim][iNeighbor]);
            }
        }

        cuParticles.shrink_to_fit(ndim);
    }

}

// ---------------------------------------------------------------------------------------------------------------------
// Clear vecSpecies[]->indexes_of_particles_to_exchange, suppress particles send and manage memory
// ---------------------------------------------------------------------------------------------------------------------
void Patch::cleanup_sent_particles(int ispec, std::vector<int>* indexes_of_particles_to_exchange)
{
    /********************************************************************************/
    // Delete Particles included in the index of particles to exchange. Assumes indexes are sorted.
    /********************************************************************************/
    int ii, iPart;
    std::vector<int>* cubmin = &vecSpecies[ispec]->bmin;
    std::vector<int>* cubmax = &vecSpecies[ispec]->bmax;
    Particles &cuParticles = (*vecSpecies[ispec]->particles);


    // Push lost particles at the end of bins
    for (unsigned int ibin = 0 ; ibin < (*cubmax).size() ; ibin++ ) {
        ii = (*indexes_of_particles_to_exchange).size()-1;
        if (ii >= 0) { // Push lost particles to the end of the bin
            iPart = (*indexes_of_particles_to_exchange)[ii];
            while (iPart >= (*cubmax)[ibin] && ii > 0) {
                ii--;
                iPart = (*indexes_of_particles_to_exchange)[ii];
            }
            while (iPart == (*cubmax)[ibin]-1 && iPart >= (*cubmin)[ibin] && ii > 0) {
                (*cubmax)[ibin]--;
                ii--;
                iPart = (*indexes_of_particles_to_exchange)[ii];
            }
            while (iPart >= (*cubmin)[ibin] && ii > 0) {
                cuParticles.overwrite_part((*cubmax)[ibin]-1, iPart );
                (*cubmax)[ibin]--;
                ii--;
                iPart = (*indexes_of_particles_to_exchange)[ii];
            }
            if (iPart >= (*cubmin)[ibin] && iPart < (*cubmax)[ibin]) { //On traite la dernière particule (qui peut aussi etre la premiere)
                cuParticles.overwrite_part((*cubmax)[ibin]-1, iPart );
                (*cubmax)[ibin]--;
            }
        }
    }


    //Shift the bins in memory
    //Warning: this loop must be executed sequentially. Do not use openMP here.
    for (int unsigned ibin = 1 ; ibin < (*cubmax).size() ; ibin++ ) { //First bin don't need to be shifted
        ii = (*cubmin)[ibin]-(*cubmax)[ibin-1]; // Shift the bin in memory by ii slots.
        iPart = min(ii,(*cubmax)[ibin]-(*cubmin)[ibin]); // Number of particles we have to shift = min (Nshift, Nparticle in the bin)
        if(iPart > 0) cuParticles.overwrite_part((*cubmax)[ibin]-iPart,(*cubmax)[ibin-1],iPart);
        (*cubmax)[ibin] -= ii;
        (*cubmin)[ibin] = (*cubmax)[ibin-1];
    }

} // END cleanup_sent_particles<|MERGE_RESOLUTION|>--- conflicted
+++ resolved
@@ -466,21 +466,11 @@
                     vecSpecies[ispec]->MPIbuff.part_index_send[0][1].push_back( iPart );
                    // MESSAGE("Sending particle to the right x= " << cuParticles.position(0,iPart) <<  " xmax = " <<  max_local[0] );
                 }
-<<<<<<< HEAD
-
-                if ( position < min_limit ){
-                    if ( neighbor_[idim][0]!=MPI_PROC_NULL) {
-                        vecSpecies[ispec]->MPIbuff.part_index_send[idim][0].push_back( iPart );
-                    }
-                    //If particle is outside of the global domain (has no neighbor), it will not be put in a send buffer and will simply be deleted.
-                    check = 1;
-=======
             }
             else if ( cuParticles.distance2_to_axis(iPart) < r_min2 ){
                 if ( neighbor_[1][0]!=MPI_PROC_NULL) {
                     vecSpecies[ispec]->MPIbuff.part_index_send[1][0].push_back( iPart );
                     //MESSAGE("Sending particle to the south r= " << cuParticles.distance2_to_axis(iPart) <<  " rmin2 = " <<  r_min2 );
->>>>>>> c369d97b
                 }
             }
             else if ( cuParticles.distance2_to_axis(iPart) >= r_max2 ){
@@ -513,14 +503,9 @@
 
             if (is_a_MPI_neighbor(iDim, iNeighbor)) {
                 //If neighbour is MPI ==> I send him the number of particles I'll send later.
-<<<<<<< HEAD
                 int local_hindex = hindex - vecPatch->refHindex_;
                 int tag = buildtag( local_hindex, iDim+1, iNeighbor+3 );
-                      MPI_Isend( &(vecSpecies[ispec]->MPIbuff.part_index_send_sz[iDim][iNeighbor]), 1, MPI_INT, MPI_neighbor_[iDim][iNeighbor], tag, MPI_COMM_WORLD, &(vecSpecies[ispec]->MPIbuff.srequest[iDim][iNeighbor]) );
-=======
-                int tag = buildtag( hindex, iDim+1, iNeighbor+3 );
                 MPI_Isend( &(vecSpecies[ispec]->MPIbuff.part_index_send_sz[iDim][iNeighbor]), 1, MPI_INT, MPI_neighbor_[iDim][iNeighbor], tag, MPI_COMM_WORLD, &(vecSpecies[ispec]->MPIbuff.srequest[iDim][iNeighbor]) );
->>>>>>> c369d97b
             }
             else {
                 //Else, I directly set the receive size to the correct value.
