--- conflicted
+++ resolved
@@ -67,14 +67,6 @@
     //Pcoordinates.resize(nDim_fields_);
     Pcoordinates.resize( 2 );
 
-<<<<<<< HEAD
-    // else if ( params.geometry == "2Dcartesian" ) {
-    //     Pcoordinates.resize(3);
-    //     generalhilbertindexinv(params.mi[0], params.mi[1], params.mi[2], &Pcoordinates[0], &Pcoordinates[1], &Pcoordinates[2], hindex);
-    // }
-
-=======
->>>>>>> 2e24eda9
     nbNeighbors_ = 2;
     neighbor_.resize(nDim_fields_);
     tmp_neighbor_.resize(nDim_fields_);
@@ -132,21 +124,12 @@
 
     // initialize the electromagnetic fields (virtual)
     EMfields   = ElectroMagnFactory::create(params, domain_decomposition, vecSpecies, this);
-<<<<<<< HEAD
     
-    // interpolation operator (virtual)
-    Interp           = InterpolatorFactory::create(params, this); // + patchId -> idx_domain_begin (now = ref smpi)
-
     // Create ad hoc interpolators and projectors for envelope
     if (params.Laser_Envelope_model){
-        Interp_envelope      = InterpolatorFactory::create_env_interpolator(params, this);
-        Proj_susceptibility  = ProjectorFactory::create_susceptibility_projector(params, this); 
+        Interp_envelope      = InterpolatorFactory::create_env_interpolator(params, this, params.vecto == "normal");
+        Proj_susceptibility  = ProjectorFactory::create_susceptibility_projector(params, this, params.vecto == "normal"); 
                                      } // + patchId -> idx_domain_begin (now = ref smpi) 
-
-    // projection operator (virtual)
-    Proj       = ProjectorFactory::create(params, this);    // + patchId -> idx_domain_begin (now = ref smpi)
-=======
->>>>>>> 2e24eda9
 
     // Initialize the collisions
     vecCollisions = CollisionsFactory::create(params, this, vecSpecies);
@@ -172,20 +155,12 @@
     // clone the electromagnetic fields (virtual)
     EMfields   = ElectroMagnFactory::clone(patch->EMfields, params, vecSpecies, this);
 
-<<<<<<< HEAD
-    // interpolation operator (virtual)
-    Interp     = InterpolatorFactory::create(params, this);
-    
     // Create ad hoc interpolators and projectors for envelope
     if (params.Laser_Envelope_model){
-        Interp_envelope  = InterpolatorFactory::create_env_interpolator(params, this); 
-        Proj_susceptibility  = ProjectorFactory::create_susceptibility_projector(params, this);}
+        Interp_envelope  = InterpolatorFactory::create_env_interpolator(params, this, params.vecto == "normal"); 
+        Proj_susceptibility  = ProjectorFactory::create_susceptibility_projector(params, this, params.vecto == "normal");
+    }
                                                           
-    // projection operator (virtual)
-    Proj       = ProjectorFactory::create(params, this);  
-
-=======
->>>>>>> 2e24eda9
     // clone the collisions
     vecCollisions = CollisionsFactory::clone(patch->vecCollisions, params);
 
@@ -298,12 +273,6 @@
     }
     radius = sqrt(radius);
 
-<<<<<<< HEAD
-=======
-    //cout << hindex << " " << Pcoordinates[0] << " " << Pcoordinates[1] << endl;
-    //cout << "X = " << Pcoordinates[0]  << " " << min_local[0] << " " << max_local[0] << " - Y = " << Pcoordinates[1] << " " << min_local[1] << " " << max_local[1] << endl;
-
->>>>>>> 2e24eda9
     //cart_updateMPIenv(smpi);
 
     MPI_me_ = vecPatch(0)->MPI_me_;
@@ -526,10 +495,6 @@
         }
     }
 
-<<<<<<< HEAD
-
-=======
->>>>>>> 2e24eda9
 } // initExchParticles(... iDim)
 
 
