
// CLOBAL COORDINATES:
//                           Patch_minGlobal                                                                      Patch_maxGlobal
//                      --------<===================================== gs ===================================>------------
//     GLOBAL INDICES:          0                                  .                                        nspace_global
//                           ix+oversize                                                                  ix+oversize
//                      ------------------------------------       .              ------------------------------------
//                      |   |   |     ...          |   |   |       .              |   |   |   |   ...    |   |   |   |
//                      |   |   |     ...          |   |   |       .              |   |   |   |   ...    |   |   |   |
//                      ------------------------------------       .              ------------------------------------
//                          Patch_minLocal    Patch_maxLocal       .             Patch_minLocal        Patch_maxLocal
//                                                 ----------------------------------------
//                                                 |   |   |       .              |   |   |
//                                                 |   |   |       .              |   |   |
//                                                 ----------------------------------------
// LOCAL COORDINATES:                             x(0) rlb        x(ix)             rub  x(nspace)
//                                                 ----<============= length =========>----
//     LOCAL INDICES:                              0   lb                            ub   nspace

#include "Patch.h"

#include <cstdlib>
#include <iostream>
#include <iomanip>

#include "Hilbert_functions.h"
#include "PatchesFactory.h"
#include "SpeciesFactory.h"
#include "Particles.h"
#include "ElectroMagnFactory.h"
#include "ElectroMagnBC_Factory.h"
#include "DiagnosticFactory.h"
#include "CollisionsFactory.h"

using namespace std;

// ---------------------------------------------------------------------------------------------------------------------
// Patch constructor :
//   Called by PatchXD constructor which will finalize initialization
// ---------------------------------------------------------------------------------------------------------------------
Patch::Patch(Params& params, SmileiMPI* smpi, DomainDecomposition* domain_decomposition, unsigned int ipatch, unsigned int n_moved)
{

    hindex = ipatch;
    nDim_fields_ = params.nDim_field;

    initStep1(params);

#ifdef  __DETAILED_TIMERS
    // Initialize timers
    // 0 - Interpolation
    // 1 - Pusher
    // 2 - Projection
    // 3 - exchange init + cell_keys
    // 4 - ionization
    // 5 - radiation
    // 6 - Breit-Wheeler
    patch_timers.resize(14,0.);
#endif

} // END Patch::Patch




// Cloning patch constructor
Patch::Patch(Patch* patch, Params& params, SmileiMPI* smpi, DomainDecomposition* domain_decomposition, unsigned int ipatch, unsigned int n_moved, bool with_particles = true) {

    hindex = ipatch;
    nDim_fields_ = patch->nDim_fields_;

    initStep1(params);

#ifdef  __DETAILED_TIMERS
    // Initialize timers
    patch_timers.resize(14,0.);
#endif

}

void Patch::initStep1(Params& params)
{
    // for nDim_fields = 1 : bug if Pcoordinates.size = 1 !!
    //Pcoordinates.resize(nDim_fields_);
    Pcoordinates.resize( 2 );

    nbNeighbors_ = 2;
    neighbor_.resize(nDim_fields_);
    tmp_neighbor_.resize(nDim_fields_);
    for ( int iDim = 0 ; iDim < nDim_fields_ ; iDim++ ) {
        neighbor_[iDim].resize(2,MPI_PROC_NULL);
        tmp_neighbor_[iDim].resize(2,MPI_PROC_NULL);
    }
    MPI_neighbor_.resize(nDim_fields_);
    tmp_MPI_neighbor_.resize(nDim_fields_);
    for ( int iDim = 0 ; iDim < nDim_fields_; iDim++ ) {
        MPI_neighbor_[iDim].resize(2,MPI_PROC_NULL);
        tmp_MPI_neighbor_[iDim].resize(2,MPI_PROC_NULL);
    }

    oversize.resize( nDim_fields_ );
    for ( int iDim = 0 ; iDim < nDim_fields_; iDim++ )
        oversize[iDim] = params.oversize[iDim];

    // Initialize the state of the random number generator
    xorshift32_state = params.random_seed;
    // Ensure that the random seed is different for each patch
    xorshift32_state += rand();
    // zero is not acceptable for xorshift
    if( xorshift32_state==0 )
        xorshift32_state = 1073741824;
}


void Patch::initStep3( Params& params, SmileiMPI* smpi, unsigned int n_moved ) {
    // Compute MPI neighborood
    updateMPIenv(smpi);

    // Compute patch boundaries
    min_local.resize(params.nDim_field, 0.);
    max_local.resize(params.nDim_field, 0.);
    center   .resize(params.nDim_field, 0.);
    cell_starting_global_index.resize(params.nDim_field, 0);
    radius = 0.;
    for (unsigned int i = 0 ; i<params.nDim_field ; i++) {
        min_local[i] = ( Pcoordinates[i]   )*(params.n_space[i]*params.cell_length[i]);
        max_local[i] = ((Pcoordinates[i]+1))*(params.n_space[i]*params.cell_length[i]);
        cell_starting_global_index[i] += Pcoordinates[i]*params.n_space[i];
        cell_starting_global_index[i] -= params.oversize[i];
        center[i] = (min_local[i]+max_local[i])*0.5;
        radius += pow(max_local[i] - center[i] + params.cell_length[i], 2);
    }
    radius = sqrt(radius);

    cell_starting_global_index[0] += n_moved;
    min_local[0] += n_moved*params.cell_length[0];
    max_local[0] += n_moved*params.cell_length[0];
    center   [0] += n_moved*params.cell_length[0];

}

void Patch::finishCreation( Params& params, SmileiMPI* smpi, DomainDecomposition* domain_decomposition ) {
    // initialize vector of Species (virtual)
    vecSpecies = SpeciesFactory::createVector(params, this);

    // initialize the electromagnetic fields (virtual)
    EMfields   = ElectroMagnFactory::create(params, domain_decomposition, vecSpecies, this);

    // Initialize the collisions
    vecCollisions = CollisionsFactory::create(params, this, vecSpecies);

    // Initialize the particle walls
    partWalls = new PartWalls(params, this);

    // Initialize the probes
    probes = DiagnosticFactory::createProbes();

    probesInterp = InterpolatorFactory::create(params, this, false);

    if (has_an_MPI_neighbor())
        createType(params);

}


void Patch::finishCloning( Patch* patch, Params& params, SmileiMPI* smpi, unsigned int n_moved, bool with_particles = true ) {
    // clone vector of Species (virtual)
    vecSpecies = SpeciesFactory::cloneVector(patch->vecSpecies, params, this, with_particles);

    // clone the electromagnetic fields (virtual)
    EMfields   = ElectroMagnFactory::clone(patch->EMfields, params, vecSpecies, this, n_moved);

    // clone the collisions
    vecCollisions = CollisionsFactory::clone(patch->vecCollisions, params);

    // clone the particle walls
    partWalls = new PartWalls(patch->partWalls, this);

    // clone the probes
    probes = DiagnosticFactory::cloneProbes(patch->probes);

    probesInterp = InterpolatorFactory::create(params, this, false);

    if (has_an_MPI_neighbor())
        createType(params);

}

void Patch::finalizeMPIenvironment(Params& params) {
    int nb_comms(9); // E, B, B_m : min number of comms

    if (params.geometry == "AMcylindrical")
        nb_comms += 9*(params.nmodes - 1);
    // if envelope is present,
    // add to comms A, A0, Phi, Phi_old, GradPhi (x,y,z components), GradPhi_old (x,y,z components)
    if (params.Laser_Envelope_model){
        nb_comms += 10;
    }

    // add comms for species
    nb_comms += 2*vecSpecies.size();

    // Adaptive vectorization:
    if (params.has_adaptive_vectorization)
    {
        nb_comms += 2;
    }

    // Radiated energy
    if (params.hasMCRadiation ||
        params.hasLLRadiation ||
        params.hasNielRadiation)
    {
        for (int ispec=0 ; ispec<(int)this->vecSpecies.size() ; ispec++)
        {
            if (this->vecSpecies[ispec]->Radiate)
            {
                nb_comms ++;
            }
        }
    }

    // Just apply on species & fields to start

    for( unsigned int idiag=0; idiag<EMfields->allFields_avg.size(); idiag++) {
        nb_comms += EMfields->allFields_avg[idiag].size();
    }
    nb_comms += EMfields->antennas.size();

    for (unsigned int bcId=0 ; bcId<EMfields->emBoundCond.size() ; bcId++ ) {
        if(EMfields->emBoundCond[bcId]) {
            for (unsigned int laserId=0 ; laserId < EMfields->emBoundCond[bcId]->vecLaser.size() ; laserId++ ) {
                nb_comms += 4;
            }
        }
        if ( EMfields->extFields.size()>0 ) {
            if (dynamic_cast<ElectroMagnBC1D_SM*>(EMfields->emBoundCond[bcId]) )
                nb_comms += 4;
            else if ( dynamic_cast<ElectroMagnBC2D_SM*>(EMfields->emBoundCond[bcId]) )
                nb_comms += 12;
            else if ( dynamic_cast<ElectroMagnBC3D_SM*>(EMfields->emBoundCond[bcId]) )
                nb_comms += 18;
        }
    }
    requests_.resize( nb_comms, MPI_REQUEST_NULL );

}


void Patch::set( Params& params, DomainDecomposition* domain_decomposition, VectorPatch& vecPatch )
{
    Pcoordinates.resize( params.nDim_field );


    min_local = vecPatch(0)->min_local;
    max_local = vecPatch(0)->max_local;
    center   .resize( nDim_fields_, 0. );
    cell_starting_global_index = vecPatch(0)->cell_starting_global_index;
    radius = 0.;

    // Constraint to enforce 1 neighboor per side
    double nppp_root = pow( vecPatch.size(), 1./(double)nDim_fields_ );
    if ( fabs( (double)(int)nppp_root - nppp_root ) > 0. )
        ERROR( "Bad choice of decomposition" );

    for (int i = 0 ; i<nDim_fields_ ; i++) {

        for ( unsigned int ipatch = 0 ; ipatch < vecPatch.size() ; ipatch++  ) {
            if ( vecPatch(ipatch)->min_local[i] <= min_local[i] ) {
                min_local[i] = vecPatch(ipatch)->min_local[i];
                if (vecPatch(ipatch)->MPI_neighbor_[i][0]!=MPI_PROC_NULL)
                    MPI_neighbor_[i][0] = vecPatch(ipatch)->MPI_neighbor_[i][0];
                if (vecPatch(ipatch)->neighbor_[i][0]!=MPI_PROC_NULL)
                    neighbor_[i][0] = (vecPatch(ipatch)->neighbor_[i][0] / vecPatch.size() );
            }
            if ( vecPatch(ipatch)->max_local[i] >= max_local[i] ) {
                max_local[i] = vecPatch(ipatch)->max_local[i];
                if (vecPatch(ipatch)->MPI_neighbor_[i][1]!=MPI_PROC_NULL)
                    MPI_neighbor_[i][1] = vecPatch(ipatch)->MPI_neighbor_[i][1];
                if (vecPatch(ipatch)->neighbor_[i][1]!=MPI_PROC_NULL)
                    neighbor_[i][1] = (vecPatch(ipatch)->neighbor_[i][1] / vecPatch.size() );
            }
            if ( vecPatch(ipatch)->cell_starting_global_index[i] <= cell_starting_global_index[i] )
                cell_starting_global_index[i] = vecPatch(ipatch)->cell_starting_global_index[i];
        }
        Pcoordinates[i] = (cell_starting_global_index[i]+params.oversize[i]) / params.n_space[i] / params.global_factor[i];

        center[i] = (min_local[i]+max_local[i])*0.5;
        radius += pow(max_local[i] - center[i] + params.cell_length[i], 2);
    }
    radius = sqrt(radius);

    //cart_updateMPIenv(smpi);

    MPI_me_ = vecPatch(0)->MPI_me_;
    for ( int i = 0 ; i<nDim_fields_ ; i++) {
        if ((MPI_neighbor_[i][0]==MPI_me_) && (params.EM_BCs[i][0]!="periodic"))
            MPI_neighbor_[i][0] = MPI_PROC_NULL;
        if ((MPI_neighbor_[i][1]==MPI_me_) && (params.EM_BCs[i][0]!="periodic"))
            MPI_neighbor_[i][1] = MPI_PROC_NULL;
        if ((neighbor_[i][0]==MPI_me_) && (params.EM_BCs[i][0]!="periodic"))
            neighbor_[i][0] = MPI_PROC_NULL;
        if ((neighbor_[i][1]==MPI_me_) && (params.EM_BCs[i][0]!="periodic"))
            neighbor_[i][1] = MPI_PROC_NULL;
    }


    //cout << "MPI Nei\t"  << "\t" << MPI_neighbor_[1][1] << endl;
    //cout << "MPI Nei\t"  << MPI_neighbor_[0][0] << "\t" << MPI_me_ << "\t" << MPI_neighbor_[0][1] << endl;
    //cout << "MPI Nei\t"  << "\t" << MPI_neighbor_[1][0] << endl;


    EMfields   = ElectroMagnFactory::create(params, domain_decomposition, vecPatch(0)->vecSpecies, this);

    vecSpecies.resize(0);
    vecCollisions.resize(0);
    partWalls = NULL;
    probes.resize(0);

    if (has_an_MPI_neighbor())
        createType2(params);


}


// ---------------------------------------------------------------------------------------------------------------------
// Delete Patch members
// ---------------------------------------------------------------------------------------------------------------------
Patch::~Patch() {

    delete probesInterp;

    for(unsigned int i=0; i<probes.size(); i++)
        delete probes[i];

    for(unsigned int i=0; i<vecCollisions.size(); i++) delete vecCollisions[i];
    vecCollisions.clear();

    if (partWalls!=NULL) delete partWalls;

    if (EMfields !=NULL) delete EMfields;

    for (unsigned int ispec=0 ; ispec<vecSpecies.size(); ispec++) delete vecSpecies[ispec];
    vecSpecies.clear();

} // END Patch::~Patch


// ---------------------------------------------------------------------------------------------------------------------
// Compute MPI rank of patch neigbors and current patch
// ---------------------------------------------------------------------------------------------------------------------
void Patch::updateTagenv(SmileiMPI* smpi)
{
}
void Patch::updateMPIenv(SmileiMPI* smpi)
{
    // HARDCODED VALUE - to test cartesian decomposition
//    vector<int> npattchpp(2,1); // NDOMAIN PER PROC - WORKS WITH 1 domain per process, ATTENTION PERIDODICITY
//    vector<int> npatchs(2,4);   // NDOMAIN TOTAL
//    vector<int> gCoord(2,0);
    MPI_me_ = smpi->smilei_rk;

    for (int iDim = 0 ; iDim < nDim_fields_ ; iDim++)
        for (int iNeighbor=0 ; iNeighbor<nbNeighbors_ ; iNeighbor++){
            MPI_neighbor_[iDim][iNeighbor] = smpi->hrank(neighbor_[iDim][iNeighbor]);

//            gCoord[0] = ( (int)Pcoordinates[0] + (1-iDim) * ((1-iNeighbor)*(-1) + (iNeighbor)) );
//            gCoord[1] = ( (int)Pcoordinates[1] + (iDim  ) * ((1-iNeighbor)*(-1) + (iNeighbor)) );
//            if ( gCoord[0] < 0 )
//                MPI_neighbor_[iDim][iNeighbor] = MPI_PROC_NULL;
//            else if ( gCoord[0] >= npatchs[0] )
//                MPI_neighbor_[iDim][iNeighbor] = MPI_PROC_NULL;
//            else if ( gCoord[1] < 0 )
//                MPI_neighbor_[iDim][iNeighbor] = MPI_PROC_NULL;
//            else if ( gCoord[1] >= npatchs[1] )
//                MPI_neighbor_[iDim][iNeighbor] = MPI_PROC_NULL;
//            else {
//                gCoord[0] = (double)( (int)Pcoordinates[0] + (1-iDim) * ((1-iNeighbor)*(-1) + (iNeighbor)) ) /(double)npattchpp[0];
//                gCoord[1] = (double)( (int)Pcoordinates[1] + (iDim  ) * ((1-iNeighbor)*(-1) + (iNeighbor)) ) /(double)npattchpp[1];
//                MPI_neighbor_[iDim][iNeighbor] = gCoord[0] * npatchs[1] + gCoord[1];
//            }
        }

} // END updateMPIenv

// ---------------------------------------------------------------------------------------------------------------------
// Clean the MPI buffers for communications
// ---------------------------------------------------------------------------------------------------------------------
void Patch::cleanMPIBuffers(int ispec, Params& params)
{
    int ndim = params.nDim_field;

    for (int iDim=0 ; iDim < ndim ; iDim++){
        for (int iNeighbor=0 ; iNeighbor<nbNeighbors_ ; iNeighbor++) {
            vecSpecies[ispec]->MPIbuff.partRecv[iDim][iNeighbor].clear();//resize(0,ndim);
            vecSpecies[ispec]->MPIbuff.partSend[iDim][iNeighbor].clear();//resize(0,ndim);
            vecSpecies[ispec]->MPIbuff.part_index_send[iDim][iNeighbor].clear();
            //vecSpecies[ispec]->MPIbuff.part_index_send[iDim][iNeighbor].resize(0);
            vecSpecies[ispec]->MPIbuff.part_index_recv_sz[iDim][iNeighbor] = 0;
        }
    }
    vecSpecies[ispec]->indexes_of_particles_to_exchange.clear();
} // cleanMPIBuffers


// ---------------------------------------------------------------------------------------------------------------------
// Split particles Id to send in per direction and per patch neighbor dedicated buffers
// Apply periodicity if necessary
// ---------------------------------------------------------------------------------------------------------------------
void Patch::initExchParticles(SmileiMPI* smpi, int ispec, Params& params)
{
    Particles &cuParticles = (*vecSpecies[ispec]->particles);
    int ndim = params.nDim_field;
    int idim,check;
    std::vector<int>* indexes_of_particles_to_exchange = &vecSpecies[ispec]->indexes_of_particles_to_exchange;
//    double xmax[3];

    for (int iDim=0 ; iDim < ndim ; iDim++){
        for (int iNeighbor=0 ; iNeighbor<nbNeighbors_ ; iNeighbor++) {
            vecSpecies[ispec]->MPIbuff.partRecv[iDim][iNeighbor].clear();//resize(0,ndim);
            vecSpecies[ispec]->MPIbuff.partSend[iDim][iNeighbor].clear();//resize(0,ndim);
            vecSpecies[ispec]->MPIbuff.part_index_send[iDim][iNeighbor].resize(0);
            vecSpecies[ispec]->MPIbuff.part_index_recv_sz[iDim][iNeighbor] = 0;
        }
    }

    int n_part_send = (*indexes_of_particles_to_exchange).size();

    int iPart;

    // Define where particles are going
    //Put particles in the send buffer it belongs to. Priority to lower dimensions.
    if ( params.geometry != "AMcylindrical") {
        for (int i=0 ; i<n_part_send ; i++) {
            iPart = (*indexes_of_particles_to_exchange)[i];
            check = 0;
            idim = 0;
            //Put indexes of particles in the first direction they will be exchanged and correct their position according to periodicity for the first exchange only.
            while (check == 0 && idim<ndim){
                if ( cuParticles.position(idim,iPart) < min_local[idim]){
                    if ( neighbor_[idim][0]!=MPI_PROC_NULL) {
                        vecSpecies[ispec]->MPIbuff.part_index_send[idim][0].push_back( iPart );
                    }
                    //If particle is outside of the global domain (has no neighbor), it will not be put in a send buffer and will simply be deleted.
                    check = 1;
                }
                else if ( cuParticles.position(idim,iPart) >= max_local[idim]){
                    if( neighbor_[idim][1]!=MPI_PROC_NULL) {
                        vecSpecies[ispec]->MPIbuff.part_index_send[idim][1].push_back( iPart );
                    }
                    check = 1;
                }
                idim++;
            }
        }
    }
    else { //if (geometry == "AMcylindrical")
        double r_min2, r_max2;
        r_max2 = max_local[1] * max_local[1] ;
        r_min2 = min_local[1] * min_local[1] ;
        for (int i=0 ; i<n_part_send ; i++) {
            iPart = (*indexes_of_particles_to_exchange)[i];
            //Put indexes of particles in the first direction they will be exchanged and correct their position according to periodicity for the first exchange only.
            if ( cuParticles.position(0,iPart) < min_local[0] ){
                if ( neighbor_[0][0]!=MPI_PROC_NULL) {
                    vecSpecies[ispec]->MPIbuff.part_index_send[0][0].push_back( iPart );
                    //MESSAGE("Sending particle to the left x= " << cuParticles.position(0,iPart) <<  " xmin = " <<  min_local[0] );
                }
                //If particle is outside of the global domain (has no neighbor), it will not be put in a send buffer and will simply be deleted.
            }
            else if ( cuParticles.position(0,iPart) >= max_local[0] ){
                if( neighbor_[0][1]!=MPI_PROC_NULL) {
                    vecSpecies[ispec]->MPIbuff.part_index_send[0][1].push_back( iPart );
                   // MESSAGE("Sending particle to the right x= " << cuParticles.position(0,iPart) <<  " xmax = " <<  max_local[0] );
                }
            }
            else if ( cuParticles.distance2_to_axis(iPart) < r_min2 ){
                if ( neighbor_[1][0]!=MPI_PROC_NULL) {
                    vecSpecies[ispec]->MPIbuff.part_index_send[1][0].push_back( iPart );
                    //MESSAGE("Sending particle to the south r= " << cuParticles.distance2_to_axis(iPart) <<  " rmin2 = " <<  r_min2 );
                }
            }
            else if ( cuParticles.distance2_to_axis(iPart) >= r_max2 ){
                if( neighbor_[1][1]!=MPI_PROC_NULL) {
                    vecSpecies[ispec]->MPIbuff.part_index_send[1][1].push_back( iPart );
                    //MESSAGE("Sending particle to the north r= " << cuParticles.distance2_to_axis(iPart) <<  " rmax2 = " <<  r_max2 << " rmin2= " << r_min2 );
                }
            }

        }
    }

} // initExchParticles(... iDim)


// ---------------------------------------------------------------------------------------------------------------------
// For direction iDim, start exchange of number of particles
//   - vecPatch : used for intra-MPI process comm (direct copy using Particels::cp_particles)
//   - smpi     : inhereted from previous SmileiMPI::exchangeParticles()
// ---------------------------------------------------------------------------------------------------------------------
void Patch::exchNbrOfParticles(SmileiMPI* smpi, int ispec, Params& params, int iDim, VectorPatch * vecPatch)
{
    int h0 = (*vecPatch)(0)->hindex;
    /********************************************************************************/
    // Exchange number of particles to exchange to establish or not a communication
    /********************************************************************************/
    for (int iNeighbor=0 ; iNeighbor<nbNeighbors_ ; iNeighbor++) {
        if (neighbor_[iDim][iNeighbor]!=MPI_PROC_NULL) {
            vecSpecies[ispec]->MPIbuff.part_index_send_sz[iDim][iNeighbor] = (vecSpecies[ispec]->MPIbuff.part_index_send[iDim][iNeighbor]).size();

            if (is_a_MPI_neighbor(iDim, iNeighbor)) {
                //If neighbour is MPI ==> I send him the number of particles I'll send later.
                int local_hindex = hindex - vecPatch->refHindex_;
                int tag = buildtag( local_hindex, iDim+1, iNeighbor+3 );
                MPI_Isend( &(vecSpecies[ispec]->MPIbuff.part_index_send_sz[iDim][iNeighbor]), 1, MPI_INT, MPI_neighbor_[iDim][iNeighbor], tag, MPI_COMM_WORLD, &(vecSpecies[ispec]->MPIbuff.srequest[iDim][iNeighbor]) );
            }
            else {
                //Else, I directly set the receive size to the correct value.
                (*vecPatch)( neighbor_[iDim][iNeighbor]- h0 )->vecSpecies[ispec]->MPIbuff.part_index_recv_sz[iDim][(iNeighbor+1)%2] = vecSpecies[ispec]->MPIbuff.part_index_send_sz[iDim][iNeighbor];
            }
        } // END of Send

        if (neighbor_[iDim][(iNeighbor+1)%2]!=MPI_PROC_NULL) {
            if (is_a_MPI_neighbor(iDim, (iNeighbor+1)%2)) {
                //If other neighbour is MPI ==> I receive the number of particles I'll receive later.
                int local_hindex = neighbor_[iDim][(iNeighbor+1)%2] - smpi->patch_refHindexes[ MPI_neighbor_[iDim][(iNeighbor+1)%2] ];
                int tag = buildtag( local_hindex, iDim+1, iNeighbor+3 );
                MPI_Irecv( &(vecSpecies[ispec]->MPIbuff.part_index_recv_sz[iDim][(iNeighbor+1)%2]), 1, MPI_INT, MPI_neighbor_[iDim][(iNeighbor+1)%2], tag, MPI_COMM_WORLD, &(vecSpecies[ispec]->MPIbuff.rrequest[iDim][(iNeighbor+1)%2]) );
            }
        }
    }//end loop on nb_neighbors.

} // exchNbrOfParticles(... iDim)


void Patch::endNbrOfParticles(SmileiMPI* smpi, int ispec, Params& params, int iDim, VectorPatch * vecPatch)
{
    Particles &cuParticles = (*vecSpecies[ispec]->particles);

    /********************************************************************************/
    // Wait for end of communications over number of particles
    /********************************************************************************/
    for (int iNeighbor=0 ; iNeighbor<nbNeighbors_ ; iNeighbor++) {
        MPI_Status sstat    [2];
        MPI_Status rstat    [2];
        if (neighbor_[iDim][iNeighbor]!=MPI_PROC_NULL) {
            if (is_a_MPI_neighbor(iDim, iNeighbor))
                MPI_Wait( &(vecSpecies[ispec]->MPIbuff.srequest[iDim][iNeighbor]), &(sstat[iNeighbor]) );
        }
        if (neighbor_[iDim][(iNeighbor+1)%2]!=MPI_PROC_NULL) {
            if (is_a_MPI_neighbor(iDim, (iNeighbor+1)%2))  {
                MPI_Wait( &(vecSpecies[ispec]->MPIbuff.rrequest[iDim][(iNeighbor+1)%2]), &(rstat[(iNeighbor+1)%2]) );
                if (vecSpecies[ispec]->MPIbuff.part_index_recv_sz[iDim][(iNeighbor+1)%2]!=0) {
                    //If I receive particles over MPI, I initialize my receive buffer with the appropriate size.
                    vecSpecies[ispec]->MPIbuff.partRecv[iDim][(iNeighbor+1)%2].initialize( vecSpecies[ispec]->MPIbuff.part_index_recv_sz[iDim][(iNeighbor+1)%2], cuParticles);
                }
            }
        }
    }

} // END endNbrOfParticles(... iDim)


// ---------------------------------------------------------------------------------------------------------------------
// For direction iDim, finalize receive of number of particles and really send particles
//   - vecPatch : used for intra-MPI process comm (direct copy using Particels::cp_particles)
//   - smpi     : used smpi->periods_
// ---------------------------------------------------------------------------------------------------------------------
void Patch::prepareParticles(SmileiMPI* smpi, int ispec, Params& params, int iDim, VectorPatch * vecPatch)
{
    Particles &cuParticles = (*vecSpecies[ispec]->particles);

    int n_part_send;
    int h0 = (*vecPatch)(0)->hindex;
    double x_max = params.cell_length[iDim]*( params.n_space_global[iDim] );

    for (int iNeighbor=0 ; iNeighbor<nbNeighbors_ ; iNeighbor++) {

        // n_part_send : number of particles to send to current neighbor
        n_part_send = (vecSpecies[ispec]->MPIbuff.part_index_send[iDim][iNeighbor]).size();
        if ( (neighbor_[iDim][iNeighbor]!=MPI_PROC_NULL) && (n_part_send!=0) ) {
            // Enabled periodicity
            if (smpi->periods_[iDim]==1) {
                for (int iPart=0 ; iPart<n_part_send ; iPart++) {
                    if ( ( iNeighbor==0 ) &&  (Pcoordinates[iDim] == 0 ) &&( cuParticles.position(iDim,vecSpecies[ispec]->MPIbuff.part_index_send[iDim][iNeighbor][iPart]) < 0. ) ) {
                        cuParticles.position(iDim,vecSpecies[ispec]->MPIbuff.part_index_send[iDim][iNeighbor][iPart])     += x_max;
                    }
                    else if ( ( iNeighbor==1 ) &&  (Pcoordinates[iDim] == params.number_of_patches[iDim]-1 ) && ( cuParticles.position(iDim,vecSpecies[ispec]->MPIbuff.part_index_send[iDim][iNeighbor][iPart]) >= x_max ) ) {
                        cuParticles.position(iDim,vecSpecies[ispec]->MPIbuff.part_index_send[iDim][iNeighbor][iPart])     -= x_max;
                    }
                }
            }
            // Send particles
            if (is_a_MPI_neighbor(iDim, iNeighbor)) {
                // If MPI comm, first copy particles in the sendbuffer
                for (int iPart=0 ; iPart<n_part_send ; iPart++)
                    cuParticles.cp_particle(vecSpecies[ispec]->MPIbuff.part_index_send[iDim][iNeighbor][iPart], vecSpecies[ispec]->MPIbuff.partSend[iDim][iNeighbor]);
            }
            else {
                //If not MPI comm, copy particles directly in the receive buffer
                for (int iPart=0 ; iPart<n_part_send ; iPart++)
                    cuParticles.cp_particle( vecSpecies[ispec]->MPIbuff.part_index_send[iDim][iNeighbor][iPart],((*vecPatch)( neighbor_[iDim][iNeighbor]- h0 )->vecSpecies[ispec]->MPIbuff.partRecv[iDim][(iNeighbor+1)%2]) );
            }
        } // END of Send

    } // END for iNeighbor

} // END prepareParticles(... iDim)


void Patch::exchParticles(SmileiMPI* smpi, int ispec, Params& params, int iDim, VectorPatch * vecPatch)
{
    int n_part_send, n_part_recv;

    for (int iNeighbor=0 ; iNeighbor<nbNeighbors_ ; iNeighbor++) {

        // n_part_send : number of particles to send to current neighbor
        n_part_send = (vecSpecies[ispec]->MPIbuff.part_index_send[iDim][iNeighbor]).size();
        if ( (neighbor_[iDim][iNeighbor]!=MPI_PROC_NULL) && (n_part_send!=0) ) {
            // Send particles
            if (is_a_MPI_neighbor(iDim, iNeighbor)) {
                // Then send particles
                int local_hindex = hindex - vecPatch->refHindex_;
                int tag = buildtag( local_hindex, iDim+1, iNeighbor+3 );
                vecSpecies[ispec]->typePartSend[(iDim*2)+iNeighbor] = smpi->createMPIparticles( &(vecSpecies[ispec]->MPIbuff.partSend[iDim][iNeighbor]) );
                MPI_Isend( &((vecSpecies[ispec]->MPIbuff.partSend[iDim][iNeighbor]).position(0,0)), 1, vecSpecies[ispec]->typePartSend[(iDim*2)+iNeighbor], MPI_neighbor_[iDim][iNeighbor], tag, MPI_COMM_WORLD, &(vecSpecies[ispec]->MPIbuff.srequest[iDim][iNeighbor]) );
            }
        } // END of Send

        n_part_recv = vecSpecies[ispec]->MPIbuff.part_index_recv_sz[iDim][(iNeighbor+1)%2];
        if ( (neighbor_[iDim][(iNeighbor+1)%2]!=MPI_PROC_NULL) && (n_part_recv!=0) ) {
            if (is_a_MPI_neighbor(iDim, (iNeighbor+1)%2)) {
                // If MPI comm, receive particles in the recv buffer previously initialized.
                vecSpecies[ispec]->typePartRecv[(iDim*2)+iNeighbor] = smpi->createMPIparticles( &(vecSpecies[ispec]->MPIbuff.partRecv[iDim][(iNeighbor+1)%2]) );
                int local_hindex = neighbor_[iDim][(iNeighbor+1)%2] - smpi->patch_refHindexes[ MPI_neighbor_[iDim][(iNeighbor+1)%2] ];
                int tag = buildtag( local_hindex, iDim+1, iNeighbor+3 );
                MPI_Irecv( &((vecSpecies[ispec]->MPIbuff.partRecv[iDim][(iNeighbor+1)%2]).position(0,0)), 1, vecSpecies[ispec]->typePartRecv[(iDim*2)+iNeighbor], MPI_neighbor_[iDim][(iNeighbor+1)%2], tag, MPI_COMM_WORLD, &(vecSpecies[ispec]->MPIbuff.rrequest[iDim][(iNeighbor+1)%2]) );
            }

        } // END of Recv

    } // END for iNeighbor

} // END exchParticles(... iDim)


// ---------------------------------------------------------------------------------------------------------------------
// For direction iDim, finalize receive of particles, temporary store particles if diagonalParticles
// And store recv particles at their definitive place.
// Call Patch::cleanup_sent_particles
//   - vecPatch : used for intra-MPI process comm (direct copy using Particels::cp_particles)
//   - smpi     : used smpi->periods_
// ---------------------------------------------------------------------------------------------------------------------
void Patch::finalizeExchParticles(SmileiMPI* smpi, int ispec, Params& params, int iDim, VectorPatch * vecPatch)
{

#ifdef  __DETAILED_TIMERS
    double timer;
#endif

    int n_part_send, n_part_recv;

    /********************************************************************************/
    // Wait for end of communications over Particles
    /********************************************************************************/
    for (int iNeighbor=0 ; iNeighbor<nbNeighbors_ ; iNeighbor++) {
        MPI_Status sstat    [2];
        MPI_Status rstat    [2];

        n_part_send = vecSpecies[ispec]->MPIbuff.part_index_send[iDim][iNeighbor].size();
        n_part_recv = vecSpecies[ispec]->MPIbuff.part_index_recv_sz[iDim][(iNeighbor+1)%2];

        if ( (neighbor_[iDim][iNeighbor]!=MPI_PROC_NULL) && (n_part_send!=0) ) {
            if (is_a_MPI_neighbor(iDim, iNeighbor)) {
                MPI_Wait( &(vecSpecies[ispec]->MPIbuff.srequest[iDim][iNeighbor]), &(sstat[iNeighbor]) );
                MPI_Type_free( &(vecSpecies[ispec]->typePartSend[(iDim*2)+iNeighbor]) );
            }
        }
        if ( (neighbor_[iDim][(iNeighbor+1)%2]!=MPI_PROC_NULL) && (n_part_recv!=0) ) {
            if (is_a_MPI_neighbor(iDim, (iNeighbor+1)%2)) {
                MPI_Wait( &(vecSpecies[ispec]->MPIbuff.rrequest[iDim][(iNeighbor+1)%2]), &(rstat[(iNeighbor+1)%2]) );
                MPI_Type_free( &(vecSpecies[ispec]->typePartRecv[(iDim*2)+iNeighbor]) );
            }
        }
    }
}

void Patch::cornersParticles(SmileiMPI* smpi, int ispec, Params& params, int iDim, VectorPatch * vecPatch)
{

    int ndim = params.nDim_field;
    int idim, check;

#ifdef  __DETAILED_TIMERS
    double timer;
#endif

    Particles &cuParticles = (*vecSpecies[ispec]->particles);

    int n_part_recv;

    /********************************************************************************/
    // Wait for end of communications over Particles
    /********************************************************************************/
    for (int iNeighbor=0 ; iNeighbor<nbNeighbors_ ; iNeighbor++) {

        n_part_recv = vecSpecies[ispec]->MPIbuff.part_index_recv_sz[iDim][(iNeighbor+1)%2];

        if ( (neighbor_[iDim][(iNeighbor+1)%2]!=MPI_PROC_NULL) && (n_part_recv!=0) ) {

            // Treat diagonalParticles
            if (iDim < ndim-1){ // No need to treat diag particles at last dimension.
                if (params.geometry != "AMcylindrical"){
                    for (int iPart=n_part_recv-1 ; iPart>=0; iPart-- ) {
                        check = 0;
                        idim = iDim+1;//We check next dimension
                        while (check == 0 && idim<ndim){
                            //If particle not in the domain...
                            if ( (vecSpecies[ispec]->MPIbuff.partRecv[iDim][(iNeighbor+1)%2]).position(idim,iPart) < min_local[idim] ){
                                if (neighbor_[idim][0]!=MPI_PROC_NULL){ //if neighbour exists
                                    //... copy it at the back of the local particle vector ...
                                    (vecSpecies[ispec]->MPIbuff.partRecv[iDim][(iNeighbor+1)%2]).cp_particle(iPart, cuParticles);
                                    //...adjust last_index or cell_keys ...
                                    vecSpecies[ispec]->add_space_for_a_particle();
                                    //... and add its index to the particles to be sent later...
                                    vecSpecies[ispec]->MPIbuff.part_index_send[idim][0].push_back( cuParticles.size()-1 );
                                    //..without forgeting to add it to the list of particles to clean.
                                    vecSpecies[ispec]->addPartInExchList(cuParticles.size()-1);
                                }
                                //Remove it from receive buffer.
                                (vecSpecies[ispec]->MPIbuff.partRecv[iDim][(iNeighbor+1)%2]).erase_particle(iPart);
                                vecSpecies[ispec]->MPIbuff.part_index_recv_sz[iDim][(iNeighbor+1)%2]--;
                                check = 1;
                            }
                            //Other side of idim
                            else if ( (vecSpecies[ispec]->MPIbuff.partRecv[iDim][(iNeighbor+1)%2]).position(idim,iPart) >= max_local[idim]) {
                                if (neighbor_[idim][1]!=MPI_PROC_NULL){ //if neighbour exists
                                    (vecSpecies[ispec]->MPIbuff.partRecv[iDim][(iNeighbor+1)%2]).cp_particle(iPart, cuParticles);
                                    //...adjust last_index or cell_keys ...
                                    vecSpecies[ispec]->add_space_for_a_particle();
                                    vecSpecies[ispec]->MPIbuff.part_index_send[idim][1].push_back( cuParticles.size()-1 );
                                    vecSpecies[ispec]->addPartInExchList(cuParticles.size()-1);
                                }
                                (vecSpecies[ispec]->MPIbuff.partRecv[iDim][(iNeighbor+1)%2]).erase_particle(iPart);
                                vecSpecies[ispec]->MPIbuff.part_index_recv_sz[iDim][(iNeighbor+1)%2]--;
                                check = 1;
                            }
                            idim++;
                        }
                    }
                } else { //In AM geometry
                //In this case, iDim = 0 and idim = iDim + 1 = 1. We only have to check potential comms along R.
                    double r_min2, r_max2;
                    r_min2 = min_local[1]*min_local[1];
                    r_max2 = max_local[1]*max_local[1];
                    for (int iPart=n_part_recv-1 ; iPart>=0; iPart-- ) {
                            //MESSAGE("test particle diag r2 = " << (vecSpecies[ispec]->MPIbuff.partRecv[0][(iNeighbor+1)%2]).distance2_to_axis(iPart) << "rmin2 = " << r_min2 << " rmax2 = " << r_max2 );
                            if ( (vecSpecies[ispec]->MPIbuff.partRecv[0][(iNeighbor+1)%2]).distance2_to_axis(iPart) < r_min2 ){
                                if (neighbor_[1][0]!=MPI_PROC_NULL){ //if neighbour exists
                                    //... copy it at the back of the local particle vector ...
                                    (vecSpecies[ispec]->MPIbuff.partRecv[0][(iNeighbor+1)%2]).cp_particle(iPart, cuParticles);
                                    //...adjust last_index or cell_keys ...
                                    vecSpecies[ispec]->add_space_for_a_particle();
                                    //... and add its index to the particles to be sent later...
                                    vecSpecies[ispec]->MPIbuff.part_index_send[1][0].push_back( cuParticles.size()-1 );
                                    //..without forgeting to add it to the list of particles to clean.
                                    vecSpecies[ispec]->addPartInExchList(cuParticles.size()-1);
                                }
                                //Remove it from receive buffer.
                                (vecSpecies[ispec]->MPIbuff.partRecv[0][(iNeighbor+1)%2]).erase_particle(iPart);
                                vecSpecies[ispec]->MPIbuff.part_index_recv_sz[0][(iNeighbor+1)%2]--;
                            }
                            //Other side of idim
                            else if ( (vecSpecies[ispec]->MPIbuff.partRecv[0][(iNeighbor+1)%2]).distance2_to_axis(iPart) >= r_max2) {
                                if (neighbor_[1][1]!=MPI_PROC_NULL){ //if neighbour exists
                                    //MESSAGE("particle diag +R");
                                    (vecSpecies[ispec]->MPIbuff.partRecv[0][(iNeighbor+1)%2]).cp_particle(iPart, cuParticles);
                                    //...adjust last_index or cell_keys ...
                                    vecSpecies[ispec]->add_space_for_a_particle();
                                    vecSpecies[ispec]->MPIbuff.part_index_send[1][1].push_back( cuParticles.size()-1 );
                                    vecSpecies[ispec]->addPartInExchList(cuParticles.size()-1);
                                }
                                (vecSpecies[ispec]->MPIbuff.partRecv[0][(iNeighbor+1)%2]).erase_particle(iPart);
                                vecSpecies[ispec]->MPIbuff.part_index_recv_sz[0][(iNeighbor+1)%2]--;
                             }
                       }
                 }
            }//If not last dim for diagonal particles.
        } //If received something
    } //loop i Neighbor
}

void Patch::injectParticles(SmileiMPI* smpi, int ispec, Params& params, VectorPatch * vecPatch)
{
    
#ifdef  __DETAILED_TIMERS
    timer = MPI_Wtime();
#endif

    //vecSpecies[ispec]->sort_part(params);

<<<<<<< HEAD
        // For DynamicV
        if (params.vectorization_mode == "on" ||
            params.vectorization_mode == "off" ||
            params.vectorization_mode == "adaptive") {
            vecSpecies[ispec]->sort_part(params);
        }
        else if (params.vectorization_mode == "adaptive_mixed_sort") {
            if (vecSpecies[ispec]->vectorized_operators)
=======
    // For DynamicV
    if (params.vectorization_mode == "normal" ||
        params.vectorization_mode == "disable" ||
        params.vectorization_mode == "dynamic2") {
        vecSpecies[ispec]->sort_part(params);
    }
    else if (params.vectorization_mode == "dynamic") {
        if (vecSpecies[ispec]->vectorized_operators)
>>>>>>> 0eec7496
            {
                vecSpecies[ispec]->sort_part(params);
            }
        else
            {
                vecSpecies[ispec]->Species::sort_part(params);
            }
    }

#ifdef  __DETAILED_TIMERS
    this->patch_timers[13] += MPI_Wtime() - timer;
#endif

} // sortParticles(...)


void Patch::cleanParticlesOverhead(Params& params)
{
    int ndim = params.nDim_field;
    for (unsigned int ispec=0 ; ispec<vecSpecies.size() ; ispec++) {
        Particles &cuParticles = (*vecSpecies[ispec]->particles);

        for (int idim = 0; idim < ndim; idim++){
            for ( int iNeighbor=0 ; iNeighbor<nbNeighbors_ ; iNeighbor++ ) {
                vecSpecies[ispec]->MPIbuff.partRecv[idim][iNeighbor].clear();
                vecSpecies[ispec]->MPIbuff.partRecv[idim][iNeighbor].shrink_to_fit(ndim);
                vecSpecies[ispec]->MPIbuff.partSend[idim][iNeighbor].clear();
                vecSpecies[ispec]->MPIbuff.partSend[idim][iNeighbor].shrink_to_fit(ndim);
                vecSpecies[ispec]->MPIbuff.part_index_send[idim][iNeighbor].clear();
                vector<int>(vecSpecies[ispec]->MPIbuff.part_index_send[idim][iNeighbor]).swap(vecSpecies[ispec]->MPIbuff.part_index_send[idim][iNeighbor]);
            }
        }

        cuParticles.shrink_to_fit(ndim);
    }

}

// ---------------------------------------------------------------------------------------------------------------------
// Clear vecSpecies[]->indexes_of_particles_to_exchange, suppress particles send and manage memory
// ---------------------------------------------------------------------------------------------------------------------
void Patch::cleanup_sent_particles(int ispec, std::vector<int>* indexes_of_particles_to_exchange)
{
    /********************************************************************************/
    // Delete Particles included in the index of particles to exchange. Assumes indexes are sorted.
    /********************************************************************************/
    int ii, iPart;
    std::vector<int>* cufirst_index = &vecSpecies[ispec]->first_index;
    std::vector<int>* culast_index = &vecSpecies[ispec]->last_index;
    Particles &cuParticles = (*vecSpecies[ispec]->particles);


    // Push lost particles at the end of bins
    for (unsigned int ibin = 0 ; ibin < (*culast_index).size() ; ibin++ ) {
        ii = (*indexes_of_particles_to_exchange).size()-1;
        if (ii >= 0) { // Push lost particles to the end of the bin
            iPart = (*indexes_of_particles_to_exchange)[ii];
            while (iPart >= (*culast_index)[ibin] && ii > 0) {
                ii--;
                iPart = (*indexes_of_particles_to_exchange)[ii];
            }
            while (iPart == (*culast_index)[ibin]-1 && iPart >= (*cufirst_index)[ibin] && ii > 0) {
                (*culast_index)[ibin]--;
                ii--;
                iPart = (*indexes_of_particles_to_exchange)[ii];
            }
            while (iPart >= (*cufirst_index)[ibin] && ii > 0) {
                cuParticles.overwrite_part((*culast_index)[ibin]-1, iPart );
                (*culast_index)[ibin]--;
                ii--;
                iPart = (*indexes_of_particles_to_exchange)[ii];
            }
            if (iPart >= (*cufirst_index)[ibin] && iPart < (*culast_index)[ibin]) { //On traite la dernière particule (qui peut aussi etre la premiere)
                cuParticles.overwrite_part((*culast_index)[ibin]-1, iPart );
                (*culast_index)[ibin]--;
            }
        }
    }


    //Shift the bins in memory
    //Warning: this loop must be executed sequentially. Do not use openMP here.
    for (int unsigned ibin = 1 ; ibin < (*culast_index).size() ; ibin++ ) { //First bin don't need to be shifted
        ii = (*cufirst_index)[ibin]-(*culast_index)[ibin-1]; // Shift the bin in memory by ii slots.
        iPart = min(ii,(*culast_index)[ibin]-(*cufirst_index)[ibin]); // Number of particles we have to shift = min (Nshift, Nparticle in the bin)
        if(iPart > 0) cuParticles.overwrite_part((*culast_index)[ibin]-iPart,(*culast_index)[ibin-1],iPart);
        (*culast_index)[ibin] -= ii;
        (*cufirst_index)[ibin] = (*culast_index)[ibin-1];
    }

} // END cleanup_sent_particles<|MERGE_RESOLUTION|>--- conflicted
+++ resolved
@@ -800,25 +800,14 @@
 
     //vecSpecies[ispec]->sort_part(params);
 
-<<<<<<< HEAD
-        // For DynamicV
-        if (params.vectorization_mode == "on" ||
-            params.vectorization_mode == "off" ||
-            params.vectorization_mode == "adaptive") {
-            vecSpecies[ispec]->sort_part(params);
-        }
-        else if (params.vectorization_mode == "adaptive_mixed_sort") {
-            if (vecSpecies[ispec]->vectorized_operators)
-=======
     // For DynamicV
-    if (params.vectorization_mode == "normal" ||
-        params.vectorization_mode == "disable" ||
-        params.vectorization_mode == "dynamic2") {
+    if (params.vectorization_mode == "on" ||
+        params.vectorization_mode == "off" ||
+        params.vectorization_mode == "adaptive") {
         vecSpecies[ispec]->sort_part(params);
     }
-    else if (params.vectorization_mode == "dynamic") {
+    else if (params.vectorization_mode == "adaptive_mixed_sort") {
         if (vecSpecies[ispec]->vectorized_operators)
->>>>>>> 0eec7496
             {
                 vecSpecies[ispec]->sort_part(params);
             }
