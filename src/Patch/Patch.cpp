--- conflicted
+++ resolved
@@ -35,8 +35,6 @@
 
 using namespace std;
 
-<<<<<<< HEAD
-
 // ---------------------------------------------------------------------------------------------------------------------
 // Patch constructor :
 //   Called by PatchXD constructor which will finalize initialization
@@ -64,38 +62,6 @@
     
 }
 
-
-=======
-
-// ---------------------------------------------------------------------------------------------------------------------
-// Patch constructor :
-//   Called by PatchXD constructor which will finalize initialization
-// ---------------------------------------------------------------------------------------------------------------------
-Patch::Patch(Params& params, SmileiMPI* smpi, unsigned int ipatch, unsigned int n_moved)
-{
-    
-    hindex = ipatch;
-    nDim_fields_ = params.nDim_field;
-    
-    initStep1(params);
-    
-} // END Patch::Patch
-
-
-
-
-// Cloning patch constructor
-Patch::Patch(Patch* patch, Params& params, SmileiMPI* smpi, unsigned int ipatch, unsigned int n_moved) {
-    
-    hindex = ipatch;
-    nDim_fields_ = patch->nDim_fields_;
-    
-    initStep1(params);
-    
-}
-
-
->>>>>>> 896a791d
 void Patch::initStep1(Params& params)
 {
     // for nDim_fields = 1 : bug if Pcoordinates.size = 1 !! 
@@ -109,17 +75,10 @@
     
     nbNeighbors_ = 2;
     neighbor_.resize(nDim_fields_);
-<<<<<<< HEAD
     //corner_neighbor_.resize(params.nDim_field);
     for ( int iDim = 0 ; iDim < nDim_fields_ ; iDim++ ) {
         neighbor_[iDim].resize(2,MPI_PROC_NULL);
         //corner_neighbor_[iDim].resize(2,MPI_PROC_NULL);
-=======
-    corner_neighbor_.resize(params.nDim_field);
-    for ( int iDim = 0 ; iDim < nDim_fields_ ; iDim++ ) {
-        neighbor_[iDim].resize(2,MPI_PROC_NULL);
-        corner_neighbor_[iDim].resize(2,MPI_PROC_NULL);
->>>>>>> 896a791d
     }
     MPI_neighbor_.resize(nDim_fields_);
     for ( int iDim = 0 ; iDim < nDim_fields_; iDim++ ) {
@@ -151,8 +110,6 @@
     min_local[0] += n_moved*params.cell_length[0];
     max_local[0] += n_moved*params.cell_length[0];
 }
-<<<<<<< HEAD
-
 
 void Patch::finishCreation( Params& params, SmileiMPI* smpi ) {
     // initialize vector of Species (virtual)
@@ -201,65 +158,10 @@
     
     // clone the particle walls
     partWalls = new PartWalls(patch->partWalls, this);
-=======
-
-
-void Patch::finishCreation( Params& params, SmileiMPI* smpi ) {
-    // initialize vector of Species (virtual)
-    vecSpecies = SpeciesFactory::createVector(params, this);
-    
-    // initialize the electromagnetic fields (virtual)
-    EMfields   = ElectroMagnFactory::create(params, vecSpecies, this);
-    
-    // interpolation operator (virtual)
-    Interp     = InterpolatorFactory::create(params, this); // + patchId -> idx_domain_begin (now = ref smpi)
-    // projection operator (virtual)
-    Proj       = ProjectorFactory::create(params, this);    // + patchId -> idx_domain_begin (now = ref smpi)
-    
-    // Initialize local diags
-    localDiags = DiagnosticFactory::createLocalDiagnostics(params, smpi, this);
-    sio = SmileiIOFactory::create(params, this);
-    
-    // Initialize the collisions
-    vecCollisions = Collisions::create(params, this, vecSpecies);
-    
-    // Initialize the particle walls
-    partWalls = new PartWalls(params, this);
->>>>>>> 896a791d
     
     createType(params);
 }
 
-
-<<<<<<< HEAD
-=======
-void Patch::finishCloning( Patch* patch, Params& params, SmileiMPI* smpi ) {
-    // clone vector of Species (virtual)
-    vecSpecies = SpeciesFactory::cloneVector(patch->vecSpecies, params, this);
-    
-    // clone the electromagnetic fields (virtual)
-    EMfields   = ElectroMagnFactory::clone(patch->EMfields, params, vecSpecies, this);
-    
-    // interpolation operator (virtual)
-    Interp     = InterpolatorFactory::create(params, this);
-    // projection operator (virtual)
-    Proj       = ProjectorFactory::create(params, this);
-    
-    // clone local diags
-    localDiags = DiagnosticFactory::cloneLocalDiagnostics(patch->localDiags, params, smpi, this);
-    sio = SmileiIOFactory::clone(patch->sio, params, this);
-    
-    // clone the collisions
-    vecCollisions = Collisions::clone(patch->vecCollisions, params);
-    
-    // clone the particle walls
-    partWalls = new PartWalls(patch->partWalls, this);
-    
-    createType(params);
-}
-
-
->>>>>>> 896a791d
 // ---------------------------------------------------------------------------------------------------------------------
 // Delete Patch members
 // ---------------------------------------------------------------------------------------------------------------------
@@ -295,19 +197,6 @@
         for (int iNeighbor=0 ; iNeighbor<nbNeighbors_ ; iNeighbor++)
             MPI_neighbor_[iDim][iNeighbor] = smpi->hrank(neighbor_[iDim][iNeighbor]);
     
-<<<<<<< HEAD
-=======
-#ifdef _PATCH_DEBUG
-        cout << "\n\tPatch Corner decomp : " << corner_neighbor_[0][1] << "\t" << neighbor_[1][1]  << "\t" << corner_neighbor_[1][1] << endl;
-        cout << "\tPatch Corner decomp : " << neighbor_[0][0] << "\t" << hindex << "\t" << neighbor_[0][1] << endl;
-        cout << "\tPatch Corner decomp : " << corner_neighbor_[0][0] << "\t" << neighbor_[1][0]  << "\t" << corner_neighbor_[1][0] << endl;
-        
-        cout << "\n\tMPI Corner decomp : " << "MPI_PROC_NULL" << "\t" << MPI_neighbor_[1][1]  << "\t" << "MPI_PROC_NULL" << endl;
-        cout << "\tMPI Corner decomp : " << MPI_neighbor_[0][0] << "\t" << smpi->getRank() << "\t" << MPI_neighbor_[0][1] << endl;
-        cout << "\tMPI Corner decomp : " << "MPI_PROC_NULL" << "\t" << MPI_neighbor_[1][0]  << "\t" << "MPI_PROC_NULL" << endl;
-#endif
-
->>>>>>> 896a791d
 } // END updateMPIenv
 
 
