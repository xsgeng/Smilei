--- conflicted
+++ resolved
@@ -145,7 +145,6 @@
     max_local[0] += n_moved*params.cell_length[0];
     center   [0] += n_moved*params.cell_length[0];
 
-<<<<<<< HEAD
     //Shift point position by dr/2 for the AM spectral geometry
     if ( (params.is_spectral) && (params.geometry== "AMcylindrical") ) {
         min_local[1] += params.cell_length[1]/2.;
@@ -153,8 +152,6 @@
         center   [1] += params.cell_length[1]/2.;
     }
     
-=======
->>>>>>> 34f9be06
 }
 
 void Patch::finishCreation( Params &params, SmileiMPI *smpi, DomainDecomposition *domain_decomposition )
@@ -280,7 +277,6 @@
     radius = 0.;
 
     // Constraint to enforce 1 neighboor per side
-<<<<<<< HEAD
     //double nppp_root = pow( vecPatch.size(), 1./(double)nDim_fields_ );
     //if ( fabs( (double)(int)nppp_root - nppp_root ) > 0. ) 
     //    ERROR( "Bad choice of decomposition" );
@@ -351,20 +347,6 @@
                                 MPI_neighbor_[0][1] = MPI_PROC_NULL;
                         }                
                     }
-=======
-    double nppp_root = pow( vecPatch.size(), 1./( double )nDim_fields_ );
-    if( fabs( ( double )( int )nppp_root - nppp_root ) > 0. ) {
-        ERROR( "Bad choice of decomposition" );
-    }
-
-    for( int i = 0 ; i<nDim_fields_ ; i++ ) {
-
-        for( unsigned int ipatch = 0 ; ipatch < vecPatch.size() ; ipatch++ ) {
-            if( vecPatch( ipatch )->min_local[i] <= min_local[i] ) {
-                min_local[i] = vecPatch( ipatch )->min_local[i];
-                if( vecPatch( ipatch )->MPI_neighbor_[i][0]!=MPI_PROC_NULL ) {
-                    MPI_neighbor_[i][0] = vecPatch( ipatch )->MPI_neighbor_[i][0];
->>>>>>> 34f9be06
                 }
 
             neighbor_[0][0] = MPI_neighbor_[0][0];
@@ -392,6 +374,10 @@
                             min_local[1] =  params.offset_map[1][yDom]                           * params.cell_length[1];
                             max_local[1] = (params.offset_map[1][yDom]+params.n_space_domain[1]) * params.cell_length[1];
 
+                            center[0] = ( min_local[0]+max_local[0] )*0.5;
+                            radius += pow( max_local[0] - center[0] + params.cell_length[0], 2 );
+                            center[1] = ( min_local[1]+max_local[1] )*0.5;
+                            radius += pow( max_local[1] - center[1] + params.cell_length[1], 2 );
 
                             //Shift point position by dr/2 for the AM spectral geometry
                             if ( (params.is_spectral) && (params.geometry== "AMcylindrical") ) {
@@ -499,6 +485,14 @@
                             max_local[1] = (params.offset_map[1][yDom]+params.n_space_domain[1]) * params.cell_length[1];
                             min_local[2] =  params.offset_map[2][zDom]                           * params.cell_length[2];
                             max_local[2] = (params.offset_map[2][zDom]+params.n_space_domain[2]) * params.cell_length[2];
+
+                            center[0] = ( min_local[0]+max_local[0] )*0.5;
+                            radius += pow( max_local[0] - center[0] + params.cell_length[0], 2 );
+                            center[1] = ( min_local[1]+max_local[1] )*0.5;
+                            radius += pow( max_local[1] - center[1] + params.cell_length[1], 2 );
+                            center[2] = ( min_local[2]+max_local[2] )*0.5;
+                            radius += pow( max_local[2] - center[2] + params.cell_length[2], 2 );
+
 
                             cell_starting_global_index[0] = params.offset_map[0][xDom];
                             cell_starting_global_index[1] = params.offset_map[1][yDom];
@@ -622,12 +616,14 @@
         if ( params.geometry != "AMcylindrical" ) {
             WARNING ("Global gathering not tested on non AM configuration" ) ;
         }
-<<<<<<< HEAD
         for ( int iDim=0 ; iDim<nDim_fields_ ; iDim++ ) {
             Pcoordinates[iDim] = 0;
             min_local[iDim] = 0.;
             max_local[iDim] = params.n_space_global[iDim]*params.cell_length[iDim];
 
+            center[iDim] = ( min_local[iDim]+max_local[iDim] )*0.5;
+            radius += pow( max_local[iDim] - center[iDim] + params.cell_length[iDim], 2 );
+
             cell_starting_global_index[iDim] = -params.oversize[iDim];
 
             if (params.EM_BCs[iDim][0]=="periodic") {
@@ -655,15 +651,7 @@
 
     radius = sqrt(radius);
     
-=======
-        Pcoordinates[i] = ( cell_starting_global_index[i]+params.oversize[i] ) / params.n_space[i] / params.global_factor[i];
-
-        center[i] = ( min_local[i]+max_local[i] )*0.5;
-        radius += pow( max_local[i] - center[i] + params.cell_length[i], 2 );
-    }
-    radius = sqrt( radius );
-
->>>>>>> 34f9be06
+
     //cart_updateMPIenv(smpi);
 
     MPI_me_ = vecPatch( 0 )->MPI_me_;
@@ -680,7 +668,6 @@
         if( ( neighbor_[i][1]==MPI_me_ ) && ( params.EM_BCs[i][0]!="periodic" ) ) {
             neighbor_[i][1] = MPI_PROC_NULL;
         }
-<<<<<<< HEAD
     }*/
     
     
@@ -688,28 +675,14 @@
     //cout << "MPI Nei\t"  << MPI_neighbor_[0][0] << "\t" << MPI_me_ << "\t" << MPI_neighbor_[0][1] << endl;
     //cout << "MPI Nei\t"  << "\t" << MPI_neighbor_[1][0] << endl;
     
-=======
-    }
-
-
-    //cout << "MPI Nei\t"  << "\t" << MPI_neighbor_[1][1] << endl;
-    //cout << "MPI Nei\t"  << MPI_neighbor_[0][0] << "\t" << MPI_me_ << "\t" << MPI_neighbor_[0][1] << endl;
-    //cout << "MPI Nei\t"  << "\t" << MPI_neighbor_[1][0] << endl;
-
-
->>>>>>> 34f9be06
     EMfields   = ElectroMagnFactory::create( params, domain_decomposition, vecPatch( 0 )->vecSpecies, this );
 
     vecSpecies.resize( 0 );
     vecCollisions.resize( 0 );
     partWalls = NULL;
     probes.resize( 0 );
-<<<<<<< HEAD
     probesInterp = NULL;
     
-=======
-
->>>>>>> 34f9be06
     if( has_an_MPI_neighbor() ) {
         createType2( params );
     }
@@ -725,13 +698,8 @@
 Patch::~Patch()
 {
 
-<<<<<<< HEAD
     if (probesInterp) delete probesInterp;
     
-=======
-    delete probesInterp;
-
->>>>>>> 34f9be06
     for( unsigned int i=0; i<probes.size(); i++ ) {
         delete probes[i];
     }
