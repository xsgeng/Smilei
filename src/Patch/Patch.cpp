--- conflicted
+++ resolved
@@ -27,139 +27,15 @@
     hindex = ipatch;
 
 #ifdef _DEBUGPATCH
-<<<<<<< HEAD
-        std::cout << smpi->getRank() << ", mypatch is : " << hindex << std::endl;        
-#endif
-        //int nDims = params.nDim_field;
-        nDim_fields_ = params.nDim_field;
-        int nDims = 2;
-        Pcoordinates.resize(nDims);
-        if ( params.geometry == "1d3v" ) {
-            Pcoordinates[0] = hindex;
-            Pcoordinates[1] = 0;
-        }
-        else if ( params.geometry == "2d3v" ) {
-            Pcoordinates.resize(2);
-            generalhilbertindexinv(params.mi[0], params.mi[1], &Pcoordinates[0], &Pcoordinates[1], hindex);
-
-            /////////////////////////////////////
-            //  Define local domain
-            /////////////////////////////////////
-=======
     std::cout << smpi->getRank() << ", mypatch is : " << hindex << std::endl;        
 #endif
 
     nDim_fields_ = params.nDim_field;
->>>>>>> f90eb3a9
 
     // for nDim_fields = 1 : bug if Pcoordinates.size = 1 !! 
     //Pcoordinates.resize(nDim_fields_);
     Pcoordinates.resize( 2 );
 
-<<<<<<< HEAD
-        //std::cout << "Coordonnées de " << ipatch << " : " << Pcoordinates[0] << " " << Pcoordinates[1] << std::endl;
-        nbNeighbors_ = 2;
-        neighbor_.resize(nDim_fields_);
-        corner_neighbor_.resize(params.nDim_field);
-        for ( int iDim = 0 ; iDim < nDim_fields_ ; iDim++ ) {
-            neighbor_[iDim].resize(2,MPI_PROC_NULL);
-            corner_neighbor_[iDim].resize(2,MPI_PROC_NULL);
-        }
-        MPI_neighbor_.resize(nDim_fields_);
-        for ( int iDim = 0 ; iDim < nDim_fields_; iDim++ ) {
-            MPI_neighbor_[iDim].resize(2,MPI_PROC_NULL);
-        }
-
-        xcall = Pcoordinates[0]-1;
-        ycall = Pcoordinates[1];
-        if (params.bc_em_type_x[0]=="periodic" && xcall < 0) xcall += (1<<params.mi[0]);
-        neighbor_[0][0] = generalhilbertindex( params.mi[0], params.mi[1], xcall, ycall);
-        xcall = Pcoordinates[0]+1;
-        if (params.bc_em_type_x[0]=="periodic" && xcall >= (1<<params.mi[0])) xcall -= (1<<params.mi[0]);
-        neighbor_[0][1] = generalhilbertindex( params.mi[0], params.mi[1], xcall, ycall);
-
-        if (params.nDim_field>1) {
-            xcall = Pcoordinates[0];
-            ycall = Pcoordinates[1]-1;
-            if (params.bc_em_type_y[0]=="periodic" && ycall < 0) ycall += (1<<params.mi[1]);
-            neighbor_[1][0] = generalhilbertindex( params.mi[0], params.mi[1], xcall, ycall);
-            ycall = Pcoordinates[1]+1;
-            if (params.bc_em_type_y[0]=="periodic" && ycall >= (1<<params.mi[1])) ycall -= (1<<params.mi[1]);
-            neighbor_[1][1] = generalhilbertindex( params.mi[0], params.mi[1], xcall, ycall);
-
-            xcall = Pcoordinates[0]+1;
-            if (params.bc_em_type_x[0]=="periodic" && xcall >= (1<<params.mi[0])) xcall -= (1<<params.mi[0]);
-            corner_neighbor_[1][1] = generalhilbertindex( params.mi[0], params.mi[1], xcall, ycall);
-            xcall = Pcoordinates[0]-1;
-            if (params.bc_em_type_x[0]=="periodic" && xcall < 0) xcall += (1<<params.mi[0]);
-            corner_neighbor_[0][1] = generalhilbertindex( params.mi[0], params.mi[1], xcall, ycall);
-            ycall = Pcoordinates[1]-1;
-            if (params.bc_em_type_y[0]=="periodic" && ycall < 0) ycall += (1<<params.mi[1]);
-            corner_neighbor_[0][0] = generalhilbertindex( params.mi[0], params.mi[1], xcall, ycall);
-            xcall = Pcoordinates[0]+1;
-            if (params.bc_em_type_x[0]=="periodic" && xcall >= (1<<params.mi[0])) xcall -= (1<<params.mi[0]);
-            corner_neighbor_[1][0] = generalhilbertindex( params.mi[0], params.mi[1], xcall, ycall);
-        }
-
-        updateMPIenv(smpi);
-
-        //createType(params);
-
-        
-        //std::cout << "Voisin dir 0 : " << ipatch << " : " <<  neighbor_[0][0] << " " <<  neighbor_[0][1] << std::endl;
-        //std::cout << "Voisin dir 1 : " << ipatch << " : " <<  neighbor_[1][0] << " " <<  neighbor_[1][1] << std::endl;
-
-        min_local.resize(params.nDim_field, 0.);
-        max_local.resize(params.nDim_field, 0.);
-        cell_starting_global_index.resize(params.nDim_field, 0);
-        for (int i = 0 ; i<params.nDim_field ; i++) {
-            min_local[i] = Pcoordinates[i]*params.n_space[i]*params.cell_length[i];
-            max_local[i] = min_local[i] + params.n_space[i]*params.cell_length[i];
-            cell_starting_global_index[i] += Pcoordinates[i]*params.n_space[i];
-            cell_starting_global_index[i] -= params.oversize[i];
-        }
-
-        cell_starting_global_index[0] += n_moved;
-        min_local[0] += n_moved*params.cell_length[0];
-        max_local[0] += n_moved*params.cell_length[0];
-
-        // ---------------------------
-        // Initialize Species & Fields
-        // ---------------------------
-
-
-        // Initialize the vecSpecies object containing all information of the different Species
-        // ------------------------------------------------------------------------------------
-    
-        // vector of Species (virtual)
-        vecSpecies = SpeciesFactory::createVector(params, this);
-
-        // object containing the electromagnetic fields (virtual)
-        EMfields   = ElectroMagnFactory::create(params, vecSpecies, this);
-        
-        // interpolation operator (virtual)
-        Interp     = InterpolatorFactory::create(params, this);               // + patchId -> idx_domain_begin (now = ref smpi)
-        // projection operator (virtual)
-        Proj       = ProjectorFactory::create(params, this);                  // + patchId -> idx_domain_begin (now = ref smpi)
-
-        // Create diagnostics
-        Diags = new Diagnostic(params,this, smpi);
-        if ( hindex==0 && smpi->isMaster() )
-            for (unsigned int idiag=0; idiag<Diags->vecDiagnosticParticles.size(); idiag++)
-                Diags->vecDiagnosticParticles[idiag]->createFile(idiag);
-
-        sio = SmileiIOFactory::create(params, Diags, this);
-
-        // Initialize the collisions (vector of collisions)
-        // ------------------------------------------------------------------------------------
-        vecCollisions = Collisions::create(params, vecSpecies, this);
-
-        // Initialize the particle walls
-        vecPartWall = PartWall::create(params, this);
-
-        
-};
-=======
     // else if ( params.geometry == "2d3v" ) {
     //     Pcoordinates.resize(3);
     //     generalhilbertindexinv(params.mi[0], params.mi[1], params.mi[2], &Pcoordinates[0], &Pcoordinates[1], &Pcoordinates[2], hindex);
@@ -239,7 +115,6 @@
 	
 } // END finalizePatchInit
 
->>>>>>> f90eb3a9
 
 // ---------------------------------------------------------------------------------------------------------------------
 // Delete Patch members
@@ -262,13 +137,8 @@
     delete sio;
     for (unsigned int ispec=0 ; ispec<vecSpecies.size(); ispec++) delete vecSpecies[ispec];
     vecSpecies.clear();
-<<<<<<< HEAD
-            
-}
-=======
 	    
 } // END Patch::~Patch
->>>>>>> f90eb3a9
 
 
 // ---------------------------------------------------------------------------------------------------------------------
@@ -279,15 +149,8 @@
     MPI_me_ = smpi->smilei_rk;
 
     for (int iDim = 0 ; iDim < nDim_fields_ ; iDim++)
-<<<<<<< HEAD
-        for (int iNeighbor=0 ; iNeighbor<nbNeighbors_ ; iNeighbor++)
-            MPI_neighbor_[iDim][iNeighbor] = smpi->hrank(neighbor_[iDim][iNeighbor]);
-    MPI_me_ = smpi->smilei_rk;
-
-=======
 	for (int iNeighbor=0 ; iNeighbor<nbNeighbors_ ; iNeighbor++)
 	    MPI_neighbor_[iDim][iNeighbor] = smpi->hrank(neighbor_[iDim][iNeighbor]);
->>>>>>> f90eb3a9
 
 #ifdef _PATCH_DEBUG
         cout << "\n\tPatch Corner decomp : " << corner_neighbor_[0][1] << "\t" << neighbor_[1][1]  << "\t" << corner_neighbor_[1][1] << endl;
@@ -470,21 +333,12 @@
                 for (int iPart=0 ; iPart<n_part_send ; iPart++) 
                     cuParticles.cp_particle(vecSpecies[ispec]->specMPI.patch_buff_index_send[iDim][iNeighbor][iPart], vecSpecies[ispec]->specMPI.patchVectorSend[iDim][iNeighbor]);
                 // Then send particles
-<<<<<<< HEAD
-                int tag = buildtag( hindex, iDim+1, iNeighbor+3 );
-                typePartSend = smpi->createMPIparticles( &(vecSpecies[ispec]->specMPI.patchVectorSend[iDim][iNeighbor]), nbrOfProp );
-                MPI_Isend( &((vecSpecies[ispec]->specMPI.patchVectorSend[iDim][iNeighbor]).position(0,0)), 1, typePartSend, MPI_neighbor_[iDim][iNeighbor], tag, MPI_COMM_WORLD, &(vecSpecies[ispec]->specMPI.patch_srequest[iDim][iNeighbor]) );
-                MPI_Type_free( &typePartSend );
-            }
-            else {
-=======
 		int tag = buildtag( hindex, iDim+1, iNeighbor+3 );
 		typePartSend = smpi->createMPIparticles( &(vecSpecies[ispec]->specMPI.patchVectorSend[iDim][iNeighbor]) );
 		MPI_Isend( &((vecSpecies[ispec]->specMPI.patchVectorSend[iDim][iNeighbor]).position(0,0)), 1, typePartSend, MPI_neighbor_[iDim][iNeighbor], tag, MPI_COMM_WORLD, &(vecSpecies[ispec]->specMPI.patch_srequest[iDim][iNeighbor]) );
 		MPI_Type_free( &typePartSend );
 	    }
 	    else {
->>>>>>> f90eb3a9
                 //If not MPI comm, copy particles directly in the receive buffer
                 for (int iPart=0 ; iPart<n_part_send ; iPart++) 
                     cuParticles.cp_particle( vecSpecies[ispec]->specMPI.patch_buff_index_send[iDim][iNeighbor][iPart],((*vecPatch)( neighbor_[iDim][iNeighbor]- h0 )->vecSpecies[ispec]->specMPI.patchVectorRecv[iDim][(iNeighbor+1)%2]) );
@@ -495,19 +349,11 @@
         if ( (neighbor_[iDim][(iNeighbor+1)%2]!=MPI_PROC_NULL) && (n_part_recv!=0) ) {
             if (is_a_MPI_neighbor(iDim, (iNeighbor+1)%2)) {
                 // If MPI comm, receive particles in the recv buffer previously initialized.
-<<<<<<< HEAD
-                typePartRecv = smpi->createMPIparticles( &(vecSpecies[ispec]->specMPI.patchVectorRecv[iDim][(iNeighbor+1)%2]), nbrOfProp );
-                int tag = buildtag( neighbor_[iDim][(iNeighbor+1)%2], iDim+1 ,iNeighbor+3 );
-                MPI_Irecv( &((vecSpecies[ispec]->specMPI.patchVectorRecv[iDim][(iNeighbor+1)%2]).position(0,0)), 1, typePartRecv, MPI_neighbor_[iDim][(iNeighbor+1)%2], tag, MPI_COMM_WORLD, &(vecSpecies[ispec]->specMPI.patch_rrequest[iDim][(iNeighbor+1)%2]) );
-                MPI_Type_free( &typePartRecv );
-            }
-=======
 		typePartRecv = smpi->createMPIparticles( &(vecSpecies[ispec]->specMPI.patchVectorRecv[iDim][(iNeighbor+1)%2]) );
 		int tag = buildtag( neighbor_[iDim][(iNeighbor+1)%2], iDim+1 ,iNeighbor+3 );
 		MPI_Irecv( &((vecSpecies[ispec]->specMPI.patchVectorRecv[iDim][(iNeighbor+1)%2]).position(0,0)), 1, typePartRecv, MPI_neighbor_[iDim][(iNeighbor+1)%2], tag, MPI_COMM_WORLD, &(vecSpecies[ispec]->specMPI.patch_rrequest[iDim][(iNeighbor+1)%2]) );
 		MPI_Type_free( &typePartRecv );
 	    }
->>>>>>> f90eb3a9
 
         } // END of Recv
                 
