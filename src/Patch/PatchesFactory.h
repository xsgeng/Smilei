--- conflicted
+++ resolved
@@ -60,11 +60,8 @@
 	    vecPatches.patches_[ipatch] = PatchesFactory::create(params, smpi, firstpatch + ipatch);
         }
         vecPatches.set_refHindex() ;
-<<<<<<< HEAD
 	vecPatches.Diags = vecPatches(0)->Diags;
-=======
         vecPatches.resizeFields() ;
->>>>>>> 94c8aa3f
 
         return vecPatches;
     }
