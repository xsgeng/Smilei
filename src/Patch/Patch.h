--- conflicted
+++ resolved
@@ -33,13 +33,8 @@
     //! Constructor for Patch
     Patch(Params& params, SmileiMPI* smpi, DomainDecomposition* domain_decomposition, unsigned int ipatch, unsigned int n_moved);
     //! Cloning Constructor for Patch
-<<<<<<< HEAD
     Patch(Patch* patch, Params& params, SmileiMPI* smpi, DomainDecomposition* domain_decomposition, unsigned int ipatch, unsigned int n_moved, bool with_particles);
     
-=======
-    Patch(Patch* patch, Params& params, SmileiMPI* smpi, unsigned int ipatch, unsigned int n_moved, bool with_particles);
-
->>>>>>> ce6c2f32
     //! First initialization step for patches
     void initStep1(Params& params);
     //! Second initialization step for patches
@@ -52,13 +47,9 @@
     void finishCloning( Patch* patch, Params& params, SmileiMPI* smpi, bool with_particles );
 
     //! Finalize MPI environment : especially requests array for non blocking communications
-<<<<<<< HEAD
-    void finalizeMPIenvironment();
+    void finalizeMPIenvironment(Params& params);
 
     void set( Params& params, DomainDecomposition* domain_decomposition, VectorPatch& vecPatch );
-=======
-    void finalizeMPIenvironment(Params& params);
->>>>>>> ce6c2f32
 
     //! Destructor for Patch
     virtual ~Patch();
