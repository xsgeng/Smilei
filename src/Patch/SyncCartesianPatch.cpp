
#include "SyncCartesianPatch.h"

#include <vector>

#include "Domain.h"
#include "VectorPatch.h"
#include "Params.h"
#include "SmileiMPI.h"
#include "PatchesFactory.h"

using namespace std;

void SyncCartesianPatch::patchedToCartesian( VectorPatch &vecPatches, Domain &domain, Params &params, SmileiMPI *smpi, Timers &timers, int itime )
{
<<<<<<< HEAD
    timers.grids.restart();

    // Loop / local_patches_ -> OK
    //     put()

    // Loop / additional_patches_ (identify where goes the additionnal patches regarding patch_count)
    //     patch().send()
    for ( unsigned int i=0 ; i<domain.additional_patches_.size() ; i++ ) {
        //cout << smpi->getRank() << " will send " << domain.additional_patches_[i] << " to " << domain.additional_patches_ranks[i] << endl;
        unsigned int ipatch = domain.additional_patches_[i]-vecPatches.refHindex_;

        SyncCartesianPatch::sendPatchedToCartesian( vecPatches(ipatch)->EMfields, domain.additional_patches_[i], domain.additional_patches_ranks[i], smpi, vecPatches(ipatch), params );

        // who = smpi->hrank_THEORIQUE( domain.additional_patches_[i] );
        //     MANAGED WITH --> domain.additional_patches_ranks !!!
        // Send( vecPatches(ipatch)->EMfields->Jx_, who )
    }


    // Loop / missing_patches_ (identify where are the missing patches)
    //     domain.recv( domain.missing_patches_[i] from smpi->hrank( domain.missing_patches_[i] ) )
    //     put to domain
    for ( unsigned int i=0 ; i<domain.missing_patches_.size() ; i++ ) {
        unsigned int ipatch = domain.missing_patches_[i]-vecPatches.refHindex_;
        //cout << smpi->getRank() << " will recv " << domain.missing_patches_[i] << " from " << domain.missing_patches_ranks[i] << endl;

        SyncCartesianPatch::recvPatchedToCartesian( domain.patch_->EMfields, domain.missing_patches_[i], domain.missing_patches_ranks[i], vecPatches, params, smpi, domain );

    }


    for ( unsigned int i=0 ; i<domain.additional_patches_.size() ; i++ ) {
        //cout << smpi->getRank() << " will send " << domain.additional_patches_[i] << endl;
        //cout << smpi->getRank() << " finaliser send " << domain.additional_patches_[i] << " to " << domain.additional_patches_ranks[i] << endl;
        unsigned int ipatch = domain.additional_patches_[i]-vecPatches.refHindex_;

        SyncCartesianPatch::finalize_sendPatchedToCartesian( vecPatches(ipatch)->EMfields, domain.additional_patches_[i], domain.additional_patches_ranks[i], smpi, vecPatches(ipatch), params );

        // who = smpi->hrank_THEORIQUE( domain.additional_patches_[i] );
        //     MANAGED WITH --> domain.additional_patches_ranks !!!
        // Send( vecPatches(ipatch)->EMfields->Jx_, who )
    }

    //cout << smpi->getRank() << " - "; 
    //for ( unsigned int ipatch=0 ; ipatch<vecPatches.size() ; ipatch++ ) {
    for ( unsigned int i=0 ; i<domain.local_patches_.size() ; i++ ) {
        unsigned int ipatch = domain.local_patches_[i]-vecPatches.refHindex_;

        vecPatches(ipatch)->EMfields->Jx_->put( domain.patch_->EMfields->Jx_, params, smpi, vecPatches(ipatch), domain.patch_ );
        vecPatches(ipatch)->EMfields->Jy_->put( domain.patch_->EMfields->Jy_, params, smpi, vecPatches(ipatch), domain.patch_ );
        vecPatches(ipatch)->EMfields->Jz_->put( domain.patch_->EMfields->Jz_, params, smpi, vecPatches(ipatch), domain.patch_ );
	if(params.is_spectral){
          vecPatches(ipatch)->EMfields->rho_->put( domain.patch_->EMfields->rho_,       params, smpi, vecPatches(ipatch), domain.patch_ );
          // useless rho_old is save directly on vecPatches concerned by the Maxwell soler see VectorPatches::solveMaxwell()
          //vecPatches(ipatch)->EMfields->rhoold_->put( domain.patch_->EMfields->rhoold_, params, smpi, vecPatches(ipatch), domain.patch_ );
	}

    }
    //cout << endl;
    timers.grids.update();
}

void SyncCartesianPatch::sendPatchedToCartesian( ElectroMagn* localfields, unsigned int hindex, int send_to_global_patch_rank, SmileiMPI* smpi, Patch* patch, Params& params )
{
    //smpi->send( localfields->Jx_, hindex, send_to_global_patch_rank );
    //    isend( EM->Bz_m, to, mpi_tag+tag, requests[tag]); tag++;
    smpi->isend( localfields->Jx_, send_to_global_patch_rank, hindex*5  , patch->requests_[0] );
    smpi->isend( localfields->Jy_, send_to_global_patch_rank, hindex*5+1, patch->requests_[1] );
    smpi->isend( localfields->Jz_, send_to_global_patch_rank, hindex*5+2, patch->requests_[2] );
    

    if(params.is_spectral) {
        smpi->isend( localfields->rho_,    send_to_global_patch_rank, hindex*5+3, patch->requests_[3] );
        //smpi->isend( localfields->rhoold_, send_to_global_patch_rank, hindex*5+4, patch->requests_[4] );
    }

}

void SyncCartesianPatch::finalize_sendPatchedToCartesian( ElectroMagn* localfields, unsigned int hindex, int send_to_global_patch_rank, SmileiMPI* smpi, Patch* patch, Params& params )
{
    MPI_Status status;
    MPI_Wait( &(patch->requests_[0]), &status );
    MPI_Wait( &(patch->requests_[1]), &status );
    MPI_Wait( &(patch->requests_[2]), &status );
    if(params.is_spectral) {
        MPI_Wait( &(patch->requests_[3]), &status );
        //MPI_Wait( &(patch->requests_[4]), &status ); 
    }
}

void SyncCartesianPatch::recvPatchedToCartesian( ElectroMagn* globalfields, unsigned int hindex, int local_patch_rank, VectorPatch& vecPatches, Params &params, SmileiMPI* smpi, Domain& domain )
{
    // Jx_
    // define fake_patch
    unsigned int n_moved = 0;
    //Patch* fake_patch = PatchesFactory::clone(vecPatches(0), params, smpi, vecPatches.domain_decomposition_, hindex, n_moved, false);
    //smpi->recv( fake_patch->Jx_, hindex, local_patch_rank );
    //    recv(  EM->Bz_m, from, tag ); tag++;

    //smpi->recv( fake_patch->EMfields->Jx_, local_patch_rank, hindex );

    //  vecPatches(ipatch) -> need sender patch coordinates : vecPatches.getDomainCoordinates( hindex )
    // Buffer will be resized for each component, fake local patch, which wil have Jxyz, and coordinates to update ?
    domain.fake_patch->hindex = hindex;
    domain.fake_patch->Pcoordinates = vecPatches.domain_decomposition_->getDomainCoordinates( hindex );

    smpi->recv( domain.fake_patch->EMfields->Jx_, local_patch_rank, hindex*5 );
    domain.fake_patch->EMfields->Jx_->put( globalfields->Jx_, params, smpi, domain.fake_patch, domain.patch_ );

    smpi->recv( domain.fake_patch->EMfields->Jy_, local_patch_rank, hindex*5+1 );
    domain.fake_patch->EMfields->Jy_->put( globalfields->Jy_, params, smpi, domain.fake_patch, domain.patch_ );

    smpi->recv( domain.fake_patch->EMfields->Jz_, local_patch_rank, hindex*5+2 );
    domain.fake_patch->EMfields->Jz_->put( globalfields->Jz_, params, smpi, domain.fake_patch, domain.patch_ );

    if(params.is_spectral) {
        smpi->recv( domain.fake_patch->EMfields->rho_, local_patch_rank, hindex*5+3 );
        domain.fake_patch->EMfields->rho_->put( globalfields->rho_, params, smpi, domain.fake_patch, domain.patch_ );
        //smpi->recv( domain.fake_patch->EMfields->rhoold_, local_patch_rank, hindex*5+4 );
        //domain.fake_patch->EMfields->rhoold_->put( globalfields->rhoold_, params, smpi, domain.fake_patch, domain.patch_ );
    }

    //delete fake_patch;

=======
    for( unsigned int ipatch=0 ; ipatch<vecPatches.size() ; ipatch++ ) {
        //vecPatches(ipatch)->EMfields->Ex_->put( domain.patch_->EMfields->Ex_, params, smpi, vecPatches(ipatch), domain.patch_ );
        //vecPatches(ipatch)->EMfields->Ey_->put( domain.patch_->EMfields->Ey_, params, smpi, vecPatches(ipatch), domain.patch_ );
        //vecPatches(ipatch)->EMfields->Ez_->put( domain.patch_->EMfields->Ez_, params, smpi, vecPatches(ipatch), domain.patch_ );
        //
        //vecPatches(ipatch)->EMfields->Bx_->put( domain.patch_->EMfields->Bx_, params, smpi, vecPatches(ipatch), domain.patch_ );
        //vecPatches(ipatch)->EMfields->By_->put( domain.patch_->EMfields->By_, params, smpi, vecPatches(ipatch), domain.patch_ );
        //vecPatches(ipatch)->EMfields->Bz_->put( domain.patch_->EMfields->Bz_, params, smpi, vecPatches(ipatch), domain.patch_ );
        
        vecPatches( ipatch )->EMfields->Jx_->put( domain.patch_->EMfields->Jx_, params, smpi, vecPatches( ipatch ), domain.patch_ );
        vecPatches( ipatch )->EMfields->Jy_->put( domain.patch_->EMfields->Jy_, params, smpi, vecPatches( ipatch ), domain.patch_ );
        vecPatches( ipatch )->EMfields->Jz_->put( domain.patch_->EMfields->Jz_, params, smpi, vecPatches( ipatch ), domain.patch_ );
        if( params.is_spectral ) {
            vecPatches( ipatch )->EMfields->rho_->put( domain.patch_->EMfields->rho_, params, smpi, vecPatches( ipatch ), domain.patch_ );
            // useless rho_old is save directly on vecPatches concerned by the Maxwell soler see VectorPatches::solveMaxwell()
            //vecPatches(ipatch)->EMfields->rhoold_->put( domain.patch_->EMfields->rhoold_, params, smpi, vecPatches(ipatch),
            //domain.patch_ );
        }
        
    }
    
>>>>>>> 030c5b21
}


void SyncCartesianPatch::cartesianToPatches( Domain &domain, VectorPatch &vecPatches, Params &params, SmileiMPI *smpi, Timers &timers, int itime )
{
<<<<<<< HEAD
    timers.grids.restart();

    // Loop / additional_patches_ (regarding cartesian), get data from cartesian
    for ( unsigned int i=0 ; i<domain.additional_patches_.size() ; i++ ) {
        unsigned int ipatch = domain.additional_patches_[i]-vecPatches.refHindex_;

        SyncCartesianPatch::recvCartesianToPatches( vecPatches(ipatch)->EMfields, domain.additional_patches_[i], domain.additional_patches_ranks[i], smpi,  vecPatches(ipatch) );

    }


    // Loop / missing_patches_ (regarding cartesian), send data which do not concern myself
    //     patch().send()
    for ( unsigned int i=0 ; i<domain.missing_patches_.size() ; i++ ) {
        unsigned int ipatch = domain.missing_patches_[i]-vecPatches.refHindex_;

        SyncCartesianPatch::sendCartesianToPatches( domain.patch_->EMfields, domain.missing_patches_[i], domain.missing_patches_ranks[i], vecPatches, params, smpi, domain );

    }


    for ( unsigned int i=0 ; i<domain.additional_patches_.size() ; i++ ) {
        unsigned int ipatch = domain.additional_patches_[i]-vecPatches.refHindex_;

        SyncCartesianPatch::finalize_recvCartesianToPatches( vecPatches(ipatch)->EMfields, domain.additional_patches_[i], domain.additional_patches_ranks[i], smpi, vecPatches(ipatch) );

    }



    //for ( unsigned int ipatch=0 ; ipatch<vecPatches.size() ; ipatch++ ) {
    for ( unsigned int i=0 ; i<domain.local_patches_.size() ; i++ ) {
        unsigned int ipatch = domain.local_patches_[i]-vecPatches.refHindex_;

        vecPatches(ipatch)->EMfields->Ex_->get( domain.patch_->EMfields->Ex_, params, smpi, domain.patch_, vecPatches(ipatch) );
        vecPatches(ipatch)->EMfields->Ey_->get( domain.patch_->EMfields->Ey_, params, smpi, domain.patch_, vecPatches(ipatch) );
        vecPatches(ipatch)->EMfields->Ez_->get( domain.patch_->EMfields->Ez_, params, smpi, domain.patch_, vecPatches(ipatch) );
   
        vecPatches(ipatch)->EMfields->Bx_m->get( domain.patch_->EMfields->Bx_m, params, smpi, domain.patch_, vecPatches(ipatch) );
        vecPatches(ipatch)->EMfields->By_m->get( domain.patch_->EMfields->By_m, params, smpi, domain.patch_, vecPatches(ipatch) );
        vecPatches(ipatch)->EMfields->Bz_m->get( domain.patch_->EMfields->Bz_m, params, smpi, domain.patch_, vecPatches(ipatch) );

=======
    for( unsigned int ipatch=0 ; ipatch<vecPatches.size() ; ipatch++ ) {
    
        vecPatches( ipatch )->EMfields->Ex_->get( domain.patch_->EMfields->Ex_, params, smpi, domain.patch_, vecPatches( ipatch ) );
        vecPatches( ipatch )->EMfields->Ey_->get( domain.patch_->EMfields->Ey_, params, smpi, domain.patch_, vecPatches( ipatch ) );
        vecPatches( ipatch )->EMfields->Ez_->get( domain.patch_->EMfields->Ez_, params, smpi, domain.patch_, vecPatches( ipatch ) );
        
        vecPatches( ipatch )->EMfields->Bx_m->get( domain.patch_->EMfields->Bx_m, params, smpi, domain.patch_, vecPatches( ipatch ) );
        vecPatches( ipatch )->EMfields->By_m->get( domain.patch_->EMfields->By_m, params, smpi, domain.patch_, vecPatches( ipatch ) );
        vecPatches( ipatch )->EMfields->Bz_m->get( domain.patch_->EMfields->Bz_m, params, smpi, domain.patch_, vecPatches( ipatch ) );
        
>>>>>>> 030c5b21
//        vecPatches(ipatch)->EMfields->Bx_->get( domain.patch_->EMfields->Bx_, params, smpi, domain.patch_, vecPatches(ipatch) );
//        vecPatches(ipatch)->EMfields->By_->get( domain.patch_->EMfields->By_, params, smpi, domain.patch_, vecPatches(ipatch) );
//        vecPatches(ipatch)->EMfields->Bz_->get( domain.patch_->EMfields->Bz_, params, smpi, domain.patch_, vecPatches(ipatch) );

//        vecPatches(ipatch)->EMfields->Jx_->get( domain.patch_->EMfields->Jx_, params, smpi, domain.patch_, vecPatches(ipatch) );
//        vecPatches(ipatch)->EMfields->Jy_->get( domain.patch_->EMfields->Jy_, params, smpi, domain.patch_, vecPatches(ipatch) );
//        vecPatches(ipatch)->EMfields->Jz_->get( domain.patch_->EMfields->Jz_, params, smpi, domain.patch_, vecPatches(ipatch) );
//	if(params.is_spectral) {
//          vecPatches(ipatch)->EMfields->rho_->get( domain.patch_->EMfields->rho_, params, smpi, domain.patch_, vecPatches(ipatch) );
//          vecPatches(ipatch)->EMfields->rhoold_->get( domain.patch_->EMfields->rhoold_, params, smpi, domain.patch_,
//	  vecPatches(ipatch) );
//	}

    }
<<<<<<< HEAD

    timers.grids.update();
}


void SyncCartesianPatch::recvCartesianToPatches( ElectroMagn* localfields, unsigned int hindex, int recv_from_global_patch_rank, SmileiMPI* smpi, Patch* patch )
{
    smpi->irecv( localfields->Ex_, recv_from_global_patch_rank, hindex*6  , patch->requests_[0] );
    smpi->irecv( localfields->Ey_, recv_from_global_patch_rank, hindex*6+1, patch->requests_[1] );
    smpi->irecv( localfields->Ez_, recv_from_global_patch_rank, hindex*6+2, patch->requests_[2] );
   

    smpi->irecv( localfields->Bx_m, recv_from_global_patch_rank, hindex*6+3, patch->requests_[3] );
    smpi->irecv( localfields->By_m, recv_from_global_patch_rank, hindex*6+4, patch->requests_[4] );
    smpi->irecv( localfields->Bz_m, recv_from_global_patch_rank, hindex*6+5, patch->requests_[5] );

=======
    
>>>>>>> 030c5b21
}

void SyncCartesianPatch::finalize_recvCartesianToPatches( ElectroMagn* localfields, unsigned int hindex, int recv_from_global_patch_rank, SmileiMPI* smpi, Patch* patch )
{
    MPI_Status status;
    MPI_Wait( &(patch->requests_[0]), &status );
    MPI_Wait( &(patch->requests_[1]), &status );
    MPI_Wait( &(patch->requests_[2]), &status );
    MPI_Wait( &(patch->requests_[3]), &status );
    MPI_Wait( &(patch->requests_[4]), &status );
    MPI_Wait( &(patch->requests_[5]), &status );
}

void SyncCartesianPatch::sendCartesianToPatches( ElectroMagn* globalfields, unsigned int hindex, int local_patch_rank, VectorPatch& vecPatches, Params &params, SmileiMPI* smpi, Domain& domain )
{
    // Jx_
    // define fake_patch
    unsigned int n_moved = 0;
    //Patch* fake_patch = PatchesFactory::clone(vecPatches(0), params, smpi, vecPatches.domain_decomposition_, hindex, n_moved, false);
    //smpi->recv( fake_patch->Jx_, hindex, local_patch_rank );
    //    recv(  EM->Bz_m, from, tag ); tag++;

    //smpi->recv( fake_patch->EMfields->Jx_, local_patch_rank, hindex );

    //  vecPatches(ipatch) -> need sender patch coordinates : vecPatches.getDomainCoordinates( hindex )
    // Buffer will be resized for each component, fake local patch, which wil have Jxyz, and coordinates to update ?


    domain.fake_patch->hindex = hindex;
    domain.fake_patch->Pcoordinates = vecPatches.domain_decomposition_->getDomainCoordinates( hindex );

    domain.fake_patch->EMfields->Ex_->get( globalfields->Ex_, params, smpi, domain.patch_, domain.fake_patch );
    smpi->send( domain.fake_patch->EMfields->Ex_, local_patch_rank, hindex*6 );

    domain.fake_patch->EMfields->Ey_->get( globalfields->Ey_, params, smpi, domain.patch_, domain.fake_patch );
    smpi->send( domain.fake_patch->EMfields->Ey_, local_patch_rank, hindex*6+1 );

    domain.fake_patch->EMfields->Ez_->get( globalfields->Ez_, params, smpi, domain.patch_, domain.fake_patch );
    smpi->send( domain.fake_patch->EMfields->Ez_, local_patch_rank, hindex*6+2 );

    domain.fake_patch->EMfields->Bx_m->get( globalfields->Bx_m, params, smpi, domain.patch_, domain.fake_patch );
    smpi->send( domain.fake_patch->EMfields->Bx_m, local_patch_rank, hindex*6+3 );

    domain.fake_patch->EMfields->By_m->get( globalfields->By_m, params, smpi, domain.patch_, domain.fake_patch );
    smpi->send( domain.fake_patch->EMfields->By_m, local_patch_rank, hindex*6+4 );

    domain.fake_patch->EMfields->Bz_m->get( globalfields->Bz_m, params, smpi, domain.patch_, domain.fake_patch );
    smpi->send( domain.fake_patch->EMfields->Bz_m, local_patch_rank, hindex*6+5 );


    //if(params.is_spectral){
    //    smpi->send( localfields->rho_, hindex, global_patch_rank, params, smpi );
    //
    //}

    //delete fake_patch;
}




// ---------------------------------
// --------------- MW --------------
// ---------------------------------


void SyncCartesianPatch::patchedToCartesian_MW( VectorPatch& vecPatches, Domain& domain, Params &params, SmileiMPI* smpi )
{

    // Loop / local_patches_ -> OK
    //     put()

    // Loop / additional_patches_ (identify where goes the additionnal patches regarding patch_count)
    //     patch().send()
    for ( unsigned int i=0 ; i<domain.additional_patches_.size() ; i++ ) {
        unsigned int ipatch = domain.additional_patches_[i]-vecPatches.refHindex_;
        SyncCartesianPatch::sendPatchedToCartesian_MW( vecPatches(ipatch)->EMfields, domain.additional_patches_[i], domain.additional_patches_ranks[i], smpi, vecPatches(ipatch), params );
    }


    // Loop / missing_patches_ (identify where are the missing patches)
    //     domain.recv( domain.missing_patches_[i] from smpi->hrank( domain.missing_patches_[i] ) )
    //     put to domain
    for ( unsigned int i=0 ; i<domain.missing_patches_.size() ; i++ ) {
        unsigned int ipatch = domain.missing_patches_[i]-vecPatches.refHindex_;
        SyncCartesianPatch::recvPatchedToCartesian_MW( domain.patch_->EMfields, domain.missing_patches_[i], domain.missing_patches_ranks[i], vecPatches, params, smpi, domain );

    }


    for ( unsigned int i=0 ; i<domain.additional_patches_.size() ; i++ ) {
        unsigned int ipatch = domain.additional_patches_[i]-vecPatches.refHindex_;
        SyncCartesianPatch::finalize_sendPatchedToCartesian_MW( vecPatches(ipatch)->EMfields, domain.additional_patches_[i], domain.additional_patches_ranks[i], smpi, vecPatches(ipatch), params );
    }

    for ( unsigned int i=0 ; i<domain.local_patches_.size() ; i++ ) {
        unsigned int ipatch = domain.local_patches_[i]-vecPatches.refHindex_;

        vecPatches(ipatch)->EMfields->Ex_->put( domain.patch_->EMfields->Ex_, params, smpi, vecPatches(ipatch), domain.patch_ );
        vecPatches(ipatch)->EMfields->Ey_->put( domain.patch_->EMfields->Ey_, params, smpi, vecPatches(ipatch), domain.patch_ );
        vecPatches(ipatch)->EMfields->Ez_->put( domain.patch_->EMfields->Ez_, params, smpi, vecPatches(ipatch), domain.patch_ );

        vecPatches(ipatch)->EMfields->Bx_->put( domain.patch_->EMfields->Bx_, params, smpi, vecPatches(ipatch), domain.patch_ );
        vecPatches(ipatch)->EMfields->By_->put( domain.patch_->EMfields->By_, params, smpi, vecPatches(ipatch), domain.patch_ );
        vecPatches(ipatch)->EMfields->Bz_->put( domain.patch_->EMfields->Bz_, params, smpi, vecPatches(ipatch), domain.patch_ );

        vecPatches(ipatch)->EMfields->Bx_m->put( domain.patch_->EMfields->Bx_m, params, smpi, vecPatches(ipatch), domain.patch_ );
        vecPatches(ipatch)->EMfields->By_m->put( domain.patch_->EMfields->By_m, params, smpi, vecPatches(ipatch), domain.patch_ );
        vecPatches(ipatch)->EMfields->Bz_m->put( domain.patch_->EMfields->Bz_m, params, smpi, vecPatches(ipatch), domain.patch_ );


    }
}

void SyncCartesianPatch::sendPatchedToCartesian_MW( ElectroMagn* localfields, unsigned int hindex, int send_to_global_patch_rank, SmileiMPI* smpi, Patch* patch, Params& params )
{
    smpi->isend( localfields->Ex_, send_to_global_patch_rank, hindex*9  , patch->requests_[0] );
    smpi->isend( localfields->Ey_, send_to_global_patch_rank, hindex*9+1, patch->requests_[1] );
    smpi->isend( localfields->Ez_, send_to_global_patch_rank, hindex*9+2, patch->requests_[2] );

    smpi->isend( localfields->Bx_, send_to_global_patch_rank, hindex*9+3, patch->requests_[3] );
    smpi->isend( localfields->By_, send_to_global_patch_rank, hindex*9+4, patch->requests_[4] );
    smpi->isend( localfields->Bz_, send_to_global_patch_rank, hindex*9+5, patch->requests_[5] );

    smpi->isend( localfields->Bx_m, send_to_global_patch_rank, hindex*9+6, patch->requests_[6] );
    smpi->isend( localfields->By_m, send_to_global_patch_rank, hindex*9+7, patch->requests_[7] );
    smpi->isend( localfields->Bz_m, send_to_global_patch_rank, hindex*9+8, patch->requests_[8] );
    
}

void SyncCartesianPatch::finalize_sendPatchedToCartesian_MW( ElectroMagn* localfields, unsigned int hindex, int send_to_global_patch_rank, SmileiMPI* smpi, Patch* patch, Params& params )
{
    MPI_Status status;
    MPI_Wait( &(patch->requests_[0]), &status );
    MPI_Wait( &(patch->requests_[1]), &status );
    MPI_Wait( &(patch->requests_[2]), &status );

    MPI_Wait( &(patch->requests_[3]), &status );
    MPI_Wait( &(patch->requests_[4]), &status );
    MPI_Wait( &(patch->requests_[5]), &status );

    MPI_Wait( &(patch->requests_[6]), &status );
    MPI_Wait( &(patch->requests_[7]), &status );
    MPI_Wait( &(patch->requests_[8]), &status );

}

void SyncCartesianPatch::recvPatchedToCartesian_MW( ElectroMagn* globalfields, unsigned int hindex, int local_patch_rank, VectorPatch& vecPatches, Params &params, SmileiMPI* smpi, Domain& domain )
{
    // Jx_
    unsigned int n_moved = 0;

    //  vecPatches(ipatch) -> need sender patch coordinates : vecPatches.getDomainCoordinates( hindex )
    // Buffer will be resized for each component, fake local patch, which wil have Jxyz, and coordinates to update ?
    domain.fake_patch->hindex = hindex;
    domain.fake_patch->Pcoordinates = vecPatches.domain_decomposition_->getDomainCoordinates( hindex );

    smpi->recv( domain.fake_patch->EMfields->Ex_, local_patch_rank, hindex*9 );
    domain.fake_patch->EMfields->Ex_->put( globalfields->Ex_, params, smpi, domain.fake_patch, domain.patch_ );

    smpi->recv( domain.fake_patch->EMfields->Ey_, local_patch_rank, hindex*9+1 );
    domain.fake_patch->EMfields->Ey_->put( globalfields->Ey_, params, smpi, domain.fake_patch, domain.patch_ );

    smpi->recv( domain.fake_patch->EMfields->Ez_, local_patch_rank, hindex*9+2 );
    domain.fake_patch->EMfields->Ez_->put( globalfields->Ez_, params, smpi, domain.fake_patch, domain.patch_ );

    smpi->recv( domain.fake_patch->EMfields->Bx_, local_patch_rank, hindex*9+3 );
    domain.fake_patch->EMfields->Bx_->put( globalfields->Bx_, params, smpi, domain.fake_patch, domain.patch_ );

    smpi->recv( domain.fake_patch->EMfields->By_, local_patch_rank, hindex*9+4 );
    domain.fake_patch->EMfields->By_->put( globalfields->By_, params, smpi, domain.fake_patch, domain.patch_ );

    smpi->recv( domain.fake_patch->EMfields->Bz_, local_patch_rank, hindex*9+5 );
    domain.fake_patch->EMfields->Bz_->put( globalfields->Bz_, params, smpi, domain.fake_patch, domain.patch_ );

    smpi->recv( domain.fake_patch->EMfields->Bx_m, local_patch_rank, hindex*9+6 );
    domain.fake_patch->EMfields->Bx_m->put( globalfields->Bx_m, params, smpi, domain.fake_patch, domain.patch_ );

    smpi->recv( domain.fake_patch->EMfields->By_m, local_patch_rank, hindex*9+7 );
    domain.fake_patch->EMfields->By_m->put( globalfields->By_m, params, smpi, domain.fake_patch, domain.patch_ );

    smpi->recv( domain.fake_patch->EMfields->Bz_m, local_patch_rank, hindex*9+8 );
    domain.fake_patch->EMfields->Bz_m->put( globalfields->Bz_m, params, smpi, domain.fake_patch, domain.patch_ );

}<|MERGE_RESOLUTION|>--- conflicted
+++ resolved
@@ -13,7 +13,6 @@
 
 void SyncCartesianPatch::patchedToCartesian( VectorPatch &vecPatches, Domain &domain, Params &params, SmileiMPI *smpi, Timers &timers, int itime )
 {
-<<<<<<< HEAD
     timers.grids.restart();
 
     // Loop / local_patches_ -> OK
@@ -138,35 +137,11 @@
 
     //delete fake_patch;
 
-=======
-    for( unsigned int ipatch=0 ; ipatch<vecPatches.size() ; ipatch++ ) {
-        //vecPatches(ipatch)->EMfields->Ex_->put( domain.patch_->EMfields->Ex_, params, smpi, vecPatches(ipatch), domain.patch_ );
-        //vecPatches(ipatch)->EMfields->Ey_->put( domain.patch_->EMfields->Ey_, params, smpi, vecPatches(ipatch), domain.patch_ );
-        //vecPatches(ipatch)->EMfields->Ez_->put( domain.patch_->EMfields->Ez_, params, smpi, vecPatches(ipatch), domain.patch_ );
-        //
-        //vecPatches(ipatch)->EMfields->Bx_->put( domain.patch_->EMfields->Bx_, params, smpi, vecPatches(ipatch), domain.patch_ );
-        //vecPatches(ipatch)->EMfields->By_->put( domain.patch_->EMfields->By_, params, smpi, vecPatches(ipatch), domain.patch_ );
-        //vecPatches(ipatch)->EMfields->Bz_->put( domain.patch_->EMfields->Bz_, params, smpi, vecPatches(ipatch), domain.patch_ );
-        
-        vecPatches( ipatch )->EMfields->Jx_->put( domain.patch_->EMfields->Jx_, params, smpi, vecPatches( ipatch ), domain.patch_ );
-        vecPatches( ipatch )->EMfields->Jy_->put( domain.patch_->EMfields->Jy_, params, smpi, vecPatches( ipatch ), domain.patch_ );
-        vecPatches( ipatch )->EMfields->Jz_->put( domain.patch_->EMfields->Jz_, params, smpi, vecPatches( ipatch ), domain.patch_ );
-        if( params.is_spectral ) {
-            vecPatches( ipatch )->EMfields->rho_->put( domain.patch_->EMfields->rho_, params, smpi, vecPatches( ipatch ), domain.patch_ );
-            // useless rho_old is save directly on vecPatches concerned by the Maxwell soler see VectorPatches::solveMaxwell()
-            //vecPatches(ipatch)->EMfields->rhoold_->put( domain.patch_->EMfields->rhoold_, params, smpi, vecPatches(ipatch),
-            //domain.patch_ );
-        }
-        
-    }
-    
->>>>>>> 030c5b21
 }
 
 
 void SyncCartesianPatch::cartesianToPatches( Domain &domain, VectorPatch &vecPatches, Params &params, SmileiMPI *smpi, Timers &timers, int itime )
 {
-<<<<<<< HEAD
     timers.grids.restart();
 
     // Loop / additional_patches_ (regarding cartesian), get data from cartesian
@@ -209,18 +184,6 @@
         vecPatches(ipatch)->EMfields->By_m->get( domain.patch_->EMfields->By_m, params, smpi, domain.patch_, vecPatches(ipatch) );
         vecPatches(ipatch)->EMfields->Bz_m->get( domain.patch_->EMfields->Bz_m, params, smpi, domain.patch_, vecPatches(ipatch) );
 
-=======
-    for( unsigned int ipatch=0 ; ipatch<vecPatches.size() ; ipatch++ ) {
-    
-        vecPatches( ipatch )->EMfields->Ex_->get( domain.patch_->EMfields->Ex_, params, smpi, domain.patch_, vecPatches( ipatch ) );
-        vecPatches( ipatch )->EMfields->Ey_->get( domain.patch_->EMfields->Ey_, params, smpi, domain.patch_, vecPatches( ipatch ) );
-        vecPatches( ipatch )->EMfields->Ez_->get( domain.patch_->EMfields->Ez_, params, smpi, domain.patch_, vecPatches( ipatch ) );
-        
-        vecPatches( ipatch )->EMfields->Bx_m->get( domain.patch_->EMfields->Bx_m, params, smpi, domain.patch_, vecPatches( ipatch ) );
-        vecPatches( ipatch )->EMfields->By_m->get( domain.patch_->EMfields->By_m, params, smpi, domain.patch_, vecPatches( ipatch ) );
-        vecPatches( ipatch )->EMfields->Bz_m->get( domain.patch_->EMfields->Bz_m, params, smpi, domain.patch_, vecPatches( ipatch ) );
-        
->>>>>>> 030c5b21
 //        vecPatches(ipatch)->EMfields->Bx_->get( domain.patch_->EMfields->Bx_, params, smpi, domain.patch_, vecPatches(ipatch) );
 //        vecPatches(ipatch)->EMfields->By_->get( domain.patch_->EMfields->By_, params, smpi, domain.patch_, vecPatches(ipatch) );
 //        vecPatches(ipatch)->EMfields->Bz_->get( domain.patch_->EMfields->Bz_, params, smpi, domain.patch_, vecPatches(ipatch) );
@@ -235,7 +198,6 @@
 //	}
 
     }
-<<<<<<< HEAD
 
     timers.grids.update();
 }
@@ -252,9 +214,6 @@
     smpi->irecv( localfields->By_m, recv_from_global_patch_rank, hindex*6+4, patch->requests_[4] );
     smpi->irecv( localfields->Bz_m, recv_from_global_patch_rank, hindex*6+5, patch->requests_[5] );
 
-=======
-    
->>>>>>> 030c5b21
 }
 
 void SyncCartesianPatch::finalize_recvCartesianToPatches( ElectroMagn* localfields, unsigned int hindex, int recv_from_global_patch_rank, SmileiMPI* smpi, Patch* patch )
