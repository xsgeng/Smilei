--- conflicted
+++ resolved
@@ -290,11 +290,7 @@
 
 void SyncVectorPatch::exchange0( std::vector<Field*> fields, VectorPatch& vecPatches )
 {
-<<<<<<< HEAD
     unsigned int nx_, ny_, nz_, h0, oversize[3], n_space[2], gsp;
-=======
-    unsigned int ny_, h0, oversize[2], n_space[2],gsp;
->>>>>>> 6d2fc241
     double *pt1,*pt2;
     h0 = vecPatches(0)->hindex;
 
