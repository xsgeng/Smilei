
#include "SyncVectorPatch.h"

#include <vector>

#include "VectorPatch.h"
#include "Params.h"
#include "SmileiMPI.h"

using namespace std;

// ---------------------------------------------------------------------------------------------------------------------
// ---------------------------------------------------------------------------------------------------------------------
// ----------------------------------------------       PARTICLES         ----------------------------------------------
// ---------------------------------------------------------------------------------------------------------------------
// ---------------------------------------------------------------------------------------------------------------------

void SyncVectorPatch::exchangeParticles(VectorPatch& vecPatches, int ispec, Params &params, SmileiMPI* smpi, Timers &timers, int itime)
{
    #pragma omp for schedule(runtime)
    for (unsigned int ipatch=0 ; ipatch<vecPatches.size() ; ipatch++) {
        vecPatches(ipatch)->initExchParticles(smpi, ispec, params);
    }

    // Per direction
    for (unsigned int iDim=0 ; iDim<1 ; iDim++) {
        #pragma omp for schedule(runtime)
        for (unsigned int ipatch=0 ; ipatch<vecPatches.size() ; ipatch++) {
            vecPatches(ipatch)->initCommParticles(smpi, ispec, params, iDim, &vecPatches);
        }

        //#pragma omp for schedule(runtime)
        //for (unsigned int ipatch=0 ; ipatch<vecPatches.size() ; ipatch++) {
        //    vecPatches(ipatch)->CommParticles(smpi, ispec, params, iDim, &vecPatches);
        //}
        //#pragma omp for schedule(runtime)
        //for (unsigned int ipatch=0 ; ipatch<vecPatches.size() ; ipatch++) {
        //    vecPatches(ipatch)->finalizeCommParticles(smpi, ispec, params, iDim, &vecPatches);
        //}
    }

    //#pragma omp for schedule(runtime)
    //for (unsigned int ipatch=0 ; ipatch<vecPatches.size() ; ipatch++)
    //    vecPatches(ipatch)->vecSpecies[ispec]->sort_part();
}


void SyncVectorPatch::finalize_and_sort_parts(VectorPatch& vecPatches, int ispec, Params &params, SmileiMPI* smpi, Timers &timers, int itime)
{
    #pragma omp for schedule(runtime)
    for (unsigned int ipatch=0 ; ipatch<vecPatches.size() ; ipatch++) {
        vecPatches(ipatch)->CommParticles(smpi, ispec, params, 0, &vecPatches);
    }
    #pragma omp for schedule(runtime)
    for (unsigned int ipatch=0 ; ipatch<vecPatches.size() ; ipatch++) {
        vecPatches(ipatch)->finalizeCommParticles(smpi, ispec, params, 0, &vecPatches);
    }

    // Per direction
    for (unsigned int iDim=1 ; iDim<params.nDim_particle ; iDim++) {
        #pragma omp for schedule(runtime)
        for (unsigned int ipatch=0 ; ipatch<vecPatches.size() ; ipatch++) {
            vecPatches(ipatch)->initCommParticles(smpi, ispec, params, iDim, &vecPatches);
        }

        #pragma omp for schedule(runtime)
        for (unsigned int ipatch=0 ; ipatch<vecPatches.size() ; ipatch++) {
            vecPatches(ipatch)->CommParticles(smpi, ispec, params, iDim, &vecPatches);
        }
        #pragma omp for schedule(runtime)
        for (unsigned int ipatch=0 ; ipatch<vecPatches.size() ; ipatch++) {
            vecPatches(ipatch)->finalizeCommParticles(smpi, ispec, params, iDim, &vecPatches);
        }
    }

    //#pragma omp for schedule(runtime)
    //for (unsigned int ipatch=0 ; ipatch<vecPatches.size() ; ipatch++)
    //    vecPatches(ipatch)->injectParticles(smpi, ispec, params, params.nDim_particle-1, &vecPatches); // wait


    /*
    // Debugging
    for (unsigned int ipatch=0 ; ipatch<vecPatches.size() ; ipatch++)
    {
        unsigned int npart = vecPatches(ipatch)->vecSpecies[ispec]->particles->size();
        for( unsigned int i=0; i<npart; i++ ) {
            if (vecPatches(ipatch)->vecSpecies[ispec]->particles->position(0,i)< vecPatches(ipatch)->getDomainLocalMin(0)
             || vecPatches(ipatch)->vecSpecies[ispec]->particles->position(0,i) > vecPatches(ipatch)->getDomainLocalMax(0)
             || vecPatches(ipatch)->vecSpecies[ispec]->particles->position(1,i) < vecPatches(ipatch)->getDomainLocalMin(1)
             || vecPatches(ipatch)->vecSpecies[ispec]->particles->position(1,i) > vecPatches(ipatch)->getDomainLocalMax(1))
             {
            cerr << setprecision(12)
                 << " Patch: " << ipatch << "/" << vecPatches.size()-1
                 << " Species: " << ispec
                 << " ipart: " << i
                 << " " << vecPatches(ipatch)->vecSpecies[ispec]->particles->weight(i)
                 << " " << vecPatches(ipatch)->vecSpecies[ispec]->particles->charge(0)
                 << " " << vecPatches(ipatch)->getDomainLocalMin(0)
                 << "<" << vecPatches(ipatch)->vecSpecies[ispec]->particles->position(0,i)
                 << "<" << vecPatches(ipatch)->getDomainLocalMax(0)
                 << " " << vecPatches(ipatch)->getDomainLocalMin(1)
                 << "<" << vecPatches(ipatch)->vecSpecies[ispec]->particles->position(1,i)
                 << "<" << vecPatches(ipatch)->getDomainLocalMax(1)
                 << " " << vecPatches(ipatch)->vecSpecies[ispec]->particles->momentum(0,i)
                 << " " << vecPatches(ipatch)->vecSpecies[ispec]->particles->momentum(1,i)
                 << std::endl;
            }
        }
    }*/

}

// ---------------------------------------------------------------------------------------------------------------------
// ---------------------------------------------------------------------------------------------------------------------
// ----------------------------------------------       DENSITIES         ----------------------------------------------
// ---------------------------------------------------------------------------------------------------------------------
// ---------------------------------------------------------------------------------------------------------------------

void SyncVectorPatch::sumRhoJ(Params& params, VectorPatch& vecPatches, Timers &timers, int itime)
{
    // Sum Jx, Jy and Jz
    SyncVectorPatch::sum_all_components( vecPatches.densities , vecPatches, timers, itime );
    // Sum rho
    if( (vecPatches.diag_flag) || (params.is_spectral) )SyncVectorPatch::sum( vecPatches.listrho_, vecPatches, timers, itime );
}

void SyncVectorPatch::sumEnvChi(Params& params, VectorPatch& vecPatches, Timers &timers, int itime)
{   
    // Sum Env_Chi 
    SyncVectorPatch::sum( vecPatches.listEnv_Chi_, vecPatches, timers, itime );
}

void SyncVectorPatch::sumRhoJ(Params& params, VectorPatch& vecPatches, int imode, Timers &timers, int itime)
{
    SyncVectorPatch::sumComplex( vecPatches.listJl_[imode], vecPatches, timers, itime  );
    SyncVectorPatch::sumComplex( vecPatches.listJr_[imode], vecPatches, timers, itime  );
    SyncVectorPatch::sumComplex( vecPatches.listJt_[imode], vecPatches, timers, itime  );
    if( (vecPatches.diag_flag) || (params.is_spectral) ) SyncVectorPatch::sumComplex( vecPatches.listrho_RZ_[imode], vecPatches, timers, itime );
}

void SyncVectorPatch::sumRhoJs(Params& params, VectorPatch& vecPatches, int ispec , Timers &timers, int itime)
{
    // Sum Jx_s(ispec), Jy_s(ispec) and Jz_s(ispec)
    if(vecPatches.listJxs_ .size()>0) SyncVectorPatch::sum( vecPatches.listJxs_ , vecPatches, timers, itime  );
    if(vecPatches.listJys_ .size()>0) SyncVectorPatch::sum( vecPatches.listJys_ , vecPatches, timers, itime  );
    if(vecPatches.listJzs_ .size()>0) SyncVectorPatch::sum( vecPatches.listJzs_ , vecPatches, timers, itime  );
    // Sum rho_s(ispec)
    if(vecPatches.listrhos_.size()>0) SyncVectorPatch::sum( vecPatches.listrhos_, vecPatches, timers, itime  );
}

void SyncVectorPatch::sumEnvChis(Params& params, VectorPatch& vecPatches, int ispec , Timers &timers, int itime)
{
    // Sum EnvChi_s(ispec)
    if(vecPatches.listEnv_Chis_ .size()>0) SyncVectorPatch::sum( vecPatches.listEnv_Chis_ , vecPatches, timers, itime  );
<<<<<<< HEAD
}
=======
    
}

>>>>>>> ef86c7e9

// fields : contains a single field component for all patches of vecPatches
// timers and itime were here introduced for debugging
void SyncVectorPatch::sum( std::vector<Field*> fields, VectorPatch& vecPatches, Timers &timers, int itime )
{
    unsigned int nx_, ny_, nz_, h0, oversize[3], n_space[3], gsp[3];
    double *pt1,*pt2;
    h0 = vecPatches(0)->hindex;

    int nPatches( vecPatches.size() );

    oversize[0] = vecPatches(0)->EMfields->oversize[0];
    oversize[1] = vecPatches(0)->EMfields->oversize[1];
    oversize[2] = vecPatches(0)->EMfields->oversize[2];

    n_space[0] = vecPatches(0)->EMfields->n_space[0];
    n_space[1] = vecPatches(0)->EMfields->n_space[1];
    n_space[2] = vecPatches(0)->EMfields->n_space[2];

    unsigned int nComp = fields.size()/nPatches;

    // -----------------
    // Sum per direction :

    // iDim = 0, initialize comms : Isend/Irecv
    #pragma omp for schedule(static)
    for (unsigned int ifield=0 ; ifield<fields.size() ; ifield++) {
        unsigned int ipatch = ifield%nPatches;
        vecPatches(ipatch)->initSumField( fields[ifield], 0 );
    }

    //#pragma omp for schedule(static)
    //for (unsigned int ifield=0 ; ifield<fields.size() ; ifield++) {
    //    unsigned int ipatch = ifield%nPatches;
    //    vecPatches(ipatch)->testSumField( fields[ifield], 0 );
    //}

    // iDim = 0, local
    for (unsigned int icomp=0 ; icomp<nComp ; icomp++) {
        nx_ = fields[icomp*nPatches]->dims_[0];
        ny_ = 1;
        nz_ = 1;
        if (fields[icomp*nPatches]->dims_.size()>1) {
            ny_ = fields[icomp*nPatches]->dims_[1];
            if (fields[icomp*nPatches]->dims_.size()>2)
                nz_ = fields[icomp*nPatches]->dims_[2];
        }
        gsp[0] = 1+2*oversize[0]+fields[icomp*nPatches]->isDual_[0]; //Ghost size primal
        #pragma omp for schedule(static) private(pt1,pt2)
        for (unsigned int ifield=icomp*nPatches ; ifield<(icomp+1)*nPatches ; ifield++) {
            unsigned int ipatch = ifield%nPatches;
            if (vecPatches(ipatch)->MPI_me_ == vecPatches(ipatch)->MPI_neighbor_[0][0]){
                //The patch to the west belongs to the same MPI process than I.
                pt1 = &(*fields[vecPatches(ipatch)->neighbor_[0][0]-h0+icomp*nPatches])(n_space[0]*ny_*nz_);
                pt2 = &(*fields[ifield])(0);
                //Sum 2 ==> 1
                for (unsigned int i = 0; i < gsp[0]* ny_*nz_ ; i++) pt1[i] += pt2[i];
                //Copy back the results to 2
                memcpy( pt2, pt1, gsp[0]*ny_*nz_*sizeof(double));
            }
        }
    }

    // iDim = 0, finalize (waitall)
    #pragma omp for schedule(static)
    for (unsigned int ifield=0 ; ifield<fields.size() ; ifield++){
        unsigned int ipatch = ifield%nPatches;
        vecPatches(ipatch)->finalizeSumField( fields[ifield], 0 );
    }
    // END iDim = 0 sync
    // -----------------

    if (fields[0]->dims_.size()>1) {
        // -----------------
        // Sum per direction :

        // iDim = 1, initialize comms : Isend/Irecv
        #pragma omp for schedule(static)
        for (unsigned int ifield=0 ; ifield<fields.size() ; ifield++) {
            unsigned int ipatch = ifield%nPatches;
            vecPatches(ipatch)->initSumField( fields[ifield], 1 );
        }

        //#pragma omp for schedule(static)
        //for (unsigned int ifield=0 ; ifield<fields.size() ; ifield++) {
        //    unsigned int ipatch = ifield%nPatches;
        //    vecPatches(ipatch)->testSumField( fields[ifield], 1 );
        //}

        // iDim = 1, local
        for (unsigned int icomp=0 ; icomp<nComp ; icomp++) {
            nx_ = fields[icomp*nPatches]->dims_[0];
            ny_ = 1;
            nz_ = 1;
            if (fields[icomp*nPatches]->dims_.size()>1) {
                ny_ = fields[icomp*nPatches]->dims_[1];
                if (fields[icomp*nPatches]->dims_.size()>2)
                    nz_ = fields[icomp*nPatches]->dims_[2];
            }
            gsp[0] = 1+2*oversize[0]+fields[icomp*nPatches]->isDual_[0]; //Ghost size primal
            gsp[1] = 1+2*oversize[1]+fields[icomp*nPatches]->isDual_[1]; //Ghost size primal

            #pragma omp for schedule(static) private(pt1,pt2)
            for (unsigned int ifield=icomp*nPatches ; ifield<(icomp+1)*nPatches ; ifield++) {
                unsigned int ipatch = ifield%nPatches;
                if (vecPatches(ipatch)->MPI_me_ == vecPatches(ipatch)->MPI_neighbor_[1][0]){
                    //The patch to the south belongs to the same MPI process than I.
                    pt1 = &(*fields[vecPatches(ipatch)->neighbor_[1][0]-h0+icomp*nPatches])(n_space[1]*nz_);
                    pt2 = &(*fields[ifield])(0);
                    for (unsigned int j = 0; j < nx_ ; j++){
                        for (unsigned int i = 0; i < gsp[1]*nz_ ; i++) pt1[i] += pt2[i];
                        memcpy( pt2, pt1, gsp[1]*nz_*sizeof(double));
                        pt1 += ny_*nz_;
                        pt2 += ny_*nz_;
                    }
                }
            }
        }

        // iDim = 1, finalize (waitall)
        #pragma omp for schedule(static)
        for (unsigned int ifield=0 ; ifield<fields.size() ; ifield++){
            unsigned int ipatch = ifield%nPatches;
            vecPatches(ipatch)->finalizeSumField( fields[ifield], 1 );
        }
        // END iDim = 1 sync
        // -----------------

        if (fields[0]->dims_.size()>2) {
            // -----------------
            // Sum per direction :

            // iDim = 2, initialize comms : Isend/Irecv
            #pragma omp for schedule(static)
            for (unsigned int ifield=0 ; ifield<fields.size() ; ifield++) {
                unsigned int ipatch = ifield%nPatches;
                vecPatches(ipatch)->initSumField( fields[ifield], 2 );
            }

            // iDim = 2 local
            for (unsigned int icomp=0 ; icomp<nComp ; icomp++) {
                nx_ = fields[icomp*nPatches]->dims_[0];
                ny_ = 1;
                nz_ = 1;
                if (fields[icomp*nPatches]->dims_.size()>1) {
                    ny_ = fields[icomp*nPatches]->dims_[1];
                    if (fields[icomp*nPatches]->dims_.size()>2)
                        nz_ = fields[icomp*nPatches]->dims_[2];
                }
                gsp[0] = 1+2*oversize[0]+fields[icomp*nPatches]->isDual_[0]; //Ghost size primal
                gsp[1] = 1+2*oversize[1]+fields[icomp*nPatches]->isDual_[1]; //Ghost size primal
                gsp[2] = 1+2*oversize[2]+fields[icomp*nPatches]->isDual_[2]; //Ghost size primal
                #pragma omp for schedule(static) private(pt1,pt2)
                for (unsigned int ifield=icomp*nPatches ; ifield<(icomp+1)*nPatches ; ifield++) {
                    unsigned int ipatch = ifield%nPatches;
                    if (vecPatches(ipatch)->MPI_me_ == vecPatches(ipatch)->MPI_neighbor_[2][0]){
                        //The patch below me belongs to the same MPI process than I.
                        pt1 = &(*fields[vecPatches(ipatch)->neighbor_[2][0]-h0+icomp*nPatches])(n_space[2]);
                        pt2 = &(*fields[ifield])(0);
                        for (unsigned int j = 0; j < nx_*ny_ ; j++){
                            for (unsigned int i = 0; i < gsp[2] ; i++){
                                pt1[i] += pt2[i];
                                pt2[i] =  pt1[i];
                            }
                            pt1 += nz_;
                            pt2 += nz_;
                        }
                    }
                }
            }

            // iDim = 2, complete non local sync through MPIfinalize (waitall)
            #pragma omp for schedule(static)
            for (unsigned int ifield=0 ; ifield<fields.size() ; ifield++){
                unsigned int ipatch = ifield%nPatches;
                vecPatches(ipatch)->finalizeSumField( fields[ifield], 2 );
            }
            // END iDim = 2 sync
            // -----------------

        } // End if dims_.size()>2

    } // End if dims_.size()>1

}


void SyncVectorPatch::sumComplex( std::vector<Field*> fields, VectorPatch& vecPatches, Timers &timers, int itime )
{
    unsigned int nx_, ny_, nz_, h0, oversize[3], n_space[3], gsp[3];
    complex<double> *pt1,*pt2;
    cField *cfield1, *cfield2;
    h0 = vecPatches(0)->hindex;

    int nPatches( vecPatches.size() );

    oversize[0] = vecPatches(0)->EMfields->oversize[0];
    oversize[1] = vecPatches(0)->EMfields->oversize[1];
    oversize[2] = vecPatches(0)->EMfields->oversize[2];

    n_space[0] = vecPatches(0)->EMfields->n_space[0];
    n_space[1] = vecPatches(0)->EMfields->n_space[1];
    n_space[2] = vecPatches(0)->EMfields->n_space[2];

    unsigned int nComp = fields.size()/nPatches;

    // -----------------
    // Sum per direction :

    // iDim = 0, initialize comms : Isend/Irecv
    #pragma omp for schedule(static)
    for (unsigned int ifield=0 ; ifield<fields.size() ; ifield++) {
        unsigned int ipatch = ifield%nPatches;
        vecPatches(ipatch)->initSumField( fields[ifield], 0 );
    }

    // iDim = 0, local
    for (unsigned int icomp=0 ; icomp<nComp ; icomp++) {
        nx_ = fields[icomp*nPatches]->dims_[0];
        ny_ = 1;
        nz_ = 1;
        if (fields[icomp*nPatches]->dims_.size()>1) {
            ny_ = fields[icomp*nPatches]->dims_[1];
            if (fields[icomp*nPatches]->dims_.size()>2)
                nz_ = fields[icomp*nPatches]->dims_[2];
        }
        gsp[0] = 1+2*oversize[0]+fields[icomp*nPatches]->isDual_[0]; //Ghost size primal
        #pragma omp for schedule(static) private(pt1,pt2)
        for (unsigned int ifield=icomp*nPatches ; ifield<(icomp+1)*nPatches ; ifield++) {
            unsigned int ipatch = ifield%nPatches;
            if (vecPatches(ipatch)->MPI_me_ == vecPatches(ipatch)->MPI_neighbor_[0][0]){
                //The patch to the west belongs to the same MPI process than I.
                cfield1 = static_cast<cField*>( fields[vecPatches(ipatch)->neighbor_[0][0]-h0+icomp*nPatches] );
                cfield2 = static_cast<cField*>( fields[ifield] );
                pt1 = &(*cfield1)(n_space[0]*ny_*nz_);
                pt2 = &(*cfield2)(0);
                //Sum 2 ==> 1
                for (unsigned int i = 0; i < gsp[0]* ny_*nz_ ; i++) pt1[i] += pt2[i];
                //Copy back the results to 2
                memcpy( pt2, pt1, gsp[0]*ny_*nz_*sizeof(double));
            }
        }
    }

    // iDim = 0, finalize (waitall)
    #pragma omp for schedule(static)
    for (unsigned int ifield=0 ; ifield<fields.size() ; ifield++){
        unsigned int ipatch = ifield%nPatches;
        vecPatches(ipatch)->finalizeSumField( fields[ifield], 0 );
    }
    // END iDim = 0 sync
    // -----------------

    if (fields[0]->dims_.size()>1) {
        // -----------------
        // Sum per direction :

        // iDim = 1, initialize comms : Isend/Irecv
        #pragma omp for schedule(static)
        for (unsigned int ifield=0 ; ifield<fields.size() ; ifield++) {
            unsigned int ipatch = ifield%nPatches;
            vecPatches(ipatch)->initSumField( fields[ifield], 1 );
        }

        // iDim = 1, local
        for (unsigned int icomp=0 ; icomp<nComp ; icomp++) {
            nx_ = fields[icomp*nPatches]->dims_[0];
            ny_ = 1;
            nz_ = 1;
            if (fields[icomp*nPatches]->dims_.size()>1) {
                ny_ = fields[icomp*nPatches]->dims_[1];
                if (fields[icomp*nPatches]->dims_.size()>2)
                    nz_ = fields[icomp*nPatches]->dims_[2];
            }
            gsp[0] = 1+2*oversize[0]+fields[icomp*nPatches]->isDual_[0]; //Ghost size primal
            gsp[1] = 1+2*oversize[1]+fields[icomp*nPatches]->isDual_[1]; //Ghost size primal

            #pragma omp for schedule(static) private(pt1,pt2)
            for (unsigned int ifield=icomp*nPatches ; ifield<(icomp+1)*nPatches ; ifield++) {
                unsigned int ipatch = ifield%nPatches;
                if (vecPatches(ipatch)->MPI_me_ == vecPatches(ipatch)->MPI_neighbor_[1][0]){
                    //The patch to the south belongs to the same MPI process than I.
                    cfield1 = static_cast<cField*>( fields[vecPatches(ipatch)->neighbor_[1][0]-h0+icomp*nPatches] );
                    cfield2 = static_cast<cField*>( fields[ifield] );
                    pt1 = &(*cfield1)(n_space[1]*nz_);
                    pt2 = &(*cfield2)(0);
                    for (unsigned int j = 0; j < nx_ ; j++){
                        for (unsigned int i = 0; i < gsp[1]*nz_ ; i++) pt1[i] += pt2[i];
                        memcpy( pt2, pt1, gsp[1]*nz_*sizeof(double));
                        pt1 += ny_*nz_;
                        pt2 += ny_*nz_;
                    }
                }
            }
        }

        // iDim = 1, finalize (waitall)
        #pragma omp for schedule(static)
        for (unsigned int ifield=0 ; ifield<fields.size() ; ifield++){
            unsigned int ipatch = ifield%nPatches;
            vecPatches(ipatch)->finalizeSumField( fields[ifield], 1 );
        }
        // END iDim = 1 sync
        // -----------------

        if (fields[0]->dims_.size()>2) {
            // -----------------
            // Sum per direction :

            // iDim = 2, initialize comms : Isend/Irecv
            #pragma omp for schedule(static)
            for (unsigned int ifield=0 ; ifield<fields.size() ; ifield++) {
                unsigned int ipatch = ifield%nPatches;
                vecPatches(ipatch)->initSumField( fields[ifield], 2 );
            }

            // iDim = 2 local
            for (unsigned int icomp=0 ; icomp<nComp ; icomp++) {
                nx_ = fields[icomp*nPatches]->dims_[0];
                ny_ = 1;
                nz_ = 1;
                if (fields[icomp*nPatches]->dims_.size()>1) {
                    ny_ = fields[icomp*nPatches]->dims_[1];
                    if (fields[icomp*nPatches]->dims_.size()>2)
                        nz_ = fields[icomp*nPatches]->dims_[2];
                }
                gsp[0] = 1+2*oversize[0]+fields[icomp*nPatches]->isDual_[0]; //Ghost size primal
                gsp[1] = 1+2*oversize[1]+fields[icomp*nPatches]->isDual_[1]; //Ghost size primal
                gsp[2] = 1+2*oversize[2]+fields[icomp*nPatches]->isDual_[2]; //Ghost size primal
                #pragma omp for schedule(static) private(pt1,pt2)
                for (unsigned int ifield=icomp*nPatches ; ifield<(icomp+1)*nPatches ; ifield++) {
                    unsigned int ipatch = ifield%nPatches;
                    if (vecPatches(ipatch)->MPI_me_ == vecPatches(ipatch)->MPI_neighbor_[2][0]){
                        //The patch below me belongs to the same MPI process than I.
                        cfield1 = static_cast<cField*>( fields[vecPatches(ipatch)->neighbor_[2][0]-h0+icomp*nPatches] );
                        cfield2 = static_cast<cField*>( fields[ifield] );
                        pt1 = &(*cfield1)(n_space[2]);
                        pt2 = &(*cfield2)(0);
                        for (unsigned int j = 0; j < nx_*ny_ ; j++){
                            for (unsigned int i = 0; i < gsp[2] ; i++){
                                pt1[i] += pt2[i];
                                pt2[i] =  pt1[i];
                            }
                            pt1 += nz_;
                            pt2 += nz_;
                        }
                    }
                }
            }

            // iDim = 2, complete non local sync through MPIfinalize (waitall)
            #pragma omp for schedule(static)
            for (unsigned int ifield=0 ; ifield<fields.size() ; ifield++){
                unsigned int ipatch = ifield%nPatches;
                vecPatches(ipatch)->finalizeSumField( fields[ifield], 2 );
            }
            // END iDim = 2 sync
            // -----------------

        } // End if dims_.size()>2

    } // End if dims_.size()>1

}


// The idea is to minimize the number of implicit barriers and maximize the workload between barriers
// fields : contains all (Jx then Jy then Jz) components of a field for all patches of vecPatches
//     - fields is not directly used in the exchange process, just to find local neighbor's field
//     - sums are operated on sublists, members of vecPatches, which contains :
//         - densitiesMPIx   : fields which have MPI   neighbor along X
//         - densitiesLocalx : fields which have local neighbor along X (a same field can be adressed by both)
//         - ... for Y and Z
//     - These fields are identified with lists of index MPIxIdx and LocalxIdx (... for Y and Z)
// timers and itime were here introduced for debugging
void SyncVectorPatch::sum_all_components( std::vector<Field*>& fields, VectorPatch& vecPatches, Timers &timers, int itime )
{
    unsigned int h0, oversize[3], n_space[3];
    double *pt1,*pt2;
    h0 = vecPatches(0)->hindex;

    int nPatches( vecPatches.size() );

    oversize[0] = vecPatches(0)->EMfields->oversize[0];
    oversize[1] = vecPatches(0)->EMfields->oversize[1];
    oversize[2] = vecPatches(0)->EMfields->oversize[2];

    n_space[0] = vecPatches(0)->EMfields->n_space[0];
    n_space[1] = vecPatches(0)->EMfields->n_space[1];
    n_space[2] = vecPatches(0)->EMfields->n_space[2];

    int nDim = vecPatches(0)->EMfields->Jx_->dims_.size();

    // -----------------
    // Sum per direction :

    // iDim = 0, initialize comms : Isend/Irecv
    unsigned int nPatchMPIx = vecPatches.MPIxIdx.size();
    #pragma omp for schedule(static)
    for (unsigned int ifield=0 ; ifield<nPatchMPIx ; ifield++) {
        unsigned int ipatch = vecPatches.MPIxIdx[ifield];
        vecPatches(ipatch)->initSumField( vecPatches.densitiesMPIx[ifield             ], 0 ); // Jx
        vecPatches(ipatch)->initSumField( vecPatches.densitiesMPIx[ifield+  nPatchMPIx], 0 ); // Jy
        vecPatches(ipatch)->initSumField( vecPatches.densitiesMPIx[ifield+2*nPatchMPIx], 0 ); // Jz
    }
    // iDim = 0, local
    int nFieldLocalx = vecPatches.densitiesLocalx.size()/3;
    for ( int icomp=0 ; icomp<3 ; icomp++ ) {
        if (nFieldLocalx==0) continue;

        unsigned int gsp[3];
        //unsigned int nx_ =  vecPatches.densitiesLocalx[icomp*nFieldLocalx]->dims_[0];
        unsigned int ny_ = 1;
        unsigned int nz_ = 1;
        if (nDim>1) {
            ny_ = vecPatches.densitiesLocalx[icomp*nFieldLocalx]->dims_[1];
            if (nDim>2)
                nz_ = vecPatches.densitiesLocalx[icomp*nFieldLocalx]->dims_[2];
        }
        gsp[0] = 1+2*oversize[0]+vecPatches.densitiesLocalx[icomp*nFieldLocalx]->isDual_[0]; //Ghost size primal

        unsigned int istart =  icomp   *nFieldLocalx;
        unsigned int iend    = (icomp+1)*nFieldLocalx;
        #pragma omp for schedule(static) private(pt1,pt2)
        for (unsigned int ifield=istart ; ifield<iend ; ifield++) {
            int ipatch = vecPatches.LocalxIdx[ ifield-icomp*nFieldLocalx ];
            if (vecPatches(ipatch)->MPI_me_ == vecPatches(ipatch)->MPI_neighbor_[0][0]){
                pt1 = &(fields[ vecPatches(ipatch)->neighbor_[0][0]-h0+icomp*nPatches ]->data_[n_space[0]*ny_*nz_]);
                pt2 = &(vecPatches.densitiesLocalx[ifield]->data_[0]);
                //Sum 2 ==> 1
                for (unsigned int i = 0; i < gsp[0]* ny_*nz_ ; i++) pt1[i] += pt2[i];
                //Copy back the results to 2
                memcpy( pt2, pt1, gsp[0]*ny_*nz_*sizeof(double));
            }
        }
    }

    // iDim = 0, finalize (waitall)
    #pragma omp for schedule(static)
    for (unsigned int ifield=0 ; ifield<nPatchMPIx ; ifield++) {
        unsigned int ipatch = vecPatches.MPIxIdx[ifield];
        vecPatches(ipatch)->finalizeSumField( vecPatches.densitiesMPIx[ifield             ], 0 ); // Jx
        vecPatches(ipatch)->finalizeSumField( vecPatches.densitiesMPIx[ifield+nPatchMPIx  ], 0 ); // Jy
        vecPatches(ipatch)->finalizeSumField( vecPatches.densitiesMPIx[ifield+2*nPatchMPIx], 0 ); // Jz
    }
    // END iDim = 0 sync
    // -----------------

    if (nDim>1) {
        // -----------------
        // Sum per direction :

        // iDim = 1, initialize comms : Isend/Irecv
        unsigned int nPatchMPIy = vecPatches.MPIyIdx.size();
        #pragma omp for schedule(static)
        for (unsigned int ifield=0 ; ifield<nPatchMPIy ; ifield++) {
            unsigned int ipatch = vecPatches.MPIyIdx[ifield];
            vecPatches(ipatch)->initSumField( vecPatches.densitiesMPIy[ifield             ], 1 ); // Jx
            vecPatches(ipatch)->initSumField( vecPatches.densitiesMPIy[ifield+nPatchMPIy  ], 1 ); // Jy
            vecPatches(ipatch)->initSumField( vecPatches.densitiesMPIy[ifield+2*nPatchMPIy], 1 ); // Jz
        }

        // iDim = 1,
        int nFieldLocaly = vecPatches.densitiesLocaly.size()/3;
        for ( int icomp=0 ; icomp<3 ; icomp++ ) {
            if (nFieldLocaly==0) continue;

            unsigned int gsp[3];
            unsigned int nx_ =  vecPatches.densitiesLocaly[icomp*nFieldLocaly]->dims_[0];
            unsigned int ny_ = 1;
            unsigned int nz_ = 1;
            if (nDim>1) {
                ny_ = vecPatches.densitiesLocaly[icomp*nFieldLocaly]->dims_[1];
                if (nDim>2)
                    nz_ = vecPatches.densitiesLocaly[icomp*nFieldLocaly]->dims_[2];
            }
            gsp[0] = 1+2*oversize[0]+vecPatches.densitiesLocaly[icomp*nFieldLocaly]->isDual_[0]; //Ghost size primal
            gsp[1] = 1+2*oversize[1]+vecPatches.densitiesLocaly[icomp*nFieldLocaly]->isDual_[1]; //Ghost size primal

            unsigned int istart =  icomp   *nFieldLocaly;
            unsigned int iend    = (icomp+1)*nFieldLocaly;
            #pragma omp for schedule(static) private(pt1,pt2)
            for (unsigned int ifield=istart ; ifield<iend ; ifield++) {
                int ipatch = vecPatches.LocalyIdx[ ifield-icomp*nFieldLocaly ];
                if (vecPatches(ipatch)->MPI_me_ == vecPatches(ipatch)->MPI_neighbor_[1][0]){
                    //The patch to the south belongs to the same MPI process than I.
                    pt1 = &(fields[vecPatches(ipatch)->neighbor_[1][0]-h0+icomp*nPatches]->data_[n_space[1]*nz_]);
                    pt2 = &(vecPatches.densitiesLocaly[ifield]->data_[0]);
                    for (unsigned int j = 0; j < nx_ ; j++){
                        for (unsigned int i = 0; i < gsp[1]*nz_ ; i++) pt1[i] += pt2[i];
                        memcpy( pt2, pt1, gsp[1]*nz_*sizeof(double));
                        pt1 += ny_*nz_;
                        pt2 += ny_*nz_;
                    }
                }
            }
        }

        // iDim = 1, finalize (waitall)
        #pragma omp for schedule(static)
        for (unsigned int ifield=0 ; ifield<nPatchMPIy ; ifield=ifield+1) {
            unsigned int ipatch = vecPatches.MPIyIdx[ifield];
            vecPatches(ipatch)->finalizeSumField( vecPatches.densitiesMPIy[ifield             ], 1 ); // Jx
            vecPatches(ipatch)->finalizeSumField( vecPatches.densitiesMPIy[ifield+nPatchMPIy  ], 1 ); // Jy
            vecPatches(ipatch)->finalizeSumField( vecPatches.densitiesMPIy[ifield+2*nPatchMPIy], 1 ); // Jz
        }
        // END iDim = 1 sync
        // -----------------

        if (nDim>2) {
            // -----------------
            // Sum per direction :

            // iDim = 2, initialize comms : Isend/Irecv
            unsigned int nPatchMPIz = vecPatches.MPIzIdx.size();
            #pragma omp for schedule(static)
            for (unsigned int ifield=0 ; ifield<nPatchMPIz ; ifield++) {
                unsigned int ipatch = vecPatches.MPIzIdx[ifield];
                vecPatches(ipatch)->initSumField( vecPatches.densitiesMPIz[ifield             ], 2 ); // Jx
                vecPatches(ipatch)->initSumField( vecPatches.densitiesMPIz[ifield+nPatchMPIz  ], 2 ); // Jy
                vecPatches(ipatch)->initSumField( vecPatches.densitiesMPIz[ifield+2*nPatchMPIz], 2 ); // Jz
            }

            // iDim = 2 local
            int nFieldLocalz = vecPatches.densitiesLocalz.size()/3;
            for ( int icomp=0 ; icomp<3 ; icomp++ ) {
            if (nFieldLocalz==0) continue;

                unsigned int gsp[3];
                unsigned int nx_ =  vecPatches.densitiesLocalz[icomp*nFieldLocalz]->dims_[0];
                unsigned int ny_ = 1;
                unsigned int nz_ = 1;
                if (nDim>1) {
                    ny_ = vecPatches.densitiesLocalz[icomp*nFieldLocalz]->dims_[1];
                    if (nDim>2)
                        nz_ = vecPatches.densitiesLocalz[icomp*nFieldLocalz]->dims_[2];
                }
                gsp[0] = 1+2*oversize[0]+vecPatches.densitiesLocalz[icomp*nFieldLocalz]->isDual_[0]; //Ghost size primal
                gsp[1] = 1+2*oversize[1]+vecPatches.densitiesLocalz[icomp*nFieldLocalz]->isDual_[1]; //Ghost size primal
                gsp[2] = 1+2*oversize[2]+vecPatches.densitiesLocalz[icomp*nFieldLocalz]->isDual_[2]; //Ghost size primal

                unsigned int istart  =  icomp   *nFieldLocalz;
                unsigned int iend    = (icomp+1)*nFieldLocalz;
                #pragma omp for schedule(static) private(pt1,pt2)
                for (unsigned int ifield=istart ; ifield<iend ; ifield++) {
                    int ipatch = vecPatches.LocalzIdx[ ifield-icomp*nFieldLocalz ];
                    if (vecPatches(ipatch)->MPI_me_ == vecPatches(ipatch)->MPI_neighbor_[2][0]){
                        //The patch below me belongs to the same MPI process than I.
                        pt1 = &(fields[vecPatches(ipatch)->neighbor_[2][0]-h0+icomp*nPatches]->data_[n_space[2]]);
                        pt2 = &(vecPatches.densitiesLocalz[ifield]->data_[0]);
                        for (unsigned int j = 0; j < nx_*ny_ ; j++){
                            for (unsigned int i = 0; i < gsp[2] ; i++){
                                pt1[i] += pt2[i];
                                pt2[i] =  pt1[i];
                            }
                            pt1 += nz_;
                            pt2 += nz_;
                        }
                    }
                }
            }

            // iDim = 2, complete non local sync through MPIfinalize (waitall)
            #pragma omp for schedule(static)
            for (unsigned int ifield=0 ; ifield<nPatchMPIz ; ifield=ifield+1) {
                unsigned int ipatch = vecPatches.MPIzIdx[ifield];
                vecPatches(ipatch)->finalizeSumField( vecPatches.densitiesMPIz[ifield             ], 2 ); // Jx
                vecPatches(ipatch)->finalizeSumField( vecPatches.densitiesMPIz[ifield+nPatchMPIz  ], 2 ); // Jy
                vecPatches(ipatch)->finalizeSumField( vecPatches.densitiesMPIz[ifield+2*nPatchMPIz], 2 ); // Jz
            }
            // END iDim = 2 sync
            // -----------------

        } // End if dims_.size()>2

    } // End if dims_.size()>1

}


// ---------------------------------------------------------------------------------------------------------------------
// ---------------------------------------------------------------------------------------------------------------------
// ----------------------------------------------         FIELDS          ----------------------------------------------
// ---------------------------------------------------------------------------------------------------------------------
// ---------------------------------------------------------------------------------------------------------------------

void SyncVectorPatch::exchangeE( Params& params, VectorPatch& vecPatches )
{
    // full_B_exchange is true if (Buneman BC, Lehe or spectral solvers)
    // E is exchange if spectral solver and/or at the end of initialisation of non-neutral plasma

    if (!params.full_B_exchange) {
        SyncVectorPatch::exchange_along_all_directions( vecPatches.listEx_, vecPatches );
        SyncVectorPatch::exchange_along_all_directions( vecPatches.listEy_, vecPatches );
        SyncVectorPatch::exchange_along_all_directions( vecPatches.listEz_, vecPatches );
    }
    else {
        SyncVectorPatch::exchange_synchronized_per_direction( vecPatches.listEx_, vecPatches );
        SyncVectorPatch::exchange_synchronized_per_direction( vecPatches.listEy_, vecPatches );
        SyncVectorPatch::exchange_synchronized_per_direction( vecPatches.listEz_, vecPatches );
    }
}

void SyncVectorPatch::finalizeexchangeE( Params& params, VectorPatch& vecPatches )
{
    // full_B_exchange is true if (Buneman BC, Lehe or spectral solvers)
    // E is exchange if spectral solver and/or at the end of initialisation of non-neutral plasma

    if (!params.full_B_exchange) {
        SyncVectorPatch::finalize_exchange_along_all_directions( vecPatches.listEx_, vecPatches );
        SyncVectorPatch::finalize_exchange_along_all_directions( vecPatches.listEy_, vecPatches );
        SyncVectorPatch::finalize_exchange_along_all_directions( vecPatches.listEz_, vecPatches );
    }
    //else 
    //    done in exchange_synchronized_per_direction
}

void SyncVectorPatch::exchangeB( Params& params, VectorPatch& vecPatches )
{
    // full_B_exchange is true if (Buneman BC, Lehe or spectral solvers)

    if (vecPatches.listBx_[0]->dims_.size()==1) {
        // Exchange Bs0 : By_ and Bz_ (dual in X)
        SyncVectorPatch::exchange_all_components_along_X( vecPatches.Bs0, vecPatches );
    }
    else if ( vecPatches.listBx_[0]->dims_.size()==2 ) {
        if (!params.full_B_exchange) {
            // Exchange Bs0 : By_ and Bz_ (dual in X)
            SyncVectorPatch::exchange_all_components_along_X( vecPatches.Bs0, vecPatches );
            // Exchange Bs1 : Bx_ and Bz_ (dual in Y)
            SyncVectorPatch::exchange_all_components_along_Y( vecPatches.Bs1, vecPatches );
        }
        else {
            // Exchange Bx_ in Y then X
            SyncVectorPatch::exchange_synchronized_per_direction( vecPatches.listBx_, vecPatches );
            // Exchange By_ in Y then X
            SyncVectorPatch::exchange_synchronized_per_direction( vecPatches.listBy_, vecPatches );
            // Exchange Bz_ in Y then X
            SyncVectorPatch::exchange_synchronized_per_direction( vecPatches.listBz_, vecPatches );
        }
    }
    else if ( vecPatches.listBx_[0]->dims_.size()==3 ) {
        if (!params.full_B_exchange) {
            // Exchange Bs0 : By_ and Bz_ (dual in X)
            SyncVectorPatch::exchange_all_components_along_X( vecPatches.Bs0, vecPatches );
            // Exchange Bs1 : Bx_ and Bz_ (dual in Y)
            SyncVectorPatch::exchange_all_components_along_Y( vecPatches.Bs1, vecPatches );
            // Exchange Bs2 : Bx_ and By_ (dual in Z)
            SyncVectorPatch::exchange_all_components_along_Z( vecPatches.Bs2, vecPatches );
        }
        else {
            // Exchange Bx_ in Z, Y then X
            SyncVectorPatch::exchange_synchronized_per_direction( vecPatches.listBx_, vecPatches );
            // Exchange By_ in Z, Y then X
            SyncVectorPatch::exchange_synchronized_per_direction( vecPatches.listBy_, vecPatches );
            // Exchange Bz_ in Z, Y then X
            SyncVectorPatch::exchange_synchronized_per_direction( vecPatches.listBz_, vecPatches );
        }
    }

}

void SyncVectorPatch::finalizeexchangeB( Params& params, VectorPatch& vecPatches )
{
    // full_B_exchange is true if (Buneman BC, Lehe or spectral solvers)

    if (vecPatches.listBx_[0]->dims_.size()==1) {
        // Finalize exchange Bs0 : By_ and Bz_ (dual in X)
        SyncVectorPatch::finalize_exchange_all_components_along_X( vecPatches.Bs0, vecPatches );
    }
    else if ( vecPatches.listBx_[0]->dims_.size()==2 ) {
        if ( !params.full_B_exchange) {
            // Finalize exchange Bs0 : By_ and Bz_ (dual in X)
            SyncVectorPatch::finalize_exchange_all_components_along_X( vecPatches.Bs0, vecPatches );
            // Finalize exchange Bs1 : Bx_ and Bz_ (dual in Y)
            SyncVectorPatch::finalize_exchange_all_components_along_Y( vecPatches.Bs1, vecPatches );
        }
        //else 
        //    done in exchange_synchronized_per_direction
    }
    else if ( vecPatches.listBx_[0]->dims_.size()==3 ) {
        if ( !params.full_B_exchange) {
            // Finalize exchange Bs0 : By_ and Bz_ (dual in X)
            SyncVectorPatch::finalize_exchange_all_components_along_X( vecPatches.Bs0, vecPatches );
            // Finalize exchange Bs1 : Bx_ and Bz_ (dual in Y)
            SyncVectorPatch::finalize_exchange_all_components_along_Y( vecPatches.Bs1, vecPatches );
            // Finalize exchange Bs2 : Bx_ and By_ (dual in Z)
            SyncVectorPatch::finalize_exchange_all_components_along_Z( vecPatches.Bs2, vecPatches );
        }
        //else 
        //    done in exchange_synchronized_per_direction
    }

}

void SyncVectorPatch::exchangeJ( Params& params, VectorPatch& vecPatches )
{

    SyncVectorPatch::exchange_along_all_directions( vecPatches.listJx_, vecPatches );
    SyncVectorPatch::exchange_along_all_directions( vecPatches.listJy_, vecPatches );
    SyncVectorPatch::exchange_along_all_directions( vecPatches.listJz_, vecPatches );
}

void SyncVectorPatch::finalizeexchangeJ( Params& params, VectorPatch& vecPatches )
{

    SyncVectorPatch::finalize_exchange_along_all_directions( vecPatches.listJx_, vecPatches );
    SyncVectorPatch::finalize_exchange_along_all_directions( vecPatches.listJy_, vecPatches );
    SyncVectorPatch::finalize_exchange_along_all_directions( vecPatches.listJz_, vecPatches );
}


void SyncVectorPatch::exchangeB( Params& params, VectorPatch& vecPatches, int imode )
{

    SyncVectorPatch::exchangeComplex( vecPatches.listBl_[imode], vecPatches );
    SyncVectorPatch::exchangeComplex( vecPatches.listBr_[imode], vecPatches );
    SyncVectorPatch::exchangeComplex( vecPatches.listBt_[imode], vecPatches );
}

void SyncVectorPatch::finalizeexchangeB( Params& params, VectorPatch& vecPatches, int imode  )
{

    SyncVectorPatch::finalizeexchangeComplex( vecPatches.listBl_[imode], vecPatches );
    SyncVectorPatch::finalizeexchangeComplex( vecPatches.listBr_[imode], vecPatches );
    SyncVectorPatch::finalizeexchangeComplex( vecPatches.listBt_[imode], vecPatches );
}


void SyncVectorPatch::exchangeA( Params& params, VectorPatch& vecPatches )
{
    // current envelope value
    SyncVectorPatch::exchangeComplex( vecPatches.listA_, vecPatches );
    SyncVectorPatch::finalizeexchangeComplex( vecPatches.listA_, vecPatches );
    // value of envelope at previous timestep
    SyncVectorPatch::exchangeComplex( vecPatches.listA0_, vecPatches );
    SyncVectorPatch::finalizeexchangeComplex( vecPatches.listA0_, vecPatches );
}

void SyncVectorPatch::finalizeexchangeA( Params& params, VectorPatch& vecPatches )
{
//    // current envelope value
//    SyncVectorPatch::finalizeexchangeComplex( vecPatches.listA_, vecPatches );
//    // current envelope value
//    SyncVectorPatch::finalizeexchangeComplex( vecPatches.listA0_, vecPatches );
}


void SyncVectorPatch::exchangePhi( Params& params, VectorPatch& vecPatches )
{
    // current ponderomotive potential
    SyncVectorPatch::exchange_along_all_directions( vecPatches.listPhi_, vecPatches );
    SyncVectorPatch::finalize_exchange_along_all_directions( vecPatches.listPhi_, vecPatches );

    // value of ponderomotive potential at previous timestep
    SyncVectorPatch::exchange_along_all_directions( vecPatches.listPhi0_, vecPatches );
    SyncVectorPatch::finalize_exchange_along_all_directions( vecPatches.listPhi0_, vecPatches );
}

void SyncVectorPatch::finalizeexchangePhi( Params& params, VectorPatch& vecPatches )
{
  
}




void SyncVectorPatch::exchangeGradPhi( Params& params, VectorPatch& vecPatches )
{
    // current Gradient value
    SyncVectorPatch::exchange_along_all_directions( vecPatches.listGradPhix_, vecPatches );
    SyncVectorPatch::finalize_exchange_along_all_directions( vecPatches.listGradPhix_, vecPatches );
    SyncVectorPatch::exchange_along_all_directions( vecPatches.listGradPhiy_, vecPatches );
    SyncVectorPatch::finalize_exchange_along_all_directions( vecPatches.listGradPhiy_, vecPatches );
    SyncVectorPatch::exchange_along_all_directions( vecPatches.listGradPhiz_, vecPatches );    
    SyncVectorPatch::finalize_exchange_along_all_directions( vecPatches.listGradPhiz_, vecPatches );

    // value of Gradient at previous timestep
    SyncVectorPatch::exchange_along_all_directions( vecPatches.listGradPhix0_, vecPatches );
    SyncVectorPatch::finalize_exchange_along_all_directions( vecPatches.listGradPhix0_, vecPatches );
    SyncVectorPatch::exchange_along_all_directions( vecPatches.listGradPhiy0_, vecPatches );
    SyncVectorPatch::finalize_exchange_along_all_directions( vecPatches.listGradPhiy0_, vecPatches );
    SyncVectorPatch::exchange_along_all_directions( vecPatches.listGradPhiz0_, vecPatches );    
    SyncVectorPatch::finalize_exchange_along_all_directions( vecPatches.listGradPhiz0_, vecPatches );  
}

void SyncVectorPatch::finalizeexchangeGradPhi( Params& params, VectorPatch& vecPatches )
{
    // current Gradient value
//    SyncVectorPatch::finalize_exchange_along_all_directions( vecPatches.listGradPhix_, vecPatches );
//    SyncVectorPatch::finalize_exchange_along_all_directions( vecPatches.listGradPhiy_, vecPatches );
//    SyncVectorPatch::finalize_exchange_along_all_directions( vecPatches.listGradPhiz_, vecPatches ); 
}

void SyncVectorPatch::exchangeEnvChi( Params& params, VectorPatch& vecPatches )
{
    SyncVectorPatch::exchange_along_all_directions( vecPatches.listEnv_Chi_, vecPatches );
    SyncVectorPatch::finalize_exchange_along_all_directions( vecPatches.listEnv_Chi_, vecPatches );
}


// fields : contains a single field component (X, Y or Z) for all patches of vecPatches
// timers and itime were here introduced for debugging
void SyncVectorPatch::exchange_along_all_directions( std::vector<Field*> fields, VectorPatch& vecPatches )
{
    for ( unsigned int iDim=0 ; iDim<fields[0]->dims_.size() ; iDim++ ) {
        #pragma omp for schedule(static)
        for (unsigned int ipatch=0 ; ipatch<fields.size() ; ipatch++)
            vecPatches(ipatch)->initExchange( fields[ipatch], iDim );
    } // End for iDim


    unsigned int nx_, ny_(1), nz_(1), h0, oversize[3], n_space[3], gsp[3];
    double *pt1,*pt2;
    h0 = vecPatches(0)->hindex;

    oversize[0] = vecPatches(0)->EMfields->oversize[0];
    oversize[1] = vecPatches(0)->EMfields->oversize[1];
    oversize[2] = vecPatches(0)->EMfields->oversize[2];

    n_space[0] = vecPatches(0)->EMfields->n_space[0];
    n_space[1] = vecPatches(0)->EMfields->n_space[1];
    n_space[2] = vecPatches(0)->EMfields->n_space[2];

    nx_ = fields[0]->dims_[0];
    if (fields[0]->dims_.size()>1) {
        ny_ = fields[0]->dims_[1];
        if (fields[0]->dims_.size()>2)
            nz_ = fields[0]->dims_[2];
    }


    gsp[0] = ( oversize[0] + 1 + fields[0]->isDual_[0] ); //Ghost size primal

    #pragma omp for schedule(static) private(pt1,pt2)
    for (unsigned int ipatch=0 ; ipatch<fields.size() ; ipatch++) {

        if (vecPatches(ipatch)->MPI_me_ == vecPatches(ipatch)->MPI_neighbor_[0][0]){
            pt1 = &(*fields[vecPatches(ipatch)->neighbor_[0][0]-h0])((n_space[0])*ny_*nz_);
            pt2 = &(*fields[ipatch])(0);
            memcpy( pt2, pt1, oversize[0]*ny_*nz_*sizeof(double));
            memcpy( pt1+gsp[0]*ny_*nz_, pt2+gsp[0]*ny_*nz_, oversize[0]*ny_*nz_*sizeof(double));
        } // End if ( MPI_me_ == MPI_neighbor_[0][0] )

        if (fields[0]->dims_.size()>1) {
            gsp[1] = ( oversize[1] + 1 + fields[0]->isDual_[1] ); //Ghost size primal
            if (vecPatches(ipatch)->MPI_me_ == vecPatches(ipatch)->MPI_neighbor_[1][0]){
                pt1 = &(*fields[vecPatches(ipatch)->neighbor_[1][0]-h0])(n_space[1]*nz_);
                pt2 = &(*fields[ipatch])(0);
                for (unsigned int i = 0 ; i < nx_*ny_*nz_ ; i += ny_*nz_){
                    for (unsigned int j = 0 ; j < oversize[1]*nz_ ; j++ ){
                        // Rewrite with memcpy ?
                        pt2[i+j] = pt1[i+j] ;
                        pt1[i+j+gsp[1]*nz_] = pt2[i+j+gsp[1]*nz_] ;
                    }
                }
            } // End if ( MPI_me_ == MPI_neighbor_[1][0] )

            if (fields[0]->dims_.size()>2) {
                gsp[2] = ( oversize[2] + 1 + fields[0]->isDual_[2] ); //Ghost size primal
                if (vecPatches(ipatch)->MPI_me_ == vecPatches(ipatch)->MPI_neighbor_[2][0]){
                    pt1 = &(*fields[vecPatches(ipatch)->neighbor_[2][0]-h0])(n_space[2]);
                    pt2 = &(*fields[ipatch])(0);
                    for (unsigned int i = 0 ; i < nx_*ny_*nz_ ; i += ny_*nz_){
                        for (unsigned int j = 0 ; j < ny_*nz_ ; j += nz_){
                            for (unsigned int k = 0 ; k < oversize[2] ; k++ ){
                                pt2[i+j+k] = pt1[i+j+k] ;
                                pt1[i+j+k+gsp[2]] = pt2[i+j+k+gsp[2]] ;
                            }
                        }
                    }
                }// End if ( MPI_me_ == MPI_neighbor_[2][0] )
            }// End if dims_.size()>2
        } // End if dims_.size()>1
    } // End for( ipatch )

}

// MPI_Wait for all communications initialised in exchange_along_all_directions
void SyncVectorPatch::finalize_exchange_along_all_directions( std::vector<Field*> fields, VectorPatch& vecPatches )
{
    for ( unsigned int iDim=0 ; iDim<fields[0]->dims_.size() ; iDim++ ) {
        #pragma omp for schedule(static)
        for (unsigned int ipatch=0 ; ipatch<fields.size() ; ipatch++)
            vecPatches(ipatch)->finalizeExchange( fields[ipatch], iDim );
    } // End for iDim

}

void SyncVectorPatch::exchangeComplex( std::vector<Field*> fields, VectorPatch& vecPatches )
{
    for ( unsigned int iDim=0 ; iDim<fields[0]->dims_.size() ; iDim++ ) {
        #pragma omp for schedule(static)
        for (unsigned int ipatch=0 ; ipatch<fields.size() ; ipatch++)
            vecPatches(ipatch)->initExchangeComplex( fields[ipatch], iDim );
    } // End for iDim


    unsigned int nx_, ny_(1), nz_(1), h0, oversize[3], n_space[3], gsp[3];
    complex<double> *pt1,*pt2;
    h0 = vecPatches(0)->hindex;

    oversize[0] = vecPatches(0)->EMfields->oversize[0];
    oversize[1] = vecPatches(0)->EMfields->oversize[1];
    oversize[2] = vecPatches(0)->EMfields->oversize[2];

    n_space[0] = vecPatches(0)->EMfields->n_space[0];
    n_space[1] = vecPatches(0)->EMfields->n_space[1];
    n_space[2] = vecPatches(0)->EMfields->n_space[2];

    nx_ = fields[0]->dims_[0];
    if (fields[0]->dims_.size()>1) {
        ny_ = fields[0]->dims_[1];
        if (fields[0]->dims_.size()>2)
            nz_ = fields[0]->dims_[2];
    }


    gsp[0] = ( oversize[0] + 1 + fields[0]->isDual_[0] ); //Ghost size primal

    cField *cfield1, *cfield2;

    #pragma omp for schedule(static) private(pt1,pt2)
    for (unsigned int ipatch=0 ; ipatch<fields.size() ; ipatch++) {
        if (vecPatches(ipatch)->MPI_me_ == vecPatches(ipatch)->MPI_neighbor_[0][0]){
            cfield1 = static_cast<cField*>( fields[vecPatches(ipatch)->neighbor_[0][0]-h0] );
            cfield2 = static_cast<cField*>( fields[ipatch] );
            pt1 = &(*cfield1)((n_space[0])*ny_*nz_);
            pt2 = &(*cfield2)(0);
            memcpy( pt2, pt1, oversize[0]*ny_*nz_*sizeof(complex<double>));
            memcpy( pt1+gsp[0]*ny_*nz_, pt2+gsp[0]*ny_*nz_, oversize[0]*ny_*nz_*sizeof(complex<double>));
        } // End if ( MPI_me_ == MPI_neighbor_[0][0] )

        if (fields[0]->dims_.size()>1) {
            gsp[1] = ( oversize[1] + 1 + fields[0]->isDual_[1] ); //Ghost size primal
            if (vecPatches(ipatch)->MPI_me_ == vecPatches(ipatch)->MPI_neighbor_[1][0]){
                cfield1 = static_cast<cField*>( fields[vecPatches(ipatch)->neighbor_[1][0]-h0] );
                pt1 = &(*cfield1)(n_space[1]*nz_);
                cfield2 = static_cast<cField*>( fields[ipatch] );
                pt2 = &(*cfield2)(0);
                for (unsigned int i = 0 ; i < nx_*ny_*nz_ ; i += ny_*nz_){
                    for (unsigned int j = 0 ; j < oversize[1]*nz_ ; j++ ){
                        // Rewrite with memcpy ?
                        pt2[i+j] = pt1[i+j] ;
                        pt1[i+j+gsp[1]*nz_] = pt2[i+j+gsp[1]*nz_] ;
                    }
                }
            } // End if ( MPI_me_ == MPI_neighbor_[1][0] )

            if (fields[0]->dims_.size()>2) {
                gsp[2] = ( oversize[2] + 1 + fields[0]->isDual_[2] ); //Ghost size primal
                if (vecPatches(ipatch)->MPI_me_ == vecPatches(ipatch)->MPI_neighbor_[2][0]){
                    cfield1 = static_cast<cField*>( fields[vecPatches(ipatch)->neighbor_[2][0]-h0] );
                    cfield2 = static_cast<cField*>( fields[ipatch] );
                    pt1 = &(*cfield1)(n_space[2]);
                    pt2 = &(*cfield2)(0);
                    for (unsigned int i = 0 ; i < nx_*ny_*nz_ ; i += ny_*nz_){
                        for (unsigned int j = 0 ; j < ny_*nz_ ; j += nz_){
                            for (unsigned int k = 0 ; k < oversize[2] ; k++ ){
                                pt2[i+j+k] = pt1[i+j+k] ;
                                pt1[i+j+k+gsp[2]] = pt2[i+j+k+gsp[2]] ;
                            }
                        }
                    }
                }// End if ( MPI_me_ == MPI_neighbor_[2][0] )
            }// End if dims_.size()>2
        } // End if dims_.size()>1
    } // End for( ipatch )

}

// fields : contains a single field component (X, Y or Z) for all patches of vecPatches
// timers and itime were here introduced for debugging
void SyncVectorPatch::exchange_along_all_directions_noomp( std::vector<Field*> fields, VectorPatch& vecPatches )
{
    for ( unsigned int iDim=0 ; iDim<fields[0]->dims_.size() ; iDim++ ) {
        for (unsigned int ipatch=0 ; ipatch<fields.size() ; ipatch++)
            vecPatches(ipatch)->initExchange( fields[ipatch], iDim );
    } // End for iDim


    unsigned int nx_, ny_(1), nz_(1), h0, oversize[3], n_space[3], gsp[3];
    double *pt1,*pt2;
    h0 = vecPatches(0)->hindex;

    oversize[0] = vecPatches(0)->EMfields->oversize[0];
    oversize[1] = vecPatches(0)->EMfields->oversize[1];
    oversize[2] = vecPatches(0)->EMfields->oversize[2];

    n_space[0] = vecPatches(0)->EMfields->n_space[0];
    n_space[1] = vecPatches(0)->EMfields->n_space[1];
    n_space[2] = vecPatches(0)->EMfields->n_space[2];

    nx_ = fields[0]->dims_[0];
    if (fields[0]->dims_.size()>1) {
        ny_ = fields[0]->dims_[1];
        if (fields[0]->dims_.size()>2)
            nz_ = fields[0]->dims_[2];
    }


    gsp[0] = ( oversize[0] + 1 + fields[0]->isDual_[0] ); //Ghost size primal

    for (unsigned int ipatch=0 ; ipatch<fields.size() ; ipatch++) {

        if (vecPatches(ipatch)->MPI_me_ == vecPatches(ipatch)->MPI_neighbor_[0][0]){
            pt1 = &(*fields[vecPatches(ipatch)->neighbor_[0][0]-h0])((n_space[0])*ny_*nz_);
            pt2 = &(*fields[ipatch])(0);
            memcpy( pt2, pt1, oversize[0]*ny_*nz_*sizeof(double));
            memcpy( pt1+gsp[0]*ny_*nz_, pt2+gsp[0]*ny_*nz_, oversize[0]*ny_*nz_*sizeof(double));
        } // End if ( MPI_me_ == MPI_neighbor_[0][0] )

        if (fields[0]->dims_.size()>1) {
            gsp[1] = ( oversize[1] + 1 + fields[0]->isDual_[1] ); //Ghost size primal
            if (vecPatches(ipatch)->MPI_me_ == vecPatches(ipatch)->MPI_neighbor_[1][0]){
                pt1 = &(*fields[vecPatches(ipatch)->neighbor_[1][0]-h0])(n_space[1]*nz_);
                pt2 = &(*fields[ipatch])(0);
                for (unsigned int i = 0 ; i < nx_*ny_*nz_ ; i += ny_*nz_){
                    for (unsigned int j = 0 ; j < oversize[1]*nz_ ; j++ ){
                        // Rewrite with memcpy ?
                        pt2[i+j] = pt1[i+j] ;
                        pt1[i+j+gsp[1]*nz_] = pt2[i+j+gsp[1]*nz_] ;
                    }
                }
            } // End if ( MPI_me_ == MPI_neighbor_[1][0] )

            if (fields[0]->dims_.size()>2) {
                gsp[2] = ( oversize[2] + 1 + fields[0]->isDual_[2] ); //Ghost size primal
                if (vecPatches(ipatch)->MPI_me_ == vecPatches(ipatch)->MPI_neighbor_[2][0]){
                    pt1 = &(*fields[vecPatches(ipatch)->neighbor_[2][0]-h0])(n_space[2]);
                    pt2 = &(*fields[ipatch])(0);
                    for (unsigned int i = 0 ; i < nx_*ny_*nz_ ; i += ny_*nz_){
                        for (unsigned int j = 0 ; j < ny_*nz_ ; j += nz_){
                            for (unsigned int k = 0 ; k < oversize[2] ; k++ ){
                                pt2[i+j+k] = pt1[i+j+k] ;
                                pt1[i+j+k+gsp[2]] = pt2[i+j+k+gsp[2]] ;
                            }
                        }
                    }
                }// End if ( MPI_me_ == MPI_neighbor_[2][0] )
            }// End if dims_.size()>2
        } // End if dims_.size()>1
    } // End for( ipatch )

}


void SyncVectorPatch::finalizeexchangeComplex( std::vector<Field*> fields, VectorPatch& vecPatches )
{
    for ( unsigned int iDim=0 ; iDim<fields[0]->dims_.size() ; iDim++ ) {
        #pragma omp for schedule(static)
        for (unsigned int ipatch=0 ; ipatch<fields.size() ; ipatch++)
            vecPatches(ipatch)->finalizeExchangeComplex( fields[ipatch], iDim );
    } // End for iDim

}
// MPI_Wait for all communications initialised in exchange_along_all_directions
void SyncVectorPatch::finalize_exchange_along_all_directions_noomp( std::vector<Field*> fields, VectorPatch& vecPatches )
{
    for ( unsigned int iDim=0 ; iDim<fields[0]->dims_.size() ; iDim++ ) {
        for (unsigned int ipatch=0 ; ipatch<fields.size() ; ipatch++)
            vecPatches(ipatch)->finalizeExchange( fields[ipatch], iDim );
    } // End for iDim

}


//Proceed to the synchronization of field including corner ghost cells.
//This is done by exchanging one dimension at a time
void SyncVectorPatch::exchange_synchronized_per_direction( std::vector<Field*> fields, VectorPatch& vecPatches )
{

    unsigned int nx_, ny_(1), nz_(1), h0, oversize[3], n_space[3], gsp[3];
    double *pt1,*pt2;
    h0 = vecPatches(0)->hindex;

    oversize[0] = vecPatches(0)->EMfields->oversize[0];
    oversize[1] = vecPatches(0)->EMfields->oversize[1];
    oversize[2] = vecPatches(0)->EMfields->oversize[2];

    n_space[0] = vecPatches(0)->EMfields->n_space[0];
    n_space[1] = vecPatches(0)->EMfields->n_space[1];
    n_space[2] = vecPatches(0)->EMfields->n_space[2];

    nx_ = fields[0]->dims_[0];
    if (fields[0]->dims_.size()>1) {
        ny_ = fields[0]->dims_[1];
        if (fields[0]->dims_.size()>2)
            nz_ = fields[0]->dims_[2];
    }

    if (fields[0]->dims_.size()>2) {

        // Dimension 2
        #pragma omp for schedule(static)
        for (unsigned int ipatch=0 ; ipatch<fields.size() ; ipatch++)
            vecPatches(ipatch)->initExchange( fields[ipatch], 2 );

        #pragma omp for schedule(static)
        for (unsigned int ipatch=0 ; ipatch<fields.size() ; ipatch++)
            vecPatches(ipatch)->finalizeExchange( fields[ipatch], 2 );

        #pragma omp for schedule(static) private(pt1,pt2)
        for (unsigned int ipatch=0 ; ipatch<fields.size() ; ipatch++) {

            gsp[2] = ( oversize[2] + 1 + fields[0]->isDual_[2] ); //Ghost size primal
            if (vecPatches(ipatch)->MPI_me_ == vecPatches(ipatch)->MPI_neighbor_[2][0]){
                pt1 = &(*fields[vecPatches(ipatch)->neighbor_[2][0]-h0])(n_space[2]);
                pt2 = &(*fields[ipatch])(0);
                //for (unsigned int in = oversize[0] ; in < nx_-oversize[0]; in ++){
                for (unsigned int in = 0 ; in < nx_ ; in ++){
                    unsigned int i = in * ny_*nz_;
                    //for (unsigned int jn = oversize[1] ; jn < ny_-oversize[1] ; jn ++){
                    for (unsigned int jn = 0 ; jn < ny_ ; jn ++){
                        unsigned int j = jn *nz_;
                        for (unsigned int k = 0 ; k < oversize[2] ; k++ ){
                            pt2[i+j+k] = pt1[i+j+k] ;
                            pt1[i+j+k+gsp[2]] = pt2[i+j+k+gsp[2]] ;
                        }
                    }
                }
            }// End if ( MPI_me_ == MPI_neighbor_[2][0] )

        } // End for( ipatch )
    }

    // Dimension 1
    #pragma omp for schedule(static)
    for (unsigned int ipatch=0 ; ipatch<fields.size() ; ipatch++)
        vecPatches(ipatch)->initExchange( fields[ipatch], 1 );

    #pragma omp for schedule(static)
    for (unsigned int ipatch=0 ; ipatch<fields.size() ; ipatch++)
        vecPatches(ipatch)->finalizeExchange( fields[ipatch], 1 );

    #pragma omp for schedule(static) private(pt1,pt2)
    for (unsigned int ipatch=0 ; ipatch<fields.size() ; ipatch++) {

        gsp[1] = ( oversize[1] + 1 + fields[0]->isDual_[1] ); //Ghost size primal
        if (vecPatches(ipatch)->MPI_me_ == vecPatches(ipatch)->MPI_neighbor_[1][0]){
            pt1 = &(*fields[vecPatches(ipatch)->neighbor_[1][0]-h0])(n_space[1]*nz_);
            pt2 = &(*fields[ipatch])(0);
            for (unsigned int in = 0 ; in < nx_ ; in ++){
            //for (unsigned int in = oversize[0] ; in < nx_-oversize[0] ; in ++){ // <== This doesn't work. Why ??
                unsigned int i = in * ny_*nz_;
                for (unsigned int j = 0 ; j < oversize[1]*nz_ ; j++ ){
                    // Rewrite with memcpy ?
                    pt2[i+j] = pt1[i+j] ;
                    pt1[i+j+gsp[1]*nz_] = pt2[i+j+gsp[1]*nz_] ;
                }
            }
        } // End if ( MPI_me_ == MPI_neighbor_[1][0] )

    } // End for( ipatch )

    // Dimension 0
    #pragma omp for schedule(static)
    for (unsigned int ipatch=0 ; ipatch<fields.size() ; ipatch++)
        vecPatches(ipatch)->initExchange( fields[ipatch], 0 );

    #pragma omp for schedule(static)
    for (unsigned int ipatch=0 ; ipatch<fields.size() ; ipatch++)
        vecPatches(ipatch)->finalizeExchange( fields[ipatch], 0 );



    gsp[0] = ( oversize[0] + 1 + fields[0]->isDual_[0] ); //Ghost size primal

    #pragma omp for schedule(static) private(pt1,pt2)
    for (unsigned int ipatch=0 ; ipatch<fields.size() ; ipatch++) {

        if (vecPatches(ipatch)->MPI_me_ == vecPatches(ipatch)->MPI_neighbor_[0][0]){
            pt1 = &(*fields[vecPatches(ipatch)->neighbor_[0][0]-h0])((n_space[0])*ny_*nz_);
            pt2 = &(*fields[ipatch])(0);
            memcpy( pt2, pt1, oversize[0]*ny_*nz_*sizeof(double));
            memcpy( pt1+gsp[0]*ny_*nz_, pt2+gsp[0]*ny_*nz_, oversize[0]*ny_*nz_*sizeof(double));
        } // End if ( MPI_me_ == MPI_neighbor_[0][0] )

    } // End for( ipatch )

}


// The idea is to minimize the number of implicit barriers and maximize the workload between barriers
// fields : contains components of B which required exchange in X (By and Bz)
//     - fields is not directly used in the exchange process, just to find local neighbor's field
//     - sexchanges are operated on sublists, members of vecPatches, which contains :
//         - B_MPIx   : fields which have MPI   neighbor along X
//         - B_Localx : fields which have local neighbor along X (a same field can be adressed by both)
//     - These fields are identified with lists of index MPIxIdx and LocalxIdx
void SyncVectorPatch::exchange_all_components_along_X( std::vector<Field*>& fields, VectorPatch& vecPatches )
{
    unsigned int nMPIx = vecPatches.MPIxIdx.size();
    #pragma omp for schedule(static)
    for (unsigned int ifield=0 ; ifield<nMPIx ; ifield++) {
        unsigned int ipatch = vecPatches.MPIxIdx[ifield];
        vecPatches(ipatch)->initExchange( vecPatches.B_MPIx[ifield      ], 0 ); // By
        vecPatches(ipatch)->initExchange( vecPatches.B_MPIx[ifield+nMPIx], 0 ); // Bz
    }


    unsigned int h0, oversize, n_space;
    double *pt1,*pt2;
    h0 = vecPatches(0)->hindex;

    oversize = vecPatches(0)->EMfields->oversize[0];

    n_space = vecPatches(0)->EMfields->n_space[0];

    int nPatches( vecPatches.size() );
    int nDim = vecPatches(0)->EMfields->Bx_->dims_.size();

    int nFieldLocalx = vecPatches.B_localx.size()/2;
    for ( int icomp=0 ; icomp<2 ; icomp++ ) {
        if (nFieldLocalx==0) continue;

        unsigned int ny_(1), nz_(1), gsp;
        if (nDim>1) {
            ny_ = vecPatches.B_localx[icomp*nFieldLocalx]->dims_[1];
            if (nDim>2)
                nz_ = vecPatches.B_localx[icomp*nFieldLocalx]->dims_[2];
        }
        gsp = ( oversize + 1 + vecPatches.B_localx[icomp*nFieldLocalx]->isDual_[0] ); //Ghost size primal

        unsigned int istart =  icomp   *nFieldLocalx;
        unsigned int iend    = (icomp+1)*nFieldLocalx;
        #pragma omp for schedule(static) private(pt1,pt2)
        for (unsigned int ifield=istart ; ifield<iend ; ifield++) {
            int ipatch = vecPatches.LocalxIdx[ ifield-icomp*nFieldLocalx ];

            if (vecPatches(ipatch)->MPI_me_ == vecPatches(ipatch)->MPI_neighbor_[0][0]){
                pt1 = &(fields[vecPatches(ipatch)->neighbor_[0][0]-h0+icomp*nPatches]->data_[n_space*ny_*nz_]);
                pt2 = &(vecPatches.B_localx[ifield]->data_[0]);
                //for filter
                memcpy( pt2, pt1, oversize*ny_*nz_*sizeof(double));
                memcpy( pt1+gsp*ny_*nz_, pt2+gsp*ny_*nz_, oversize*ny_*nz_*sizeof(double));
            } // End if ( MPI_me_ == MPI_neighbor_[0][0] )

        } // End for( ipatch )
    }

}

// MPI_Wait for all communications initialised in exchange_all_components_along_X
void SyncVectorPatch::finalize_exchange_all_components_along_X( std::vector<Field*>& fields, VectorPatch& vecPatches )
{
    unsigned int nMPIx = vecPatches.MPIxIdx.size();
    #pragma omp for schedule(static)
    for (unsigned int ifield=0 ; ifield<nMPIx ; ifield++) {
        unsigned int ipatch = vecPatches.MPIxIdx[ifield];
        vecPatches(ipatch)->finalizeExchange( vecPatches.B_MPIx[ifield      ], 0 ); // By
        vecPatches(ipatch)->finalizeExchange( vecPatches.B_MPIx[ifield+nMPIx], 0 ); // Bz
    }
}


// The idea is to minimize the number of implicit barriers and maximize the workload between barriers
// fields : contains components of B which required exchange in Y (Bx and Bz)
//     - fields is not directly used in the exchange process, just to find local neighbor's field
//     - sexchanges are operated on sublists, members of vecPatches, which contains :
//         - B_MPIy   : fields which have MPI   neighbor along Y
//         - B_Localy : fields which have local neighbor along Y (a same field can be adressed by both)
//     - These fields are identified with lists of index MPIyIdx and LocalyIdx
void SyncVectorPatch::exchange_all_components_along_Y( std::vector<Field*>& fields, VectorPatch& vecPatches )
{
    unsigned int nMPIy = vecPatches.MPIyIdx.size();
    #pragma omp for schedule(static)
    for (unsigned int ifield=0 ; ifield<nMPIy ; ifield++) {
        unsigned int ipatch = vecPatches.MPIyIdx[ifield];
        vecPatches(ipatch)->initExchange( vecPatches.B1_MPIy[ifield], 1 );   // Bx
        vecPatches(ipatch)->initExchange( vecPatches.B1_MPIy[ifield+nMPIy], 1 ); // Bz
    }

    unsigned int h0, oversize, n_space;
    double *pt1,*pt2;
    h0 = vecPatches(0)->hindex;

    oversize = vecPatches(0)->EMfields->oversize[1];
    n_space = vecPatches(0)->EMfields->n_space[1];

    int nPatches( vecPatches.size() );
    int nDim = vecPatches(0)->EMfields->Bx_->dims_.size();

    int nFieldLocaly = vecPatches.B1_localy.size()/2;
    for ( int icomp=0 ; icomp<2 ; icomp++ ) {
        if (nFieldLocaly==0) continue;

        unsigned int nx_, ny_, nz_(1), gsp;
        nx_ = vecPatches.B1_localy[icomp*nFieldLocaly]->dims_[0];
        ny_ = vecPatches.B1_localy[icomp*nFieldLocaly]->dims_[1];
        if (nDim>2)
            nz_ = vecPatches.B1_localy[icomp*nFieldLocaly]->dims_[2];
        //for filter
        gsp = ( oversize + 1 + vecPatches.B1_localy[icomp*nFieldLocaly]->isDual_[1] ); //Ghost size primal

        unsigned int istart =  icomp   *nFieldLocaly;
        unsigned int iend    = (icomp+1)*nFieldLocaly;
        #pragma omp for schedule(static) private(pt1,pt2)
        for (unsigned int ifield=istart ; ifield<iend ; ifield++) {

            int ipatch = vecPatches.LocalyIdx[ ifield-icomp*nFieldLocaly ];
            if (vecPatches(ipatch)->MPI_me_ == vecPatches(ipatch)->MPI_neighbor_[1][0]){
                pt1 = &(fields[vecPatches(ipatch)->neighbor_[1][0]-h0+icomp*nPatches]->data_[n_space*nz_]);
                pt2 = &(vecPatches.B1_localy[ifield]->data_[0]);
                for (unsigned int i = 0 ; i < nx_*ny_*nz_ ; i += ny_*nz_){
                    // for filter
                    for (unsigned int j = 0 ; j < oversize*nz_ ; j++ ){
                        pt2[i+j] = pt1[i+j] ;
                        pt1[i+j+gsp*nz_] = pt2[i+j+gsp*nz_] ;
                    } // mempy to do
                }
            } // End if ( MPI_me_ == MPI_neighbor_[1][0] )

        } // End for( ipatch )
    }
}


// MPI_Wait for all communications initialised in exchange_all_components_along_Y
void SyncVectorPatch::finalize_exchange_all_components_along_Y( std::vector<Field*>& fields, VectorPatch& vecPatches )
{
    unsigned int nMPIy = vecPatches.MPIyIdx.size();
    #pragma omp for schedule(static)
    for (unsigned int ifield=0 ; ifield<nMPIy ; ifield++) {
        unsigned int ipatch = vecPatches.MPIyIdx[ifield];
        vecPatches(ipatch)->finalizeExchange( vecPatches.B1_MPIy[ifield      ], 1 ); // By
        vecPatches(ipatch)->finalizeExchange( vecPatches.B1_MPIy[ifield+nMPIy], 1 ); // Bz
    }


}


// The idea is to minimize the number of implicit barriers and maximize the workload between barriers
// fields : contains components of B which required exchange in Z (Bx and By)
//     - fields is not directly used in the exchange process, just to find local neighbor's field
//     - sexchanges are operated on sublists, members of vecPatches, which contains :
//         - B_MPIz   : fields which have MPI   neighbor along Z
//         - B_Localz : fields which have local neighbor along Z (a same field can be adressed by both)
//     - These fields are identified with lists of index MPIzIdx and LocalzIdx
void SyncVectorPatch::exchange_all_components_along_Z( std::vector<Field*> fields, VectorPatch& vecPatches )
{
    unsigned int nMPIz = vecPatches.MPIzIdx.size();
    #pragma omp for schedule(static)
    for (unsigned int ifield=0 ; ifield<nMPIz ; ifield++) {
        unsigned int ipatch = vecPatches.MPIzIdx[ifield];
        vecPatches(ipatch)->initExchange( vecPatches.B2_MPIz[ifield],       2 ); // Bx
        vecPatches(ipatch)->initExchange( vecPatches.B2_MPIz[ifield+nMPIz], 2 ); // By
    }

    unsigned int h0, oversize, n_space;
    double *pt1,*pt2;
    h0 = vecPatches(0)->hindex;

    oversize = vecPatches(0)->EMfields->oversize[2];
    n_space = vecPatches(0)->EMfields->n_space[2];

    int nPatches( vecPatches.size() );

    int nFieldLocalz = vecPatches.B2_localz.size()/2;
    for ( int icomp=0 ; icomp<2 ; icomp++ ) {
        if (nFieldLocalz==0) continue;

        unsigned int nx_, ny_, nz_, gsp;
        nx_ = vecPatches.B2_localz[icomp*nFieldLocalz]->dims_[0];
        ny_ = vecPatches.B2_localz[icomp*nFieldLocalz]->dims_[1];
        nz_ = vecPatches.B2_localz[icomp*nFieldLocalz]->dims_[2];
        //for filter
        gsp = ( oversize + 1 + vecPatches.B2_localz[icomp*nFieldLocalz]->isDual_[2] ); //Ghost size primal

        unsigned int istart  =  icomp   *nFieldLocalz;
        unsigned int iend    = (icomp+1)*nFieldLocalz;
        #pragma omp for schedule(static) private(pt1,pt2)
        for (unsigned int ifield=istart ; ifield<iend ; ifield++) {

            int ipatch = vecPatches.LocalzIdx[ ifield-icomp*nFieldLocalz ];
            if (vecPatches(ipatch)->MPI_me_ == vecPatches(ipatch)->MPI_neighbor_[2][0]){
                pt1 = &(fields[vecPatches(ipatch)->neighbor_[2][0]-h0+icomp*nPatches]->data_[n_space]);
                pt2 = &(vecPatches.B2_localz[ifield]->data_[0]);
                for (unsigned int i = 0 ; i < nx_*ny_*nz_ ; i += ny_*nz_){
                    for (unsigned int j = 0 ; j < ny_*nz_ ; j += nz_){
                        for (unsigned int k = 0 ; k < oversize ; k++ ){
                            pt2[i+j+k] = pt1[i+j+k] ;
                            pt1[i+j+k+gsp] = pt2[i+j+k+gsp] ;
                        }
                    }
                }
            } // End if ( MPI_me_ == MPI_neighbor_[2][0] )

        } // End for( ipatch )
    }
}

// MPI_Wait for all communications initialised in exchange_all_components_along_Z
void SyncVectorPatch::finalize_exchange_all_components_along_Z( std::vector<Field*> fields, VectorPatch& vecPatches )
{
    unsigned int nMPIz = vecPatches.MPIzIdx.size();
    #pragma omp for schedule(static)
    for (unsigned int ifield=0 ; ifield<nMPIz ; ifield++) {
        unsigned int ipatch = vecPatches.MPIzIdx[ifield];
        vecPatches(ipatch)->finalizeExchange( vecPatches.B2_MPIz[ifield      ], 2 ); // Bx
        vecPatches(ipatch)->finalizeExchange( vecPatches.B2_MPIz[ifield+nMPIz], 2 ); // By
    }

}


// ---------------------------------------------------------------------------------------------------------------------
// ---------------------------------------------------------------------------------------------------------------------
// -------------------------------------------  DEPRECATED FIELD FUNCTIONS  --------------------------------------------
// ---------------------------------------------------------------------------------------------------------------------
// ---------------------------------------------------------------------------------------------------------------------

void SyncVectorPatch::exchange_along_X( std::vector<Field*> fields, VectorPatch& vecPatches )
{
    #pragma omp for schedule(static)
    for (unsigned int ipatch=0 ; ipatch<fields.size() ; ipatch++)
        vecPatches(ipatch)->initExchange( fields[ipatch], 0 );

    unsigned int ny_(1), nz_(1), h0, oversize, n_space, gsp;
    double *pt1,*pt2;
    h0 = vecPatches(0)->hindex;

    oversize = vecPatches(0)->EMfields->oversize[0];

    n_space = vecPatches(0)->EMfields->n_space[0];

    if (fields[0]->dims_.size()>1) {
        ny_ = fields[0]->dims_[1];
        if (fields[0]->dims_.size()>2)
            nz_ = fields[0]->dims_[2];
    }

    //gsp[0] = 2*oversize[0]+fields[0]->isDual_[0]; //Ghost size primal
    //for filter
    gsp = ( oversize + 1 + fields[0]->isDual_[0] ); //Ghost size primal

    #pragma omp for schedule(static) private(pt1,pt2)
    for (unsigned int ipatch=0 ; ipatch<fields.size() ; ipatch++) {

        if (vecPatches(ipatch)->MPI_me_ == vecPatches(ipatch)->MPI_neighbor_[0][0]){
            pt1 = &(*fields[vecPatches(ipatch)->neighbor_[0][0]-h0])(n_space*ny_*nz_);
            pt2 = &(*fields[ipatch])(0);
            //memcpy( pt2, pt1, ny_*sizeof(double));
            //memcpy( pt1+gsp[0]*ny_, pt2+gsp[0]*ny_, ny_*sizeof(double));
            //for filter
            memcpy( pt2, pt1, oversize*ny_*nz_*sizeof(double));
            memcpy( pt1+gsp*ny_*nz_, pt2+gsp*ny_*nz_, oversize*ny_*nz_*sizeof(double));
        } // End if ( MPI_me_ == MPI_neighbor_[0][0] )


    } // End for( ipatch )

}

void SyncVectorPatch::finalize_exchange_along_X( std::vector<Field*> fields, VectorPatch& vecPatches )
{
    #pragma omp for schedule(static)
    for (unsigned int ipatch=0 ; ipatch<fields.size() ; ipatch++)
        vecPatches(ipatch)->finalizeExchange( fields[ipatch], 0 );

}

void SyncVectorPatch::exchange_along_Y( std::vector<Field*> fields, VectorPatch& vecPatches )
{
    #pragma omp for schedule(static)
    for (unsigned int ipatch=0 ; ipatch<fields.size() ; ipatch++)
        vecPatches(ipatch)->initExchange( fields[ipatch], 1 );

    unsigned int nx_, ny_, nz_(1), h0, oversize, n_space, gsp;
    double *pt1,*pt2;
    h0 = vecPatches(0)->hindex;

    oversize = vecPatches(0)->EMfields->oversize[1];
    n_space = vecPatches(0)->EMfields->n_space[1];

    nx_ = fields[0]->dims_[0];
    ny_ = fields[0]->dims_[1];
    if (fields[0]->dims_.size()>2)
        nz_ = fields[0]->dims_[2];

    //gsp = 2*oversize[1]+fields[0]->isDual_[1]; //Ghost size primal
    //for filter
    gsp = ( oversize + 1 + fields[0]->isDual_[1] ); //Ghost size primal

    #pragma omp for schedule(static) private(pt1,pt2)
    for (unsigned int ipatch=0 ; ipatch<fields.size() ; ipatch++) {

        if (vecPatches(ipatch)->MPI_me_ == vecPatches(ipatch)->MPI_neighbor_[1][0]){
            pt1 = &(*fields[vecPatches(ipatch)->neighbor_[1][0]-h0])(n_space*nz_);
            pt2 = &(*fields[ipatch])(0);
            for (unsigned int i = 0 ; i < nx_*ny_*nz_ ; i += ny_*nz_){
                // for filter
                for (unsigned int j = 0 ; j < oversize*nz_ ; j++ ){
                    pt2[i+j] = pt1[i+j] ;
                    pt1[i+j+gsp*nz_] = pt2[i+j+gsp*nz_] ;
                } // mempy to do
            }
        } // End if ( MPI_me_ == MPI_neighbor_[1][0] )

    } // End for( ipatch )

}

void SyncVectorPatch::finalize_exchange_along_Y( std::vector<Field*> fields, VectorPatch& vecPatches )
{
    #pragma omp for schedule(static)
    for (unsigned int ipatch=0 ; ipatch<fields.size() ; ipatch++)
        vecPatches(ipatch)->finalizeExchange( fields[ipatch], 1 );

}

void SyncVectorPatch::exchange_along_Z( std::vector<Field*> fields, VectorPatch& vecPatches )
{
    #pragma omp for schedule(static)
    for (unsigned int ipatch=0 ; ipatch<fields.size() ; ipatch++)
        vecPatches(ipatch)->initExchange( fields[ipatch], 2 );

    unsigned int nx_, ny_, nz_, h0, oversize, n_space, gsp;
    double *pt1,*pt2;
    h0 = vecPatches(0)->hindex;

    oversize = vecPatches(0)->EMfields->oversize[2];
    n_space = vecPatches(0)->EMfields->n_space[2];

    nx_ = fields[0]->dims_[0];
    ny_ = fields[0]->dims_[1];
    nz_ = fields[0]->dims_[2];

    //gsp = 2*oversize[1]+fields[0]->isDual_[1]; //Ghost size primal
    //for filter
    gsp = ( oversize + 1 + fields[0]->isDual_[2] ); //Ghost size primal

    #pragma omp for schedule(static) private(pt1,pt2)
    for (unsigned int ipatch=0 ; ipatch<fields.size() ; ipatch++) {

        if (vecPatches(ipatch)->MPI_me_ == vecPatches(ipatch)->MPI_neighbor_[2][0]){
           pt1 = &(*fields[vecPatches(ipatch)->neighbor_[2][0]-h0])(n_space);
           pt2 = &(*fields[ipatch])(0);
           for (unsigned int i = 0 ; i < nx_*ny_*nz_ ; i += ny_*nz_){
               for (unsigned int j = 0 ; j < ny_*nz_ ; j += nz_){
                   for (unsigned int k = 0 ; k < oversize ; k++ ){
                       pt2[i+j+k] = pt1[i+j+k] ;
                       pt1[i+j+k+gsp] = pt2[i+j+k+gsp] ;
                   }
               }
           }
        } // End if ( MPI_me_ == MPI_neighbor_[2][0] )

    } // End for( ipatch )
}

void SyncVectorPatch::finalize_exchange_along_Z( std::vector<Field*> fields, VectorPatch& vecPatches )
{
    #pragma omp for schedule(static)
    for (unsigned int ipatch=0 ; ipatch<fields.size() ; ipatch++)
        vecPatches(ipatch)->finalizeExchange( fields[ipatch], 2 );

}<|MERGE_RESOLUTION|>--- conflicted
+++ resolved
@@ -152,13 +152,9 @@
 {
     // Sum EnvChi_s(ispec)
     if(vecPatches.listEnv_Chis_ .size()>0) SyncVectorPatch::sum( vecPatches.listEnv_Chis_ , vecPatches, timers, itime  );
-<<<<<<< HEAD
-}
-=======
     
 }
 
->>>>>>> ef86c7e9
 
 // fields : contains a single field component for all patches of vecPatches
 // timers and itime were here introduced for debugging
