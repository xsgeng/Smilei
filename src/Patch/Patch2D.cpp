--- conflicted
+++ resolved
@@ -583,16 +583,10 @@
 {
     if( ntype_[0][0][0] != MPI_DATATYPE_NULL ) {
         return;
-<<<<<<< HEAD
-
+    }
+    
     int nx0 = params.n_space_domain[0] + 1 + 2*params.oversize[0];
     int ny0 = params.n_space_domain[1] + 1 + 2*params.oversize[1];
-=======
-    }
-    
-    int nx0 = params.n_space[0]*params.global_factor[0] + 1 + 2*params.oversize[0];
-    int ny0 = params.n_space[1]*params.global_factor[1] + 1 + 2*params.oversize[1];
->>>>>>> 030c5b21
     unsigned int clrw = params.clrw;
     
     // MPI_Datatype ntype_[nDim][primDual][primDual]
@@ -614,13 +608,8 @@
             
             // Still used ???
             ntype_[2][ix_isPrim][iy_isPrim] = MPI_DATATYPE_NULL;
-<<<<<<< HEAD
             MPI_Type_contiguous(ny*params.n_space[0], MPI_DOUBLE, &(ntype_[2][ix_isPrim][iy_isPrim]));   //clrw lines
-            MPI_Type_commit( &(ntype_[2][ix_isPrim][iy_isPrim]) );
-=======
-            MPI_Type_contiguous( ny*clrw, MPI_DOUBLE, &( ntype_[2][ix_isPrim][iy_isPrim] ) ); //clrw lines
             MPI_Type_commit( &( ntype_[2][ix_isPrim][iy_isPrim] ) );
->>>>>>> 030c5b21
             
             ntypeSum_[0][ix_isPrim][iy_isPrim] = MPI_DATATYPE_NULL;
             nline = 1 + 2*params.oversize[0] + ix_isPrim;
