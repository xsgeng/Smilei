--- conflicted
+++ resolved
@@ -66,47 +66,28 @@
     Pcoordinates = domain_decomposition->getDomainCoordinates( hindex );
     
     // 1st direction
-<<<<<<< HEAD
     xcall[0] = Pcoordinates[0]-1;
     xcall[1] = Pcoordinates[1];
-    if (params.bc_em_type_x[0]=="periodic" && xcall[0] < 0)
+    if (params.EM_BCs[0][0]=="periodic" && xcall[0] < 0)
         xcall[0] += domain_decomposition->ndomain_[0];
     neighbor_[0][0] = domain_decomposition->getDomainId( xcall );
 
     xcall[0] = Pcoordinates[0]+1;
-    if (params.bc_em_type_x[0]=="periodic" && xcall[0] >= domain_decomposition->ndomain_[0])
+    if (params.EM_BCs[0][0]=="periodic" && xcall[0] >= domain_decomposition->ndomain_[0])
         xcall[0] -= domain_decomposition->ndomain_[0];
     neighbor_[0][1] = domain_decomposition->getDomainId( xcall );
     
     // 2nd direction
     xcall[0] = Pcoordinates[0];
     xcall[1] = Pcoordinates[1]-1;
-    if (params.bc_em_type_y[0]=="periodic" && xcall[1] < 0)
+    if (params.EM_BCs[1][0]=="periodic" && xcall[1] < 0)
         xcall[1] += domain_decomposition->ndomain_[1];
     neighbor_[1][0] = domain_decomposition->getDomainId( xcall );
 
     xcall[1] = Pcoordinates[1]+1;
-    if (params.bc_em_type_y[0]=="periodic" && xcall[1] >= domain_decomposition->ndomain_[1])
+    if (params.EM_BCs[1][0]=="periodic" && xcall[1] >= domain_decomposition->ndomain_[1])
         xcall[1] -=  domain_decomposition->ndomain_[1];
     neighbor_[1][1] = domain_decomposition->getDomainId( xcall );
-=======
-    xcall = Pcoordinates[0]-1;
-    ycall = Pcoordinates[1];
-    if (params.EM_BCs[0][0]=="periodic" && xcall < 0) xcall += (1<<params.mi[0]);
-    neighbor_[0][0] = generalhilbertindex( params.mi[0], params.mi[1], xcall, ycall);
-    xcall = Pcoordinates[0]+1;
-    if (params.EM_BCs[0][0]=="periodic" && xcall >= (1<<params.mi[0])) xcall -= (1<<params.mi[0]);
-    neighbor_[0][1] = generalhilbertindex( params.mi[0], params.mi[1], xcall, ycall);
-    
-    // 2nd direction
-    xcall = Pcoordinates[0];
-    ycall = Pcoordinates[1]-1;
-    if (params.EM_BCs[1][0]=="periodic" && ycall < 0) ycall += (1<<params.mi[1]);
-    neighbor_[1][0] = generalhilbertindex( params.mi[0], params.mi[1], xcall, ycall);
-    ycall = Pcoordinates[1]+1;
-    if (params.EM_BCs[1][0]=="periodic" && ycall >= (1<<params.mi[1])) ycall -= (1<<params.mi[1]);
-    neighbor_[1][1] = generalhilbertindex( params.mi[0], params.mi[1], xcall, ycall);
->>>>>>> ce6c2f32
 
     for (int ix_isPrim=0 ; ix_isPrim<2 ; ix_isPrim++) {
         for (int iy_isPrim=0 ; iy_isPrim<2 ; iy_isPrim++) {
