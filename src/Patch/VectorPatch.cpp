#include "VectorPatch.h"

#include <cstdlib>
#include <iostream>
#include <iomanip>
#include <fstream>
#include <cstring>
#include <math.h>
//#include <string>

#include "Collisions.h"
#include "DomainDecompositionFactory.h"
#include "PatchesFactory.h"
#include "Species.h"
#include "Particles.h"
#include "PeekAtSpecies.h"
#include "SimWindow.h"
#include "SolverFactory.h"
#include "DiagnosticFactory.h"
#include "LaserEnvelope.h"

#include "SyncVectorPatch.h"
#include "interface.h"
#include "Timers.h"

using namespace std;


VectorPatch::VectorPatch()
{
    domain_decomposition_ = NULL ;
}


VectorPatch::VectorPatch( Params& params )
{
    domain_decomposition_ = DomainDecompositionFactory::create( params );
}


VectorPatch::~VectorPatch()
{
    //if ( domain_decomposition_ != NULL )
    //    delete domain_decomposition_;
}


void VectorPatch::close(SmileiMPI * smpiData)
{
    closeAllDiags( smpiData );


    if ( diag_timers.size() )
        MESSAGE( "\n\tDiagnostics profile :" );
    for ( unsigned int idiag = 0 ;  idiag < diag_timers.size() ; idiag++ ) {
        double sum(0);
        MPI_Reduce( &diag_timers[idiag]->time_acc_, &sum, 1, MPI_DOUBLE, MPI_SUM, 0, MPI_COMM_WORLD );
        MESSAGE( "\t\t" << setw(20) << diag_timers[idiag]->name_ << "\t" << sum/(double)smpiData->getSize() );
    }

    for ( unsigned int idiag = 0 ;  idiag < diag_timers.size() ; idiag++ )
        delete diag_timers[idiag];
    diag_timers.clear();


    for (unsigned int idiag=0 ; idiag<localDiags.size(); idiag++)
        delete localDiags[idiag];
    localDiags.clear();

    for (unsigned int idiag=0 ; idiag<globalDiags.size(); idiag++)
        delete globalDiags[idiag];
    globalDiags.clear();

    for (unsigned int ipatch=0 ; ipatch<size(); ipatch++)
        delete patches_[ipatch];

    patches_.clear();
}

void VectorPatch::createDiags(Params& params, SmileiMPI* smpi, OpenPMDparams& openPMD)
{
    globalDiags = DiagnosticFactory::createGlobalDiagnostics(params, smpi, *this );
    localDiags  = DiagnosticFactory::createLocalDiagnostics (params, smpi, *this, openPMD );

    // Delete all unused fields
    for (unsigned int ipatch=0 ; ipatch<size() ; ipatch++) {
	if (params.geometry!="AMcylindrical"){
            for (unsigned int ifield=0 ; ifield<(*this)(ipatch)->EMfields->Jx_s.size(); ifield++) {
                if( (*this)(ipatch)->EMfields->Jx_s[ifield]->data_ == NULL ){
                    delete (*this)(ipatch)->EMfields->Jx_s[ifield];
                    (*this)(ipatch)->EMfields->Jx_s[ifield]=NULL;
                }
	        
             } 
            for (unsigned int ifield=0 ; ifield<(*this)(ipatch)->EMfields->Jy_s.size(); ifield++) {
                if( (*this)(ipatch)->EMfields->Jy_s[ifield]->data_ == NULL ){
                    delete (*this)(ipatch)->EMfields->Jy_s[ifield];
                    (*this)(ipatch)->EMfields->Jy_s[ifield]=NULL;
                }
            } 
            for (unsigned int ifield=0 ; ifield<(*this)(ipatch)->EMfields->Jz_s.size(); ifield++) {
                if( (*this)(ipatch)->EMfields->Jz_s[ifield]->data_ == NULL ){
                    delete (*this)(ipatch)->EMfields->Jz_s[ifield];
                    (*this)(ipatch)->EMfields->Jz_s[ifield]=NULL;
                }
            }  
            for (unsigned int ifield=0 ; ifield<(*this)(ipatch)->EMfields->rho_s.size(); ifield++) {
                if( (*this)(ipatch)->EMfields->rho_s[ifield]->data_ == NULL ){
                    delete (*this)(ipatch)->EMfields->rho_s[ifield];
                    (*this)(ipatch)->EMfields->rho_s[ifield]=NULL;
                }
            }

	}
        else{
            ElectroMagnAM* EMfields = static_cast<ElectroMagnAM*>((*this)(ipatch)->EMfields );
            for (unsigned int ifield=0 ; ifield<EMfields->Jl_s.size(); ifield++) {
                if( EMfields->Jl_s[ifield]->cdata_ == NULL ){
                    delete EMfields->Jl_s[ifield];
                    EMfields->Jl_s[ifield]=NULL;
                }
             } 
            for (unsigned int ifield=0 ; ifield<EMfields->Jr_s.size(); ifield++) {
                if( EMfields->Jr_s[ifield]->cdata_ == NULL ){
                    delete EMfields->Jr_s[ifield];
                    EMfields->Jr_s[ifield]=NULL;
                }
            } 
            for (unsigned int ifield=0 ; ifield<EMfields->Jt_s.size(); ifield++) {
                if(EMfields->Jt_s[ifield]->cdata_ == NULL ){
                    delete EMfields->Jt_s[ifield];
                    EMfields->Jt_s[ifield]=NULL;
                }
            } 
	
            for (unsigned int ifield=0 ; ifield<EMfields->rho_AM_s.size(); ifield++) {
                if( EMfields->rho_AM_s[ifield]->cdata_ == NULL ){
                    delete EMfields->rho_AM_s[ifield];
                    EMfields->rho_AM_s[ifield]=NULL;
               }
            }
	
	    }


        if (params.Laser_Envelope_model){
            for (unsigned int ifield=0 ; ifield<(*this)(ipatch)->EMfields->Env_Chi_s.size(); ifield++) {
                if( (*this)(ipatch)->EMfields->Env_Chi_s[ifield]->data_ == NULL ){
                        delete (*this)(ipatch)->EMfields->Env_Chi_s[ifield];
                        (*this)(ipatch)->EMfields->Env_Chi_s[ifield]=NULL;
                }
            }
        }



    }

    for ( unsigned int idiag = 0 ;  idiag < globalDiags.size() ; idiag++ )
        diag_timers.push_back( new Timer( globalDiags[idiag]->filename ) );
    for ( unsigned int idiag = 0 ;  idiag < localDiags.size() ; idiag++ )
        diag_timers.push_back( new Timer( localDiags[idiag]->filename ) );

    for ( unsigned int idiag = 0 ;  idiag < diag_timers.size() ; idiag++ )
        diag_timers[idiag]->init(smpi);

}


// ---------------------------------------------------------------------------------------------------------------------
// ---------------------------------------------------------------------------------------------------------------------
// ----------------------------------------------       INTERFACES        ----------------------------------------------
// ---------------------------------------------------------------------------------------------------------------------
// ---------------------------------------------------------------------------------------------------------------------

// ---------------------------------------------------------------------------------------------------------------------
// Configure all patches for the new time step
// ---------------------------------------------------------------------------------------------------------------------
void VectorPatch::configuration(Params& params, Timers &timers, int itime)
{

    //if (params.has_dynamic_vectorization)
    //{

    timers.reconfiguration.restart();

    unsigned int npatches = (*this).size();

    // Clean buffers
    #pragma omp master
    {
        for (unsigned int ipatch=0 ; ipatch< npatches; ipatch++) {
            // For all species
            for (unsigned int ispec=0 ; ispec<(*this)(ipatch)->vecSpecies.size() ; ispec++) {
                (*this)(ipatch)->cleanMPIBuffers(ispec, params);
            }
        }
    }
    #pragma omp barrier

    // Species reconfiguration for best performance
    // Change the status to use vectorized or not-vectorized operators
    // as a function of the metrics

    #pragma omp for schedule(runtime)
    for (unsigned int ipatch=0 ; ipatch<npatches ; ipatch++) {
        // Particle importation for all species
        for (unsigned int ispec=0 ; ispec<(*this)(ipatch)->vecSpecies.size() ; ispec++) {
            species(ipatch, ispec)->configuration(params, (*this)(ipatch));
        }
    }

    timers.reconfiguration.update( params.printNow( itime ) );
    //}

}

// ---------------------------------------------------------------------------------------------------------------------
// Reconfigure all patches for the new time step
// ---------------------------------------------------------------------------------------------------------------------
void VectorPatch::reconfiguration(Params& params, Timers &timers, int itime)
{
    //if (params.has_dynamic_vectorization)
    //{

        timers.reconfiguration.restart();

        unsigned int npatches = (*this).size();

        // Clean buffers
        #pragma omp master
        {
            for (unsigned int ipatch=0 ; ipatch < npatches ; ipatch++) {
                // For all species
                for (unsigned int ispec=0 ; ispec<(*this)(ipatch)->vecSpecies.size() ; ispec++) {
                    (*this)(ipatch)->cleanMPIBuffers(ispec, params);
                }
            }
        }
        #pragma omp barrier

        // Species reconfiguration for best performance
        // Change the status to use vectorized or not-vectorized operators
        // as a function of the metrics
        #pragma omp for schedule(runtime)
        for (unsigned int ipatch=0 ; ipatch < npatches ; ipatch++) {
            // Particle importation for all species
            for (unsigned int ispec=0 ; ispec<(*this)(ipatch)->vecSpecies.size() ; ispec++) {
                species(ipatch, ispec)->reconfiguration(params, (*this)(ipatch));
            }
        }

        timers.reconfiguration.update( params.printNow( itime ) );
    //}
}

// ---------------------------------------------------------------------------------------------------------------------
// For all patches, move particles (restartRhoJ(s), dynamics and exchangeParticles)
// ---------------------------------------------------------------------------------------------------------------------
void VectorPatch::dynamics(Params& params,
                           SmileiMPI* smpi,
                           SimWindow* simWindow,
                           RadiationTables & RadiationTables,
                           MultiphotonBreitWheelerTables & MultiphotonBreitWheelerTables,
                           double time_dual, Timers &timers, int itime)
{

    #pragma omp single
    diag_flag = (needsRhoJsNow(itime) || params.is_spectral );

    timers.particles.restart();
    ostringstream t;
    #pragma omp for schedule(runtime)
    for (unsigned int ipatch=0 ; ipatch<(*this).size() ; ipatch++) {
        (*this)(ipatch)->EMfields->restartRhoJ();
        //MESSAGE("restart rhoj");
        for (unsigned int ispec=0 ; ispec<(*this)(ipatch)->vecSpecies.size() ; ispec++) {
            if ( (*this)(ipatch)->vecSpecies[ispec]->isProj(time_dual, simWindow) || diag_flag  ) {
                // Dynamics with vectorized operators
                if (((*this)(ipatch)->vecSpecies[ispec]->vectorized_operators)&&(!(*this)(ipatch)->vecSpecies[ispec]->ponderomotive_dynamics))
                {
                    species(ipatch, ispec)->dynamics(time_dual, ispec,
                                                     emfields(ipatch),
                                                     params, diag_flag, partwalls(ipatch),
                                                     (*this)(ipatch), smpi,
                                                     RadiationTables,
                                                     MultiphotonBreitWheelerTables,
                                                     localDiags);
                }
                // Dynamics with scalar operators
                else
                {
                    if (params.vectorization_mode == "dynamic2")
                    {
                        species(ipatch, ispec)->scalar_dynamics(time_dual, ispec,
                                                      emfields(ipatch),
                                                      params, diag_flag, partwalls(ipatch),
                                                      (*this)(ipatch), smpi,
                                                      RadiationTables,
                                                      MultiphotonBreitWheelerTables,
                                                      localDiags);
                    }
                    else if (!(*this)(ipatch)->vecSpecies[ispec]->ponderomotive_dynamics)
                    {
                        species(ipatch, ispec)->Species::dynamics(time_dual, ispec,
                                                         emfields(ipatch),
                                                         params, diag_flag, partwalls(ipatch),
                                                         (*this)(ipatch), smpi,
                                                         RadiationTables,
                                                         MultiphotonBreitWheelerTables,
                                                         localDiags);
                    }
                } // end if condition on envelope dynamics
            } // end if condition on species
        } // end loop on species
        //MESSAGE("species dynamics");
    } // end loop on patches


    timers.particles.update( params.printNow( itime ) );
#ifdef __DETAILED_TIMERS
    timers.interpolator.update( *this, params.printNow( itime ) );
    timers.pusher.update( *this, params.printNow( itime ) );
    timers.projector.update( *this, params.printNow( itime ) );
    timers.cell_keys.update( *this, params.printNow( itime ) );
    timers.ionization.update( *this, params.printNow( itime ) );
    timers.radiation.update( *this, params.printNow( itime ) );
    timers.multiphoton_Breit_Wheeler_timer.update( *this, params.printNow( itime ) );
#endif

    timers.syncPart.restart();
    for (unsigned int ispec=0 ; ispec<(*this)(0)->vecSpecies.size(); ispec++) {
        if (!(*this)(0)->vecSpecies[ispec]->ponderomotive_dynamics){
            if ( (*this)(0)->vecSpecies[ispec]->isProj(time_dual, simWindow) ){
                SyncVectorPatch::exchangeParticles((*this), ispec, params, smpi, timers, itime ); // Included sort_part
            } // end condition on species
        } // end condition on envelope dynamics
    } // end loop on species
    //MESSAGE("exchange particles");
    timers.syncPart.update( params.printNow( itime ) );
#ifdef __DETAILED_TIMERS
    timers.sorting.update( *this, params.printNow( itime ) );
#endif
} // END dynamics

// ---------------------------------------------------------------------------------------------------------------------
// For all patches, project charge and current densities with standard scheme for diag purposes at t=0
// ---------------------------------------------------------------------------------------------------------------------
void VectorPatch::projection_for_diags(Params& params,
                           SmileiMPI* smpi,
                           SimWindow* simWindow,
                           double time_dual, Timers &timers, int itime)
{

    #pragma omp single
    diag_flag = needsRhoJsNow(itime);

    #pragma omp for schedule(runtime)
    for (unsigned int ipatch=0 ; ipatch<(*this).size() ; ipatch++) {
        (*this)(ipatch)->EMfields->restartRhoJ();
        for (unsigned int ispec=0 ; ispec<(*this)(ipatch)->vecSpecies.size() ; ispec++) {
            if ( (*this)(ipatch)->vecSpecies[ispec]->isProj(time_dual, simWindow) || diag_flag  ) {
                species(ipatch, ispec)->projection_for_diags(time_dual, ispec,
                                                 emfields(ipatch),
                                                 params, diag_flag,
                                                 (*this)(ipatch), smpi);
            }
        }

    }

    // if Envelope is used, project the susceptibility of the particles interacting with the envelope
    if (params.Laser_Envelope_model){
        #pragma omp for schedule(runtime)
        for (unsigned int ipatch=0 ; ipatch<(*this).size() ; ipatch++) {
            (*this)(ipatch)->EMfields->restartEnvChi();
            for (unsigned int ispec=0 ; ispec<(*this)(ipatch)->vecSpecies.size() ; ispec++) {
                if ( (*this)(ipatch)->vecSpecies[ispec]->isProj(time_dual, simWindow) || diag_flag  ) {
                    if (species(ipatch, ispec)->ponderomotive_dynamics){
                    species(ipatch, ispec)->ponderomotive_project_susceptibility(time_dual, ispec,
                                                 emfields(ipatch),
                                                 params, diag_flag,
                                                 (*this)(ipatch), smpi,
                                                 localDiags);
                                                                        } // end condition on ponderomotive dynamics
                } // end diagnostic or projection if condition on species
            } // end loop on species
        } // end loop on patches
    }

} // END projection for diags

void VectorPatch::finalize_and_sort_parts(Params& params, SmileiMPI* smpi, SimWindow* simWindow,
                           RadiationTables & RadiationTables,
                           MultiphotonBreitWheelerTables & MultiphotonBreitWheelerTables,
                           double time_dual, Timers &timers, int itime)
{
    timers.syncPart.restart();
    for (unsigned int ispec=0 ; ispec<(*this)(0)->vecSpecies.size(); ispec++) {
        if ( (*this)(0)->vecSpecies[ispec]->isProj(time_dual, simWindow) ){
            SyncVectorPatch::finalize_and_sort_parts((*this), ispec, params, smpi, timers, itime ); // Included sort_part
	}
    }

    // Particle importation
    // ----------------------------------------
    
    #pragma omp for schedule(runtime)
    for (unsigned int ipatch=0 ; ipatch<(*this).size() ; ipatch++) {
        // Particle importation for all species
        for (unsigned int ispec=0 ; ispec<(*this)(ipatch)->vecSpecies.size() ; ispec++) {
            if ( (*this)(ipatch)->vecSpecies[ispec]->isProj(time_dual, simWindow) || diag_flag  ) {
                species(ipatch, ispec)->dynamics_import_particles(time_dual, ispec,
                                                                  params,
                                                                  (*this)(ipatch), smpi,
                                                                  RadiationTables,
                                                                  MultiphotonBreitWheelerTables,
                                                                  localDiags);
            }
        }
    }

    // Species reconfiguration for best performance
    // Change the status to use vectorized or not-vectorized operators
    // as a function of the metrics
    /*#pragma omp for schedule(runtime)
    for (unsigned int ipatch=0 ; ipatch<(*this).size() ; ipatch++) {
        // Particle importation for all species
        for (unsigned int ispec=0 ; ispec<(*this)(ipatch)->vecSpecies.size() ; ispec++) {
            species(ipatch, ispec)->reconfiguration(params, (*this)(ipatch));
        }
    }*/

    if (itime%params.every_clean_particles_overhead==0) {
        #pragma omp master
        for (unsigned int ipatch=0 ; ipatch<(*this).size() ; ipatch++)
            (*this)(ipatch)->cleanParticlesOverhead(params);
        #pragma omp barrier
    }

    timers.syncPart.update( params.printNow( itime ) );

} // END finalize_and_sort_parts


void VectorPatch::computeCharge()
{
    #pragma omp for schedule(runtime)
    for (unsigned int ipatch=0 ; ipatch<(*this).size() ; ipatch++) {
        (*this)(ipatch)->EMfields->restartRhoJ();
        for (unsigned int ispec=0 ; ispec<(*this)(ipatch)->vecSpecies.size() ; ispec++) {
            if ((*this)(ipatch)->vecSpecies[ispec]->vectorized_operators)
            {
                species(ipatch, ispec)->computeCharge(ispec, emfields(ipatch));
            }
            else
            {
                species(ipatch, ispec)->Species::computeCharge(ispec, emfields(ipatch));
            }
        }
    }

} // END computeRho

void VectorPatch::computeChargeRelativisticSpecies(double time_primal)
{
    #pragma omp for schedule(runtime)
    for (unsigned int ipatch=0 ; ipatch<(*this).size() ; ipatch++) {
        (*this)(ipatch)->EMfields->restartRhoJ();
        for (unsigned int ispec=0 ; ispec<(*this)(ipatch)->vecSpecies.size() ; ispec++) {
            // project only if species needs relativistic initialization and it is the right time to initialize its fields
            if ( ( species(ipatch, ispec)->relativistic_field_initialization               ) &&
                 ( time_primal == species(ipatch, ispec)->time_relativistic_initialization ) ) {
                 if ((*this)(ipatch)->vecSpecies[ispec]->vectorized_operators)
                 {
                     species(ipatch, ispec)->computeCharge(ispec, emfields(ipatch));
                 }
                 else
                 {
                     species(ipatch, ispec)->Species::computeCharge(ispec, emfields(ipatch));
                 }
            }
        }
    }
} // END computeRho

void VectorPatch::resetRhoJ()
{
    #pragma omp for schedule(runtime)
    for (unsigned int ipatch=0 ; ipatch<(*this).size() ; ipatch++) {
        (*this)(ipatch)->EMfields->restartRhoJ();
    }
}

// ---------------------------------------------------------------------------------------------------------------------
// For all patch, sum densities on ghost cells (sum per species if needed, sync per patch and MPI sync)
// ---------------------------------------------------------------------------------------------------------------------
void VectorPatch::sumDensities(Params &params, double time_dual, Timers &timers, int itime, SimWindow* simWindow, SmileiMPI* smpi )
{
    bool some_particles_are_moving = false;
    unsigned int n_species( (*this)(0)->vecSpecies.size() );
    for ( unsigned int ispec=0 ; ispec < n_species ; ispec++ ) {
        if ( (*this)(0)->vecSpecies[ispec]->isProj(time_dual, simWindow) )
            some_particles_are_moving = true;
    }
    if ( !some_particles_are_moving  && !diag_flag )
        return;

    timers.densities.restart();
    if  (diag_flag){
        #pragma omp for schedule(static)
        for (unsigned int ipatch=0 ; ipatch<(*this).size() ; ipatch++) {
             // Per species in global, Attention if output -> Sync / per species fields
            (*this)(ipatch)->EMfields->computeTotalRhoJ();
        }
    } //MESSAGE ("bug before");
    timers.densities.update();

    timers.syncDens.restart();
    if ( params.geometry != "AMcylindrical" ) {
        SyncVectorPatch::sumRhoJ( params, (*this), smpi, timers, itime ); // MPI
    }
    else {
        for (unsigned int imode = 0 ; imode < static_cast<ElectroMagnAM*>(patches_[0]->EMfields)->Jl_.size() ; imode++  ) {
            SyncVectorPatch::sumRhoJ( params, (*this), imode, smpi, timers, itime );
        }
    }
    //MESSAGE ("bug after");
    if(diag_flag){
        for (unsigned int ispec=0 ; ispec<(*this)(0)->vecSpecies.size(); ispec++) {
            if( ! (*this)(0)->vecSpecies[ispec]->particles->is_test ) {
                update_field_list(ispec, smpi);
                if ( params.geometry != "AMcylindrical" ) {
                    SyncVectorPatch::sumRhoJs( params, (*this), ispec, smpi, timers, itime ); // MPI
                 } 
                else{
                    for (unsigned int imode = 0 ; imode < static_cast<ElectroMagnAM*>(patches_[0]->EMfields)->Jl_.size() ; imode++  ) {
                        SyncVectorPatch::sumRhoJs( params, (*this), imode, ispec, smpi, timers, itime );
                    } 
                }
            }
           }  
    } 
    if (params.geometry == "AMcylindrical") {
        #pragma omp for schedule(static)
        for (unsigned int ipatch=0 ; ipatch<(*this).size() ; ipatch++) {
            ElectroMagnAM* emAM = static_cast<ElectroMagnAM*>( (*this)(ipatch)->EMfields );
            emAM->fold_J(diag_flag);
            emAM->on_axis_J(diag_flag);
        }
    }  
    timers.syncDens.update( params.printNow( itime ) );
} // End sumDensities


// ---------------------------------------------------------------------------------------------------------------------
// ---------------------------------------------------------------------------------------------------------------------
void VectorPatch::sumSusceptibility(Params &params, double time_dual, Timers &timers, int itime, SimWindow* simWindow, SmileiMPI* smpi )
{
    bool some_particles_are_moving = false;
    unsigned int n_species( (*this)(0)->vecSpecies.size() );
    for ( unsigned int ispec=0 ; ispec < n_species ; ispec++ ) {
        if ( (*this)(0)->vecSpecies[ispec]->isProj(time_dual, simWindow) )
            some_particles_are_moving = true;
    }
    if ( !some_particles_are_moving  && !diag_flag )
        return;

    timers.susceptibility.restart();
    if  (diag_flag){
       #pragma omp for schedule(static)
       for (unsigned int ipatch=0 ; ipatch<(*this).size() ; ipatch++) {
            // Per species in global, Attention if output -> Sync / per species fields
           (*this)(ipatch)->EMfields->computeTotalEnvChi();
       }
    }

    if(diag_flag){
        for (unsigned int ispec=0 ; ispec<(*this)(0)->vecSpecies.size(); ispec++) {
            if( ! (*this)(0)->vecSpecies[ispec]->particles->is_test ) {
                if (species(0, ispec)->ponderomotive_dynamics){
                    update_field_list(ispec, smpi);
                    SyncVectorPatch::sumEnvChis( params, (*this), ispec, smpi, timers, itime );
                } // MPI
            }
        }
    }

    timers.susceptibility.update();

    timers.susceptibility.restart();
    if ( params.geometry == "3Dcartesian" ) {
        SyncVectorPatch::sumEnvChi( params, (*this), smpi, timers, itime ); // MPI
    }
    else { ERROR("Envelope model not yet implemented in this geometry");
        // for (unsigned int imode = 0 ; imode < static_cast<ElectroMagnAM*>(patches_[0]->EMfields)->Jl_.size() ; imode++  ) {
        //     SyncVectorPatch::sumRhoJ( params, (*this), imode, timers, itime );
        // }
    }

    timers.susceptibility.update();

} // End sumSusceptibility



// ---------------------------------------------------------------------------------------------------------------------
// For all patch, update E and B (Ampere, Faraday, boundary conditions, exchange B and center B)
// ---------------------------------------------------------------------------------------------------------------------
void VectorPatch::solveMaxwell(Params& params, SimWindow* simWindow, int itime, double time_dual, Timers & timers, SmileiMPI* smpi)
{
    timers.maxwell.restart();

    for (unsigned int ipassfilter=0 ; ipassfilter<params.currentFilter_passes ; ipassfilter++){
        #pragma omp for schedule(static)
        for (unsigned int ipatch=0 ; ipatch<(*this).size() ; ipatch++){
            // Current spatial filtering
            (*this)(ipatch)->EMfields->binomialCurrentFilter();
        }
        SyncVectorPatch::exchangeJ( params, (*this), smpi );
        SyncVectorPatch::finalizeexchangeJ( params, (*this) );
    }

    #pragma omp for schedule(static)
    for (unsigned int ipatch=0 ; ipatch<(*this).size() ; ipatch++){
        if (!params.is_spectral) {
            // Saving magnetic fields (to compute centered fields used in the particle pusher)
            // Stores B at time n in B_m.
            (*this)(ipatch)->EMfields->saveMagneticFields(params.is_spectral);
        }
        // Computes Ex_, Ey_, Ez_ on all points.
        // E is already synchronized because J has been synchronized before.
        (*(*this)(ipatch)->EMfields->MaxwellAmpereSolver_)((*this)(ipatch)->EMfields);
        //MESSAGE("SOLVE MAXWELL AMPERE");
        // Computes Bx_, By_, Bz_ at time n+1 on interior points.
        //for (unsigned int ipatch=0 ; ipatch<(*this).size() ; ipatch++) {
        (*(*this)(ipatch)->EMfields->MaxwellFaradaySolver_)((*this)(ipatch)->EMfields);
        //MESSAGE("SOLVE MAXWELL FARADAY");
    }
    //Synchronize B fields between patches.
    timers.maxwell.update( params.printNow( itime ) );


    timers.syncField.restart();
    if ( params.geometry != "AMcylindrical" ) {
        if (params.is_spectral)
            SyncVectorPatch::exchangeE( params, (*this), smpi );
        SyncVectorPatch::exchangeB( params, (*this), smpi );
    }
    else {
        for (unsigned int imode = 0 ; imode < static_cast<ElectroMagnAM*>(patches_[0]->EMfields)->El_.size() ; imode++  ) {
            SyncVectorPatch::exchangeB( params, (*this), imode, smpi );
            SyncVectorPatch::finalizeexchangeB( params, (*this), imode ); // disable async, because of tags which is the same for all modes
        }
    }
    timers.syncField.update(  params.printNow( itime ) );

    //#ifdef _PICSAR
    if ( (params.uncoupled_grids) && (itime!=0) && ( time_dual > params.time_fields_frozen ) ) { // uncoupled_grids = true -> is_spectral = true 
        timers.syncField.restart();
        if (params.is_spectral)
            SyncVectorPatch::finalizeexchangeE( params, (*this) );

        SyncVectorPatch::finalizeexchangeB( params, (*this) );
        timers.syncField.update(  params.printNow( itime ) );

        #pragma omp for schedule(static)
        for (unsigned int ipatch=0 ; ipatch<(*this).size() ; ipatch++){
            // Applies boundary conditions on B
            (*this)(ipatch)->EMfields->boundaryConditions(itime, time_dual, (*this)(ipatch), params, simWindow);
            // Computes B at time n using B and B_m.
            if (!params.is_spectral)
                (*this)(ipatch)->EMfields->centerMagneticFields();
            else
                (*this)(ipatch)->EMfields->saveMagneticFields(params.is_spectral);
        }
        if (params.is_spectral)
            save_old_rho( params );
    }
    //#endif


} // END solveMaxwell

void VectorPatch::solveEnvelope(Params& params, SimWindow* simWindow, int itime, double time_dual, Timers & timers, SmileiMPI* smpi )
{

    if ((*this)(0)->EMfields->envelope!=NULL) {

        timers.envelope.restart();
        // Exchange susceptibility
        SyncVectorPatch::exchangeEnvChi( params, (*this), smpi );

        #pragma omp for schedule(static)
        for (unsigned int ipatch=0 ; ipatch<(*this).size() ; ipatch++){
            // Computes A in all points
            (*this)(ipatch)->EMfields->envelope->compute(  (*this)(ipatch)->EMfields );
            (*this)(ipatch)->EMfields->envelope->boundaryConditions(itime, time_dual, (*this)(ipatch), params, simWindow);
        }

        // Exchange envelope A
        SyncVectorPatch::exchangeA( params, (*this), smpi );
        SyncVectorPatch::finalizeexchangeA( params, (*this) );


        // Compute ponderomotive potential Phi=|A|^2/2
        for (unsigned int ipatch=0 ; ipatch<(*this).size() ; ipatch++){
            (*this)(ipatch)->EMfields->envelope->compute_Phi(  (*this)(ipatch)->EMfields );
        }

        // Exchange Phi
        SyncVectorPatch::exchangePhi(params, (*this), smpi);
        SyncVectorPatch::finalizeexchangePhi( params, (*this) );


        // Compute gradients of Phi
        for (unsigned int ipatch=0 ; ipatch<(*this).size() ; ipatch++){
            (*this)(ipatch)->EMfields->envelope->compute_gradient_Phi(  (*this)(ipatch)->EMfields );
        }

        // Exchange GradPhi
        SyncVectorPatch::exchangeGradPhi( params, (*this), smpi );
        SyncVectorPatch::finalizeexchangeGradPhi( params, (*this) );
        timers.envelope.update();
    }

} // END solveEnvelope

void VectorPatch::finalize_sync_and_bc_fields(Params& params, SmileiMPI* smpi, SimWindow* simWindow,
                           double time_dual, Timers &timers, int itime)
{
<<<<<<< HEAD
    //#ifndef _PICSAR
    if ( (!params.uncoupled_grids) && (itime!=0) && ( time_dual > params.time_fields_frozen ) ) { // uncoupled_grids = true -> is_spectral = true 
        if ( params.geometry != "3drz" ) {
=======
    #ifndef _PICSAR
    if ( (!params.is_spectral) && (itime!=0) && ( time_dual > params.time_fields_frozen ) ) {
        if ( params.geometry != "AMcylindrical" ) {
>>>>>>> 3823fdca
            timers.syncField.restart();
            SyncVectorPatch::finalizeexchangeB( params, (*this) );
            timers.syncField.update(  params.printNow( itime ) );
        }
    
        #pragma omp for schedule(static)
        for (unsigned int ipatch=0 ; ipatch<(*this).size() ; ipatch++){
            // Applies boundary conditions on B
            (*this)(ipatch)->EMfields->boundaryConditions(itime, time_dual, (*this)(ipatch), params, simWindow);
            // Computes B at time n using B and B_m.
            (*this)(ipatch)->EMfields->centerMagneticFields();
        }
    }
    //#endif

} // END finalize_sync_and_bc_fields


void VectorPatch::initExternals(Params& params)
{
    // Init all lasers
    for( unsigned int ipatch=0; ipatch<size(); ipatch++ ) {
        if( (*this)(ipatch)->isXmin() && (*this)(ipatch)->EMfields->emBoundCond[0] != NULL ) {
            unsigned int nlaser = (*this)(ipatch)->EMfields->emBoundCond[0]->vecLaser.size();
            for (unsigned int ilaser = 0; ilaser < nlaser; ilaser++)
                (*this)(ipatch)->EMfields->emBoundCond[0]->vecLaser[ilaser]->initFields(params, (*this)(ipatch));
        }

        if( (*this)(ipatch)->isXmax() && (*this)(ipatch)->EMfields->emBoundCond[1] != NULL ) {
            unsigned int nlaser = (*this)(ipatch)->EMfields->emBoundCond[1]->vecLaser.size();
            for (unsigned int ilaser = 0; ilaser < nlaser; ilaser++)
                (*this)(ipatch)->EMfields->emBoundCond[1]->vecLaser[ilaser]->initFields(params, (*this)(ipatch));
        }
    }

    // Init all antennas
    for( unsigned int ipatch=0; ipatch<size(); ipatch++ ) {
        (*this)(ipatch)->EMfields->initAntennas((*this)(ipatch), params);
    }
}


void VectorPatch::initAllDiags(Params& params, SmileiMPI* smpi)
{
    // Global diags: scalars + particles
    for (unsigned int idiag = 0 ; idiag < globalDiags.size() ; idiag++) {
        globalDiags[idiag]->init(params, smpi, *this);
        // MPI master creates the file
        if( smpi->isMaster() )
            globalDiags[idiag]->openFile( params, smpi, true );
    }

    // Local diags : fields, probes, tracks
    for (unsigned int idiag = 0 ; idiag < localDiags.size() ; idiag++)
        localDiags[idiag]->init(params, smpi, *this);

} // END initAllDiags


void VectorPatch::closeAllDiags(SmileiMPI* smpi)
{
    // MPI master closes all global diags
    if ( smpi->isMaster() )
        for (unsigned int idiag = 0 ; idiag < globalDiags.size() ; idiag++)
            globalDiags[idiag]->closeFile();

    // All MPI close local diags
    for (unsigned int idiag = 0 ; idiag < localDiags.size() ; idiag++)
        localDiags[idiag]->closeFile();
}


void VectorPatch::openAllDiags(Params& params,SmileiMPI* smpi)
{
    // MPI master opens all global diags
    if ( smpi->isMaster() )
        for (unsigned int idiag = 0 ; idiag < globalDiags.size() ; idiag++)
            globalDiags[idiag]->openFile( params, smpi, false );

    // All MPI open local diags
    for (unsigned int idiag = 0 ; idiag < localDiags.size() ; idiag++)
        localDiags[idiag]->openFile( params, smpi, false );
}


// ---------------------------------------------------------------------------------------------------------------------
// For all patch, Compute and Write all diags
//   - Scalars, Probes, Phases, TrackParticles, Fields, Average fields
//   - set diag_flag to 0 after write
// ---------------------------------------------------------------------------------------------------------------------
void VectorPatch::runAllDiags(Params& params, SmileiMPI* smpi, unsigned int itime, Timers & timers, SimWindow* simWindow)
{
    // Global diags: scalars + particles
    timers.diags.restart();
    for (unsigned int idiag = 0 ; idiag < globalDiags.size() ; idiag++) {
        diag_timers[idiag]->restart();

        #pragma omp single
        globalDiags[idiag]->theTimeIsNow = globalDiags[idiag]->prepare( itime );
        #pragma omp barrier
        if( globalDiags[idiag]->theTimeIsNow ) {
            // All patches run
            #pragma omp for schedule(runtime)
            for (unsigned int ipatch=0 ; ipatch<size() ; ipatch++)
                globalDiags[idiag]->run( (*this)(ipatch), itime, simWindow );
            // MPI procs gather the data and compute
            #pragma omp single
            smpi->computeGlobalDiags( globalDiags[idiag], itime);
            // MPI master writes
            #pragma omp single
            globalDiags[idiag]->write( itime , smpi );
        }

        diag_timers[idiag]->update();
    }

    // Local diags : fields, probes, tracks
    for (unsigned int idiag = 0 ; idiag < localDiags.size() ; idiag++) {
        diag_timers[globalDiags.size()+idiag]->restart();

        #pragma omp single
        localDiags[idiag]->theTimeIsNow = localDiags[idiag]->prepare( itime );
        #pragma omp barrier
        // All MPI run their stuff and write out
        if( localDiags[idiag]->theTimeIsNow )
            localDiags[idiag]->run( smpi, *this, itime, simWindow, timers );

        diag_timers[globalDiags.size()+idiag]->update();
    }

    // Manage the "diag_flag" parameter, which indicates whether Rho and Js were used
    if( diag_flag ) {
        #pragma omp barrier
        #pragma omp single
        diag_flag = false;
        #pragma omp for
        for (unsigned int ipatch=0 ; ipatch<size() ; ipatch++)
            (*this)(ipatch)->EMfields->restartRhoJs();
    }
    timers.diags.update();

} // END runAllDiags


// ---------------------------------------------------------------------------------------------------------------------
// Check if rho is null (MPI & patch sync)
// ---------------------------------------------------------------------------------------------------------------------
bool VectorPatch::isRhoNull( SmileiMPI* smpi )
{
    double norm2(0.);
    double locnorm2(0.);
    for (unsigned int ipatch=0 ; ipatch<this->size() ; ipatch++)
        locnorm2 += (*this)(ipatch)->EMfields->computeRhoNorm2();

    MPI_Allreduce(&locnorm2, &norm2, 1, MPI_DOUBLE, MPI_SUM, MPI_COMM_WORLD);

    return (norm2<=0.);
} // END isRhoNull


// ---------------------------------------------------------------------------------------------------------------------
// Solve Poisson to initialize E
//   - all steps are done locally, sync per patch, sync per MPI process
// ---------------------------------------------------------------------------------------------------------------------
void VectorPatch::solvePoisson( Params &params, SmileiMPI* smpi )
{
    Timer ptimer("global");
    ptimer.init(smpi);
    ptimer.restart();


    unsigned int iteration_max = params.poisson_max_iteration;
    double           error_max = params.poisson_max_error;
    unsigned int iteration=0;

    // Init & Store internal data (phi, r, p, Ap) per patch
    double rnew_dot_rnew_local(0.);
    double rnew_dot_rnew(0.);
    for (unsigned int ipatch=0 ; ipatch<this->size() ; ipatch++) {
        (*this)(ipatch)->EMfields->initPoisson( (*this)(ipatch) );
        rnew_dot_rnew_local += (*this)(ipatch)->EMfields->compute_r();
    }
    MPI_Allreduce(&rnew_dot_rnew_local, &rnew_dot_rnew, 1, MPI_DOUBLE, MPI_SUM, MPI_COMM_WORLD);

    std::vector<Field*> Ex_;
    std::vector<Field*> Ap_;

    for (unsigned int ipatch=0 ; ipatch<this->size() ; ipatch++) {
        Ex_.push_back( (*this)(ipatch)->EMfields->Ex_ );
        Ap_.push_back( (*this)(ipatch)->EMfields->Ap_ );
    }

    unsigned int nx_p2_global = (params.n_space_global[0]+1);
    if ( Ex_[0]->dims_.size()>1 ) {
        nx_p2_global *= (params.n_space_global[1]+1);
        if ( Ex_[0]->dims_.size()>2 ) {
            nx_p2_global *= (params.n_space_global[2]+1);
        }
    }

    // compute control parameter
    double ctrl = rnew_dot_rnew / (double)(nx_p2_global);

    // ---------------------------------------------------------
    // Starting iterative loop for the conjugate gradient method
    // ---------------------------------------------------------
    if (smpi->isMaster()) DEBUG("Starting iterative loop for CG method");
    while ( (ctrl > error_max) && (iteration<iteration_max) ) {
        iteration++;
        if (smpi->isMaster()) DEBUG("iteration " << iteration << " started with control parameter ctrl = " << ctrl*1.e14 << " x 1e-14");

        // scalar product of the residual
        double r_dot_r = rnew_dot_rnew;

        for (unsigned int ipatch=0 ; ipatch<this->size() ; ipatch++)
            (*this)(ipatch)->EMfields->compute_Ap( (*this)(ipatch) );

        // Exchange Ap_ (intra & extra MPI)
        SyncVectorPatch::exchange_along_all_directions          ( Ap_, *this, smpi );
        SyncVectorPatch::finalize_exchange_along_all_directions ( Ap_, *this );

       // scalar product p.Ap
        double p_dot_Ap       = 0.0;
        double p_dot_Ap_local = 0.0;
        for (unsigned int ipatch=0 ; ipatch<this->size() ; ipatch++) {
            p_dot_Ap_local += (*this)(ipatch)->EMfields->compute_pAp();
        }
        MPI_Allreduce(&p_dot_Ap_local, &p_dot_Ap, 1, MPI_DOUBLE, MPI_SUM, MPI_COMM_WORLD);


        // compute new potential and residual
        for (unsigned int ipatch=0 ; ipatch<this->size() ; ipatch++) {
            (*this)(ipatch)->EMfields->update_pand_r( r_dot_r, p_dot_Ap );
        }

        // compute new residual norm
        rnew_dot_rnew       = 0.0;
        rnew_dot_rnew_local = 0.0;
        for (unsigned int ipatch=0 ; ipatch<this->size() ; ipatch++) {
            rnew_dot_rnew_local += (*this)(ipatch)->EMfields->compute_r();
        }
        MPI_Allreduce(&rnew_dot_rnew_local, &rnew_dot_rnew, 1, MPI_DOUBLE, MPI_SUM, MPI_COMM_WORLD);
        if (smpi->isMaster()) DEBUG("new residual norm: rnew_dot_rnew = " << rnew_dot_rnew);

        // compute new directio
        for (unsigned int ipatch=0 ; ipatch<this->size() ; ipatch++) {
            (*this)(ipatch)->EMfields->update_p( rnew_dot_rnew, r_dot_r );
        }

        // compute control parameter
        ctrl = rnew_dot_rnew / (double)(nx_p2_global);
        if (smpi->isMaster()) DEBUG("iteration " << iteration << " done, exiting with control parameter ctrl = " << ctrl);

    }//End of the iterative loop


    // --------------------------------
    // Status of the solver convergence
    // --------------------------------
    if (iteration_max>0 && iteration == iteration_max) {
        if (smpi->isMaster())
            WARNING("Poisson solver did not converge: reached maximum iteration number: " << iteration
                    << ", relative err is ctrl = " << 1.0e14*ctrl << " x 1e-14");
    }
    else {
        if (smpi->isMaster())
            MESSAGE(1,"Poisson solver converged at iteration: " << iteration
                    << ", relative err is ctrl = " << 1.0e14*ctrl << " x 1e-14");
    }

    // ------------------------------------------
    // Compute the electrostatic fields Ex and Ey
    // ------------------------------------------
    for (unsigned int ipatch=0 ; ipatch<this->size() ; ipatch++)
        (*this)(ipatch)->EMfields->initE( (*this)(ipatch) );

    SyncVectorPatch::exchangeE( params, *this, smpi );
    SyncVectorPatch::finalizeexchangeE( params, *this );

    // Centering of the electrostatic fields
    // -------------------------------------
    vector<double> E_Add(Ex_[0]->dims_.size(),0.);
    if ( Ex_[0]->dims_.size()==3 ) {
        double Ex_avg_local(0.), Ex_avg(0.), Ey_avg_local(0.), Ey_avg(0.), Ez_avg_local(0.), Ez_avg(0.);
        for (unsigned int ipatch=0 ; ipatch<this->size() ; ipatch++) {
            Ex_avg_local += (*this)(ipatch)->EMfields->computeExSum();
            Ey_avg_local += (*this)(ipatch)->EMfields->computeEySum();
            Ez_avg_local += (*this)(ipatch)->EMfields->computeEzSum();
        }

        MPI_Allreduce(&Ex_avg_local, &Ex_avg, 1, MPI_DOUBLE, MPI_SUM, MPI_COMM_WORLD);
        MPI_Allreduce(&Ey_avg_local, &Ey_avg, 1, MPI_DOUBLE, MPI_SUM, MPI_COMM_WORLD);
        MPI_Allreduce(&Ez_avg_local, &Ez_avg, 1, MPI_DOUBLE, MPI_SUM, MPI_COMM_WORLD);

        E_Add[0] = -Ex_avg/((params.n_space[0]+2)*(params.n_space[1]+1)*(params.n_space[2]+1));
        E_Add[1] = -Ey_avg/((params.n_space[0]+1)*(params.n_space[1]+2)*(params.n_space[2]+1));;
        E_Add[2] = -Ez_avg/((params.n_space[0]+1)*(params.n_space[1]+1)*(params.n_space[2]+2));;
    }
    else if ( Ex_[0]->dims_.size()==2 ) {
        double Ex_XminYmax = 0.0;
        double Ey_XminYmax = 0.0;
        double Ex_XmaxYmin = 0.0;
        double Ey_XmaxYmin = 0.0;

        //The YmaxXmin patch has Patch coordinates X=0, Y=2^m1-1= number_of_patches[1]-1.
        std::vector<int> xcall( 2, 0 );
        xcall[0] = 0;
        xcall[1] = params.number_of_patches[1]-1;
        int patch_YmaxXmin = domain_decomposition_->getDomainId( xcall );
        //The MPI rank owning it is
        int rank_XminYmax = smpi->hrank(patch_YmaxXmin);
        //The YminXmax patch has Patch coordinates X=2^m0-1= number_of_patches[0]-1, Y=0.
        //Its hindex is
        xcall[0] = params.number_of_patches[0]-1;
        xcall[1] = 0;
        int patch_YminXmax = domain_decomposition_->getDomainId( xcall );
        //The MPI rank owning it is
        int rank_XmaxYmin = smpi->hrank(patch_YminXmax);


        //cout << patch_YmaxXmin << " " << rank_XminYmax << " " << patch_YminXmax << " " << rank_XmaxYmin << endl;

        if ( smpi->getRank() == rank_XminYmax ) {
            Ex_XminYmax = (*this)(patch_YmaxXmin-((*this).refHindex_))->EMfields->getEx_XminYmax();
            Ey_XminYmax = (*this)(patch_YmaxXmin-((*this).refHindex_))->EMfields->getEy_XminYmax();
        }

        // Xmax-Ymin corner
        if ( smpi->getRank() == rank_XmaxYmin ) {
            Ex_XmaxYmin = (*this)(patch_YminXmax-((*this).refHindex_))->EMfields->getEx_XmaxYmin();
            Ey_XmaxYmin = (*this)(patch_YminXmax-((*this).refHindex_))->EMfields->getEy_XmaxYmin();
        }

        MPI_Bcast(&Ex_XminYmax, 1, MPI_DOUBLE, rank_XminYmax, MPI_COMM_WORLD);
        MPI_Bcast(&Ey_XminYmax, 1, MPI_DOUBLE, rank_XminYmax, MPI_COMM_WORLD);

        MPI_Bcast(&Ex_XmaxYmin, 1, MPI_DOUBLE, rank_XmaxYmin, MPI_COMM_WORLD);
        MPI_Bcast(&Ey_XmaxYmin, 1, MPI_DOUBLE, rank_XmaxYmin, MPI_COMM_WORLD);

        //This correction is always done, independantly of the periodicity. Is this correct ?
        E_Add[0] = -0.5*(Ex_XminYmax+Ex_XmaxYmin);
        E_Add[1] = -0.5*(Ey_XminYmax+Ey_XmaxYmin);

#ifdef _3D_LIKE_CENTERING
        double Ex_avg_local(0.), Ex_avg(0.), Ey_avg_local(0.), Ey_avg(0.);
        for (unsigned int ipatch=0 ; ipatch<this->size() ; ipatch++) {
            Ex_avg_local += (*this)(ipatch)->EMfields->computeExSum();
            Ey_avg_local += (*this)(ipatch)->EMfields->computeEySum();
        }

        MPI_Allreduce(&Ex_avg_local, &Ex_avg, 1, MPI_DOUBLE, MPI_SUM, MPI_COMM_WORLD);
        MPI_Allreduce(&Ey_avg_local, &Ey_avg, 1, MPI_DOUBLE, MPI_SUM, MPI_COMM_WORLD);

        E_Add[0] = -Ex_avg/((params.n_space[0]+2)*(params.n_space[1]+1));
        E_Add[1] = -Ey_avg/((params.n_space[0]+1)*(params.n_space[1]+2));;
#endif

    }
    else if( Ex_[0]->dims_.size()==1 ) {
        double Ex_Xmin = 0.0;
        double Ex_Xmax = 0.0;

        unsigned int rankXmin = 0;
        if ( smpi->getRank() == 0 ) {
            //Ex_Xmin = (*Ex1D)(index_bc_min[0]);
            Ex_Xmin = (*this)( (0)-((*this).refHindex_))->EMfields->getEx_Xmin();
        }
        MPI_Bcast(&Ex_Xmin, 1, MPI_DOUBLE, rankXmin, MPI_COMM_WORLD);

        unsigned int rankXmax = smpi->getSize()-1;
        if ( smpi->getRank() == smpi->getSize()-1 ) {
            //Ex_Xmax = (*Ex1D)(index_bc_max[0]);
            Ex_Xmax = (*this)( (params.number_of_patches[0]-1)-((*this).refHindex_))->EMfields->getEx_Xmax();
        }
        MPI_Bcast(&Ex_Xmax, 1, MPI_DOUBLE, rankXmax, MPI_COMM_WORLD);
        E_Add[0] = -0.5*(Ex_Xmin+Ex_Xmax);

#ifdef _3D_LIKE_CENTERING
        double Ex_avg_local(0.), Ex_avg(0.);
        for (unsigned int ipatch=0 ; ipatch<this->size() ; ipatch++) {
            Ex_avg_local += (*this)(ipatch)->EMfields->computeExSum();
        }

        MPI_Allreduce(&Ex_avg_local, &Ex_avg, 1, MPI_DOUBLE, MPI_SUM, MPI_COMM_WORLD);

        E_Add[0] = -Ex_avg/((params.n_space[0]+2));
#endif

    }

    // Centering electrostatic fields
    for (unsigned int ipatch=0 ; ipatch<this->size() ; ipatch++)
        (*this)(ipatch)->EMfields->centeringE( E_Add );


    // Compute error on the Poisson equation
    double deltaPoisson_max = 0.0;
    int i_deltaPoisson_max  = -1;

#ifdef _A_FINALISER
    for (unsigned int i=0; i<nx_p; i++) {
        double deltaPoisson = abs( ((*Ex1D)(i+1)-(*Ex1D)(i))/dx - (*rho1D)(i) );
        if (deltaPoisson > deltaPoisson_max) {
            deltaPoisson_max   = deltaPoisson;
            i_deltaPoisson_max = i;
        }
    }
#endif

    //!\todo Reduce to find global max
    if (smpi->isMaster())
        MESSAGE(1,"Poisson equation solved. Maximum err = " << deltaPoisson_max << " at i= " << i_deltaPoisson_max);

    ptimer.update();
    MESSAGE("Time in Poisson : " << ptimer.getTime() );

} // END solvePoisson


void VectorPatch::solveRelativisticPoisson( Params &params, SmileiMPI* smpi, double time_primal )
{


    //Timer ptimer("global");
    //ptimer.init(smpi);
    //ptimer.restart();

    // Assumption: one or more species move in vacuum with mean lorentz gamma factor gamma_mean in the x direction,
    // with low energy spread.
    // The electromagnetic fields of this species can be initialized solving a Poisson-like problem (here informally
    // referred to as "relativistic Poisson problem") and then performing a Lorentz back-transformation to find the
    // electromagnetic fields of the species in the lab frame.
    // See for example https://doi.org/10.1016/j.nima.2016.02.043 for more details
    // In case of non-monoenergetic relativistic distribution (NOT IMPLEMENTED AT THE MOMENT), the linearity of Maxwell's equations can be exploited:
    // divide the species in quasi-monoenergetic bins with gamma_i and repeat the same procedure for described above
    // for all bins. Finally, in the laboratory frame sum all the fields of the various energy-bin ensembles of particles.

    // All the parameters for the Poisson problem (e.g. maximum iteration) are the same used in the namelist
    // for the traditional Poisson problem

    // compute gamma_mean for the species for which the field is initialized
    double s_gamma(0.);
    uint64_t nparticles(0);
    for (unsigned int ispec=0 ; ispec<(*this)(0)->vecSpecies.size() ; ispec++) {
        if (species(0, ispec)->relativistic_field_initialization){
            for (unsigned int ipatch=0 ; ipatch<(*this).size() ; ipatch++) {
                if (time_primal==species(ipatch, ispec)->time_relativistic_initialization){
                    s_gamma += species(ipatch, ispec)->sum_gamma();
                    nparticles += species(ipatch, ispec)->getNbrOfParticles();
                                                                                          }
            }
        }
    }
    double gamma_global(0.);
    MPI_Allreduce(&s_gamma, &gamma_global, 1, MPI_DOUBLE, MPI_SUM, MPI_COMM_WORLD);
    uint64_t nparticles_global(0);
    MPI_Allreduce(&nparticles, &nparticles_global, 1, MPI_UNSIGNED_LONG_LONG, MPI_SUM, MPI_COMM_WORLD);
    MESSAGE( "GAMMA = " << gamma_global/(double)nparticles_global);

    //Timer ptimer("global");
    //ptimer.init(smpi);
    //ptimer.restart();

    double gamma_mean = gamma_global/(double)nparticles_global;

    unsigned int iteration_max = params.relativistic_poisson_max_iteration;
    double           error_max = params.relativistic_poisson_max_error;
    unsigned int iteration=0;

    // Init & Store internal data (phi, r, p, Ap) per patch
    double rnew_dot_rnew_local(0.);
    double rnew_dot_rnew(0.);
    for (unsigned int ipatch=0 ; ipatch<this->size() ; ipatch++) {
        (*this)(ipatch)->EMfields->initPoisson( (*this)(ipatch) );
        rnew_dot_rnew_local += (*this)(ipatch)->EMfields->compute_r();
        //cout << std::scientific << "rnew_dot_rnew_local = " << rnew_dot_rnew_local << endl;
        (*this)(ipatch)->EMfields->initRelativisticPoissonFields( (*this)(ipatch) );
    }
    //cout << std::scientific << "rnew_dot_rnew_local = " << rnew_dot_rnew_local << endl;
    MPI_Allreduce(&rnew_dot_rnew_local, &rnew_dot_rnew, 1, MPI_DOUBLE, MPI_SUM, MPI_COMM_WORLD);

    std::vector<Field*> Ex_;
    std::vector<Field*> Ey_;
    std::vector<Field*> Ez_;
    std::vector<Field*> Bx_;
    std::vector<Field*> By_;
    std::vector<Field*> Bz_;
    std::vector<Field*> Bx_m;
    std::vector<Field*> By_m;
    std::vector<Field*> Bz_m;

    std::vector<Field*> Ex_rel_;
    std::vector<Field*> Ey_rel_;
    std::vector<Field*> Ez_rel_;
    std::vector<Field*> Bx_rel_;
    std::vector<Field*> By_rel_;
    std::vector<Field*> Bz_rel_;

    std::vector<Field*> Bx_rel_t_plus_halfdt_;
    std::vector<Field*> By_rel_t_plus_halfdt_;
    std::vector<Field*> Bz_rel_t_plus_halfdt_;
    std::vector<Field*> Bx_rel_t_minus_halfdt_;
    std::vector<Field*> By_rel_t_minus_halfdt_;
    std::vector<Field*> Bz_rel_t_minus_halfdt_;


    std::vector<Field*> Ap_;

    for (unsigned int ipatch=0 ; ipatch<this->size() ; ipatch++) {
        Ex_.push_back( (*this)(ipatch)->EMfields->Ex_ );
        Ey_.push_back( (*this)(ipatch)->EMfields->Ey_ );
        Ez_.push_back( (*this)(ipatch)->EMfields->Ez_ );
        Bx_.push_back( (*this)(ipatch)->EMfields->Bx_ );
        By_.push_back( (*this)(ipatch)->EMfields->By_ );
        Bz_.push_back( (*this)(ipatch)->EMfields->Bz_ );
        Bx_m.push_back( (*this)(ipatch)->EMfields->Bx_m );
        By_m.push_back( (*this)(ipatch)->EMfields->By_m );
        Bz_m.push_back( (*this)(ipatch)->EMfields->Bz_m );
        Ex_rel_.push_back( (*this)(ipatch)->EMfields->Ex_rel_ );
        Ey_rel_.push_back( (*this)(ipatch)->EMfields->Ey_rel_ );
        Ez_rel_.push_back( (*this)(ipatch)->EMfields->Ez_rel_ );
        Bx_rel_.push_back( (*this)(ipatch)->EMfields->Bx_rel_ );
        By_rel_.push_back( (*this)(ipatch)->EMfields->By_rel_ );
        Bz_rel_.push_back( (*this)(ipatch)->EMfields->Bz_rel_ );
        Bx_rel_t_plus_halfdt_.push_back( (*this)(ipatch)->EMfields->Bx_rel_t_plus_halfdt_ );
        By_rel_t_plus_halfdt_.push_back( (*this)(ipatch)->EMfields->By_rel_t_plus_halfdt_ );
        Bz_rel_t_plus_halfdt_.push_back( (*this)(ipatch)->EMfields->Bz_rel_t_plus_halfdt_ );
        Bx_rel_t_minus_halfdt_.push_back( (*this)(ipatch)->EMfields->Bx_rel_t_minus_halfdt_ );
        By_rel_t_minus_halfdt_.push_back( (*this)(ipatch)->EMfields->By_rel_t_minus_halfdt_ );
        Bz_rel_t_minus_halfdt_.push_back( (*this)(ipatch)->EMfields->Bz_rel_t_minus_halfdt_ );

        Ap_.push_back( (*this)(ipatch)->EMfields->Ap_ );
    }

    unsigned int nx_p2_global = (params.n_space_global[0]+1);
    //if ( Ex_[0]->dims_.size()>1 ) {
    if ( Ex_rel_[0]->dims_.size()>1 ) {
        nx_p2_global *= (params.n_space_global[1]+1);
        if ( Ex_rel_[0]->dims_.size()>2 ) {
            nx_p2_global *= (params.n_space_global[2]+1);
        }
    }


    // compute control parameter
    double norm2_source_term = sqrt(rnew_dot_rnew);
    //double ctrl = rnew_dot_rnew / (double)(nx_p2_global);
    double ctrl = sqrt(rnew_dot_rnew) / norm2_source_term; // initially is equal to one

    // ---------------------------------------------------------
    // Starting iterative loop for the conjugate gradient method
    // ---------------------------------------------------------
    if (smpi->isMaster()) DEBUG("Starting iterative loop for CG method");
    //cout << std::scientific << ctrl << "\t" << error_max << "\t" << iteration << "\t" << iteration_max << endl;
    while ( (ctrl > error_max) && (iteration<iteration_max) ) {
        iteration++;

        if ( (smpi->isMaster()) && (iteration%1000==0) ) {
            MESSAGE("iteration " << iteration << " started with control parameter ctrl = " << 1.0e22*ctrl << " x 1.e-22");
        }

        // scalar product of the residual
        double r_dot_r = rnew_dot_rnew;

        for (unsigned int ipatch=0 ; ipatch<this->size() ; ipatch++)
            (*this)(ipatch)->EMfields->compute_Ap_relativistic_Poisson( (*this)(ipatch), gamma_mean );

        // Exchange Ap_ (intra & extra MPI)
        SyncVectorPatch::exchange_along_all_directions_noomp          ( Ap_, *this, smpi );
        SyncVectorPatch::finalize_exchange_along_all_directions_noomp ( Ap_, *this );


       // scalar product p.Ap
        double p_dot_Ap       = 0.0;
        double p_dot_Ap_local = 0.0;
        for (unsigned int ipatch=0 ; ipatch<this->size() ; ipatch++) {
            p_dot_Ap_local += (*this)(ipatch)->EMfields->compute_pAp();
        }
        MPI_Allreduce(&p_dot_Ap_local, &p_dot_Ap, 1, MPI_DOUBLE, MPI_SUM, MPI_COMM_WORLD);


        // compute new potential and residual
        for (unsigned int ipatch=0 ; ipatch<this->size() ; ipatch++) {
            (*this)(ipatch)->EMfields->update_pand_r( r_dot_r, p_dot_Ap );
        }

        // compute new residual norm
        rnew_dot_rnew       = 0.0;
        rnew_dot_rnew_local = 0.0;
        for (unsigned int ipatch=0 ; ipatch<this->size() ; ipatch++) {
            rnew_dot_rnew_local += (*this)(ipatch)->EMfields->compute_r();
        }
        MPI_Allreduce(&rnew_dot_rnew_local, &rnew_dot_rnew, 1, MPI_DOUBLE, MPI_SUM, MPI_COMM_WORLD);
        if (smpi->isMaster()) DEBUG("new residual norm: rnew_dot_rnew = " << rnew_dot_rnew);

        // compute new directio
        for (unsigned int ipatch=0 ; ipatch<this->size() ; ipatch++) {
            (*this)(ipatch)->EMfields->update_p( rnew_dot_rnew, r_dot_r );
        }

        // compute control parameter
        //ctrl = rnew_dot_rnew / (double)(nx_p2_global);
        ctrl = sqrt(rnew_dot_rnew)/norm2_source_term;
        if (smpi->isMaster()) {
            DEBUG("iteration " << iteration << " done, exiting with control parameter ctrl = " << 1.0e22*ctrl << " x 1.e-22");
        }

    }//End of the iterative loop


    // --------------------------------
    // Status of the solver convergence
    // --------------------------------
    if (iteration_max>0 && iteration == iteration_max) {
        if (smpi->isMaster())
            WARNING("Relativistic Poisson solver did not converge: reached maximum iteration number: " << iteration
                    << ", relative err is ctrl = " << 1.0e22*ctrl << "x 1.e-22" );
    }
    else {
        if (smpi->isMaster())
            MESSAGE(1,"Relativistic Poisson solver converged at iteration: " << iteration
                    << ", relative err is ctrl = " << 1.0e22*ctrl << " x 1.e-22" );
    }

    // ------------------------------------------
    // Compute the electromagnetic fields E and B
    // ------------------------------------------

    // sync the potential
    //SyncVectorPatch::exchange( (*this)(ipatch)->EMfields->phi_, *this, smpi );
    //SyncVectorPatch::finalizeexchange( (*this)(ipatch)->EMfields->phi_, *this );

    // compute E and sync
    for (unsigned int ipatch=0 ; ipatch<this->size() ; ipatch++)
        { // begin loop on patches
        (*this)(ipatch)->EMfields->initE_relativistic_Poisson( (*this)(ipatch), gamma_mean );
        } // end loop on patches
      
    SyncVectorPatch::exchange_along_all_directions_noomp          ( Ex_rel_, *this, smpi );
    SyncVectorPatch::finalize_exchange_along_all_directions_noomp ( Ex_rel_, *this );
    SyncVectorPatch::exchange_along_all_directions_noomp          ( Ey_rel_, *this, smpi );
    SyncVectorPatch::finalize_exchange_along_all_directions_noomp ( Ey_rel_, *this );  
    SyncVectorPatch::exchange_along_all_directions_noomp          ( Ez_rel_, *this, smpi );
    SyncVectorPatch::finalize_exchange_along_all_directions_noomp ( Ez_rel_, *this );    
    //SyncVectorPatch::exchangeE( params, *this, smpi );
    //SyncVectorPatch::finalizeexchangeE( params, *this );

    // Force to zero the average value of electric field, as in traditional Poisson solver
    //// -------------------------------------
    vector<double> E_Add(Ex_rel_[0]->dims_.size(),0.);
    if ( Ex_rel_[0]->dims_.size()==3 ) {
        double Ex_avg_local(0.), Ex_avg(0.), Ey_avg_local(0.), Ey_avg(0.), Ez_avg_local(0.), Ez_avg(0.);
        for (unsigned int ipatch=0 ; ipatch<this->size() ; ipatch++) {
            Ex_avg_local += (*this)(ipatch)->EMfields->computeExrelSum();
            Ey_avg_local += (*this)(ipatch)->EMfields->computeEyrelSum();
            Ez_avg_local += (*this)(ipatch)->EMfields->computeEzrelSum();
        }

        MPI_Allreduce(&Ex_avg_local, &Ex_avg, 1, MPI_DOUBLE, MPI_SUM, MPI_COMM_WORLD);
        MPI_Allreduce(&Ey_avg_local, &Ey_avg, 1, MPI_DOUBLE, MPI_SUM, MPI_COMM_WORLD);
        MPI_Allreduce(&Ez_avg_local, &Ez_avg, 1, MPI_DOUBLE, MPI_SUM, MPI_COMM_WORLD);

        E_Add[0] = -Ex_avg/((params.n_space[0]+2)*(params.n_space[1]+1)*(params.n_space[2]+1));
        E_Add[1] = -Ey_avg/((params.n_space[0]+1)*(params.n_space[1]+2)*(params.n_space[2]+1));;
        E_Add[2] = -Ez_avg/((params.n_space[0]+1)*(params.n_space[1]+1)*(params.n_space[2]+2));;
    }
    else if ( Ex_rel_[0]->dims_.size()==2 ) {
        double Ex_XminYmax = 0.0;
        double Ey_XminYmax = 0.0;
        double Ex_XmaxYmin = 0.0;
        double Ey_XmaxYmin = 0.0;

    //The YmaxXmin patch has Patch coordinates X=0, Y=2^m1-1= number_of_patches[1]-1.
    std::vector<int> xcall( 2, 0 );
    xcall[0] = 0;
    xcall[1] = params.number_of_patches[1]-1;
    int patch_YmaxXmin = domain_decomposition_->getDomainId( xcall );
    //The MPI rank owning it is
    int rank_XminYmax = smpi->hrank(patch_YmaxXmin);
    //The YminXmax patch has Patch coordinates X=2^m0-1= number_of_patches[0]-1, Y=0.
    //Its hindex is
    xcall[0] = params.number_of_patches[0]-1;
    xcall[1] = 0;
    int patch_YminXmax = domain_decomposition_->getDomainId( xcall );
    //The MPI rank owning it is
    int rank_XmaxYmin = smpi->hrank(patch_YminXmax);


    //cout << patch_YmaxXmin << " " << rank_XminYmax << " " << patch_YminXmax << " " << rank_XmaxYmin << endl;

    if ( smpi->getRank() == rank_XminYmax ) {
            Ex_XminYmax = (*this)(patch_YmaxXmin-((*this).refHindex_))->EMfields->getExrel_XminYmax();
            Ey_XminYmax = (*this)(patch_YmaxXmin-((*this).refHindex_))->EMfields->getEyrel_XminYmax();
        }

    // Xmax-Ymin corner
    if ( smpi->getRank() == rank_XmaxYmin ) {
            Ex_XmaxYmin = (*this)(patch_YminXmax-((*this).refHindex_))->EMfields->getExrel_XmaxYmin();
            Ey_XmaxYmin = (*this)(patch_YminXmax-((*this).refHindex_))->EMfields->getEyrel_XmaxYmin();
        }

    MPI_Bcast(&Ex_XminYmax, 1, MPI_DOUBLE, rank_XminYmax, MPI_COMM_WORLD);
    MPI_Bcast(&Ey_XminYmax, 1, MPI_DOUBLE, rank_XminYmax, MPI_COMM_WORLD);

    MPI_Bcast(&Ex_XmaxYmin, 1, MPI_DOUBLE, rank_XmaxYmin, MPI_COMM_WORLD);
    MPI_Bcast(&Ey_XmaxYmin, 1, MPI_DOUBLE, rank_XmaxYmin, MPI_COMM_WORLD);

    //This correction is always done, independantly of the periodicity. Is this correct ?
    E_Add[0] = -0.5*(Ex_XminYmax+Ex_XmaxYmin);
    E_Add[1] = -0.5*(Ey_XminYmax+Ey_XmaxYmin);

#ifdef _3D_LIKE_CENTERING
        double Ex_avg_local(0.), Ex_avg(0.), Ey_avg_local(0.), Ey_avg(0.);
        for (unsigned int ipatch=0 ; ipatch<this->size() ; ipatch++) {
            Ex_avg_local += (*this)(ipatch)->EMfields->computeExrelSum();
            Ey_avg_local += (*this)(ipatch)->EMfields->computeEyrelSum();
        }

        MPI_Allreduce(&Ex_avg_local, &Ex_avg, 1, MPI_DOUBLE, MPI_SUM, MPI_COMM_WORLD);
        MPI_Allreduce(&Ey_avg_local, &Ey_avg, 1, MPI_DOUBLE, MPI_SUM, MPI_COMM_WORLD);

        E_Add[0] = -Ex_avg/((params.n_space[0]+2)*(params.n_space[1]+1));
        E_Add[1] = -Ey_avg/((params.n_space[0]+1)*(params.n_space[1]+2));;
#endif

    }

    else if( Ex_rel_[0]->dims_.size()==1 ) {
        double Ex_Xmin = 0.0;
        double Ex_Xmax = 0.0;

        unsigned int rankXmin = 0;
        if ( smpi->getRank() == 0 ) {
            //Ex_Xmin = (*Ex1D)(index_bc_min[0]);
            Ex_Xmin = (*this)( (0)-((*this).refHindex_))->EMfields->getExrel_Xmin();
        }
        MPI_Bcast(&Ex_Xmin, 1, MPI_DOUBLE, rankXmin, MPI_COMM_WORLD);

        unsigned int rankXmax = smpi->getSize()-1;
        if ( smpi->getRank() == smpi->getSize()-1 ) {
            //Ex_Xmax = (*Ex1D)(index_bc_max[0]);
            Ex_Xmax = (*this)( (params.number_of_patches[0]-1)-((*this).refHindex_))->EMfields->getExrel_Xmax();
        }
        MPI_Bcast(&Ex_Xmax, 1, MPI_DOUBLE, rankXmax, MPI_COMM_WORLD);
        E_Add[0] = -0.5*(Ex_Xmin+Ex_Xmax);

#ifdef _3D_LIKE_CENTERING
        double Ex_avg_local(0.), Ex_avg(0.);
        for (unsigned int ipatch=0 ; ipatch<this->size() ; ipatch++) {
            Ex_avg_local += (*this)(ipatch)->EMfields->computeExrelSum();
        }

        MPI_Allreduce(&Ex_avg_local, &Ex_avg, 1, MPI_DOUBLE, MPI_SUM, MPI_COMM_WORLD);

        E_Add[0] = -Ex_avg/((params.n_space[0]+2));
#endif

    }

    // Centering electrostatic fields
    for (unsigned int ipatch=0 ; ipatch<this->size() ; ipatch++)
        (*this)(ipatch)->EMfields->centeringErel( E_Add );

    // compute B and sync
    for (unsigned int ipatch=0 ; ipatch<this->size() ; ipatch++)
        { // begin loop on patches
        (*this)(ipatch)->EMfields->initB_relativistic_Poisson( (*this)(ipatch), gamma_mean );
        } // end loop on patches

    SyncVectorPatch::exchange_along_all_directions_noomp          ( Bx_rel_, *this, smpi );
    SyncVectorPatch::finalize_exchange_along_all_directions_noomp ( Bx_rel_, *this );
    SyncVectorPatch::exchange_along_all_directions_noomp          ( By_rel_, *this, smpi );
    SyncVectorPatch::finalize_exchange_along_all_directions_noomp ( By_rel_, *this );  
    SyncVectorPatch::exchange_along_all_directions_noomp          ( Bz_rel_, *this, smpi );
    SyncVectorPatch::finalize_exchange_along_all_directions_noomp ( Bz_rel_, *this );  


    // Proper spatial centering of the B fields in the Yee Cell through interpolation
    // (from B_rel to B_rel_t_plus_halfdt and B_rel_t_minus_halfdt)
    for (unsigned int ipatch=0 ; ipatch<this->size() ; ipatch++)
        { // begin loop on patches
            (*this)(ipatch)->EMfields->center_fields_from_relativistic_Poisson( (*this)(ipatch));
        } // end loop on patches

    // Re-exchange the properly spatially centered B field
    SyncVectorPatch::exchange_along_all_directions_noomp          ( Bx_rel_t_plus_halfdt_, *this, smpi );
    SyncVectorPatch::finalize_exchange_along_all_directions_noomp ( Bx_rel_t_plus_halfdt_, *this );
    SyncVectorPatch::exchange_along_all_directions_noomp          ( By_rel_t_plus_halfdt_, *this, smpi );
    SyncVectorPatch::finalize_exchange_along_all_directions_noomp ( By_rel_t_plus_halfdt_, *this );  
    SyncVectorPatch::exchange_along_all_directions_noomp          ( Bz_rel_t_plus_halfdt_, *this, smpi );
    SyncVectorPatch::finalize_exchange_along_all_directions_noomp ( Bz_rel_t_plus_halfdt_, *this );  

    SyncVectorPatch::exchange_along_all_directions_noomp          ( Bx_rel_t_minus_halfdt_, *this, smpi );
    SyncVectorPatch::finalize_exchange_along_all_directions_noomp ( Bx_rel_t_minus_halfdt_, *this );
    SyncVectorPatch::exchange_along_all_directions_noomp          ( By_rel_t_minus_halfdt_, *this, smpi );
    SyncVectorPatch::finalize_exchange_along_all_directions_noomp ( By_rel_t_minus_halfdt_, *this );  
    SyncVectorPatch::exchange_along_all_directions_noomp          ( Bz_rel_t_minus_halfdt_, *this, smpi );
    SyncVectorPatch::finalize_exchange_along_all_directions_noomp ( Bz_rel_t_minus_halfdt_, *this );  
        
    
   
   MESSAGE(0,"Summing fields of relativistic species to the grid fields");
   // sum the fields found  by relativistic Poisson solver to the existing em fields
   // E  = E  + E_rel
   // B  = B  + B_rel_t_plus_halfdt
   // Bm = Bm + B_rel_t_minus_halfdt

   for (unsigned int ipatch=0 ; ipatch<this->size() ; ipatch++)
       { // begin loop on patches
       (*this)(ipatch)->EMfields->sum_rel_fields_to_em_fields( (*this)(ipatch));
       } // end loop on patches

    // Exchange the fields after the addition of the relativistic species fields
    SyncVectorPatch::exchange_along_all_directions_noomp          ( Ex_, *this, smpi );
    SyncVectorPatch::finalize_exchange_along_all_directions_noomp ( Ex_, *this );
    SyncVectorPatch::exchange_along_all_directions_noomp          ( Ey_, *this, smpi );
    SyncVectorPatch::finalize_exchange_along_all_directions_noomp ( Ey_, *this );
    SyncVectorPatch::exchange_along_all_directions_noomp          ( Ez_, *this, smpi );
    SyncVectorPatch::finalize_exchange_along_all_directions_noomp ( Ez_, *this );
    SyncVectorPatch::exchange_along_all_directions_noomp          ( Bx_, *this, smpi );
    SyncVectorPatch::finalize_exchange_along_all_directions_noomp ( Bx_, *this );
    SyncVectorPatch::exchange_along_all_directions_noomp          ( By_, *this, smpi );
    SyncVectorPatch::finalize_exchange_along_all_directions_noomp ( By_, *this );
    SyncVectorPatch::exchange_along_all_directions_noomp          ( Bz_, *this, smpi );
    SyncVectorPatch::finalize_exchange_along_all_directions_noomp ( Bz_, *this );
    SyncVectorPatch::exchange_along_all_directions_noomp          ( Bx_m, *this, smpi );
    SyncVectorPatch::finalize_exchange_along_all_directions_noomp ( Bx_m, *this );
    SyncVectorPatch::exchange_along_all_directions_noomp          ( By_m, *this, smpi );
    SyncVectorPatch::finalize_exchange_along_all_directions_noomp ( By_m, *this );
    SyncVectorPatch::exchange_along_all_directions_noomp          ( Bz_m, *this, smpi );
    SyncVectorPatch::finalize_exchange_along_all_directions_noomp ( Bz_m, *this );

    MESSAGE(0,"Fields of relativistic species initialized");
    //!\todo Reduce to find global max
    //if (smpi->isMaster())
    //  MESSAGE(1,"Relativistic Poisson equation solved. Maximum err = ");

    //ptimer.update();
    //MESSAGE("Time in Relativistic Poisson : " << ptimer.getTime() );


    //ptimer.update();
    //MESSAGE("Time in Relativistic Poisson : " << ptimer.getTime() );
    MESSAGE("Relativistic Poisson finished" );

} // END solveRelativisticPoisson


// ---------------------------------------------------------------------------------------------------------------------
// ---------------------------------------------------------------------------------------------------------------------
// ----------------------------------------------    BALANCING METHODS    ----------------------------------------------
// ---------------------------------------------------------------------------------------------------------------------
// ---------------------------------------------------------------------------------------------------------------------


void VectorPatch::load_balance(Params& params, double time_dual, SmileiMPI* smpi, SimWindow* simWindow, unsigned int itime)
{

    // Compute new patch distribution
    smpi->recompute_patch_count( params, *this, time_dual );

    // Create empty patches according to this new distribution
    this->createPatches(params, smpi, simWindow);

    // Proceed to patch exchange, and delete patch which moved
    this->exchangePatches(smpi, params);

    // Tell that the patches moved this iteration (needed for probes)
    lastIterationPatchesMoved = itime;

}


// ---------------------------------------------------------------------------------------------------------------------
// Explicits patch movement regarding new patch distribution stored in smpi->patch_count
//   - compute send_patch_id_
//   - compute recv_patch_id_
//   - create empty (not really, created like at t0) new patch in recv_patches_
// ---------------------------------------------------------------------------------------------------------------------
void VectorPatch::createPatches(Params& params, SmileiMPI* smpi, SimWindow* simWindow)
{
    unsigned int n_moved(0);
    recv_patches_.resize(0);

    // Set Index of the 1st patch of the vector yet on current MPI rank
    // Is this really necessary ? It should be done already ...
    refHindex_ = (*this)(0)->Hindex();

    // Current number of patch
    int nPatches_now = this->size() ;

    // When going to openMP, these two vectors must be stored by patch and not by vectorPatch.
    recv_patch_id_.clear();
    send_patch_id_.clear();

    // istart = Index of the futur 1st patch
    int istart( 0 );
    for (int irk=0 ; irk<smpi->getRank() ; irk++) istart += smpi->patch_count[irk];

    // recv_patch_id_ = vector of the hindex this process must own at the end of the exchange.
    for (int ipatch=0 ; ipatch<smpi->patch_count[smpi->getRank()] ; ipatch++)
        recv_patch_id_.push_back( istart+ipatch );


    // Loop on current patches to define patch to send
    for (int ipatch=0 ; ipatch < nPatches_now ; ipatch++) {
        //if  current hindex     <  future refHindex   OR      current hindex > future last hindex...
        if ( ( refHindex_+ipatch < recv_patch_id_[0] ) || ( refHindex_+ipatch > recv_patch_id_.back() ) ) {
            // Put this patch in the send list.
            send_patch_id_.push_back( ipatch );
        }
    }


    // Backward loop on future patches to define suppress patch in receive list
    // before this loop, recv_patch_id_ stores all patches index define in SmileiMPI::patch_count
    int existing_patch_id = -1;
    for ( int ipatch=recv_patch_id_.size()-1 ; ipatch>=0 ; ipatch--) {
        //if    future patch hindex  >= current refHindex AND  future patch hindex <= current last hindex
        if ( ( recv_patch_id_[ipatch]>=refHindex_ ) && ( recv_patch_id_[ipatch] <= refHindex_ + nPatches_now - 1 ) ) {
            //Store an existing patch id for cloning.
            existing_patch_id = recv_patch_id_[ipatch];
            //Remove this patch from the receive list because I already own it.
            recv_patch_id_.erase( recv_patch_id_.begin()+ipatch );
        }
    }


    // Get an existing patch that will be used for cloning
    if( existing_patch_id<0 )
        ERROR("No patch to clone. This should never happen!");
    Patch * existing_patch = (*this)(existing_patch_id-refHindex_);


    // Create new Patches
    n_moved = simWindow->getNmoved();
    // Store in local vector future patches
    // Loop on the patches I have to receive and do not already own.
    for (unsigned int ipatch=0 ; ipatch < recv_patch_id_.size() ; ipatch++) {
        // density profile is initializes as if t = 0 !
        // Species will be cleared when, nbr of particles will be known
        // Creation of a new patch, ready to receive its content from MPI neighbours.
        Patch* newPatch = PatchesFactory::clone(existing_patch, params, smpi, domain_decomposition_, recv_patch_id_[ipatch], n_moved, false );
        newPatch->finalizeMPIenvironment(params);
        //Store pointers to newly created patch in recv_patches_.
        recv_patches_.push_back( newPatch );
    }


} // END createPatches


// ---------------------------------------------------------------------------------------------------------------------
// Exchange patches, based on createPatches initialization
//   take care of reinitialize patch master and diag file managment
// ---------------------------------------------------------------------------------------------------------------------
void VectorPatch::exchangePatches(SmileiMPI* smpi, Params& params)
{

    //int newMPIrankbis, oldMPIrankbis, tmp;
    int newMPIrank = smpi->getRank() -1;
    int oldMPIrank = smpi->getRank() -1;
    int istart = 0;
    int nmessage = nrequests;

    for (int irk=0 ; irk<smpi->getRank() ; irk++) istart += smpi->patch_count[irk];


    // Send particles
    for (unsigned int ipatch=0 ; ipatch < send_patch_id_.size() ; ipatch++) {
        // locate rank which will own send_patch_id_[ipatch]
        // We assume patches are only exchanged with neighbours.
        // Once all patches supposed to be sent to the left are done, we send the rest to the right.
        // if hindex of patch to be sent      >  future hindex of the first patch owned by this process
        if (send_patch_id_[ipatch]+refHindex_ > istart ) newMPIrank = smpi->getRank() + 1;

        smpi->isend( (*this)(send_patch_id_[ipatch]), newMPIrank, (refHindex_+send_patch_id_[ipatch])*nmessage, params );
    }

    for (unsigned int ipatch=0 ; ipatch < recv_patch_id_.size() ; ipatch++) {
        //if  hindex of patch to be received > first hindex actually owned, that means it comes from the next MPI process and not from the previous anymore.
        if(recv_patch_id_[ipatch] > refHindex_ ) oldMPIrank = smpi->getRank() + 1;

        smpi->recv( recv_patches_[ipatch], oldMPIrank, recv_patch_id_[ipatch]*nmessage, params );
    }


    for (unsigned int ipatch=0 ; ipatch < send_patch_id_.size() ; ipatch++)
        smpi->waitall( (*this)(send_patch_id_[ipatch]) );

    smpi->barrier();
    //Delete sent patches
    int nPatchSend(send_patch_id_.size());
    for (int ipatch=nPatchSend-1 ; ipatch>=0 ; ipatch--) {
        //Ok while at least 1 old patch stay inon current CPU
        delete (*this)(send_patch_id_[ipatch]);
        patches_[ send_patch_id_[ipatch] ] = NULL;
        patches_.erase( patches_.begin() + send_patch_id_[ipatch] );

    }

#ifdef _VECTO
    if (params.vectorization_mode == "dynamic")
    {
        // Dynamic vecto
        // Recompute the cell keys before the next step and configure operators
        for (unsigned int ipatch=0 ; ipatch<recv_patch_id_.size() ; ipatch++) {
            for (unsigned int ispec=0 ; ispec< recv_patches_[ipatch]->vecSpecies.size() ; ispec++)
            {
                if ( dynamic_cast<SpeciesDynamicV*>(recv_patches_[ipatch]->vecSpecies[ispec]) )
                {
                    dynamic_cast<SpeciesDynamicV*>(recv_patches_[ipatch]->vecSpecies[ispec])->compute_part_cell_keys(params);
                    dynamic_cast<SpeciesDynamicV*>(recv_patches_[ipatch]->vecSpecies[ispec])->reconfigure_operators(params, recv_patches_[ipatch]);
                }
            }
        }
    }
    else if (params.vectorization_mode == "dynamic2")
    {
        // Dynamic vecto mode 2
        // Recompute the cell keys before the next step and configure operators
        for (unsigned int ipatch=0 ; ipatch<recv_patch_id_.size() ; ipatch++) {
            for (unsigned int ispec=0 ; ispec< recv_patches_[ipatch]->vecSpecies.size() ; ispec++)
            {
                if ( dynamic_cast<SpeciesDynamicV2*>(recv_patches_[ipatch]->vecSpecies[ispec]) )
                {
                    dynamic_cast<SpeciesDynamicV2*>(recv_patches_[ipatch]->vecSpecies[ispec])->compute_part_cell_keys(params);
                    dynamic_cast<SpeciesDynamicV2*>(recv_patches_[ipatch]->vecSpecies[ispec])->reconfigure_operators(params, recv_patches_[ipatch]);
                }
            }
        }
    }
#endif

    //Put received patches in the global vecPatches
    for (unsigned int ipatch=0 ; ipatch<recv_patch_id_.size() ; ipatch++) {
        if ( recv_patch_id_[ipatch] > refHindex_ )
            patches_.push_back( recv_patches_[ipatch] );
        else
            patches_.insert( patches_.begin()+ipatch, recv_patches_[ipatch] );
    }
    recv_patches_.clear();


    for (unsigned int ipatch=0 ; ipatch<patches_.size() ; ipatch++ ) {
        (*this)(ipatch)->updateMPIenv(smpi);
        if ((*this)(ipatch)->has_an_MPI_neighbor())
            (*this)(ipatch)->createType(params);
         else
            (*this)(ipatch)->cleanType();
    }
    (*this).set_refHindex() ;
    update_field_list(smpi) ;

} // END exchangePatches

// ---------------------------------------------------------------------------------------------------------------------
// Write in a file patches communications
//   - Send/Recv MPI rank
//   - Send/Recv patch Id
// ---------------------------------------------------------------------------------------------------------------------
void VectorPatch::output_exchanges(SmileiMPI* smpi)
{
    ofstream output_file;
    ostringstream name("");
    name << "debug_output"<<smpi->getRank()<<".txt" ;
    output_file.open(name.str().c_str(), std::ofstream::out | std::ofstream::app);
    int newMPIrank, oldMPIrank;
    newMPIrank = smpi->getRank() -1;
    oldMPIrank = smpi->getRank() -1;
    int istart( 0 );
    for (int irk=0 ; irk<smpi->getRank() ; irk++) istart += smpi->patch_count[irk];
    for (unsigned int ipatch=0 ; ipatch < send_patch_id_.size() ; ipatch++) {
        if(send_patch_id_[ipatch]+refHindex_ > istart ) newMPIrank = smpi->getRank() + 1;
        output_file << "Rank " << smpi->getRank() << " sending patch " << send_patch_id_[ipatch]+refHindex_ << " to " << newMPIrank << endl;
    }
    for (unsigned int ipatch=0 ; ipatch < recv_patch_id_.size() ; ipatch++) {
        if(recv_patch_id_[ipatch] > refHindex_ ) oldMPIrank = smpi->getRank() + 1;
        output_file << "Rank " << smpi->getRank() << " receiving patch " << recv_patch_id_[ipatch] << " from " << oldMPIrank << endl;
    }
    output_file << "NEXT" << endl;
    output_file.close();
} // END output_exchanges

//! Resize vector of field*
void VectorPatch::update_field_list( SmileiMPI* smpi )
{
    int nDim(0);
    if ( !dynamic_cast<ElectroMagnAM*>(patches_[0]->EMfields) )
        nDim = patches_[0]->EMfields->Ex_->dims_.size();
    else
        nDim = static_cast<ElectroMagnAM*>(patches_[0]->EMfields)->El_[0]->dims_.size();
    densities.resize( 3*size() ) ; // Jx + Jy + Jz

    //                          1D  2D  3D
    Bs0.resize( 2*size() ) ; //  2   2   2
    Bs1.resize( 2*size() ) ; //  0   2   2
    Bs2.resize( 2*size() ) ; //  0   0   2

    densitiesLocalx.clear();
    densitiesLocaly.clear();
    densitiesLocalz.clear();
    densitiesMPIx.clear();
    densitiesMPIy.clear();
    densitiesMPIz.clear();
    LocalxIdx.clear();
    LocalyIdx.clear();
    LocalzIdx.clear();
    MPIxIdx.clear();
    MPIyIdx.clear();
    MPIzIdx.clear();

    if ( !dynamic_cast<ElectroMagnAM*>(patches_[0]->EMfields) ) {

        listJx_.resize( size() ) ;
        listJy_.resize( size() ) ;
        listJz_.resize( size() ) ;
        listrho_.resize( size() ) ;
        listEx_.resize( size() ) ;
        listEy_.resize( size() ) ;
        listEz_.resize( size() ) ;
        listBx_.resize( size() ) ;
        listBy_.resize( size() ) ;
        listBz_.resize( size() ) ;

        if (patches_[0]->EMfields->envelope != NULL){
          listA_.resize ( size() ) ;
          listA0_.resize( size() ) ;
          listPhi_.resize ( size() ) ;
          listPhi0_.resize ( size() ) ;
          listGradPhix_.resize( size() ) ;
          listGradPhiy_.resize( size() ) ;
          listGradPhiz_.resize( size() ) ;
          listGradPhix0_.resize( size() ) ;
          listGradPhiy0_.resize( size() ) ;
          listGradPhiz0_.resize( size() ) ;
          listEnv_Chi_.resize( size() ) ;
        }

        for (unsigned int ipatch=0 ; ipatch < size() ; ipatch++) {
            listJx_[ipatch] = patches_[ipatch]->EMfields->Jx_ ;
            listJy_[ipatch] = patches_[ipatch]->EMfields->Jy_ ;
            listJz_[ipatch] = patches_[ipatch]->EMfields->Jz_ ;
            listrho_[ipatch] =patches_[ipatch]->EMfields->rho_;
            listEx_[ipatch] = patches_[ipatch]->EMfields->Ex_ ;
            listEy_[ipatch] = patches_[ipatch]->EMfields->Ey_ ;
            listEz_[ipatch] = patches_[ipatch]->EMfields->Ez_ ;
            listBx_[ipatch] = patches_[ipatch]->EMfields->Bx_ ;
            listBy_[ipatch] = patches_[ipatch]->EMfields->By_ ;
            listBz_[ipatch] = patches_[ipatch]->EMfields->Bz_ ;
        }
        if (patches_[0]->EMfields->envelope != NULL){
            for (unsigned int ipatch=0 ; ipatch < size() ; ipatch++) {
                listA_[ipatch]         = patches_[ipatch]->EMfields->envelope->A_ ;
                listA0_[ipatch]        = patches_[ipatch]->EMfields->envelope->A0_ ;
                listPhi_[ipatch]       = patches_[ipatch]->EMfields->envelope->Phi_ ;
                listPhi0_[ipatch]      = patches_[ipatch]->EMfields->envelope->Phiold_ ;
                listGradPhix_[ipatch]  = patches_[ipatch]->EMfields->envelope->GradPhix_ ;
                listGradPhiy_[ipatch]  = patches_[ipatch]->EMfields->envelope->GradPhiy_ ;
                listGradPhiz_[ipatch]  = patches_[ipatch]->EMfields->envelope->GradPhiz_ ;
                listGradPhix0_[ipatch] = patches_[ipatch]->EMfields->envelope->GradPhixold_ ;
                listGradPhiy0_[ipatch] = patches_[ipatch]->EMfields->envelope->GradPhiyold_ ;
                listGradPhiz0_[ipatch] = patches_[ipatch]->EMfields->envelope->GradPhizold_ ;
                listEnv_Chi_[ipatch]   = patches_[ipatch]->EMfields->Env_Chi_ ;
           }
        }

    } else {
        unsigned int nmodes = static_cast<ElectroMagnAM*>(patches_[0]->EMfields)->El_.size();
        listJl_.resize( nmodes ) ;
        listJr_.resize( nmodes ) ;
        listJt_.resize( nmodes ) ;
        listrho_AM_.resize( nmodes ) ;
        listJls_.resize( nmodes ) ;
        listJrs_.resize( nmodes ) ;
        listJts_.resize( nmodes ) ;
        listrhos_AM_.resize( nmodes ) ;
        listEl_.resize( nmodes ) ;
        listEr_.resize( nmodes ) ;
        listEt_.resize( nmodes ) ;
        listBl_.resize( nmodes ) ;
        listBr_.resize( nmodes ) ;
        listBt_.resize( nmodes ) ;

        for (unsigned int imode=0 ; imode < nmodes ; imode++) {
            listJl_[imode].resize( size() );
            listJr_[imode].resize( size() );
            listJt_[imode].resize( size() );
            listrho_AM_[imode].resize( size() );
            listEl_[imode].resize( size() );
            listEr_[imode].resize( size() );
            listEt_[imode].resize( size() );
            listBl_[imode].resize( size() );
            listBr_[imode].resize( size() );
            listBt_[imode].resize( size() );
            for (unsigned int ipatch=0 ; ipatch < size() ; ipatch++) {
                listJl_[imode][ipatch]     = static_cast<ElectroMagnAM*>(patches_[ipatch]->EMfields)->Jl_[imode] ;
                listJr_[imode][ipatch]     = static_cast<ElectroMagnAM*>(patches_[ipatch]->EMfields)->Jr_[imode] ;
                listJt_[imode][ipatch]     = static_cast<ElectroMagnAM*>(patches_[ipatch]->EMfields)->Jt_[imode] ;
                listrho_AM_[imode][ipatch] =static_cast<ElectroMagnAM*>(patches_[ipatch]->EMfields)->rho_AM_[imode];
                listEl_[imode][ipatch]     = static_cast<ElectroMagnAM*>(patches_[ipatch]->EMfields)->El_[imode] ;
                listEr_[imode][ipatch]     = static_cast<ElectroMagnAM*>(patches_[ipatch]->EMfields)->Er_[imode] ;
                listEt_[imode][ipatch]     = static_cast<ElectroMagnAM*>(patches_[ipatch]->EMfields)->Et_[imode] ;
                listBl_[imode][ipatch]     = static_cast<ElectroMagnAM*>(patches_[ipatch]->EMfields)->Bl_[imode] ;
                listBr_[imode][ipatch]     = static_cast<ElectroMagnAM*>(patches_[ipatch]->EMfields)->Br_[imode] ;
                listBt_[imode][ipatch]     = static_cast<ElectroMagnAM*>(patches_[ipatch]->EMfields)->Bt_[imode] ;
            }
        }
    }

    B_localx.clear();
    B_MPIx.clear();

    B1_localy.clear();
    B1_MPIy.clear();

    B2_localz.clear();
    B2_MPIz.clear();

    for (unsigned int ipatch=0 ; ipatch < size() ; ipatch++) {
        densities[ipatch         ] = patches_[ipatch]->EMfields->Jx_ ;
        densities[ipatch+  size()] = patches_[ipatch]->EMfields->Jy_ ;
        densities[ipatch+2*size()] = patches_[ipatch]->EMfields->Jz_ ;

        Bs0[ipatch       ] = patches_[ipatch]->EMfields->By_ ;
        Bs0[ipatch+size()] = patches_[ipatch]->EMfields->Bz_ ;

        // TO DO , B size depend of nDim
        // Pas grave, au pire inutil
        Bs1[ipatch       ] = patches_[ipatch]->EMfields->Bx_ ;
        Bs1[ipatch+size()] = patches_[ipatch]->EMfields->Bz_ ;

        // TO DO , B size depend of nDim
        // Pas grave, au pire inutil
        Bs2[ipatch       ] = patches_[ipatch]->EMfields->Bx_ ;
        Bs2[ipatch+size()] = patches_[ipatch]->EMfields->By_ ;
    }

    for (unsigned int ipatch=0 ; ipatch < size() ; ipatch++) {
        if ( (*this)(ipatch)->has_an_MPI_neighbor( 0 ) ) {
            MPIxIdx.push_back(ipatch);
        }
        if ( (*this)(ipatch)->has_an_local_neighbor( 0 ) ) {
            LocalxIdx.push_back(ipatch);
        }
    }
    if (nDim>1) {
        for (unsigned int ipatch=0 ; ipatch < size() ; ipatch++) {
            if ( (*this)(ipatch)->has_an_MPI_neighbor( 1 ) ) {
                MPIyIdx.push_back(ipatch);
            }
            if ( (*this)(ipatch)->has_an_local_neighbor( 1 ) ) {
                LocalyIdx.push_back(ipatch);
            }
        }
        if (nDim>2) {
            for (unsigned int ipatch=0 ; ipatch < size() ; ipatch++) {

                if ( (*this)(ipatch)->has_an_MPI_neighbor( 2 ) ) {
                    MPIzIdx.push_back(ipatch);
                }
                if ( (*this)(ipatch)->has_an_local_neighbor( 2 ) ) {
                    LocalzIdx.push_back(ipatch);
                }
            }
        }
    }

    B_MPIx.resize( 2*MPIxIdx.size() );
    B_localx.resize( 2*LocalxIdx.size() );
    B1_MPIy.resize( 2*MPIyIdx.size() );
    B1_localy.resize( 2*LocalyIdx.size() );
    B2_MPIz.resize( 2*MPIzIdx.size() );
    B2_localz.resize( 2*LocalzIdx.size() );

    densitiesMPIx.resize( 3*MPIxIdx.size() );
    densitiesLocalx.resize( 3*LocalxIdx.size() );
    densitiesMPIy.resize( 3*MPIyIdx.size() );
    densitiesLocaly.resize( 3*LocalyIdx.size() );
    densitiesMPIz.resize( 3*MPIzIdx.size() );
    densitiesLocalz.resize( 3*LocalzIdx.size() );

    int mpix(0), locx(0), mpiy(0), locy(0), mpiz(0), locz(0);

    for (unsigned int ipatch=0 ; ipatch < size() ; ipatch++) {

        if ( (*this)(ipatch)->has_an_MPI_neighbor( 0 ) ) {
            B_MPIx[mpix               ] = patches_[ipatch]->EMfields->By_;
            B_MPIx[mpix+MPIxIdx.size()] = patches_[ipatch]->EMfields->Bz_;

            densitiesMPIx[mpix                 ] = patches_[ipatch]->EMfields->Jx_;
            densitiesMPIx[mpix+  MPIxIdx.size()] = patches_[ipatch]->EMfields->Jy_;
            densitiesMPIx[mpix+2*MPIxIdx.size()] = patches_[ipatch]->EMfields->Jz_;
            mpix++;
        }
        if ( (*this)(ipatch)->has_an_local_neighbor( 0 ) ) {
            B_localx[locx                 ] = patches_[ipatch]->EMfields->By_;
            B_localx[locx+LocalxIdx.size()] = patches_[ipatch]->EMfields->Bz_;

            densitiesLocalx[locx                   ] = patches_[ipatch]->EMfields->Jx_;
            densitiesLocalx[locx+  LocalxIdx.size()] = patches_[ipatch]->EMfields->Jy_;
            densitiesLocalx[locx+2*LocalxIdx.size()] = patches_[ipatch]->EMfields->Jz_;
            locx++;
        }
    }
    if (nDim>1) {
        for (unsigned int ipatch=0 ; ipatch < size() ; ipatch++) {
            if ( (*this)(ipatch)->has_an_MPI_neighbor( 1 ) ) {
                B1_MPIy[mpiy               ] = patches_[ipatch]->EMfields->Bx_;
                B1_MPIy[mpiy+MPIyIdx.size()] = patches_[ipatch]->EMfields->Bz_;

                densitiesMPIy[mpiy                 ] = patches_[ipatch]->EMfields->Jx_;
                densitiesMPIy[mpiy+  MPIyIdx.size()] = patches_[ipatch]->EMfields->Jy_;
                densitiesMPIy[mpiy+2*MPIyIdx.size()] = patches_[ipatch]->EMfields->Jz_;
                mpiy++;
            }
            if ( (*this)(ipatch)->has_an_local_neighbor( 1 ) ) {
                B1_localy[locy                 ] = patches_[ipatch]->EMfields->Bx_;
                B1_localy[locy+LocalyIdx.size()] = patches_[ipatch]->EMfields->Bz_;

                densitiesLocaly[locy                   ] = patches_[ipatch]->EMfields->Jx_;
                densitiesLocaly[locy+  LocalyIdx.size()] = patches_[ipatch]->EMfields->Jy_;
                densitiesLocaly[locy+2*LocalyIdx.size()] = patches_[ipatch]->EMfields->Jz_;
                locy++;
            }
        }
        if (nDim>2) {
            for (unsigned int ipatch=0 ; ipatch < size() ; ipatch++) {
                if ( (*this)(ipatch)->has_an_MPI_neighbor( 2 ) ) {
                    B2_MPIz[mpiz               ] = patches_[ipatch]->EMfields->Bx_;
                    B2_MPIz[mpiz+MPIzIdx.size()] = patches_[ipatch]->EMfields->By_;

                    densitiesMPIz[mpiz                 ] = patches_[ipatch]->EMfields->Jx_;
                    densitiesMPIz[mpiz+  MPIzIdx.size()] = patches_[ipatch]->EMfields->Jy_;
                    densitiesMPIz[mpiz+2*MPIzIdx.size()] = patches_[ipatch]->EMfields->Jz_;
                    mpiz++;
                }
                if ( (*this)(ipatch)->has_an_local_neighbor( 2 ) ) {
                    B2_localz[locz                 ] = patches_[ipatch]->EMfields->Bx_;
                    B2_localz[locz+LocalzIdx.size()] = patches_[ipatch]->EMfields->By_;

                    densitiesLocalz[locz                   ] = patches_[ipatch]->EMfields->Jx_;
                    densitiesLocalz[locz+  LocalzIdx.size()] = patches_[ipatch]->EMfields->Jy_;
                    densitiesLocalz[locz+2*LocalzIdx.size()] = patches_[ipatch]->EMfields->Jz_;
                    locz++;
                }
            }
        }

    }

    if ( !dynamic_cast<ElectroMagnAM*>(patches_[0]->EMfields) ) {
        for ( unsigned int ipatch = 0 ; ipatch < size() ; ipatch++ ) {
            listJx_[ipatch]->MPIbuff.defineTags( patches_[ipatch], smpi, 1 );
            listJy_[ipatch]->MPIbuff.defineTags( patches_[ipatch], smpi, 2 );
            listJz_[ipatch]->MPIbuff.defineTags( patches_[ipatch], smpi, 3 );
            listBx_[ipatch]->MPIbuff.defineTags( patches_[ipatch], smpi, 6 );
            listBy_[ipatch]->MPIbuff.defineTags( patches_[ipatch], smpi, 7 );
            listBz_[ipatch]->MPIbuff.defineTags( patches_[ipatch], smpi, 8 );
            listrho_[ipatch]->MPIbuff.defineTags( patches_[ipatch], smpi, 4 );
        }
        if (patches_[0]->EMfields->envelope != NULL){
            for ( unsigned int ipatch = 0 ; ipatch < size() ; ipatch++ ) {
                listA_ [ipatch]->MPIbuff.defineTags( patches_[ipatch], smpi, 0 ) ;
                listA0_[ipatch]->MPIbuff.defineTags( patches_[ipatch], smpi, 0 ) ;
                listPhi_ [ipatch]->MPIbuff.defineTags( patches_[ipatch], smpi, 0 ) ;
                listPhi0_ [ipatch]->MPIbuff.defineTags( patches_[ipatch], smpi, 0 ) ;
                listGradPhix_[ipatch]->MPIbuff.defineTags( patches_[ipatch], smpi, 0 ) ;
                listGradPhiy_[ipatch]->MPIbuff.defineTags( patches_[ipatch], smpi, 0 ) ;
                listGradPhiz_[ipatch]->MPIbuff.defineTags( patches_[ipatch], smpi, 0 ) ;
                listGradPhix0_[ipatch]->MPIbuff.defineTags( patches_[ipatch], smpi, 0 ) ;
                listGradPhiy0_[ipatch]->MPIbuff.defineTags( patches_[ipatch], smpi, 0 ) ;
                listGradPhiz0_[ipatch]->MPIbuff.defineTags( patches_[ipatch], smpi, 0 ) ;
                listEnv_Chi_[ipatch]->MPIbuff.defineTags( patches_[ipatch], smpi, 0 ) ;
            }

        }
    }
    else {
        unsigned int nmodes = static_cast<ElectroMagnAM*>(patches_[0]->EMfields)->El_.size();
        for (unsigned int imode=0 ; imode < nmodes ; imode++) {
            for ( unsigned int ipatch = 0 ; ipatch < size() ; ipatch++ ) {
                listJl_[imode][ipatch]->MPIbuff.defineTags( patches_[ipatch], smpi, 0 );
                listJr_[imode][ipatch]->MPIbuff.defineTags( patches_[ipatch], smpi, 0 );
                listJt_[imode][ipatch]->MPIbuff.defineTags( patches_[ipatch], smpi, 0 );
                listBl_[imode][ipatch]->MPIbuff.defineTags( patches_[ipatch], smpi, 0 );
                listBr_[imode][ipatch]->MPIbuff.defineTags( patches_[ipatch], smpi, 0 );
                listBt_[imode][ipatch]->MPIbuff.defineTags( patches_[ipatch], smpi, 0 );
                listrho_AM_[imode][ipatch]->MPIbuff.defineTags( patches_[ipatch], smpi, 0 );
            }
        }
    }
}



void VectorPatch::update_field_list(int ispec, SmileiMPI* smpi)
{
    #pragma omp barrier
    if ( !dynamic_cast<ElectroMagnAM*>(patches_[0]->EMfields) ) {
        #pragma omp single
        {
            if(patches_[0]->EMfields->Jx_s [ispec]) listJxs_.resize( size() ) ;
            else
                listJxs_.clear();
            if(patches_[0]->EMfields->Jy_s [ispec]) listJys_.resize( size() ) ;
            else
                listJys_.clear();
            if(patches_[0]->EMfields->Jz_s [ispec]) listJzs_.resize( size() ) ;
            else
                listJzs_.clear();
            if(patches_[0]->EMfields->rho_s[ispec]) listrhos_.resize( size() ) ;
            else
                listrhos_.clear();

            if (patches_[0]->EMfields->envelope != NULL){
                if(patches_[0]->EMfields->Env_Chi_s[ispec]) listEnv_Chis_.resize( size() ) ;
                else
                    listEnv_Chis_.clear();
            }
        }

        #pragma omp for schedule(static)
        for (unsigned int ipatch=0 ; ipatch < size() ; ipatch++) {
            if(patches_[ipatch]->EMfields->Jx_s [ispec]) {
                listJxs_ [ipatch] = patches_[ipatch]->EMfields->Jx_s [ispec];
                listJxs_ [ipatch]->MPIbuff.defineTags( patches_[ipatch], smpi, 0 );
            }
            if(patches_[ipatch]->EMfields->Jy_s [ispec]) {
                listJys_ [ipatch] = patches_[ipatch]->EMfields->Jy_s [ispec];
                listJys_ [ipatch]->MPIbuff.defineTags( patches_[ipatch], smpi, 0 );
            }
            if(patches_[ipatch]->EMfields->Jz_s [ispec]) {
                listJzs_ [ipatch] = patches_[ipatch]->EMfields->Jz_s [ispec];
                listJzs_ [ipatch]->MPIbuff.defineTags( patches_[ipatch], smpi, 0 );
            }
            if(patches_[ipatch]->EMfields->rho_s[ispec]) {
                listrhos_[ipatch] = patches_[ipatch]->EMfields->rho_s[ispec];
                listrhos_[ipatch]->MPIbuff.defineTags( patches_[ipatch], smpi, 0 );
            }

            if (patches_[0]->EMfields->envelope != NULL){
                if(patches_[ipatch]->EMfields->Env_Chi_s[ispec]) {
                    listEnv_Chis_[ipatch] = patches_[ipatch]->EMfields->Env_Chi_s[ispec];
                    listEnv_Chis_[ipatch]->MPIbuff.defineTags( patches_[ipatch], smpi, 0 );
                }
            }
        }
    }
    else {// if ( dynamic_cast<ElectroMagnAM*>(patches_[0]->EMfields) )
        ElectroMagnAM* emAM =  static_cast<ElectroMagnAM*>(patches_[0]->EMfields);
        unsigned int nmodes = emAM->El_.size();
        unsigned int n_species = emAM->n_species;
        #pragma omp single
        {
            for (unsigned int imode=0 ; imode < nmodes ; imode++) {
                unsigned int ifield = imode*n_species + ispec ;
                if(emAM->Jl_s [ifield]) listJls_[imode].resize( size() ) ;
                else{
                     listJls_[imode].clear();
                     }
                if(emAM->Jr_s [ifield]) listJrs_[imode].resize( size() ) ;
                else
                     listJrs_[imode].clear();
                if(emAM->Jt_s [ifield]) listJts_[imode].resize( size() ) ;
                else
                     listJts_[imode].clear();
                if(emAM->rho_AM_s [ifield]) listrhos_AM_[imode].resize( size() ) ;
                else
                     listrhos_AM_[imode].clear();
            }
        }
        for (unsigned int imode=0 ; imode < nmodes ; imode++) {
            unsigned int ifield = imode*n_species + ispec ;
            #pragma omp for schedule(static)
            for (unsigned int ipatch=0 ; ipatch < size() ; ipatch++) {
                emAM =  static_cast<ElectroMagnAM*>(patches_[ipatch]->EMfields);
                if(emAM->Jl_s [ifield]) {
                    listJls_[imode][ipatch] = emAM->Jl_s [ifield];
                    listJls_[imode][ipatch]->MPIbuff.defineTags( patches_[ipatch], smpi, 0 );
                }
                if(emAM->Jr_s [ifield]) {
                    listJrs_[imode][ipatch] = emAM->Jr_s [ifield];
                    listJrs_[imode][ipatch]->MPIbuff.defineTags( patches_[ipatch], smpi, 0 );
                }
                if(emAM->Jt_s [ifield]) {
                    listJts_[imode][ipatch] = emAM->Jt_s [ifield];
                    listJts_[imode][ipatch]->MPIbuff.defineTags( patches_[ipatch], smpi, 0 );
                }
                if(emAM->rho_AM_s [ifield]) {
                    listrhos_AM_[imode][ipatch] = emAM->rho_AM_s [ifield];
                    listrhos_AM_[imode][ipatch]->MPIbuff.defineTags( patches_[ipatch], smpi, 0 );
                }
            }
        }

    } 
        


}


void VectorPatch::applyAntennas(double time)
{
#ifdef  __DEBUG
    if( nAntennas>0 ) {
        #pragma omp single
        TITLE("Applying antennas at time t = " << time);
    }
#endif

    // Loop antennas
    for(unsigned int iAntenna=0; iAntenna<nAntennas; iAntenna++) {

        // Get intensity from antenna of the first patch
        #pragma omp single
        antenna_intensity = patches_[0]->EMfields->antennas[iAntenna].time_profile->valueAt(time);

        // Loop patches to apply
        #pragma omp for schedule(static)
        for (unsigned int ipatch=0 ; ipatch<size() ; ipatch++) {
            patches_[ipatch]->EMfields->applyAntenna(iAntenna, antenna_intensity);
        }

    }
}

// For each patch, apply the collisions
void VectorPatch::applyCollisions(Params& params, int itime, Timers & timers)
{
    timers.collisions.restart();

    if (Collisions::debye_length_required)
        #pragma omp for schedule(static)
        for (unsigned int ipatch=0 ; ipatch<size() ; ipatch++)
            Collisions::calculate_debye_length(params,patches_[ipatch]);

    unsigned int ncoll = patches_[0]->vecCollisions.size();

    #pragma omp for schedule(static)
    for (unsigned int ipatch=0 ; ipatch<size() ; ipatch++)
        for (unsigned int icoll=0 ; icoll<ncoll; icoll++)
            patches_[ipatch]->vecCollisions[icoll]->collide(params,patches_[ipatch],itime, localDiags);

    #pragma omp single
    for (unsigned int icoll=0 ; icoll<ncoll; icoll++)
        Collisions::debug(params, itime, icoll, *this);
    #pragma omp barrier

    timers.collisions.update();
}


// For each patch, apply external fields
void VectorPatch::applyExternalFields()
{
    for (unsigned int ipatch=0 ; ipatch<size() ; ipatch++)
        patches_[ipatch]->EMfields->applyExternalFields( (*this)(ipatch) ); // Must be patch
}


// For each patch, apply external fields
void VectorPatch::saveExternalFields( Params &params )
{
    if (params.save_magnectic_fields_for_SM) {
        for (unsigned int ipatch=0 ; ipatch<size() ; ipatch++)
            patches_[ipatch]->EMfields->saveExternalFields( (*this)(ipatch) ); // Must be patch
    }
}


// Print information on the memory consumption
void VectorPatch::check_memory_consumption(SmileiMPI* smpi)
{
    long int particlesMem(0);
    for (unsigned int ipatch=0 ; ipatch<size() ; ipatch++)
        for (unsigned int ispec=0 ; ispec<patches_[ipatch]->vecSpecies.size(); ispec++)
            particlesMem += patches_[ipatch]->vecSpecies[ispec]->getMemFootPrint();
    MESSAGE( 1, "(Master) Species part = " << (int)( (double)particlesMem / 1024./1024.) << " MB" );

    long double dParticlesMem = (double)particlesMem / 1024./1024./1024.;
    MPI_Reduce( smpi->isMaster()?MPI_IN_PLACE:&dParticlesMem, &dParticlesMem, 1, MPI_LONG_DOUBLE, MPI_SUM, 0, MPI_COMM_WORLD );
    MESSAGE( 1, setprecision(3) << "Global Species part = " << dParticlesMem << " GB" );

    MPI_Reduce( smpi->isMaster()?MPI_IN_PLACE:&particlesMem, &particlesMem, 1, MPI_INT, MPI_MAX, 0, MPI_COMM_WORLD );
    MESSAGE( 1, "Max Species part = " << (int)( (double)particlesMem / 1024./1024.) << " MB" );

    // fieldsMem contains field per species and average fields
    long int fieldsMem(0);
    for (unsigned int ipatch=0 ; ipatch<size() ; ipatch++)
        fieldsMem += patches_[ipatch]->EMfields->getMemFootPrint();
    MESSAGE( 1, "(Master) Fields part = " << (int)( (double)fieldsMem / 1024./1024.) << " MB" );

    long double dFieldsMem = (double)fieldsMem / 1024./1024./1024.;
    MPI_Reduce( smpi->isMaster()?MPI_IN_PLACE:&dFieldsMem, &dFieldsMem, 1, MPI_LONG_DOUBLE, MPI_SUM, 0, MPI_COMM_WORLD );
    MESSAGE( 1, setprecision(3) << "Global Fields part = " << dFieldsMem << " GB" );

    MPI_Reduce( smpi->isMaster()?MPI_IN_PLACE:&fieldsMem, &fieldsMem, 1, MPI_INT, MPI_MAX, 0, MPI_COMM_WORLD );
    MESSAGE( 1, "Max Fields part = " << (int)( (double)fieldsMem / 1024./1024.) << " MB" );


    for (unsigned int idiags=0 ; idiags<globalDiags.size() ; idiags++) {
        // fieldsMem contains field per species
        long int diagsMem(0);
        diagsMem += globalDiags[idiags]->getMemFootPrint();

        long double dDiagsMem = (double)diagsMem / 1024./1024./1024.;
        MPI_Reduce( smpi->isMaster()?MPI_IN_PLACE:&dDiagsMem, &dDiagsMem, 1, MPI_LONG_DOUBLE, MPI_SUM, 0, MPI_COMM_WORLD );
        if (dDiagsMem>0.) {
            MESSAGE( 1, "(Master) " <<  globalDiags[idiags]->filename << "  = " << (int)( (double)diagsMem / 1024./1024.) << " MB" );
            MESSAGE( 1, setprecision(3) << "Global " <<  globalDiags[idiags]->filename << " = " << dDiagsMem << " GB" );
        }

        MPI_Reduce( smpi->isMaster()?MPI_IN_PLACE:&diagsMem, &diagsMem, 1, MPI_INT, MPI_MAX, 0, MPI_COMM_WORLD );
        if (dDiagsMem>0.)
            MESSAGE( 1, "Max " <<  globalDiags[idiags]->filename << " = " << (int)( (double)diagsMem / 1024./1024.) << " MB" );
    }

    for (unsigned int idiags=0 ; idiags<localDiags.size() ; idiags++) {
        // fieldsMem contains field per species
        long int diagsMem(0);
        diagsMem += localDiags[idiags]->getMemFootPrint();

        long double dDiagsMem = (double)diagsMem / 1024./1024./1024.;
        MPI_Reduce( smpi->isMaster()?MPI_IN_PLACE:&dDiagsMem, &dDiagsMem, 1, MPI_LONG_DOUBLE, MPI_SUM, 0, MPI_COMM_WORLD );
        if (dDiagsMem>0.) {
            MESSAGE( 1, "(Master) " <<  localDiags[idiags]->filename << "  = " << (int)( (double)diagsMem / 1024./1024.) << " MB" );
            MESSAGE( 1, setprecision(3) << "Global " <<  localDiags[idiags]->filename << " = " << dDiagsMem << " GB" );
        }

        MPI_Reduce( smpi->isMaster()?MPI_IN_PLACE:&diagsMem, &diagsMem, 1, MPI_INT, MPI_MAX, 0, MPI_COMM_WORLD );
        if (dDiagsMem>0.)
            MESSAGE( 1, "Max " <<  localDiags[idiags]->filename << " = " << (int)( (double)diagsMem / 1024./1024.) << " MB" );
    }

    // Read value in /proc/pid/status
    //Tools::printMemFootPrint( "End Initialization" );
}


void VectorPatch::save_old_rho(Params &params)
{
        int n=0;
        #pragma omp for schedule(static)
        for (unsigned int ipatch=0 ; ipatch<(*this).size() ; ipatch++){
        n =  (*this)(ipatch)->EMfields->rhoold_->dims_[0]*(*this)(ipatch)->EMfields->rhoold_->dims_[1];//*(*this)(ipatch)->EMfields->rhoold_->dims_[2];
        if(params.nDim_field ==3) n*=(*this)(ipatch)->EMfields->rhoold_->dims_[2];
                std::memcpy((*this)(ipatch)->EMfields->rhoold_->data_,(*this)(ipatch)->EMfields->rho_->data_,sizeof(double)*n);
        }
}



// Print information on the memory consumption
void VectorPatch::check_expected_disk_usage( SmileiMPI* smpi, Params& params, Checkpoint& checkpoint)
{
    if( smpi->isMaster() ){

        MESSAGE(1, "WARNING: disk usage by non-uniform particles maybe strongly underestimated," );
        MESSAGE(1, "   especially when particles are created at runtime (ionization, pair generation, etc.)" );
        MESSAGE(1, "" );

        // Find the initial and final timesteps for this simulation
        int istart = 0, istop = params.n_time;
        // If restarting simulation define the starting point
        if( params.restart ) {
            istart = checkpoint.this_run_start_step+1;
        }
        // If leaving the simulation after dump, define the stopping point
        if( checkpoint.dump_step > 0 && checkpoint.exit_after_dump ) {
            int ncheckpoint = (istart/(int)checkpoint.dump_step) + 1;
            int nextdumptime = ncheckpoint * (int)checkpoint.dump_step;
            if( nextdumptime < istop ) istop = nextdumptime;
        }

        MESSAGE(1, "Expected disk usage for diagnostics:" );
        // Calculate the footprint from local then global diagnostics
        uint64_t diagnostics_footprint = 0;
        for (unsigned int idiags=0 ; idiags<localDiags.size() ; idiags++) {
            uint64_t footprint = localDiags[idiags]->getDiskFootPrint(istart, istop, patches_[0]);
            diagnostics_footprint += footprint;
            MESSAGE(2, "File " << localDiags[idiags]->filename << ": " << Tools::printBytes(footprint));
        }
        for (unsigned int idiags=0 ; idiags<globalDiags.size() ; idiags++) {
            uint64_t footprint = globalDiags[idiags]->getDiskFootPrint(istart, istop, patches_[0]);
            diagnostics_footprint += footprint;
            MESSAGE(2, "File " << globalDiags[idiags]->filename << ": " << Tools::printBytes(footprint));
        }
        MESSAGE(1, "Total disk usage for diagnostics: " << Tools::printBytes(diagnostics_footprint) );
        MESSAGE(1, "" );

        // If checkpoints to be written, estimate their size
        if( checkpoint.dump_step > 0 || checkpoint.dump_minutes > 0 ) {
            MESSAGE(1, "Expected disk usage for each checkpoint:");

            // - Contribution from the grid
            ElectroMagn* EM = patches_[0]->EMfields;
            //     * Calculate first the number of grid points in total
            uint64_t n_grid_points = 1;
            for (unsigned int i=0; i<params.nDim_field; i++)
                n_grid_points *= (params.n_space[i] + 2*params.oversize[i]+1);
            n_grid_points *= params.tot_number_of_patches;
            //     * Now calculate the total number of fields
            unsigned int n_fields = 9
              + EM->Exfilter.size() + EM->Eyfilter.size() + EM->Ezfilter.size()
              + EM->Bxfilter.size() + EM->Byfilter.size() + EM->Bzfilter.size();
            for( unsigned int idiag=0; idiag<EM->allFields_avg.size(); idiag++ )
                n_fields += EM->allFields_avg[idiag].size();
            //     * Conclude the total field disk footprint
            uint64_t checkpoint_fields_footprint = n_grid_points * (uint64_t)(n_fields * sizeof(double));
            MESSAGE(2, "For fields: " << Tools::printBytes(checkpoint_fields_footprint));

            // - Contribution from particles
            uint64_t checkpoint_particles_footprint = 0;
            for (unsigned int ispec=0 ; ispec<patches_[0]->vecSpecies.size() ; ispec++) {
                Species *s = patches_[0]->vecSpecies[ispec];
                Particles *p = s->particles;
            //     * Calculate the size of particles' individual parameters
                uint64_t one_particle_size = 0;
                one_particle_size += (p->Position.size() + p->Momentum.size() + 1) * sizeof(double);
                one_particle_size += 1 * sizeof(short);
                if (p->tracked)
                    one_particle_size += 1 * sizeof(uint64_t);
            //     * Calculate an approximate number of particles
                PeekAtSpecies peek(params, ispec);
                uint64_t number_of_particles = peek.totalNumberofParticles();
            //     * Calculate the size of the bmin and bmax arrays
                uint64_t b_size = (s->bmin.size() + s->bmax.size()) * params.tot_number_of_patches * sizeof(int);
            //     * Conclude the disk footprint of this species
                checkpoint_particles_footprint += one_particle_size*number_of_particles + b_size;
            }
            MESSAGE(2, "For particles: " << Tools::printBytes(checkpoint_particles_footprint));

            // - Contribution from diagnostics
            uint64_t checkpoint_diags_footprint = 0;
            //     * Averaged field diagnostics
            n_fields = 0;
            for( unsigned int idiag=0; idiag<EM->allFields_avg.size(); idiag++ )
                n_fields += EM->allFields_avg[idiag].size();
            checkpoint_diags_footprint += n_grid_points * (uint64_t)(n_fields * sizeof(double));
            //     * Screen diagnostics
            for( unsigned int idiag=0; idiag<globalDiags.size(); idiag++ )
                if( DiagnosticScreen* screen = dynamic_cast<DiagnosticScreen*>(globalDiags[idiag]) )
                    checkpoint_diags_footprint += screen->data_sum.size() * sizeof(double);
            MESSAGE(2, "For diagnostics: " << Tools::printBytes(checkpoint_diags_footprint));

            uint64_t checkpoint_footprint = checkpoint_fields_footprint + checkpoint_particles_footprint + checkpoint_diags_footprint;
            MESSAGE(1, "Total disk usage for one checkpoint: " << Tools::printBytes(checkpoint_footprint) );
        }

    }
}

// ---------------------------------------------------------------------------------------------------------------------
// For all patch, update momentum for particles interacting with envelope
// ---------------------------------------------------------------------------------------------------------------------
void VectorPatch::ponderomotive_update_susceptibility_and_momentum(Params& params,
                           SmileiMPI* smpi,
                           SimWindow* simWindow,
                           double time_dual, Timers &timers, int itime)
{

    #pragma omp single
    diag_flag = needsRhoJsNow(itime);

    timers.particles.restart();

    #pragma omp for schedule(runtime)
    for (unsigned int ipatch=0 ; ipatch<(*this).size() ; ipatch++) {
        (*this)(ipatch)->EMfields->restartEnvChi();
        for (unsigned int ispec=0 ; ispec<(*this)(ipatch)->vecSpecies.size() ; ispec++) {
            if ( (*this)(ipatch)->vecSpecies[ispec]->isProj(time_dual, simWindow) || diag_flag  ) {
                if (species(ipatch, ispec)->ponderomotive_dynamics){
                    if ((*this)(ipatch)->vecSpecies[ispec]->vectorized_operators)
                        species(ipatch, ispec)->ponderomotive_update_susceptibility_and_momentum(time_dual, ispec,
                                                                                                 emfields(ipatch),
                                                                                                 params, diag_flag,
                                                                                                 (*this)(ipatch), smpi,
                                                                                                 localDiags);
                    else
                        species(ipatch, ispec)->Species::ponderomotive_update_susceptibility_and_momentum(time_dual, ispec,
                                                                                                          emfields(ipatch),
                                                                                                          params, diag_flag,
                                                                                                          (*this)(ipatch), smpi,
                                                                                                          localDiags);
                } // end condition on ponderomotive dynamics
            } // end diagnostic or projection if condition on species
        } // end loop on species
    } // end loop on patches

    timers.particles.update( );
#ifdef __DETAILED_TIMERS
    timers.interp_fields_env.update( *this, params.printNow( itime ) );
    timers.proj_susceptibility.update( *this, params.printNow( itime ) );
    timers.push_mom.update( *this, params.printNow( itime ) );
#endif

} // END ponderomotive_update_susceptibility_and_momentum

void VectorPatch::ponderomotive_update_position_and_currents(Params& params,
                           SmileiMPI* smpi,
                           SimWindow* simWindow,
                           double time_dual, Timers &timers, int itime)
{

    #pragma omp single
    diag_flag = needsRhoJsNow(itime);

    timers.particles.restart();

    #pragma omp for schedule(runtime)
    for (unsigned int ipatch=0 ; ipatch<(*this).size() ; ipatch++) {
        for (unsigned int ispec=0 ; ispec<(*this)(ipatch)->vecSpecies.size() ; ispec++) {
            if ( (*this)(ipatch)->vecSpecies[ispec]->isProj(time_dual, simWindow) || diag_flag  ) {
                if (species(ipatch, ispec)->ponderomotive_dynamics){
                    if ((*this)(ipatch)->vecSpecies[ispec]->vectorized_operators)
                        species(ipatch, ispec)->ponderomotive_update_position_and_currents(time_dual, ispec,
                                                                                           emfields(ipatch),
                                                                                           params, diag_flag, partwalls(ipatch),
                                                                                           (*this)(ipatch), smpi,
                                                                                           localDiags);
                    else
                        species(ipatch, ispec)->Species::ponderomotive_update_position_and_currents(time_dual, ispec,
                                                                                                    emfields(ipatch),
                                                                                                    params, diag_flag, partwalls(ipatch),
                                                                                                    (*this)(ipatch), smpi,
                                                                                                    localDiags);
                } // end condition on ponderomotive dynamics
            } // end diagnostic or projection if condition on species
        } // end loop on species
    } // end loop on patches

    timers.particles.update( params.printNow( itime ) );
#ifdef __DETAILED_TIMERS
    timers.interp_env_old.update( *this, params.printNow( itime ) );
    timers.proj_currents.update( *this, params.printNow( itime ) );
    timers.push_pos.update( *this, params.printNow( itime ) );
    timers.cell_keys.update( *this, params.printNow( itime ) );
#endif

    timers.syncPart.restart();
    for (unsigned int ispec=0 ; ispec<(*this)(0)->vecSpecies.size(); ispec++) {
        if ((*this)(0)->vecSpecies[ispec]->ponderomotive_dynamics){
            if ( (*this)(0)->vecSpecies[ispec]->isProj(time_dual, simWindow) ){
                SyncVectorPatch::exchangeParticles((*this), ispec, params, smpi, timers, itime ); // Included sort_part
            } // end condition on species
        } // end condition on envelope dynamics
    } // end loop on species
    timers.syncPart.update( params.printNow( itime ) );



} // END ponderomotive_update_position_and_currents


void VectorPatch::init_new_envelope(Params& params)
{
    if ((*this)(0)->EMfields->envelope!=NULL) {
        // for all patches, init new envelope from input namelist parameters
        for (unsigned int ipatch=0 ; ipatch<(*this).size() ; ipatch++) {
            (*this)(ipatch)->EMfields->envelope->initEnvelope( (*this)(ipatch), (*this)(ipatch)->EMfields );
        } // end loop on patches
    }
} // END init_new_envelope<|MERGE_RESOLUTION|>--- conflicted
+++ resolved
@@ -729,15 +729,9 @@
 void VectorPatch::finalize_sync_and_bc_fields(Params& params, SmileiMPI* smpi, SimWindow* simWindow,
                            double time_dual, Timers &timers, int itime)
 {
-<<<<<<< HEAD
     //#ifndef _PICSAR
     if ( (!params.uncoupled_grids) && (itime!=0) && ( time_dual > params.time_fields_frozen ) ) { // uncoupled_grids = true -> is_spectral = true 
-        if ( params.geometry != "3drz" ) {
-=======
-    #ifndef _PICSAR
-    if ( (!params.is_spectral) && (itime!=0) && ( time_dual > params.time_fields_frozen ) ) {
         if ( params.geometry != "AMcylindrical" ) {
->>>>>>> 3823fdca
             timers.syncField.restart();
             SyncVectorPatch::finalizeexchangeB( params, (*this) );
             timers.syncField.update(  params.printNow( itime ) );
