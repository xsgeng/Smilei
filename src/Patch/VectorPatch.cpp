#include "VectorPatch.h"

#include <cstdlib>
#include <iostream>
#include <iomanip>
#include <fstream>
#include <cstring>
#include <math.h>
//#include <string>

#include "Collisions.h"
#include "DomainDecompositionFactory.h"
#include "PatchesFactory.h"
#include "Species.h"
#include "Particles.h"
#include "PeekAtSpecies.h"
#include "SimWindow.h"
#include "SolverFactory.h"
#include "DiagnosticFactory.h"
#include "LaserEnvelope.h"

#include "SyncVectorPatch.h"
#include "interface.h"
#include "Timers.h"

using namespace std;


VectorPatch::VectorPatch()
{
    domain_decomposition_ = NULL ;
}


VectorPatch::VectorPatch( Params &params )
{
    domain_decomposition_ = DomainDecompositionFactory::create( params );
}


VectorPatch::~VectorPatch()
{
    if( domain_decomposition_ != NULL ) {
        delete domain_decomposition_;
    }
}


void VectorPatch::close( SmileiMPI *smpiData )
{
    closeAllDiags( smpiData );
    
    
    if( diag_timers.size() ) {
        MESSAGE( "\n\tDiagnostics profile :" );
    }
    for( unsigned int idiag = 0 ;  idiag < diag_timers.size() ; idiag++ ) {
        double sum( 0 );
        MPI_Reduce( &diag_timers[idiag]->time_acc_, &sum, 1, MPI_DOUBLE, MPI_SUM, 0, MPI_COMM_WORLD );
        MESSAGE( "\t\t" << setw( 20 ) << diag_timers[idiag]->name_ << "\t" << sum/( double )smpiData->getSize() );
    }
    
    for( unsigned int idiag = 0 ;  idiag < diag_timers.size() ; idiag++ ) {
        delete diag_timers[idiag];
    }
    diag_timers.clear();
    
    
    for( unsigned int idiag=0 ; idiag<localDiags.size(); idiag++ ) {
        delete localDiags[idiag];
    }
    localDiags.clear();
    
    for( unsigned int idiag=0 ; idiag<globalDiags.size(); idiag++ ) {
        delete globalDiags[idiag];
    }
    globalDiags.clear();
    
    for( unsigned int ipatch=0 ; ipatch<size(); ipatch++ ) {
        delete patches_[ipatch];
    }
    
    patches_.clear();
}

void VectorPatch::createDiags( Params &params, SmileiMPI *smpi, OpenPMDparams &openPMD )
{
    globalDiags = DiagnosticFactory::createGlobalDiagnostics( params, smpi, *this );
    localDiags  = DiagnosticFactory::createLocalDiagnostics( params, smpi, *this, openPMD );
    
    // Delete all unused fields
    for( unsigned int ipatch=0 ; ipatch<size() ; ipatch++ ) {
        if( params.geometry!="AMcylindrical" ) {
            for( unsigned int ifield=0 ; ifield<( *this )( ipatch )->EMfields->Jx_s.size(); ifield++ ) {
                if( ( *this )( ipatch )->EMfields->Jx_s[ifield]->data_ == NULL ) {
                    delete( *this )( ipatch )->EMfields->Jx_s[ifield];
                    ( *this )( ipatch )->EMfields->Jx_s[ifield]=NULL;
                }
                
            }
            for( unsigned int ifield=0 ; ifield<( *this )( ipatch )->EMfields->Jy_s.size(); ifield++ ) {
                if( ( *this )( ipatch )->EMfields->Jy_s[ifield]->data_ == NULL ) {
                    delete( *this )( ipatch )->EMfields->Jy_s[ifield];
                    ( *this )( ipatch )->EMfields->Jy_s[ifield]=NULL;
                }
            }
            for( unsigned int ifield=0 ; ifield<( *this )( ipatch )->EMfields->Jz_s.size(); ifield++ ) {
                if( ( *this )( ipatch )->EMfields->Jz_s[ifield]->data_ == NULL ) {
                    delete( *this )( ipatch )->EMfields->Jz_s[ifield];
                    ( *this )( ipatch )->EMfields->Jz_s[ifield]=NULL;
                }
            }
            for( unsigned int ifield=0 ; ifield<( *this )( ipatch )->EMfields->rho_s.size(); ifield++ ) {
                if( ( *this )( ipatch )->EMfields->rho_s[ifield]->data_ == NULL ) {
                    delete( *this )( ipatch )->EMfields->rho_s[ifield];
                    ( *this )( ipatch )->EMfields->rho_s[ifield]=NULL;
                }
            }
            
        } else {
            ElectroMagnAM *EMfields = static_cast<ElectroMagnAM *>( ( *this )( ipatch )->EMfields );
            for( unsigned int ifield=0 ; ifield<EMfields->Jl_s.size(); ifield++ ) {
                if( EMfields->Jl_s[ifield]->cdata_ == NULL ) {
                    delete EMfields->Jl_s[ifield];
                    EMfields->Jl_s[ifield]=NULL;
                }
            }
            for( unsigned int ifield=0 ; ifield<EMfields->Jr_s.size(); ifield++ ) {
                if( EMfields->Jr_s[ifield]->cdata_ == NULL ) {
                    delete EMfields->Jr_s[ifield];
                    EMfields->Jr_s[ifield]=NULL;
                }
            }
            for( unsigned int ifield=0 ; ifield<EMfields->Jt_s.size(); ifield++ ) {
                if( EMfields->Jt_s[ifield]->cdata_ == NULL ) {
                    delete EMfields->Jt_s[ifield];
                    EMfields->Jt_s[ifield]=NULL;
                }
            }
            
            for( unsigned int ifield=0 ; ifield<EMfields->rho_AM_s.size(); ifield++ ) {
                if( EMfields->rho_AM_s[ifield]->cdata_ == NULL ) {
                    delete EMfields->rho_AM_s[ifield];
                    EMfields->rho_AM_s[ifield]=NULL;
                }
            }
            
        }
        
        
        if( params.Laser_Envelope_model ) {
            for( unsigned int ifield=0 ; ifield<( *this )( ipatch )->EMfields->Env_Chi_s.size(); ifield++ ) {
                if( ( *this )( ipatch )->EMfields->Env_Chi_s[ifield]->data_ == NULL ) {
                    delete( *this )( ipatch )->EMfields->Env_Chi_s[ifield];
                    ( *this )( ipatch )->EMfields->Env_Chi_s[ifield]=NULL;
                }
            }
        }
        
        
        
    }
    
    for( unsigned int idiag = 0 ;  idiag < globalDiags.size() ; idiag++ ) {
        diag_timers.push_back( new Timer( globalDiags[idiag]->filename ) );
    }
    for( unsigned int idiag = 0 ;  idiag < localDiags.size() ; idiag++ ) {
        diag_timers.push_back( new Timer( localDiags[idiag]->filename ) );
    }
    
    for( unsigned int idiag = 0 ;  idiag < diag_timers.size() ; idiag++ ) {
        diag_timers[idiag]->init( smpi );
    }
    
}


// ---------------------------------------------------------------------------------------------------------------------
// ---------------------------------------------------------------------------------------------------------------------
// ----------------------------------------------       INTERFACES        ----------------------------------------------
// ---------------------------------------------------------------------------------------------------------------------
// ---------------------------------------------------------------------------------------------------------------------

// ---------------------------------------------------------------------------------------------------------------------
// Configure all patches for the new time step
// ---------------------------------------------------------------------------------------------------------------------
void VectorPatch::configuration( Params &params, Timers &timers, int itime )
{

    //if (params.has_adaptive_vectorization)
    //{
    
    timers.reconfiguration.restart();
    
    unsigned int npatches = this->size();
    
    // Clean buffers
    #pragma omp master
    {
        for( unsigned int ipatch=0 ; ipatch< npatches; ipatch++ ) {
            // For all species
            for( unsigned int ispec=0 ; ispec<( *this )( ipatch )->vecSpecies.size() ; ispec++ ) {
                ( *this )( ipatch )->cleanMPIBuffers( ispec, params );
            }
        }
    }
    #pragma omp barrier
    
    // Species configuration according to the default mode
    
    #pragma omp for schedule(runtime)
    for( unsigned int ipatch=0 ; ipatch<npatches ; ipatch++ ) {
        // Particle importation for all species
        for( unsigned int ispec=0 ; ispec<( *this )( ipatch )->vecSpecies.size() ; ispec++ ) {
            species( ipatch, ispec )->initial_configuration( params, ( *this )( ipatch ) );
        }
    }
    
    timers.reconfiguration.update( params.printNow( itime ) );
    //}
    
}

// ---------------------------------------------------------------------------------------------------------------------
// Reconfigure all patches for the new time step
// ---------------------------------------------------------------------------------------------------------------------
void VectorPatch::reconfiguration( Params &params, Timers &timers, int itime )
{
    //if (params.has_adaptive_vectorization)
    //{
    
    timers.reconfiguration.restart();
    
    unsigned int npatches = this->size();
    
    // Clean buffers
    #pragma omp master
    {
        for( unsigned int ipatch=0 ; ipatch < npatches ; ipatch++ ) {
            // For all species
            for( unsigned int ispec=0 ; ispec<( *this )( ipatch )->vecSpecies.size() ; ispec++ ) {
                ( *this )( ipatch )->cleanMPIBuffers( ispec, params );
            }
        }
    }
    #pragma omp barrier
    
    // Species reconfiguration for best performance
    // Change the status to use vectorized or not-vectorized operators
    // as a function of the metrics
    #pragma omp for schedule(runtime)
    for( unsigned int ipatch=0 ; ipatch < npatches ; ipatch++ ) {
        // Particle importation for all species
        for( unsigned int ispec=0 ; ispec<( *this )( ipatch )->vecSpecies.size() ; ispec++ ) {
            species( ipatch, ispec )->reconfiguration( params, ( *this )( ipatch ) );
        }
    }
    
    timers.reconfiguration.update( params.printNow( itime ) );
    //}
}


// ---------------------------------------------------------------------------------------------------------------------
// Reconfigure all patches for the new time step
// ---------------------------------------------------------------------------------------------------------------------
void VectorPatch::sort_all_particles( Params &params )
{
#ifdef _VECTO
    if( params.vectorization_mode != "off" ) {
        //Need to sort because particles are not well sorted at creation
        for( unsigned int ipatch=0 ; ipatch < size() ; ipatch++ ) {
            for( unsigned int ispec=0 ; ispec<patches_[ipatch]->vecSpecies.size(); ispec++ ) {
                patches_[ipatch]->vecSpecies[ispec]->compute_part_cell_keys( params );
                patches_[ipatch]->vecSpecies[ispec]->sort_part( params );
            }
        }
    }
#endif
}

// ---------------------------------------------------------------------------------------------------------------------
// For all patches, move particles (restartRhoJ(s), dynamics and exchangeParticles)
// ---------------------------------------------------------------------------------------------------------------------
void VectorPatch::dynamics( Params &params,
                            SmileiMPI *smpi,
                            SimWindow *simWindow,
                            RadiationTables &RadiationTables,
                            MultiphotonBreitWheelerTables &MultiphotonBreitWheelerTables,
                            double time_dual, Timers &timers, int itime )
{

    #pragma omp single
    diag_flag = needsRhoJsNow( itime );
    
    timers.particles.restart();
    ostringstream t;
    #pragma omp for schedule(runtime)
    for( unsigned int ipatch=0 ; ipatch<this->size() ; ipatch++ ) {
        ( *this )( ipatch )->EMfields->restartRhoJ();
        //MESSAGE("restart rhoj");
        for( unsigned int ispec=0 ; ispec<( *this )( ipatch )->vecSpecies.size() ; ispec++ ) {
            Species * spec = species( ipatch, ispec );
            if( spec->ponderomotive_dynamics ) continue;
            if( spec->isProj( time_dual, simWindow ) || diag_flag ) {
                // Dynamics with vectorized operators
                if( spec->vectorized_operators ) {
                    spec->dynamics( time_dual, ispec,
                                    emfields( ipatch ),
                                    params, diag_flag, partwalls( ipatch ),
                                    ( *this )( ipatch ), smpi,
                                    RadiationTables,
                                    MultiphotonBreitWheelerTables,
                                    localDiags );
                }
                // Dynamics with scalar operators
                else {
                    if( params.vectorization_mode == "adaptive" ) {
                        spec->scalar_dynamics( time_dual, ispec,
                                emfields( ipatch ),
                                params, diag_flag, partwalls( ipatch ),
                                ( *this )( ipatch ), smpi,
                                RadiationTables,
                                MultiphotonBreitWheelerTables,
                                localDiags );
                    } else {
                        spec->Species::dynamics( time_dual, ispec,
                                emfields( ipatch ),
                                params, diag_flag, partwalls( ipatch ),
                                ( *this )( ipatch ), smpi,
                                RadiationTables,
                                MultiphotonBreitWheelerTables,
                                localDiags );
                    }
                } // end if condition on envelope dynamics
            } // end if condition on species
        } // end loop on species
        //MESSAGE("species dynamics");
    } // end loop on patches
    
    
    timers.particles.update( params.printNow( itime ) );
#ifdef __DETAILED_TIMERS
    timers.interpolator.update( *this, params.printNow( itime ) );
    timers.pusher.update( *this, params.printNow( itime ) );
    timers.projector.update( *this, params.printNow( itime ) );
    timers.cell_keys.update( *this, params.printNow( itime ) );
    timers.ionization.update( *this, params.printNow( itime ) );
    timers.radiation.update( *this, params.printNow( itime ) );
    timers.multiphoton_Breit_Wheeler_timer.update( *this, params.printNow( itime ) );
#endif
    
    timers.syncPart.restart();
    for( unsigned int ispec=0 ; ispec<( *this )( 0 )->vecSpecies.size(); ispec++ ) {
        Species * spec = species( 0, ispec );
        if( !spec->ponderomotive_dynamics && spec->isProj( time_dual, simWindow ) ) {
            SyncVectorPatch::exchangeParticles( ( *this ), ispec, params, smpi, timers, itime ); // Included sort_part
        } // end condition on species
    } // end loop on species
    //MESSAGE("exchange particles");
    timers.syncPart.update( params.printNow( itime ) );
#ifdef __DETAILED_TIMERS
    timers.sorting.update( *this, params.printNow( itime ) );
#endif
} // END dynamics

// ---------------------------------------------------------------------------------------------------------------------
// For all patches, project charge and current densities with standard scheme for diag purposes at t=0
// ---------------------------------------------------------------------------------------------------------------------
void VectorPatch::projection_for_diags( Params &params,
                                        SmileiMPI *smpi,
                                        SimWindow *simWindow,
                                        double time_dual, Timers &timers, int itime )
{

    #pragma omp single
    diag_flag = needsRhoJsNow( itime );
    
    #pragma omp for schedule(runtime)
    for( unsigned int ipatch=0 ; ipatch<this->size() ; ipatch++ ) {
        ( *this )( ipatch )->EMfields->restartRhoJ();
        for( unsigned int ispec=0 ; ispec<( *this )( ipatch )->vecSpecies.size() ; ispec++ ) {
            if( ( *this )( ipatch )->vecSpecies[ispec]->isProj( time_dual, simWindow ) || diag_flag ) {
                species( ipatch, ispec )->projection_for_diags( time_dual, ispec,
                        emfields( ipatch ),
                        params, diag_flag,
                        ( *this )( ipatch ), smpi );
            }
        }
        
    }
    
    // if Envelope is used, project the susceptibility of the particles interacting with the envelope
    if( params.Laser_Envelope_model ) {
        #pragma omp for schedule(runtime)
        for( unsigned int ipatch=0 ; ipatch<this->size() ; ipatch++ ) {
            ( *this )( ipatch )->EMfields->restartEnvChi();
            for( unsigned int ispec=0 ; ispec<( *this )( ipatch )->vecSpecies.size() ; ispec++ ) {
                if( ( *this )( ipatch )->vecSpecies[ispec]->isProj( time_dual, simWindow ) || diag_flag ) {
                    if( species( ipatch, ispec )->ponderomotive_dynamics ) {
                        species( ipatch, ispec )->ponderomotive_project_susceptibility( time_dual, ispec,
                                emfields( ipatch ),
                                params, diag_flag,
                                ( *this )( ipatch ), smpi,
                                localDiags );
                    } // end condition on ponderomotive dynamics
                } // end diagnostic or projection if condition on species
            } // end loop on species
        } // end loop on patches
    }
    
} // END projection for diags

void VectorPatch::finalize_and_sort_parts( Params &params, SmileiMPI *smpi, SimWindow *simWindow,
        double time_dual, Timers &timers, int itime )
{
    timers.syncPart.restart();
    for( unsigned int ispec=0 ; ispec<( *this )( 0 )->vecSpecies.size(); ispec++ ) {
        if( ( *this )( 0 )->vecSpecies[ispec]->isProj( time_dual, simWindow ) ) {
            SyncVectorPatch::finalize_and_sort_parts( ( *this ), ispec, params, smpi, timers, itime ); // Included sort_part
        }
    }
    
    // Particle importation
    // ----------------------------------------
    
    #pragma omp for schedule(runtime)
    for( unsigned int ipatch=0 ; ipatch<this->size() ; ipatch++ ) {
        // Particle importation for all species
        for( unsigned int ispec=0 ; ispec<( *this )( ipatch )->vecSpecies.size() ; ispec++ ) {
            if( ( *this )( ipatch )->vecSpecies[ispec]->isProj( time_dual, simWindow ) || diag_flag ) {
                species( ipatch, ispec )->dynamics_import_particles( time_dual, ispec,
                        params,
                        ( *this )( ipatch ), smpi,
                        localDiags );
            }
        }
    }
    
    // Species reconfiguration for best performance
    // Change the status to use vectorized or not-vectorized operators
    // as a function of the metrics
    /*#pragma omp for schedule(runtime)
    for (unsigned int ipatch=0 ; ipatch<this->size() ; ipatch++) {
        // Particle importation for all species
        for (unsigned int ispec=0 ; ispec<(*this)(ipatch)->vecSpecies.size() ; ispec++) {
            species(ipatch, ispec)->reconfiguration(params, (*this)(ipatch));
        }
    }*/
    
    if( itime%params.every_clean_particles_overhead==0 ) {
        #pragma omp master
        for( unsigned int ipatch=0 ; ipatch<this->size() ; ipatch++ ) {
            ( *this )( ipatch )->cleanParticlesOverhead( params );
        }
        #pragma omp barrier
    }
    
    timers.syncPart.update( params.printNow( itime ) );
    
} // END finalize_and_sort_parts


void VectorPatch::computeCharge()
{
    #pragma omp for schedule(runtime)
    for( unsigned int ipatch=0 ; ipatch<this->size() ; ipatch++ ) {
        ( *this )( ipatch )->EMfields->restartRhoJ();
        for( unsigned int ispec=0 ; ispec<( *this )( ipatch )->vecSpecies.size() ; ispec++ ) {
            if( ( *this )( ipatch )->vecSpecies[ispec]->vectorized_operators ) {
                species( ipatch, ispec )->computeCharge( ispec, emfields( ipatch ) );
            } else {
                species( ipatch, ispec )->Species::computeCharge( ispec, emfields( ipatch ) );
            }
        }
    }
    
} // END computeRho

void VectorPatch::computeChargeRelativisticSpecies( double time_primal )
{
    #pragma omp for schedule(runtime)
    for( unsigned int ipatch=0 ; ipatch<this->size() ; ipatch++ ) {
        ( *this )( ipatch )->EMfields->restartRhoJ();
        for( unsigned int ispec=0 ; ispec<( *this )( ipatch )->vecSpecies.size() ; ispec++ ) {
            // project only if species needs relativistic initialization and it is the right time to initialize its fields
            if( ( species( ipatch, ispec )->relativistic_field_initialization ) &&
                    ( time_primal == species( ipatch, ispec )->time_relativistic_initialization ) ) {
                if( ( *this )( ipatch )->vecSpecies[ispec]->vectorized_operators ) {
                    species( ipatch, ispec )->computeCharge( ispec, emfields( ipatch ) );
                } else {
                    species( ipatch, ispec )->Species::computeCharge( ispec, emfields( ipatch ) );
                }
            }
        }
    }
} // END computeRho

void VectorPatch::resetRhoJ()
{
    #pragma omp for schedule(runtime)
    for( unsigned int ipatch=0 ; ipatch<this->size() ; ipatch++ ) {
        ( *this )( ipatch )->EMfields->restartRhoJ();
    }
}

// ---------------------------------------------------------------------------------------------------------------------
// For all patch, sum densities on ghost cells (sum per species if needed, sync per patch and MPI sync)
// ---------------------------------------------------------------------------------------------------------------------
void VectorPatch::sumDensities( Params &params, double time_dual, Timers &timers, int itime, SimWindow *simWindow, SmileiMPI *smpi )
{
    bool some_particles_are_moving = false;
    unsigned int n_species( ( *this )( 0 )->vecSpecies.size() );
    for( unsigned int ispec=0 ; ispec < n_species ; ispec++ ) {
        if( ( *this )( 0 )->vecSpecies[ispec]->isProj( time_dual, simWindow ) ) {
            some_particles_are_moving = true;
        }
    }
    if( !some_particles_are_moving  && !diag_flag ) {
        return;
    }
    
    timers.densities.restart();
    if( diag_flag ) {
        #pragma omp for schedule(static)
        for( unsigned int ipatch=0 ; ipatch<this->size() ; ipatch++ ) {
            // Per species in global, Attention if output -> Sync / per species fields
            ( *this )( ipatch )->EMfields->computeTotalRhoJ();
        }
    } //MESSAGE ("bug before");
    timers.densities.update();
    
    timers.syncDens.restart();
    if( params.geometry != "AMcylindrical" ) {
        SyncVectorPatch::sumRhoJ( params, ( *this ), smpi, timers, itime ); // MPI
    } else {
        for( unsigned int imode = 0 ; imode < static_cast<ElectroMagnAM *>( patches_[0]->EMfields )->Jl_.size() ; imode++ ) {
            SyncVectorPatch::sumRhoJ( params, ( *this ), imode, smpi, timers, itime );
        }
    }
    //MESSAGE ("bug after");
    if( diag_flag ) {
        for( unsigned int ispec=0 ; ispec<( *this )( 0 )->vecSpecies.size(); ispec++ ) {
            if( !( *this )( 0 )->vecSpecies[ispec]->particles->is_test ) {
                update_field_list( ispec, smpi );
                if( params.geometry != "AMcylindrical" ) {
                    SyncVectorPatch::sumRhoJs( params, ( *this ), ispec, smpi, timers, itime ); // MPI
                } else {
                    for( unsigned int imode = 0 ; imode < static_cast<ElectroMagnAM *>( patches_[0]->EMfields )->Jl_.size() ; imode++ ) {
                        SyncVectorPatch::sumRhoJs( params, ( *this ), imode, ispec, smpi, timers, itime );
                    }
                }
            }
        }
    }
    timers.syncDens.update( params.printNow( itime ) );
} // End sumDensities


// ---------------------------------------------------------------------------------------------------------------------
// ---------------------------------------------------------------------------------------------------------------------
void VectorPatch::sumSusceptibility( Params &params, double time_dual, Timers &timers, int itime, SimWindow *simWindow, SmileiMPI *smpi )
{
    bool some_particles_are_moving = false;
    unsigned int n_species( ( *this )( 0 )->vecSpecies.size() );
    for( unsigned int ispec=0 ; ispec < n_species ; ispec++ ) {
        if( ( *this )( 0 )->vecSpecies[ispec]->isProj( time_dual, simWindow ) ) {
            some_particles_are_moving = true;
        }
    }
    if( !some_particles_are_moving  && !diag_flag ) {
        return;
    }
    
    timers.susceptibility.restart();
    if( diag_flag ) {
        #pragma omp for schedule(static)
        for( unsigned int ipatch=0 ; ipatch<this->size() ; ipatch++ ) {
            // Per species in global, Attention if output -> Sync / per species fields
            ( *this )( ipatch )->EMfields->computeTotalEnvChi();
        }
    }
    
    if( diag_flag ) {
        for( unsigned int ispec=0 ; ispec<( *this )( 0 )->vecSpecies.size(); ispec++ ) {
            if( !( *this )( 0 )->vecSpecies[ispec]->particles->is_test ) {
                if( species( 0, ispec )->ponderomotive_dynamics ) {
                    update_field_list( ispec, smpi );
                    SyncVectorPatch::sumEnvChis( params, ( *this ), ispec, smpi, timers, itime );
                } // MPI
            }
        }
    }
    
    timers.susceptibility.update();
    
    timers.susceptibility.restart();
    if( ( params.geometry == "1Dcartesian" ) or ( params.geometry == "2Dcartesian" ) or ( params.geometry == "3Dcartesian" ) ) {
        SyncVectorPatch::sumEnvChi( params, ( *this ), smpi, timers, itime ); // MPI
    } else {
        ERROR( "Envelope model not yet implemented in this geometry" );
        // for (unsigned int imode = 0 ; imode < static_cast<ElectroMagnAM*>(patches_[0]->EMfields)->Jl_.size() ; imode++  ) {
        //     SyncVectorPatch::sumRhoJ( params, (*this), imode, timers, itime );
        // }
    }
    
    timers.susceptibility.update();
    
} // End sumSusceptibility



// ---------------------------------------------------------------------------------------------------------------------
// For all patch, update E and B (Ampere, Faraday, boundary conditions, exchange B and center B)
// ---------------------------------------------------------------------------------------------------------------------
void VectorPatch::solveMaxwell( Params &params, SimWindow *simWindow, int itime, double time_dual, Timers &timers, SmileiMPI *smpi )
{
    timers.maxwell.restart();
    
    for( unsigned int ipassfilter=0 ; ipassfilter<params.currentFilter_passes ; ipassfilter++ ) {
        #pragma omp for schedule(static)
        for( unsigned int ipatch=0 ; ipatch<this->size() ; ipatch++ ) {
            // Current spatial filtering
            ( *this )( ipatch )->EMfields->binomialCurrentFilter();
        }
        SyncVectorPatch::exchange_along_all_directions( listJx_, *this, smpi );
        SyncVectorPatch::finalize_exchange_along_all_directions( listJx_, *this );
        SyncVectorPatch::exchange_along_all_directions( listJy_, *this, smpi );
        SyncVectorPatch::finalize_exchange_along_all_directions( listJy_, *this );
        SyncVectorPatch::exchange_along_all_directions( listJz_, *this, smpi );
        SyncVectorPatch::finalize_exchange_along_all_directions( listJz_, *this );
    }
    #pragma omp for schedule(static)
    for( unsigned int ipatch=0 ; ipatch<this->size() ; ipatch++ ) {
        if( !params.is_spectral ) {
            // Saving magnetic fields (to compute centered fields used in the particle pusher)
            // Stores B at time n in B_m.
            ( *this )( ipatch )->EMfields->saveMagneticFields( params.is_spectral );
        }
        // Computes Ex_, Ey_, Ez_ on all points.
        // E is already synchronized because J has been synchronized before.
        ( *( *this )( ipatch )->EMfields->MaxwellAmpereSolver_ )( ( *this )( ipatch )->EMfields );
        //MESSAGE("SOLVE MAXWELL AMPERE");
        // Computes Bx_, By_, Bz_ at time n+1 on interior points.
        //for (unsigned int ipatch=0 ; ipatch<this->size() ; ipatch++) {
        ( *( *this )( ipatch )->EMfields->MaxwellFaradaySolver_ )( ( *this )( ipatch )->EMfields );
        //MESSAGE("SOLVE MAXWELL FARADAY");
    }
    //Synchronize B fields between patches.
    timers.maxwell.update( params.printNow( itime ) );
    
    
    timers.syncField.restart();
    if( params.geometry != "AMcylindrical" ) {
        if( params.is_spectral ) {
            SyncVectorPatch::exchangeE( params, ( *this ), smpi );
        }
        SyncVectorPatch::exchangeB( params, ( *this ), smpi );
    } else {
        for( unsigned int imode = 0 ; imode < static_cast<ElectroMagnAM *>( patches_[0]->EMfields )->El_.size() ; imode++ ) {
            SyncVectorPatch::exchangeB( params, ( *this ), imode, smpi );
            SyncVectorPatch::finalizeexchangeB( params, ( *this ), imode ); // disable async, because of tags which is the same for all modes
        }
    }
    timers.syncField.update( params.printNow( itime ) );
    
    
#ifdef _PICSAR
    //if ( (params.is_spectral) && (itime!=0) && ( time_dual > params.time_fields_frozen ) ) {
    if( ( itime!=0 ) && ( time_dual > params.time_fields_frozen ) ) {
        timers.syncField.restart();
        if( params.is_spectral ) {
            SyncVectorPatch::finalizeexchangeE( params, ( *this ) );
        }
        
        SyncVectorPatch::finalizeexchangeB( params, ( *this ) );
        timers.syncField.update( params.printNow( itime ) );
        
        #pragma omp for schedule(static)
        for( unsigned int ipatch=0 ; ipatch<this->size() ; ipatch++ ) {
            // Applies boundary conditions on B
            ( *this )( ipatch )->EMfields->boundaryConditions( itime, time_dual, ( *this )( ipatch ), params, simWindow );
            // Computes B at time n using B and B_m.
            if( !params.is_spectral ) {
                ( *this )( ipatch )->EMfields->centerMagneticFields();
            } else {
                ( *this )( ipatch )->EMfields->saveMagneticFields( params.is_spectral );
            }
        }
        if( params.is_spectral ) {
            save_old_rho( params );
        }
    }
#endif
    
    
} // END solveMaxwell

void VectorPatch::solveEnvelope( Params &params, SimWindow *simWindow, int itime, double time_dual, Timers &timers, SmileiMPI *smpi )
{

    if( ( *this )( 0 )->EMfields->envelope!=NULL ) {
    
        timers.envelope.restart();
        // Exchange susceptibility
        SyncVectorPatch::exchangeEnvChi( params, ( *this ), smpi );
        
        #pragma omp for schedule(static)
        for( unsigned int ipatch=0 ; ipatch<this->size() ; ipatch++ ) {
        
            // Saving Phi and GradPhi fields
            // (to compute centered quantities used in the particle position ponderomotive pusher)
            // Stores Phi at time n in Phi_m, GradPhi at time n in GradPhi_m
            ( *this )( ipatch )->EMfields->envelope->savePhi_and_GradPhi();
            
            // Computes A in all points
            ( *this )( ipatch )->EMfields->envelope->compute( ( *this )( ipatch )->EMfields );
            ( *this )( ipatch )->EMfields->envelope->boundaryConditions( itime, time_dual, ( *this )( ipatch ), params, simWindow );
            
            // Compute ponderomotive potential Phi=|A|^2/2
            ( *this )( ipatch )->EMfields->envelope->compute_Phi( ( *this )( ipatch )->EMfields );
                
        }
        
        // Exchange envelope A
        SyncVectorPatch::exchangeA( params, ( *this ), smpi );
        SyncVectorPatch::finalizeexchangeA( params, ( *this ) );
           
        // Exchange Phi
        SyncVectorPatch::exchangePhi( params, ( *this ), smpi );
        SyncVectorPatch::finalizeexchangePhi( params, ( *this ) );
        
        
        // Compute gradients of Phi
        for( unsigned int ipatch=0 ; ipatch<this->size() ; ipatch++ ) {
            ( *this )( ipatch )->EMfields->envelope->compute_gradient_Phi( ( *this )( ipatch )->EMfields );
            // Computes Phi and GradPhi at time n+1/2 using their values at timestep n+1 and n (the latter already in Phi_m and GradPhi_m)
            ( *this )( ipatch )->EMfields->envelope->centerPhi_and_GradPhi();
        }
        
        // Exchange GradPhi
        SyncVectorPatch::exchangeGradPhi( params, ( *this ), smpi );
        SyncVectorPatch::finalizeexchangeGradPhi( params, ( *this ) );
        timers.envelope.update();
    }
    
} // END solveEnvelope

void VectorPatch::finalize_sync_and_bc_fields( Params &params, SmileiMPI *smpi, SimWindow *simWindow,
        double time_dual, Timers &timers, int itime )
{
#ifndef _PICSAR
    if( ( !params.is_spectral ) && ( itime!=0 ) && ( time_dual > params.time_fields_frozen ) ) {
        if( params.geometry != "AMcylindrical" ) {
            timers.syncField.restart();
            SyncVectorPatch::finalizeexchangeB( params, ( *this ) );
            timers.syncField.update( params.printNow( itime ) );
        }
        
        #pragma omp for schedule(static)
        for( unsigned int ipatch=0 ; ipatch<this->size() ; ipatch++ ) {
            // Applies boundary conditions on B
            ( *this )( ipatch )->EMfields->boundaryConditions( itime, time_dual, ( *this )( ipatch ), params, simWindow );
            // Computes B at time n using B and B_m.
            ( *this )( ipatch )->EMfields->centerMagneticFields();
        }
    }
#endif
    
} // END finalize_sync_and_bc_fields


void VectorPatch::initExternals( Params &params )
{
    // Init all lasers
    for( unsigned int ipatch=0; ipatch<size(); ipatch++ ) {
        if( ( *this )( ipatch )->isXmin() && ( *this )( ipatch )->EMfields->emBoundCond[0] != NULL ) {
            unsigned int nlaser = ( *this )( ipatch )->EMfields->emBoundCond[0]->vecLaser.size();
            for( unsigned int ilaser = 0; ilaser < nlaser; ilaser++ ) {
                ( *this )( ipatch )->EMfields->emBoundCond[0]->vecLaser[ilaser]->initFields( params, ( *this )( ipatch ) );
            }
        }
        
        if( ( *this )( ipatch )->isXmax() && ( *this )( ipatch )->EMfields->emBoundCond[1] != NULL ) {
            unsigned int nlaser = ( *this )( ipatch )->EMfields->emBoundCond[1]->vecLaser.size();
            for( unsigned int ilaser = 0; ilaser < nlaser; ilaser++ ) {
                ( *this )( ipatch )->EMfields->emBoundCond[1]->vecLaser[ilaser]->initFields( params, ( *this )( ipatch ) );
            }
        }
    }
    
    // Init all antennas
    for( unsigned int ipatch=0; ipatch<size(); ipatch++ ) {
        ( *this )( ipatch )->EMfields->initAntennas( ( *this )( ipatch ) );
    }
}


void VectorPatch::initAllDiags( Params &params, SmileiMPI *smpi )
{
    // Global diags: scalars + particles
    for( unsigned int idiag = 0 ; idiag < globalDiags.size() ; idiag++ ) {
        globalDiags[idiag]->init( params, smpi, *this );
        // MPI master creates the file
        if( smpi->isMaster() ) {
            globalDiags[idiag]->openFile( params, smpi, true );
        }
    }
    
    // Local diags : fields, probes, tracks
    for( unsigned int idiag = 0 ; idiag < localDiags.size() ; idiag++ ) {
        localDiags[idiag]->init( params, smpi, *this );
    }
    
} // END initAllDiags


void VectorPatch::closeAllDiags( SmileiMPI *smpi )
{
    // MPI master closes all global diags
    if( smpi->isMaster() )
        for( unsigned int idiag = 0 ; idiag < globalDiags.size() ; idiag++ ) {
            globalDiags[idiag]->closeFile();
        }
        
    // All MPI close local diags
    for( unsigned int idiag = 0 ; idiag < localDiags.size() ; idiag++ ) {
        localDiags[idiag]->closeFile();
    }
}


void VectorPatch::openAllDiags( Params &params, SmileiMPI *smpi )
{
    // MPI master opens all global diags
    if( smpi->isMaster() )
        for( unsigned int idiag = 0 ; idiag < globalDiags.size() ; idiag++ ) {
            globalDiags[idiag]->openFile( params, smpi, false );
        }
        
    // All MPI open local diags
    for( unsigned int idiag = 0 ; idiag < localDiags.size() ; idiag++ ) {
        localDiags[idiag]->openFile( params, smpi, false );
    }
}


// ---------------------------------------------------------------------------------------------------------------------
// For all patch, Compute and Write all diags
//   - Scalars, Probes, Phases, TrackParticles, Fields, Average fields
//   - set diag_flag to 0 after write
// ---------------------------------------------------------------------------------------------------------------------
void VectorPatch::runAllDiags( Params &params, SmileiMPI *smpi, unsigned int itime, Timers &timers, SimWindow *simWindow )
{
    // Global diags: scalars + particles
    timers.diags.restart();
    for( unsigned int idiag = 0 ; idiag < globalDiags.size() ; idiag++ ) {
        diag_timers[idiag]->restart();
        
        #pragma omp single
        globalDiags[idiag]->theTimeIsNow = globalDiags[idiag]->prepare( itime );
        #pragma omp barrier
        if( globalDiags[idiag]->theTimeIsNow ) {
            // All patches run
            #pragma omp for schedule(runtime)
            for( unsigned int ipatch=0 ; ipatch<size() ; ipatch++ ) {
                globalDiags[idiag]->run( ( *this )( ipatch ), itime, simWindow );
            }
            // MPI procs gather the data and compute
            #pragma omp single
            smpi->computeGlobalDiags( globalDiags[idiag], itime );
            // MPI master writes
            #pragma omp single
            globalDiags[idiag]->write( itime, smpi );
        }
        
        diag_timers[idiag]->update();
    }
    
    // Local diags : fields, probes, tracks
    for( unsigned int idiag = 0 ; idiag < localDiags.size() ; idiag++ ) {
        diag_timers[globalDiags.size()+idiag]->restart();
        
        #pragma omp single
        localDiags[idiag]->theTimeIsNow = localDiags[idiag]->prepare( itime );
        #pragma omp barrier
        // All MPI run their stuff and write out
        if( localDiags[idiag]->theTimeIsNow ) {
            localDiags[idiag]->run( smpi, *this, itime, simWindow, timers );
        }
        
        diag_timers[globalDiags.size()+idiag]->update();
    }
    
    // Manage the "diag_flag" parameter, which indicates whether Rho and Js were used
    if( diag_flag ) {
        #pragma omp barrier
        #pragma omp single
        diag_flag = false;
        #pragma omp for
        for( unsigned int ipatch=0 ; ipatch<size() ; ipatch++ ) {
            ( *this )( ipatch )->EMfields->restartRhoJs();
        }
    }
    timers.diags.update();
    
} // END runAllDiags


// ---------------------------------------------------------------------------------------------------------------------
// Check if rho is null (MPI & patch sync)
// ---------------------------------------------------------------------------------------------------------------------
bool VectorPatch::isRhoNull( SmileiMPI *smpi )
{
    double norm2( 0. );
    double locnorm2( 0. );
    for( unsigned int ipatch=0 ; ipatch<this->size() ; ipatch++ ) {
        locnorm2 += ( *this )( ipatch )->EMfields->computeRhoNorm2();
    }
    
    MPI_Allreduce( &locnorm2, &norm2, 1, MPI_DOUBLE, MPI_SUM, MPI_COMM_WORLD );
    
    return ( norm2<=0. );
} // END isRhoNull


// ---------------------------------------------------------------------------------------------------------------------
// Solve Poisson to initialize E
//   - all steps are done locally, sync per patch, sync per MPI process
// ---------------------------------------------------------------------------------------------------------------------
void VectorPatch::solvePoisson( Params &params, SmileiMPI *smpi )
{
    Timer ptimer( "global" );
    ptimer.init( smpi );
    ptimer.restart();
    
    
    unsigned int iteration_max = params.poisson_max_iteration;
    double           error_max = params.poisson_max_error;
    unsigned int iteration=0;
    
    // Init & Store internal data (phi, r, p, Ap) per patch
    double rnew_dot_rnew_local( 0. );
    double rnew_dot_rnew( 0. );
    for( unsigned int ipatch=0 ; ipatch<this->size() ; ipatch++ ) {
        ( *this )( ipatch )->EMfields->initPoisson( ( *this )( ipatch ) );
        rnew_dot_rnew_local += ( *this )( ipatch )->EMfields->compute_r();
    }
    MPI_Allreduce( &rnew_dot_rnew_local, &rnew_dot_rnew, 1, MPI_DOUBLE, MPI_SUM, MPI_COMM_WORLD );
    
    std::vector<Field *> Ex_;
    std::vector<Field *> Ap_;
    
    for( unsigned int ipatch=0 ; ipatch<this->size() ; ipatch++ ) {
        Ex_.push_back( ( *this )( ipatch )->EMfields->Ex_ );
        Ap_.push_back( ( *this )( ipatch )->EMfields->Ap_ );
    }
    
    unsigned int nx_p2_global = ( params.n_space_global[0]+1 );
    if( Ex_[0]->dims_.size()>1 ) {
        nx_p2_global *= ( params.n_space_global[1]+1 );
        if( Ex_[0]->dims_.size()>2 ) {
            nx_p2_global *= ( params.n_space_global[2]+1 );
        }
    }
    
    // compute control parameter
    double ctrl = rnew_dot_rnew / ( double )( nx_p2_global );
    
    // ---------------------------------------------------------
    // Starting iterative loop for the conjugate gradient method
    // ---------------------------------------------------------
    if( smpi->isMaster() ) {
        DEBUG( "Starting iterative loop for CG method" );
    }
    while( ( ctrl > error_max ) && ( iteration<iteration_max ) ) {
        iteration++;
        if( smpi->isMaster() ) {
            DEBUG( "iteration " << iteration << " started with control parameter ctrl = " << ctrl*1.e14 << " x 1e-14" );
        }
        
        // scalar product of the residual
        double r_dot_r = rnew_dot_rnew;
        
        for( unsigned int ipatch=0 ; ipatch<this->size() ; ipatch++ ) {
            ( *this )( ipatch )->EMfields->compute_Ap( ( *this )( ipatch ) );
        }
        
        // Exchange Ap_ (intra & extra MPI)
        SyncVectorPatch::exchange_along_all_directions( Ap_, *this, smpi );
        SyncVectorPatch::finalize_exchange_along_all_directions( Ap_, *this );
        
        // scalar product p.Ap
        double p_dot_Ap       = 0.0;
        double p_dot_Ap_local = 0.0;
        for( unsigned int ipatch=0 ; ipatch<this->size() ; ipatch++ ) {
            p_dot_Ap_local += ( *this )( ipatch )->EMfields->compute_pAp();
        }
        MPI_Allreduce( &p_dot_Ap_local, &p_dot_Ap, 1, MPI_DOUBLE, MPI_SUM, MPI_COMM_WORLD );
        
        
        // compute new potential and residual
        for( unsigned int ipatch=0 ; ipatch<this->size() ; ipatch++ ) {
            ( *this )( ipatch )->EMfields->update_pand_r( r_dot_r, p_dot_Ap );
        }
        
        // compute new residual norm
        rnew_dot_rnew       = 0.0;
        rnew_dot_rnew_local = 0.0;
        for( unsigned int ipatch=0 ; ipatch<this->size() ; ipatch++ ) {
            rnew_dot_rnew_local += ( *this )( ipatch )->EMfields->compute_r();
        }
        MPI_Allreduce( &rnew_dot_rnew_local, &rnew_dot_rnew, 1, MPI_DOUBLE, MPI_SUM, MPI_COMM_WORLD );
        if( smpi->isMaster() ) {
            DEBUG( "new residual norm: rnew_dot_rnew = " << rnew_dot_rnew );
        }
        
        // compute new directio
        for( unsigned int ipatch=0 ; ipatch<this->size() ; ipatch++ ) {
            ( *this )( ipatch )->EMfields->update_p( rnew_dot_rnew, r_dot_r );
        }
        
        // compute control parameter
        ctrl = rnew_dot_rnew / ( double )( nx_p2_global );
        if( smpi->isMaster() ) {
            DEBUG( "iteration " << iteration << " done, exiting with control parameter ctrl = " << ctrl );
        }
        
    }//End of the iterative loop
    
    
    // --------------------------------
    // Status of the solver convergence
    // --------------------------------
    if( iteration_max>0 && iteration == iteration_max ) {
        if( smpi->isMaster() )
            WARNING( "Poisson solver did not converge: reached maximum iteration number: " << iteration
                     << ", relative err is ctrl = " << 1.0e14*ctrl << " x 1e-14" );
    } else {
        if( smpi->isMaster() )
            MESSAGE( 1, "Poisson solver converged at iteration: " << iteration
                     << ", relative err is ctrl = " << 1.0e14*ctrl << " x 1e-14" );
    }
    
    // ------------------------------------------
    // Compute the electrostatic fields Ex and Ey
    // ------------------------------------------
    for( unsigned int ipatch=0 ; ipatch<this->size() ; ipatch++ ) {
        ( *this )( ipatch )->EMfields->initE( ( *this )( ipatch ) );
    }
    
    SyncVectorPatch::exchangeE( params, *this, smpi );
    SyncVectorPatch::finalizeexchangeE( params, *this );
    
    // Centering of the electrostatic fields
    // -------------------------------------
    vector<double> E_Add( Ex_[0]->dims_.size(), 0. );
    if( Ex_[0]->dims_.size()==3 ) {
        double Ex_avg_local( 0. ), Ex_avg( 0. ), Ey_avg_local( 0. ), Ey_avg( 0. ), Ez_avg_local( 0. ), Ez_avg( 0. );
        for( unsigned int ipatch=0 ; ipatch<this->size() ; ipatch++ ) {
            Ex_avg_local += ( *this )( ipatch )->EMfields->computeExSum();
            Ey_avg_local += ( *this )( ipatch )->EMfields->computeEySum();
            Ez_avg_local += ( *this )( ipatch )->EMfields->computeEzSum();
        }
        
        MPI_Allreduce( &Ex_avg_local, &Ex_avg, 1, MPI_DOUBLE, MPI_SUM, MPI_COMM_WORLD );
        MPI_Allreduce( &Ey_avg_local, &Ey_avg, 1, MPI_DOUBLE, MPI_SUM, MPI_COMM_WORLD );
        MPI_Allreduce( &Ez_avg_local, &Ez_avg, 1, MPI_DOUBLE, MPI_SUM, MPI_COMM_WORLD );
        
        E_Add[0] = -Ex_avg/( ( params.n_space[0]+2 )*( params.n_space[1]+1 )*( params.n_space[2]+1 ) );
        E_Add[1] = -Ey_avg/( ( params.n_space[0]+1 )*( params.n_space[1]+2 )*( params.n_space[2]+1 ) );;
        E_Add[2] = -Ez_avg/( ( params.n_space[0]+1 )*( params.n_space[1]+1 )*( params.n_space[2]+2 ) );;
    } else if( Ex_[0]->dims_.size()==2 ) {
        double Ex_XminYmax = 0.0;
        double Ey_XminYmax = 0.0;
        double Ex_XmaxYmin = 0.0;
        double Ey_XmaxYmin = 0.0;
        
        //The YmaxXmin patch has Patch coordinates X=0, Y=2^m1-1= number_of_patches[1]-1.
        std::vector<int> xcall( 2, 0 );
        xcall[0] = 0;
        xcall[1] = params.number_of_patches[1]-1;
        int patch_YmaxXmin = domain_decomposition_->getDomainId( xcall );
        //The MPI rank owning it is
        int rank_XminYmax = smpi->hrank( patch_YmaxXmin );
        //The YminXmax patch has Patch coordinates X=2^m0-1= number_of_patches[0]-1, Y=0.
        //Its hindex is
        xcall[0] = params.number_of_patches[0]-1;
        xcall[1] = 0;
        int patch_YminXmax = domain_decomposition_->getDomainId( xcall );
        //The MPI rank owning it is
        int rank_XmaxYmin = smpi->hrank( patch_YminXmax );
        
        
        //cout << patch_YmaxXmin << " " << rank_XminYmax << " " << patch_YminXmax << " " << rank_XmaxYmin << endl;
        
        if( smpi->getRank() == rank_XminYmax ) {
            Ex_XminYmax = ( *this )( patch_YmaxXmin-( this->refHindex_ ) )->EMfields->getEx_XminYmax();
            Ey_XminYmax = ( *this )( patch_YmaxXmin-( this->refHindex_ ) )->EMfields->getEy_XminYmax();
        }
        
        // Xmax-Ymin corner
        if( smpi->getRank() == rank_XmaxYmin ) {
            Ex_XmaxYmin = ( *this )( patch_YminXmax-( this->refHindex_ ) )->EMfields->getEx_XmaxYmin();
            Ey_XmaxYmin = ( *this )( patch_YminXmax-( this->refHindex_ ) )->EMfields->getEy_XmaxYmin();
        }
        
        MPI_Bcast( &Ex_XminYmax, 1, MPI_DOUBLE, rank_XminYmax, MPI_COMM_WORLD );
        MPI_Bcast( &Ey_XminYmax, 1, MPI_DOUBLE, rank_XminYmax, MPI_COMM_WORLD );
        
        MPI_Bcast( &Ex_XmaxYmin, 1, MPI_DOUBLE, rank_XmaxYmin, MPI_COMM_WORLD );
        MPI_Bcast( &Ey_XmaxYmin, 1, MPI_DOUBLE, rank_XmaxYmin, MPI_COMM_WORLD );
        
        //This correction is always done, independantly of the periodicity. Is this correct ?
        E_Add[0] = -0.5*( Ex_XminYmax+Ex_XmaxYmin );
        E_Add[1] = -0.5*( Ey_XminYmax+Ey_XmaxYmin );
        
#ifdef _3D_LIKE_CENTERING
        double Ex_avg_local( 0. ), Ex_avg( 0. ), Ey_avg_local( 0. ), Ey_avg( 0. );
        for( unsigned int ipatch=0 ; ipatch<this->size() ; ipatch++ ) {
            Ex_avg_local += ( *this )( ipatch )->EMfields->computeExSum();
            Ey_avg_local += ( *this )( ipatch )->EMfields->computeEySum();
        }
        
        MPI_Allreduce( &Ex_avg_local, &Ex_avg, 1, MPI_DOUBLE, MPI_SUM, MPI_COMM_WORLD );
        MPI_Allreduce( &Ey_avg_local, &Ey_avg, 1, MPI_DOUBLE, MPI_SUM, MPI_COMM_WORLD );
        
        E_Add[0] = -Ex_avg/( ( params.n_space[0]+2 )*( params.n_space[1]+1 ) );
        E_Add[1] = -Ey_avg/( ( params.n_space[0]+1 )*( params.n_space[1]+2 ) );;
#endif
        
    } else if( Ex_[0]->dims_.size()==1 ) {
        double Ex_Xmin = 0.0;
        double Ex_Xmax = 0.0;
        
        unsigned int rankXmin = 0;
        if( smpi->getRank() == 0 ) {
            //Ex_Xmin = (*Ex1D)(index_bc_min[0]);
            Ex_Xmin = ( *this )( ( 0 )-( this->refHindex_ ) )->EMfields->getEx_Xmin();
        }
        MPI_Bcast( &Ex_Xmin, 1, MPI_DOUBLE, rankXmin, MPI_COMM_WORLD );
        
        unsigned int rankXmax = smpi->getSize()-1;
        if( smpi->getRank() == smpi->getSize()-1 ) {
            //Ex_Xmax = (*Ex1D)(index_bc_max[0]);
            Ex_Xmax = ( *this )( ( params.number_of_patches[0]-1 )-( this->refHindex_ ) )->EMfields->getEx_Xmax();
        }
        MPI_Bcast( &Ex_Xmax, 1, MPI_DOUBLE, rankXmax, MPI_COMM_WORLD );
        E_Add[0] = -0.5*( Ex_Xmin+Ex_Xmax );
        
#ifdef _3D_LIKE_CENTERING
        double Ex_avg_local( 0. ), Ex_avg( 0. );
        for( unsigned int ipatch=0 ; ipatch<this->size() ; ipatch++ ) {
            Ex_avg_local += ( *this )( ipatch )->EMfields->computeExSum();
        }
        
        MPI_Allreduce( &Ex_avg_local, &Ex_avg, 1, MPI_DOUBLE, MPI_SUM, MPI_COMM_WORLD );
        
        E_Add[0] = -Ex_avg/( ( params.n_space[0]+2 ) );
#endif
        
    }
    
    // Centering electrostatic fields
    for( unsigned int ipatch=0 ; ipatch<this->size() ; ipatch++ ) {
        ( *this )( ipatch )->EMfields->centeringE( E_Add );
    }
    
    
    // Compute error on the Poisson equation
    double deltaPoisson_max = 0.0;
    int i_deltaPoisson_max  = -1;
    
#ifdef _A_FINALISER
    for( unsigned int i=0; i<nx_p; i++ ) {
        double deltaPoisson = abs( ( ( *Ex1D )( i+1 )-( *Ex1D )( i ) )/dx - ( *rho1D )( i ) );
        if( deltaPoisson > deltaPoisson_max ) {
            deltaPoisson_max   = deltaPoisson;
            i_deltaPoisson_max = i;
        }
    }
#endif
    
    //!\todo Reduce to find global max
    if( smpi->isMaster() ) {
        MESSAGE( 1, "Poisson equation solved. Maximum err = " << deltaPoisson_max << " at i= " << i_deltaPoisson_max );
    }
    
    ptimer.update();
    MESSAGE( "Time in Poisson : " << ptimer.getTime() );
    
} // END solvePoisson


void VectorPatch::solveRelativisticPoisson( Params &params, SmileiMPI *smpi, double time_primal )
{


    //Timer ptimer("global");
    //ptimer.init(smpi);
    //ptimer.restart();
    
    // Assumption: one or more species move in vacuum with mean lorentz gamma factor gamma_mean in the x direction,
    // with low energy spread.
    // The electromagnetic fields of this species can be initialized solving a Poisson-like problem (here informally
    // referred to as "relativistic Poisson problem") and then performing a Lorentz back-transformation to find the
    // electromagnetic fields of the species in the lab frame.
    // See for example https://doi.org/10.1016/j.nima.2016.02.043 for more details
    // In case of non-monoenergetic relativistic distribution (NOT IMPLEMENTED AT THE MOMENT), the linearity of Maxwell's equations can be exploited:
    // divide the species in quasi-monoenergetic bins with gamma_i and repeat the same procedure for described above
    // for all bins. Finally, in the laboratory frame sum all the fields of the various energy-bin ensembles of particles.
    
    // All the parameters for the Poisson problem (e.g. maximum iteration) are the same used in the namelist
    // for the traditional Poisson problem
    
    // compute gamma_mean for the species for which the field is initialized
    double s_gamma( 0. );
    uint64_t nparticles( 0 );
    for( unsigned int ispec=0 ; ispec<( *this )( 0 )->vecSpecies.size() ; ispec++ ) {
        if( species( 0, ispec )->relativistic_field_initialization ) {
            for( unsigned int ipatch=0 ; ipatch<this->size() ; ipatch++ ) {
                if( time_primal==species( ipatch, ispec )->time_relativistic_initialization ) {
                    s_gamma += species( ipatch, ispec )->sum_gamma();
                    nparticles += species( ipatch, ispec )->getNbrOfParticles();
                }
            }
        }
    }
    double gamma_global( 0. );
    MPI_Allreduce( &s_gamma, &gamma_global, 1, MPI_DOUBLE, MPI_SUM, MPI_COMM_WORLD );
    uint64_t nparticles_global( 0 );
    MPI_Allreduce( &nparticles, &nparticles_global, 1, MPI_UNSIGNED_LONG_LONG, MPI_SUM, MPI_COMM_WORLD );
    MESSAGE( "GAMMA = " << gamma_global/( double )nparticles_global );
    
    //Timer ptimer("global");
    //ptimer.init(smpi);
    //ptimer.restart();
    
    double gamma_mean = gamma_global/( double )nparticles_global;
    
    unsigned int iteration_max = params.relativistic_poisson_max_iteration;
    double           error_max = params.relativistic_poisson_max_error;
    unsigned int iteration=0;
    
    // Init & Store internal data (phi, r, p, Ap) per patch
    double rnew_dot_rnew_local( 0. );
    double rnew_dot_rnew( 0. );
    for( unsigned int ipatch=0 ; ipatch<this->size() ; ipatch++ ) {
        ( *this )( ipatch )->EMfields->initPoisson( ( *this )( ipatch ) );
        rnew_dot_rnew_local += ( *this )( ipatch )->EMfields->compute_r();
        //cout << std::scientific << "rnew_dot_rnew_local = " << rnew_dot_rnew_local << endl;
        ( *this )( ipatch )->EMfields->initRelativisticPoissonFields( ( *this )( ipatch ) );
    }
    //cout << std::scientific << "rnew_dot_rnew_local = " << rnew_dot_rnew_local << endl;
    MPI_Allreduce( &rnew_dot_rnew_local, &rnew_dot_rnew, 1, MPI_DOUBLE, MPI_SUM, MPI_COMM_WORLD );
    
    std::vector<Field *> Ex_;
    std::vector<Field *> Ey_;
    std::vector<Field *> Ez_;
    std::vector<Field *> Bx_;
    std::vector<Field *> By_;
    std::vector<Field *> Bz_;
    std::vector<Field *> Bx_m;
    std::vector<Field *> By_m;
    std::vector<Field *> Bz_m;
    
    std::vector<Field *> Ex_rel_;
    std::vector<Field *> Ey_rel_;
    std::vector<Field *> Ez_rel_;
    std::vector<Field *> Bx_rel_;
    std::vector<Field *> By_rel_;
    std::vector<Field *> Bz_rel_;
    
    std::vector<Field *> Bx_rel_t_plus_halfdt_;
    std::vector<Field *> By_rel_t_plus_halfdt_;
    std::vector<Field *> Bz_rel_t_plus_halfdt_;
    std::vector<Field *> Bx_rel_t_minus_halfdt_;
    std::vector<Field *> By_rel_t_minus_halfdt_;
    std::vector<Field *> Bz_rel_t_minus_halfdt_;
    
    
    std::vector<Field *> Ap_;
    
    for( unsigned int ipatch=0 ; ipatch<this->size() ; ipatch++ ) {
        Ex_.push_back( ( *this )( ipatch )->EMfields->Ex_ );
        Ey_.push_back( ( *this )( ipatch )->EMfields->Ey_ );
        Ez_.push_back( ( *this )( ipatch )->EMfields->Ez_ );
        Bx_.push_back( ( *this )( ipatch )->EMfields->Bx_ );
        By_.push_back( ( *this )( ipatch )->EMfields->By_ );
        Bz_.push_back( ( *this )( ipatch )->EMfields->Bz_ );
        Bx_m.push_back( ( *this )( ipatch )->EMfields->Bx_m );
        By_m.push_back( ( *this )( ipatch )->EMfields->By_m );
        Bz_m.push_back( ( *this )( ipatch )->EMfields->Bz_m );
        Ex_rel_.push_back( ( *this )( ipatch )->EMfields->Ex_rel_ );
        Ey_rel_.push_back( ( *this )( ipatch )->EMfields->Ey_rel_ );
        Ez_rel_.push_back( ( *this )( ipatch )->EMfields->Ez_rel_ );
        Bx_rel_.push_back( ( *this )( ipatch )->EMfields->Bx_rel_ );
        By_rel_.push_back( ( *this )( ipatch )->EMfields->By_rel_ );
        Bz_rel_.push_back( ( *this )( ipatch )->EMfields->Bz_rel_ );
        Bx_rel_t_plus_halfdt_.push_back( ( *this )( ipatch )->EMfields->Bx_rel_t_plus_halfdt_ );
        By_rel_t_plus_halfdt_.push_back( ( *this )( ipatch )->EMfields->By_rel_t_plus_halfdt_ );
        Bz_rel_t_plus_halfdt_.push_back( ( *this )( ipatch )->EMfields->Bz_rel_t_plus_halfdt_ );
        Bx_rel_t_minus_halfdt_.push_back( ( *this )( ipatch )->EMfields->Bx_rel_t_minus_halfdt_ );
        By_rel_t_minus_halfdt_.push_back( ( *this )( ipatch )->EMfields->By_rel_t_minus_halfdt_ );
        Bz_rel_t_minus_halfdt_.push_back( ( *this )( ipatch )->EMfields->Bz_rel_t_minus_halfdt_ );
        
        Ap_.push_back( ( *this )( ipatch )->EMfields->Ap_ );
    }
    
    unsigned int nx_p2_global = ( params.n_space_global[0]+1 );
    //if ( Ex_[0]->dims_.size()>1 ) {
    if( Ex_rel_[0]->dims_.size()>1 ) {
        nx_p2_global *= ( params.n_space_global[1]+1 );
        if( Ex_rel_[0]->dims_.size()>2 ) {
            nx_p2_global *= ( params.n_space_global[2]+1 );
        }
    }
    
    
    // compute control parameter
    double norm2_source_term = sqrt( rnew_dot_rnew );
    //double ctrl = rnew_dot_rnew / (double)(nx_p2_global);
    double ctrl = sqrt( rnew_dot_rnew ) / norm2_source_term; // initially is equal to one
    
    // ---------------------------------------------------------
    // Starting iterative loop for the conjugate gradient method
    // ---------------------------------------------------------
    if( smpi->isMaster() ) {
        DEBUG( "Starting iterative loop for CG method" );
    }
    //cout << std::scientific << ctrl << "\t" << error_max << "\t" << iteration << "\t" << iteration_max << endl;
    while( ( ctrl > error_max ) && ( iteration<iteration_max ) ) {
        iteration++;
        
        if( ( smpi->isMaster() ) && ( iteration%1000==0 ) ) {
            MESSAGE( "iteration " << iteration << " started with control parameter ctrl = " << 1.0e22*ctrl << " x 1.e-22" );
        }
        
        // scalar product of the residual
        double r_dot_r = rnew_dot_rnew;
        
        for( unsigned int ipatch=0 ; ipatch<this->size() ; ipatch++ ) {
            ( *this )( ipatch )->EMfields->compute_Ap_relativistic_Poisson( ( *this )( ipatch ), gamma_mean );
        }
        
        // Exchange Ap_ (intra & extra MPI)
        SyncVectorPatch::exchange_along_all_directions_noomp( Ap_, *this, smpi );
        SyncVectorPatch::finalize_exchange_along_all_directions_noomp( Ap_, *this );
        
        
        // scalar product p.Ap
        double p_dot_Ap       = 0.0;
        double p_dot_Ap_local = 0.0;
        for( unsigned int ipatch=0 ; ipatch<this->size() ; ipatch++ ) {
            p_dot_Ap_local += ( *this )( ipatch )->EMfields->compute_pAp();
        }
        MPI_Allreduce( &p_dot_Ap_local, &p_dot_Ap, 1, MPI_DOUBLE, MPI_SUM, MPI_COMM_WORLD );
        
        
        // compute new potential and residual
        for( unsigned int ipatch=0 ; ipatch<this->size() ; ipatch++ ) {
            ( *this )( ipatch )->EMfields->update_pand_r( r_dot_r, p_dot_Ap );
        }
        
        // compute new residual norm
        rnew_dot_rnew       = 0.0;
        rnew_dot_rnew_local = 0.0;
        for( unsigned int ipatch=0 ; ipatch<this->size() ; ipatch++ ) {
            rnew_dot_rnew_local += ( *this )( ipatch )->EMfields->compute_r();
        }
        MPI_Allreduce( &rnew_dot_rnew_local, &rnew_dot_rnew, 1, MPI_DOUBLE, MPI_SUM, MPI_COMM_WORLD );
        if( smpi->isMaster() ) {
            DEBUG( "new residual norm: rnew_dot_rnew = " << rnew_dot_rnew );
        }
        
        // compute new directio
        for( unsigned int ipatch=0 ; ipatch<this->size() ; ipatch++ ) {
            ( *this )( ipatch )->EMfields->update_p( rnew_dot_rnew, r_dot_r );
        }
        
        // compute control parameter
        
        ctrl = sqrt( rnew_dot_rnew )/norm2_source_term;
        if( smpi->isMaster() ) {
            DEBUG( "iteration " << iteration << " done, exiting with control parameter ctrl = " << 1.0e22*ctrl << " x 1.e-22" );
        }
        
    }//End of the iterative loop
    
    
    // --------------------------------
    // Status of the solver convergence
    // --------------------------------
    if( iteration_max>0 && iteration == iteration_max ) {
        if( smpi->isMaster() )
            WARNING( "Relativistic Poisson solver did not converge: reached maximum iteration number: " << iteration
                     << ", relative err is ctrl = " << 1.0e22*ctrl << "x 1.e-22" );
    } else {
        if( smpi->isMaster() )
            MESSAGE( 1, "Relativistic Poisson solver converged at iteration: " << iteration
                     << ", relative err is ctrl = " << 1.0e22*ctrl << " x 1.e-22" );
    }
    
    // ------------------------------------------
    // Compute the electromagnetic fields E and B
    // ------------------------------------------
    
    // sync the potential
    //SyncVectorPatch::exchange( (*this)(ipatch)->EMfields->phi_, *this, smpi );
    //SyncVectorPatch::finalizeexchange( (*this)(ipatch)->EMfields->phi_, *this );
    
    // compute E and sync
    for( unsigned int ipatch=0 ; ipatch<this->size() ; ipatch++ ) {
        // begin loop on patches
        ( *this )( ipatch )->EMfields->initE_relativistic_Poisson( ( *this )( ipatch ), gamma_mean );
    } // end loop on patches
    
    SyncVectorPatch::exchange_along_all_directions_noomp( Ex_rel_, *this, smpi );
    SyncVectorPatch::finalize_exchange_along_all_directions_noomp( Ex_rel_, *this );
    SyncVectorPatch::exchange_along_all_directions_noomp( Ey_rel_, *this, smpi );
    SyncVectorPatch::finalize_exchange_along_all_directions_noomp( Ey_rel_, *this );
    SyncVectorPatch::exchange_along_all_directions_noomp( Ez_rel_, *this, smpi );
    SyncVectorPatch::finalize_exchange_along_all_directions_noomp( Ez_rel_, *this );
    //SyncVectorPatch::exchangeE( params, *this, smpi );
    //SyncVectorPatch::finalizeexchangeE( params, *this );
    
    // Force to zero the average value of electric field, as in traditional Poisson solver
    //// -------------------------------------
    vector<double> E_Add( Ex_rel_[0]->dims_.size(), 0. );
    if( Ex_rel_[0]->dims_.size()==3 ) {
        double Ex_avg_local( 0. ), Ex_avg( 0. ), Ey_avg_local( 0. ), Ey_avg( 0. ), Ez_avg_local( 0. ), Ez_avg( 0. );
        for( unsigned int ipatch=0 ; ipatch<this->size() ; ipatch++ ) {
            Ex_avg_local += ( *this )( ipatch )->EMfields->computeExrelSum();
            Ey_avg_local += ( *this )( ipatch )->EMfields->computeEyrelSum();
            Ez_avg_local += ( *this )( ipatch )->EMfields->computeEzrelSum();
        }
        
        MPI_Allreduce( &Ex_avg_local, &Ex_avg, 1, MPI_DOUBLE, MPI_SUM, MPI_COMM_WORLD );
        MPI_Allreduce( &Ey_avg_local, &Ey_avg, 1, MPI_DOUBLE, MPI_SUM, MPI_COMM_WORLD );
        MPI_Allreduce( &Ez_avg_local, &Ez_avg, 1, MPI_DOUBLE, MPI_SUM, MPI_COMM_WORLD );
        
        E_Add[0] = -Ex_avg/( ( params.n_space[0]+2 )*( params.n_space[1]+1 )*( params.n_space[2]+1 ) );
        E_Add[1] = -Ey_avg/( ( params.n_space[0]+1 )*( params.n_space[1]+2 )*( params.n_space[2]+1 ) );;
        E_Add[2] = -Ez_avg/( ( params.n_space[0]+1 )*( params.n_space[1]+1 )*( params.n_space[2]+2 ) );;
    } else if( Ex_rel_[0]->dims_.size()==2 ) {
        double Ex_XminYmax = 0.0;
        double Ey_XminYmax = 0.0;
        double Ex_XmaxYmin = 0.0;
        double Ey_XmaxYmin = 0.0;
        
        //The YmaxXmin patch has Patch coordinates X=0, Y=2^m1-1= number_of_patches[1]-1.
        std::vector<int> xcall( 2, 0 );
        xcall[0] = 0;
        xcall[1] = params.number_of_patches[1]-1;
        int patch_YmaxXmin = domain_decomposition_->getDomainId( xcall );
        //The MPI rank owning it is
        int rank_XminYmax = smpi->hrank( patch_YmaxXmin );
        //The YminXmax patch has Patch coordinates X=2^m0-1= number_of_patches[0]-1, Y=0.
        //Its hindex is
        xcall[0] = params.number_of_patches[0]-1;
        xcall[1] = 0;
        int patch_YminXmax = domain_decomposition_->getDomainId( xcall );
        //The MPI rank owning it is
        int rank_XmaxYmin = smpi->hrank( patch_YminXmax );
        
        
        //cout << patch_YmaxXmin << " " << rank_XminYmax << " " << patch_YminXmax << " " << rank_XmaxYmin << endl;
        
        if( smpi->getRank() == rank_XminYmax ) {
            Ex_XminYmax = ( *this )( patch_YmaxXmin-( this->refHindex_ ) )->EMfields->getExrel_XminYmax();
            Ey_XminYmax = ( *this )( patch_YmaxXmin-( this->refHindex_ ) )->EMfields->getEyrel_XminYmax();
        }
        
        // Xmax-Ymin corner
        if( smpi->getRank() == rank_XmaxYmin ) {
            Ex_XmaxYmin = ( *this )( patch_YminXmax-( this->refHindex_ ) )->EMfields->getExrel_XmaxYmin();
            Ey_XmaxYmin = ( *this )( patch_YminXmax-( this->refHindex_ ) )->EMfields->getEyrel_XmaxYmin();
        }
        
        MPI_Bcast( &Ex_XminYmax, 1, MPI_DOUBLE, rank_XminYmax, MPI_COMM_WORLD );
        MPI_Bcast( &Ey_XminYmax, 1, MPI_DOUBLE, rank_XminYmax, MPI_COMM_WORLD );
        
        MPI_Bcast( &Ex_XmaxYmin, 1, MPI_DOUBLE, rank_XmaxYmin, MPI_COMM_WORLD );
        MPI_Bcast( &Ey_XmaxYmin, 1, MPI_DOUBLE, rank_XmaxYmin, MPI_COMM_WORLD );
        
        //This correction is always done, independantly of the periodicity. Is this correct ?
        E_Add[0] = -0.5*( Ex_XminYmax+Ex_XmaxYmin );
        E_Add[1] = -0.5*( Ey_XminYmax+Ey_XmaxYmin );
        
#ifdef _3D_LIKE_CENTERING
        double Ex_avg_local( 0. ), Ex_avg( 0. ), Ey_avg_local( 0. ), Ey_avg( 0. );
        for( unsigned int ipatch=0 ; ipatch<this->size() ; ipatch++ ) {
            Ex_avg_local += ( *this )( ipatch )->EMfields->computeExrelSum();
            Ey_avg_local += ( *this )( ipatch )->EMfields->computeEyrelSum();
        }
        
        MPI_Allreduce( &Ex_avg_local, &Ex_avg, 1, MPI_DOUBLE, MPI_SUM, MPI_COMM_WORLD );
        MPI_Allreduce( &Ey_avg_local, &Ey_avg, 1, MPI_DOUBLE, MPI_SUM, MPI_COMM_WORLD );
        
        E_Add[0] = -Ex_avg/( ( params.n_space[0]+2 )*( params.n_space[1]+1 ) );
        E_Add[1] = -Ey_avg/( ( params.n_space[0]+1 )*( params.n_space[1]+2 ) );;
#endif
        
    }
    
    else if( Ex_rel_[0]->dims_.size()==1 ) {
        double Ex_Xmin = 0.0;
        double Ex_Xmax = 0.0;
        
        unsigned int rankXmin = 0;
        if( smpi->getRank() == 0 ) {
            //Ex_Xmin = (*Ex1D)(index_bc_min[0]);
            Ex_Xmin = ( *this )( ( 0 )-( this->refHindex_ ) )->EMfields->getExrel_Xmin();
        }
        MPI_Bcast( &Ex_Xmin, 1, MPI_DOUBLE, rankXmin, MPI_COMM_WORLD );
        
        unsigned int rankXmax = smpi->getSize()-1;
        if( smpi->getRank() == smpi->getSize()-1 ) {
            //Ex_Xmax = (*Ex1D)(index_bc_max[0]);
            Ex_Xmax = ( *this )( ( params.number_of_patches[0]-1 )-( this->refHindex_ ) )->EMfields->getExrel_Xmax();
        }
        MPI_Bcast( &Ex_Xmax, 1, MPI_DOUBLE, rankXmax, MPI_COMM_WORLD );
        E_Add[0] = -0.5*( Ex_Xmin+Ex_Xmax );
        
#ifdef _3D_LIKE_CENTERING
        double Ex_avg_local( 0. ), Ex_avg( 0. );
        for( unsigned int ipatch=0 ; ipatch<this->size() ; ipatch++ ) {
            Ex_avg_local += ( *this )( ipatch )->EMfields->computeExrelSum();
        }
        
        MPI_Allreduce( &Ex_avg_local, &Ex_avg, 1, MPI_DOUBLE, MPI_SUM, MPI_COMM_WORLD );
        
        E_Add[0] = -Ex_avg/( ( params.n_space[0]+2 ) );
#endif
        
    }
    
    // Centering electrostatic fields
    for( unsigned int ipatch=0 ; ipatch<this->size() ; ipatch++ ) {
        ( *this )( ipatch )->EMfields->centeringErel( E_Add );
    }
    
    // compute B and sync
    for( unsigned int ipatch=0 ; ipatch<this->size() ; ipatch++ ) {
        // begin loop on patches
        ( *this )( ipatch )->EMfields->initB_relativistic_Poisson( ( *this )( ipatch ), gamma_mean );
    } // end loop on patches
    
    SyncVectorPatch::exchange_along_all_directions_noomp( Bx_rel_, *this, smpi );
    SyncVectorPatch::finalize_exchange_along_all_directions_noomp( Bx_rel_, *this );
    SyncVectorPatch::exchange_along_all_directions_noomp( By_rel_, *this, smpi );
    SyncVectorPatch::finalize_exchange_along_all_directions_noomp( By_rel_, *this );
    SyncVectorPatch::exchange_along_all_directions_noomp( Bz_rel_, *this, smpi );
    SyncVectorPatch::finalize_exchange_along_all_directions_noomp( Bz_rel_, *this );
    
    
    // Proper spatial centering of the B fields in the Yee Cell through interpolation
    // (from B_rel to B_rel_t_plus_halfdt and B_rel_t_minus_halfdt)
    for( unsigned int ipatch=0 ; ipatch<this->size() ; ipatch++ ) {
        // begin loop on patches
        ( *this )( ipatch )->EMfields->center_fields_from_relativistic_Poisson( ( *this )( ipatch ) );
    } // end loop on patches
    
    // Re-exchange the properly spatially centered B field
    SyncVectorPatch::exchange_along_all_directions_noomp( Bx_rel_t_plus_halfdt_, *this, smpi );
    SyncVectorPatch::finalize_exchange_along_all_directions_noomp( Bx_rel_t_plus_halfdt_, *this );
    SyncVectorPatch::exchange_along_all_directions_noomp( By_rel_t_plus_halfdt_, *this, smpi );
    SyncVectorPatch::finalize_exchange_along_all_directions_noomp( By_rel_t_plus_halfdt_, *this );
    SyncVectorPatch::exchange_along_all_directions_noomp( Bz_rel_t_plus_halfdt_, *this, smpi );
    SyncVectorPatch::finalize_exchange_along_all_directions_noomp( Bz_rel_t_plus_halfdt_, *this );
    
    SyncVectorPatch::exchange_along_all_directions_noomp( Bx_rel_t_minus_halfdt_, *this, smpi );
    SyncVectorPatch::finalize_exchange_along_all_directions_noomp( Bx_rel_t_minus_halfdt_, *this );
    SyncVectorPatch::exchange_along_all_directions_noomp( By_rel_t_minus_halfdt_, *this, smpi );
    SyncVectorPatch::finalize_exchange_along_all_directions_noomp( By_rel_t_minus_halfdt_, *this );
    SyncVectorPatch::exchange_along_all_directions_noomp( Bz_rel_t_minus_halfdt_, *this, smpi );
    SyncVectorPatch::finalize_exchange_along_all_directions_noomp( Bz_rel_t_minus_halfdt_, *this );
    
    
    
    MESSAGE( 0, "Summing fields of relativistic species to the grid fields" );
    // sum the fields found  by relativistic Poisson solver to the existing em fields
    // E  = E  + E_rel
    // B  = B  + B_rel_t_plus_halfdt
    // Bm = Bm + B_rel_t_minus_halfdt
    
    for( unsigned int ipatch=0 ; ipatch<this->size() ; ipatch++ ) {
        // begin loop on patches
        ( *this )( ipatch )->EMfields->sum_rel_fields_to_em_fields( ( *this )( ipatch ) );
    } // end loop on patches
    
    // Exchange the fields after the addition of the relativistic species fields
    SyncVectorPatch::exchange_along_all_directions_noomp( Ex_, *this, smpi );
    SyncVectorPatch::finalize_exchange_along_all_directions_noomp( Ex_, *this );
    SyncVectorPatch::exchange_along_all_directions_noomp( Ey_, *this, smpi );
    SyncVectorPatch::finalize_exchange_along_all_directions_noomp( Ey_, *this );
    SyncVectorPatch::exchange_along_all_directions_noomp( Ez_, *this, smpi );
    SyncVectorPatch::finalize_exchange_along_all_directions_noomp( Ez_, *this );
    SyncVectorPatch::exchange_along_all_directions_noomp( Bx_, *this, smpi );
    SyncVectorPatch::finalize_exchange_along_all_directions_noomp( Bx_, *this );
    SyncVectorPatch::exchange_along_all_directions_noomp( By_, *this, smpi );
    SyncVectorPatch::finalize_exchange_along_all_directions_noomp( By_, *this );
    SyncVectorPatch::exchange_along_all_directions_noomp( Bz_, *this, smpi );
    SyncVectorPatch::finalize_exchange_along_all_directions_noomp( Bz_, *this );
    SyncVectorPatch::exchange_along_all_directions_noomp( Bx_m, *this, smpi );
    SyncVectorPatch::finalize_exchange_along_all_directions_noomp( Bx_m, *this );
    SyncVectorPatch::exchange_along_all_directions_noomp( By_m, *this, smpi );
    SyncVectorPatch::finalize_exchange_along_all_directions_noomp( By_m, *this );
    SyncVectorPatch::exchange_along_all_directions_noomp( Bz_m, *this, smpi );
    SyncVectorPatch::finalize_exchange_along_all_directions_noomp( Bz_m, *this );
    
    MESSAGE( 0, "Fields of relativistic species initialized" );
    //!\todo Reduce to find global max
    //if (smpi->isMaster())
    //  MESSAGE(1,"Relativistic Poisson equation solved. Maximum err = ");
    
    //ptimer.update();
    //MESSAGE("Time in Relativistic Poisson : " << ptimer.getTime() );
    
    
    //ptimer.update();
    //MESSAGE("Time in Relativistic Poisson : " << ptimer.getTime() );
    MESSAGE( "Relativistic Poisson finished" );
    
} // END solveRelativisticPoisson



void VectorPatch::solveRelativisticPoissonAM( Params &params, SmileiMPI *smpi, double time_primal )
{

    //Timer ptimer("global");
    //ptimer.init(smpi);
    //ptimer.restart();
    
    // Assumption: one or more species move in vacuum with mean lorentz gamma factor gamma_mean in the x direction,
    // with low energy spread.
    // The electromagnetic fields of this species can be initialized solving a Poisson-like problem (here informally
    // referred to as "relativistic Poisson problem") and then performing a Lorentz back-transformation to find the
    // electromagnetic fields of the species in the lab frame.
    // See for example https://doi.org/10.1016/j.nima.2016.02.043 for more details
    // In case of non-monoenergetic relativistic distribution (NOT IMPLEMENTED AT THE MOMENT), the linearity of Maxwell's equations can be exploited:
    // divide the species in quasi-monoenergetic bins with gamma_i and repeat the same procedure for described above
    // for all bins. Finally, in the laboratory frame sum all the fields of the various energy-bin ensembles of particles.
    
    // All the parameters for the Poisson problem (e.g. maximum iteration) are the same used in the namelist
    // for the traditional Poisson problem
    
    // compute gamma_mean for the species for which the field is initialized
    double s_gamma( 0. );
    uint64_t nparticles( 0 );
    for( unsigned int ispec=0 ; ispec<( *this )( 0 )->vecSpecies.size() ; ispec++ ) {
        if( species( 0, ispec )->relativistic_field_initialization ) {
            for( unsigned int ipatch=0 ; ipatch<this->size() ; ipatch++ ) {
                if( time_primal==species( ipatch, ispec )->time_relativistic_initialization ) {
                    s_gamma += species( ipatch, ispec )->sum_gamma();
                    nparticles += species( ipatch, ispec )->getNbrOfParticles();
                }
            }
        }
    }
    double gamma_global( 0. );
    MPI_Allreduce( &s_gamma, &gamma_global, 1, MPI_DOUBLE, MPI_SUM, MPI_COMM_WORLD );
    uint64_t nparticles_global( 0 );
    MPI_Allreduce( &nparticles, &nparticles_global, 1, MPI_UNSIGNED_LONG_LONG, MPI_SUM, MPI_COMM_WORLD );
    MESSAGE( "GAMMA = " << gamma_global/( double )nparticles_global );
    
    //Timer ptimer("global");
    //ptimer.init(smpi);
    //ptimer.restart();
    
    double gamma_mean = gamma_global/( double )nparticles_global;
    
    unsigned int iteration_max = params.relativistic_poisson_max_iteration;
    double           error_max = params.relativistic_poisson_max_error;
    unsigned int iteration=0;
    
    // Init & Store internal data (phi, r, p, Ap) per patch
    double rnew_dot_rnew_localAM_( 0. );
    double rnew_dot_rnewAM_( 0. );


    for( unsigned int ipatch=0 ; ipatch<this->size() ; ipatch++ ) {
        ( *this )( ipatch )->EMfields->initPoisson( ( *this )( ipatch ) );
        //cout << std::scientific << "rnew_dot_rnew_local = " << rnew_dot_rnew_local << endl;
        ( *this )( ipatch )->EMfields->initRelativisticPoissonFields( ( *this )( ipatch ) );
    }
    // //cout << std::scientific << "rnew_dot_rnew_local = " << rnew_dot_rnew_local << endl;

    std::vector<cField *> El_;
    std::vector<cField *> Er_;
    std::vector<cField *> Et_;
    std::vector<cField *> Bl_;
    std::vector<cField *> Br_;
    std::vector<cField *> Bt_;
    std::vector<cField *> Bl_m;
    std::vector<cField *> Br_m;
    std::vector<cField *> Bt_m;
    
    std::vector<cField *> El_rel_;
    std::vector<cField *> Er_rel_;
    std::vector<cField *> Et_rel_;
    std::vector<cField *> Bl_rel_;
    std::vector<cField *> Br_rel_;
    std::vector<cField *> Bt_rel_;
    
    std::vector<cField *> Bl_rel_t_plus_halfdt_;
    std::vector<cField *> Br_rel_t_plus_halfdt_;
    std::vector<cField *> Bt_rel_t_plus_halfdt_;
    std::vector<cField *> Bl_rel_t_minus_halfdt_;
    std::vector<cField *> Br_rel_t_minus_halfdt_;
    std::vector<cField *> Bt_rel_t_minus_halfdt_;
    
    std::vector<cField *> Ap_AM_;
    
    // For each mode, repeat the initialization procedure 
    // (the relativistic Poisson equation is linear, so it can be decomposed in azimuthal modes)
    for( unsigned int imode=0 ; imode<params.nmodes_rel_field_init ; imode++ ) {
        
        // init Phi, r, p values
        for( unsigned int ipatch=0 ; ipatch<this->size() ; ipatch++ ) {
            ElectroMagnAM *emAM = static_cast<ElectroMagnAM *>( ( *this )( ipatch )->EMfields );
            emAM->initPoisson_init_phi_r_p_Ap( ( *this )( ipatch ), imode );
            rnew_dot_rnew_localAM_ += emAM->compute_r();
        }
        
        MPI_Allreduce( &rnew_dot_rnew_localAM_, &rnew_dot_rnewAM_, 1, MPI_DOUBLE, MPI_SUM, MPI_COMM_WORLD );

        for( unsigned int ipatch=0 ; ipatch<this->size() ; ipatch++ ) {
            ElectroMagnAM *emAM = static_cast<ElectroMagnAM *>( ( *this )( ipatch )->EMfields );
            El_.push_back( emAM->El_[imode] );
            Er_.push_back( emAM->Er_[imode] );
            Et_.push_back( emAM->Et_[imode] );
            Bl_.push_back( emAM->Bl_[imode] );
            Br_.push_back( emAM->Br_[imode] );
            Bt_.push_back( emAM->Bt_[imode] );
            Bl_m.push_back( emAM->Bl_m[imode] );
            Br_m.push_back( emAM->Br_m[imode] );
            Bt_m.push_back( emAM->Bt_m[imode] );
            El_rel_.push_back( emAM->El_rel_ );
            Er_rel_.push_back( emAM->Er_rel_ );
            Et_rel_.push_back( emAM->Et_rel_ );
            Bl_rel_.push_back( emAM->Bl_rel_ );
            Br_rel_.push_back( emAM->Br_rel_ );
            Bt_rel_.push_back( emAM->Bt_rel_ );
            Bl_rel_t_plus_halfdt_.push_back( emAM->Bl_rel_t_plus_halfdt_ );
            Br_rel_t_plus_halfdt_.push_back( emAM->Br_rel_t_plus_halfdt_ );
            Bt_rel_t_plus_halfdt_.push_back( emAM->Bt_rel_t_plus_halfdt_);
            Bl_rel_t_minus_halfdt_.push_back( emAM->Bl_rel_t_minus_halfdt_ );
            Br_rel_t_minus_halfdt_.push_back( emAM->Br_rel_t_minus_halfdt_ );
            Bt_rel_t_minus_halfdt_.push_back( emAM->Bt_rel_t_minus_halfdt_ );
            
            Ap_AM_.push_back( emAM->Ap_AM_ );
        }

        unsigned int nx_p2_global = ( params.n_space_global[0]+1 );
        //if ( Ex_[0]->dims_.size()>1 ) {
        if( El_rel_[0]->dims_.size()>1 ) {
            nx_p2_global *= ( params.n_space_global[1]+1 );
            if( El_rel_[0]->dims_.size()>2 ) {
                nx_p2_global *= ( params.n_space_global[2]+1 );
            }
        }

        // compute control parameter
        double norm2_source_term = sqrt( std::abs(rnew_dot_rnewAM_) );
        //double ctrl = rnew_dot_rnew / (double)(nx_p2_global);
        double ctrl = sqrt( std::abs(rnew_dot_rnewAM_) ) / norm2_source_term; // initially is equal to one
        
        // ---------------------------------------------------------
        // Starting iterative loop for the conjugate gradient method
        // ---------------------------------------------------------
        if( smpi->isMaster() ) {
            DEBUG( "Starting iterative loop for CG method for the mode "<<imode );
        }
        
        iteration = 0;//MESSAGE("Initial error parameter (must be 1) : "<<ctrl);
        //cout << std::scientific << ctrl << "\t" << error_max << "\t" << iteration << "\t" << iteration_max << endl;
        while( ( ctrl > error_max ) && ( iteration<iteration_max ) ) {
            iteration++;
        
            if( ( smpi->isMaster() ) && ( iteration%1000==0 ) ) {
                MESSAGE( "iteration " << iteration << " started with control parameter ctrl = " << 1.0e22*ctrl << " x 1.e-22" );
            }
        
            // scalar product of the residual
            double r_dot_rAM_ = rnew_dot_rnewAM_;
        
            for( unsigned int ipatch=0 ; ipatch<this->size() ; ipatch++ ) {
                ElectroMagnAM *emAM = static_cast<ElectroMagnAM *>( ( *this )( ipatch )->EMfields );
                emAM->compute_Ap_relativistic_Poisson_AM( ( *this )( ipatch ), gamma_mean, imode );
            }
        
            // Exchange Ap_ (intra & extra MPI)
            SyncVectorPatch::exchange_along_all_directions_noompComplex( Ap_AM_, *this, smpi );
            SyncVectorPatch::finalize_exchange_along_all_directions_noompComplex( Ap_AM_, *this );
        
        
            // scalar product p.Ap
            std::complex<double> p_dot_ApAM_       = 0.0;
            std::complex<double> p_dot_Ap_localAM_ = 0.0;
            for( unsigned int ipatch=0 ; ipatch<this->size() ; ipatch++ ) {
                ElectroMagnAM *emAM = static_cast<ElectroMagnAM *>( ( *this )( ipatch )->EMfields );
                p_dot_Ap_localAM_ += emAM->compute_pAp_AM();
            }
            MPI_Allreduce( &p_dot_Ap_localAM_, &p_dot_ApAM_, 2, MPI_DOUBLE, MPI_SUM, MPI_COMM_WORLD );
        
        
            // compute new potential and residual
            for( unsigned int ipatch=0 ; ipatch<this->size() ; ipatch++ ) {
                ElectroMagnAM *emAM = static_cast<ElectroMagnAM *>( ( *this )( ipatch )->EMfields );
                emAM->update_pand_r_AM( r_dot_rAM_, p_dot_ApAM_ );
            }
        
            // compute new residual norm
            rnew_dot_rnewAM_       = 0.0;
            rnew_dot_rnew_localAM_ = 0.0;
            for( unsigned int ipatch=0 ; ipatch<this->size() ; ipatch++ ) {
                ElectroMagnAM *emAM = static_cast<ElectroMagnAM *>( ( *this )( ipatch )->EMfields );
                rnew_dot_rnew_localAM_ += emAM->compute_r();
            }
            MPI_Allreduce( &rnew_dot_rnew_localAM_, &rnew_dot_rnewAM_, 1, MPI_DOUBLE, MPI_SUM, MPI_COMM_WORLD );
            if( smpi->isMaster() ) {
                DEBUG( "new residual norm: rnew_dot_rnew = " << rnew_dot_rnewAM_ );
            }
        
            // compute new directio
            for( unsigned int ipatch=0 ; ipatch<this->size() ; ipatch++ ) {
                ElectroMagnAM *emAM = static_cast<ElectroMagnAM *>( ( *this )( ipatch )->EMfields );
                emAM->update_p( rnew_dot_rnewAM_, r_dot_rAM_ );
            }
        
            // compute control parameter
          
            ctrl = sqrt( std::abs(rnew_dot_rnewAM_) )/norm2_source_term;
            if( smpi->isMaster() ) {
                DEBUG( "iteration " << iteration << " done, exiting with control parameter ctrl = " << 1.0e22*ctrl << " x 1.e-22" );
            }
        
        }//End of the iterative loop


        // --------------------------------
        // Status of the solver convergence
        // --------------------------------
        if( iteration_max>0 && iteration == iteration_max ) {
            if( smpi->isMaster() )
                WARNING( "Relativistic Poisson solver did not converge: reached maximum iteration number: " << iteration
                         << ", relative err is ctrl = " << 1.0e22*ctrl << "x 1.e-22" );
        } else {
            if( smpi->isMaster() )
                MESSAGE( 1, "Relativistic Poisson solver converged at iteration: " << iteration
                         << ", relative err is ctrl = " << 1.0e22*ctrl << " x 1.e-22" );
        }

        // ------------------------------------------
        // Compute the electromagnetic fields E and B
        // ------------------------------------------
        
        // sync the potential
        //SyncVectorPatch::exchange( (*this)(ipatch)->EMfields->phi_, *this, smpi );
        //SyncVectorPatch::finalizeexchange( (*this)(ipatch)->EMfields->phi_, *this );
        
        // compute E and sync
        for( unsigned int ipatch=0 ; ipatch<this->size() ; ipatch++ ) {
            ElectroMagnAM *emAM = static_cast<ElectroMagnAM *>( ( *this )( ipatch )->EMfields );
            // begin loop on patches
            emAM->initE_relativistic_Poisson_AM( ( *this )( ipatch ), gamma_mean, imode );
        } // end loop on patches
        
        SyncVectorPatch::exchange_along_all_directions_noompComplex( El_rel_, *this, smpi );
        SyncVectorPatch::finalize_exchange_along_all_directions_noompComplex( El_rel_, *this );
        SyncVectorPatch::exchange_along_all_directions_noompComplex( Er_rel_, *this, smpi );
        SyncVectorPatch::finalize_exchange_along_all_directions_noompComplex( Er_rel_, *this );
        SyncVectorPatch::exchange_along_all_directions_noompComplex( Et_rel_, *this, smpi );
        SyncVectorPatch::finalize_exchange_along_all_directions_noompComplex( Et_rel_, *this );

        // compute B and sync
        for( unsigned int ipatch=0 ; ipatch<this->size() ; ipatch++ ) {
            // begin loop on patches
            ElectroMagnAM *emAM = static_cast<ElectroMagnAM *>( ( *this )( ipatch )->EMfields );
            emAM->initB_relativistic_Poisson_AM( ( *this )( ipatch ), gamma_mean );
        } // end loop on patches
      
        SyncVectorPatch::exchange_along_all_directions_noompComplex( Bl_rel_, *this, smpi );
        SyncVectorPatch::finalize_exchange_along_all_directions_noompComplex( Bl_rel_, *this );
        SyncVectorPatch::exchange_along_all_directions_noompComplex( Br_rel_, *this, smpi );
        SyncVectorPatch::finalize_exchange_along_all_directions_noompComplex( Br_rel_, *this );
        SyncVectorPatch::exchange_along_all_directions_noompComplex( Bt_rel_, *this, smpi );
        SyncVectorPatch::finalize_exchange_along_all_directions_noompComplex( Bt_rel_, *this );
        
        
        // Proper spatial centering of the B fields in the Yee Cell through interpolation
        // (from B_rel to B_rel_t_plus_halfdt and B_rel_t_minus_halfdt)
        for( unsigned int ipatch=0 ; ipatch<this->size() ; ipatch++ ) {
            // begin loop on patches
            ElectroMagnAM *emAM = static_cast<ElectroMagnAM *>( ( *this )( ipatch )->EMfields );
            emAM->center_fields_from_relativistic_Poisson_AM( ( *this )( ipatch ) );
        } // end loop on patches
        
        // Re-exchange the properly spatially centered B field
        SyncVectorPatch::exchange_along_all_directions_noompComplex( Bl_rel_t_plus_halfdt_, *this, smpi );
        SyncVectorPatch::finalize_exchange_along_all_directions_noompComplex( Bl_rel_t_plus_halfdt_, *this );
        SyncVectorPatch::exchange_along_all_directions_noompComplex( Br_rel_t_plus_halfdt_, *this, smpi );
        SyncVectorPatch::finalize_exchange_along_all_directions_noompComplex( Br_rel_t_plus_halfdt_, *this );
        SyncVectorPatch::exchange_along_all_directions_noompComplex( Bt_rel_t_plus_halfdt_, *this, smpi );
        SyncVectorPatch::finalize_exchange_along_all_directions_noompComplex( Bt_rel_t_plus_halfdt_, *this );
        
        SyncVectorPatch::exchange_along_all_directions_noompComplex( Bl_rel_t_minus_halfdt_, *this, smpi );
        SyncVectorPatch::finalize_exchange_along_all_directions_noompComplex( Bl_rel_t_minus_halfdt_, *this );
        SyncVectorPatch::exchange_along_all_directions_noompComplex( Br_rel_t_minus_halfdt_, *this, smpi );
        SyncVectorPatch::finalize_exchange_along_all_directions_noompComplex( Br_rel_t_minus_halfdt_, *this );
        SyncVectorPatch::exchange_along_all_directions_noompComplex( Bt_rel_t_minus_halfdt_, *this, smpi );
        SyncVectorPatch::finalize_exchange_along_all_directions_noompComplex( Bt_rel_t_minus_halfdt_, *this );
        
        
        MESSAGE( 0, "Summing fields of relativistic species to the grid fields" );
        // sum the fields found  by relativistic Poisson solver to the existing em fields
        // E  = E  + E_rel
        // B  = B  + B_rel_t_plus_halfdt
        // Bm = Bm + B_rel_t_minus_halfdt
        
        for( unsigned int ipatch=0 ; ipatch<this->size() ; ipatch++ ) {
            // begin loop on patches
            ElectroMagnAM *emAM = static_cast<ElectroMagnAM *>( ( *this )( ipatch )->EMfields );
            emAM->sum_rel_fields_to_em_fields_AM( ( *this )( ipatch ), params, imode );
        } // end loop on patches
        
        
        // clean the auxiliary vectors for the present azimuthal mode
        for( unsigned int ipatch=0 ; ipatch<this->size() ; ipatch++ ) {
            
            El_.pop_back();
            Er_.pop_back();
            Et_.pop_back();
            Bl_.pop_back();
            Br_.pop_back();
            Bt_.pop_back();
            Bl_m.pop_back();
            Br_m.pop_back();
            Bt_m.pop_back();
            El_rel_.pop_back();
            Er_rel_.pop_back();
            Et_rel_.pop_back();
            Bl_rel_.pop_back();
            Br_rel_.pop_back();
            Bt_rel_.pop_back();
            Bl_rel_t_plus_halfdt_.pop_back();
            Br_rel_t_plus_halfdt_.pop_back();
            Bt_rel_t_plus_halfdt_.pop_back();
            Bl_rel_t_minus_halfdt_.pop_back();
            Br_rel_t_minus_halfdt_.pop_back();
            Bt_rel_t_minus_halfdt_.pop_back();
            
            Ap_AM_.pop_back();

        }
        
    }  // end loop on the modes

    for( unsigned int ipatch=0 ; ipatch<this->size() ; ipatch++ ) {
        ElectroMagnAM *emAM = static_cast<ElectroMagnAM *>( ( *this )( ipatch )->EMfields );
        emAM->delete_phi_r_p_Ap( ( *this )( ipatch ) );
        emAM->delete_relativistic_fields( ( *this )( ipatch ) );
    }

    // // Exchange the fields after the addition of the relativistic species fields
    for( unsigned int imode = 0 ; imode < params.nmodes_rel_field_init ; imode++ ) {
        SyncVectorPatch::exchangeE( params, ( *this ), imode, smpi );
        SyncVectorPatch::finalizeexchangeE( params, ( *this ), imode ); // disable async, because of tags which is the same for all modes
    }
    for( unsigned int imode = 0 ; imode < params.nmodes_rel_field_init ; imode++ ) {
        SyncVectorPatch::exchangeB( params, ( *this ), imode, smpi );
        SyncVectorPatch::finalizeexchangeB( params, ( *this ), imode ); // disable async, because of tags which is the same for all modes
    }
    
    MESSAGE( 0, "Fields of relativistic species initialized" );
    //!\todo Reduce to find global max
    //if (smpi->isMaster())
    //  MESSAGE(1,"Relativistic Poisson equation solved. Maximum err = ");
    
    //ptimer.update();
    //MESSAGE("Time in Relativistic Poisson : " << ptimer.getTime() );
    
    
    //ptimer.update();
    //MESSAGE("Time in Relativistic Poisson : " << ptimer.getTime() );
    MESSAGE( "Relativistic Poisson finished" );



}

// ---------------------------------------------------------------------------------------------------------------------
// ---------------------------------------------------------------------------------------------------------------------
// ----------------------------------------------    BALANCING METHODS    ----------------------------------------------
// ---------------------------------------------------------------------------------------------------------------------
// ---------------------------------------------------------------------------------------------------------------------


void VectorPatch::load_balance( Params &params, double time_dual, SmileiMPI *smpi, SimWindow *simWindow, unsigned int itime )
{

    // Compute new patch distribution
    smpi->recompute_patch_count( params, *this, time_dual );
    
    // Create empty patches according to this new distribution
    this->createPatches( params, smpi, simWindow );
    
    // Proceed to patch exchange, and delete patch which moved
    this->exchangePatches( smpi, params );
    
    // Tell that the patches moved this iteration (needed for probes)
    lastIterationPatchesMoved = itime;
    
}


// ---------------------------------------------------------------------------------------------------------------------
// Explicits patch movement regarding new patch distribution stored in smpi->patch_count
//   - compute send_patch_id_
//   - compute recv_patch_id_
//   - create empty (not really, created like at t0) new patch in recv_patches_
// ---------------------------------------------------------------------------------------------------------------------
void VectorPatch::createPatches( Params &params, SmileiMPI *smpi, SimWindow *simWindow )
{
    unsigned int n_moved( 0 );
    recv_patches_.resize( 0 );
    
    // Set Index of the 1st patch of the vector yet on current MPI rank
    // Is this really necessary ? It should be done already ...
    refHindex_ = ( *this )( 0 )->Hindex();
    
    // Current number of patch
    int nPatches_now = this->size() ;
    
    // When going to openMP, these two vectors must be stored by patch and not by vectorPatch.
    recv_patch_id_.clear();
    send_patch_id_.clear();
    
    // istart = Index of the futur 1st patch
    int istart( 0 );
    for( int irk=0 ; irk<smpi->getRank() ; irk++ ) {
        istart += smpi->patch_count[irk];
    }
    
    // recv_patch_id_ = vector of the hindex this process must own at the end of the exchange.
    for( int ipatch=0 ; ipatch<smpi->patch_count[smpi->getRank()] ; ipatch++ ) {
        recv_patch_id_.push_back( istart+ipatch );
    }
    
    
    // Loop on current patches to define patch to send
    for( int ipatch=0 ; ipatch < nPatches_now ; ipatch++ ) {
        //if  current hindex     <  future refHindex   OR      current hindex > future last hindex...
        if( ( refHindex_+ipatch < recv_patch_id_[0] ) || ( refHindex_+ipatch > recv_patch_id_.back() ) ) {
            // Put this patch in the send list.
            send_patch_id_.push_back( ipatch );
        }
    }
    
    
    // Backward loop on future patches to define suppress patch in receive list
    // before this loop, recv_patch_id_ stores all patches index define in SmileiMPI::patch_count
    int existing_patch_id = -1;
    for( int ipatch=recv_patch_id_.size()-1 ; ipatch>=0 ; ipatch-- ) {
        //if    future patch hindex  >= current refHindex AND  future patch hindex <= current last hindex
        if( ( recv_patch_id_[ipatch]>=refHindex_ ) && ( recv_patch_id_[ipatch] <= refHindex_ + nPatches_now - 1 ) ) {
            //Store an existing patch id for cloning.
            existing_patch_id = recv_patch_id_[ipatch];
            //Remove this patch from the receive list because I already own it.
            recv_patch_id_.erase( recv_patch_id_.begin()+ipatch );
        }
    }
    
    
    // Get an existing patch that will be used for cloning
    if( existing_patch_id<0 ) {
        ERROR( "No patch to clone. This should never happen!" );
    }
    Patch *existing_patch = ( *this )( existing_patch_id-refHindex_ );
    
    
    // Create new Patches
    n_moved = simWindow->getNmoved();
    // Store in local vector future patches
    // Loop on the patches I have to receive and do not already own.
    for( unsigned int ipatch=0 ; ipatch < recv_patch_id_.size() ; ipatch++ ) {
        // density profile is initializes as if t = 0 !
        // Species will be cleared when, nbr of particles will be known
        // Creation of a new patch, ready to receive its content from MPI neighbours.
        Patch *newPatch = PatchesFactory::clone( existing_patch, params, smpi, domain_decomposition_, recv_patch_id_[ipatch], n_moved, false );
        newPatch->finalizeMPIenvironment( params );
        //Store pointers to newly created patch in recv_patches_.
        recv_patches_.push_back( newPatch );
    }
    
    
} // END createPatches


// ---------------------------------------------------------------------------------------------------------------------
// Exchange patches, based on createPatches initialization
//   take care of reinitialize patch master and diag file managment
// ---------------------------------------------------------------------------------------------------------------------
void VectorPatch::exchangePatches( SmileiMPI *smpi, Params &params )
{

    //int newMPIrankbis, oldMPIrankbis, tmp;
    int newMPIrank = smpi->getRank() -1;
    int oldMPIrank = smpi->getRank() -1;
    int istart = 0;
    int nmessage = nrequests;
    
    for( int irk=0 ; irk<smpi->getRank() ; irk++ ) {
        istart += smpi->patch_count[irk];
    }
    
    
    // Send particles
    for( unsigned int ipatch=0 ; ipatch < send_patch_id_.size() ; ipatch++ ) {
        // locate rank which will own send_patch_id_[ipatch]
        // We assume patches are only exchanged with neighbours.
        // Once all patches supposed to be sent to the left are done, we send the rest to the right.
        // if hindex of patch to be sent      >  future hindex of the first patch owned by this process
        if( send_patch_id_[ipatch]+refHindex_ > istart ) {
            newMPIrank = smpi->getRank() + 1;
        }
        
        smpi->isend_species( ( *this )( send_patch_id_[ipatch] ), newMPIrank, ( refHindex_+send_patch_id_[ipatch] )*nmessage, params );
    }
    
    for( unsigned int ipatch=0 ; ipatch < recv_patch_id_.size() ; ipatch++ ) {
        //if  hindex of patch to be received > first hindex actually owned, that means it comes from the next MPI process and not from the previous anymore.
        if( recv_patch_id_[ipatch] > refHindex_ ) {
            oldMPIrank = smpi->getRank() + 1;
        }
        
        smpi->recv_species( recv_patches_[ipatch], oldMPIrank, recv_patch_id_[ipatch]*nmessage, params );
    }
    
    
    for( unsigned int ipatch=0 ; ipatch < send_patch_id_.size() ; ipatch++ ) {
        smpi->waitall( ( *this )( send_patch_id_[ipatch] ) );
    }
    
    smpi->barrier();
    
    
    // Split the exchangePatches process to avoid deadlock with OpenMPI (observed with OpenMPI on Irene and Poicnare, not with IntelMPI)
    newMPIrank = smpi->getRank() -1;
    oldMPIrank = smpi->getRank() -1;
    
    
    // Send fields
    for( unsigned int ipatch=0 ; ipatch < send_patch_id_.size() ; ipatch++ ) {
        // locate rank which will own send_patch_id_[ipatch]
        // We assume patches are only exchanged with neighbours.
        // Once all patches supposed to be sent to the left are done, we send the rest to the right.
        // if hindex of patch to be sent      >  future hindex of the first patch owned by this process
        if( send_patch_id_[ipatch]+refHindex_ > istart ) {
            newMPIrank = smpi->getRank() + 1;
        }
        
        smpi->isend_fields( ( *this )( send_patch_id_[ipatch] ), newMPIrank, ( refHindex_+send_patch_id_[ipatch] )*nmessage, params );
    }
    
    for( unsigned int ipatch=0 ; ipatch < recv_patch_id_.size() ; ipatch++ ) {
        //if  hindex of patch to be received > first hindex actually owned, that means it comes from the next MPI process and not from the previous anymore.
        if( recv_patch_id_[ipatch] > refHindex_ ) {
            oldMPIrank = smpi->getRank() + 1;
        }
        
        smpi->recv_fields( recv_patches_[ipatch], oldMPIrank, recv_patch_id_[ipatch]*nmessage, params );
    }
    
    
    for( unsigned int ipatch=0 ; ipatch < send_patch_id_.size() ; ipatch++ ) {
        smpi->waitall( ( *this )( send_patch_id_[ipatch] ) );
    }
    
    smpi->barrier();
    
    
    //Delete sent patches
    int nPatchSend( send_patch_id_.size() );
    for( int ipatch=nPatchSend-1 ; ipatch>=0 ; ipatch-- ) {
        //Ok while at least 1 old patch stay inon current CPU
        delete( *this )( send_patch_id_[ipatch] );
        patches_[ send_patch_id_[ipatch] ] = NULL;
        patches_.erase( patches_.begin() + send_patch_id_[ipatch] );
        
    }
    
#ifdef _VECTO
    if( params.vectorization_mode == "adaptive_mixed_sort" ) {
        // adaptive vectorization -- mixed sort
        // Recompute the cell keys before the next step and configure operators
        for( unsigned int ipatch=0 ; ipatch<recv_patch_id_.size() ; ipatch++ ) {
            for( unsigned int ispec=0 ; ispec< recv_patches_[ipatch]->vecSpecies.size() ; ispec++ ) {
                if( dynamic_cast<SpeciesVAdaptiveMixedSort *>( recv_patches_[ipatch]->vecSpecies[ispec] ) ) {
                    dynamic_cast<SpeciesVAdaptiveMixedSort *>( recv_patches_[ipatch]->vecSpecies[ispec] )->compute_part_cell_keys( params );
                    dynamic_cast<SpeciesVAdaptiveMixedSort *>( recv_patches_[ipatch]->vecSpecies[ispec] )->reconfigure_operators( params, recv_patches_[ipatch] );
                }
            }
        }
    } else if( params.vectorization_mode == "adaptive" ) {
        // adaptive vectorization --  always sort
        // Recompute the cell keys before the next step and configure operators
        for( unsigned int ipatch=0 ; ipatch<recv_patch_id_.size() ; ipatch++ ) {
            for( unsigned int ispec=0 ; ispec< recv_patches_[ipatch]->vecSpecies.size() ; ispec++ ) {
                if( dynamic_cast<SpeciesVAdaptive *>( recv_patches_[ipatch]->vecSpecies[ispec] ) ) {
                    dynamic_cast<SpeciesVAdaptive *>( recv_patches_[ipatch]->vecSpecies[ispec] )->compute_part_cell_keys( params );
                    dynamic_cast<SpeciesVAdaptive *>( recv_patches_[ipatch]->vecSpecies[ispec] )->reconfigure_operators( params, recv_patches_[ipatch] );
                }
            }
        }
    }
#endif
    
    //Put received patches in the global vecPatches
    for( unsigned int ipatch=0 ; ipatch<recv_patch_id_.size() ; ipatch++ ) {
        if( recv_patch_id_[ipatch] > refHindex_ ) {
            patches_.push_back( recv_patches_[ipatch] );
        } else {
            patches_.insert( patches_.begin()+ipatch, recv_patches_[ipatch] );
        }
    }
    recv_patches_.clear();
    
    
    for( unsigned int ipatch=0 ; ipatch<patches_.size() ; ipatch++ ) {
        ( *this )( ipatch )->updateMPIenv( smpi );
        if( ( *this )( ipatch )->has_an_MPI_neighbor() ) {
            ( *this )( ipatch )->createType( params );
        } else {
            ( *this )( ipatch )->cleanType();
        }
    }
    this->set_refHindex() ;
    update_field_list( smpi ) ;
    
} // END exchangePatches

// ---------------------------------------------------------------------------------------------------------------------
// Write in a file patches communications
//   - Send/Recv MPI rank
//   - Send/Recv patch Id
// ---------------------------------------------------------------------------------------------------------------------
void VectorPatch::output_exchanges( SmileiMPI *smpi )
{
    ofstream output_file;
    ostringstream name( "" );
    name << "debug_output"<<smpi->getRank()<<".txt" ;
    output_file.open( name.str().c_str(), std::ofstream::out | std::ofstream::app );
    int newMPIrank, oldMPIrank;
    newMPIrank = smpi->getRank() -1;
    oldMPIrank = smpi->getRank() -1;
    int istart( 0 );
    for( int irk=0 ; irk<smpi->getRank() ; irk++ ) {
        istart += smpi->patch_count[irk];
    }
    for( unsigned int ipatch=0 ; ipatch < send_patch_id_.size() ; ipatch++ ) {
        if( send_patch_id_[ipatch]+refHindex_ > istart ) {
            newMPIrank = smpi->getRank() + 1;
        }
        output_file << "Rank " << smpi->getRank() << " sending patch " << send_patch_id_[ipatch]+refHindex_ << " to " << newMPIrank << endl;
    }
    for( unsigned int ipatch=0 ; ipatch < recv_patch_id_.size() ; ipatch++ ) {
        if( recv_patch_id_[ipatch] > refHindex_ ) {
            oldMPIrank = smpi->getRank() + 1;
        }
        output_file << "Rank " << smpi->getRank() << " receiving patch " << recv_patch_id_[ipatch] << " from " << oldMPIrank << endl;
    }
    output_file << "NEXT" << endl;
    output_file.close();
} // END output_exchanges

//! Resize vector of field*
void VectorPatch::update_field_list( SmileiMPI *smpi )
{
    int nDim( 0 );
    if( !dynamic_cast<ElectroMagnAM *>( patches_[0]->EMfields ) ) {
        nDim = patches_[0]->EMfields->Ex_->dims_.size();
    } else {
        nDim = static_cast<ElectroMagnAM *>( patches_[0]->EMfields )->El_[0]->dims_.size();
    }
    densities.resize( 3*size() ) ; // Jx + Jy + Jz
    
    //                          1D  2D  3D
    Bs0.resize( 2*size() ) ; //  2   2   2
    Bs1.resize( 2*size() ) ; //  0   2   2
    Bs2.resize( 2*size() ) ; //  0   0   2
    
    densitiesLocalx.clear();
    densitiesLocaly.clear();
    densitiesLocalz.clear();
    densitiesMPIx.clear();
    densitiesMPIy.clear();
    densitiesMPIz.clear();
    LocalxIdx.clear();
    LocalyIdx.clear();
    LocalzIdx.clear();
    MPIxIdx.clear();
    MPIyIdx.clear();
    MPIzIdx.clear();
    
    if( !dynamic_cast<ElectroMagnAM *>( patches_[0]->EMfields ) ) {
    
        listJx_.resize( size() ) ;
        listJy_.resize( size() ) ;
        listJz_.resize( size() ) ;
        listrho_.resize( size() ) ;
        listEx_.resize( size() ) ;
        listEy_.resize( size() ) ;
        listEz_.resize( size() ) ;
        listBx_.resize( size() ) ;
        listBy_.resize( size() ) ;
        listBz_.resize( size() ) ;
        
        if( patches_[0]->EMfields->envelope != NULL ) {
            listA_.resize( size() ) ;
            listA0_.resize( size() ) ;
            listPhi_.resize( size() ) ;
            listPhi0_.resize( size() ) ;
            listGradPhix_.resize( size() ) ;
            listGradPhiy_.resize( size() ) ;
            listGradPhiz_.resize( size() ) ;
            listGradPhix0_.resize( size() ) ;
            listGradPhiy0_.resize( size() ) ;
            listGradPhiz0_.resize( size() ) ;
            listEnv_Chi_.resize( size() ) ;
        }
        
        for( unsigned int ipatch=0 ; ipatch < size() ; ipatch++ ) {
            listJx_[ipatch] = patches_[ipatch]->EMfields->Jx_ ;
            listJy_[ipatch] = patches_[ipatch]->EMfields->Jy_ ;
            listJz_[ipatch] = patches_[ipatch]->EMfields->Jz_ ;
            listrho_[ipatch] =patches_[ipatch]->EMfields->rho_;
            listEx_[ipatch] = patches_[ipatch]->EMfields->Ex_ ;
            listEy_[ipatch] = patches_[ipatch]->EMfields->Ey_ ;
            listEz_[ipatch] = patches_[ipatch]->EMfields->Ez_ ;
            listBx_[ipatch] = patches_[ipatch]->EMfields->Bx_ ;
            listBy_[ipatch] = patches_[ipatch]->EMfields->By_ ;
            listBz_[ipatch] = patches_[ipatch]->EMfields->Bz_ ;
        }
        if( patches_[0]->EMfields->envelope != NULL ) {
            for( unsigned int ipatch=0 ; ipatch < size() ; ipatch++ ) {
                listA_[ipatch]         = patches_[ipatch]->EMfields->envelope->A_ ;
                listA0_[ipatch]        = patches_[ipatch]->EMfields->envelope->A0_ ;
                listPhi_[ipatch]       = patches_[ipatch]->EMfields->envelope->Phi_ ;
                listPhi0_[ipatch]      = patches_[ipatch]->EMfields->envelope->Phi_m ;
                listGradPhix_[ipatch]  = patches_[ipatch]->EMfields->envelope->GradPhix_ ;
                listGradPhiy_[ipatch]  = patches_[ipatch]->EMfields->envelope->GradPhiy_ ;
                listGradPhiz_[ipatch]  = patches_[ipatch]->EMfields->envelope->GradPhiz_ ;
                listGradPhix0_[ipatch] = patches_[ipatch]->EMfields->envelope->GradPhix_m ;
                listGradPhiy0_[ipatch] = patches_[ipatch]->EMfields->envelope->GradPhiy_m ;
                listGradPhiz0_[ipatch] = patches_[ipatch]->EMfields->envelope->GradPhiz_m ;
                listEnv_Chi_[ipatch]   = patches_[ipatch]->EMfields->Env_Chi_ ;
            }
        }
        
    } else {
        unsigned int nmodes = static_cast<ElectroMagnAM *>( patches_[0]->EMfields )->El_.size();
        listJl_.resize( nmodes ) ;
        listJr_.resize( nmodes ) ;
        listJt_.resize( nmodes ) ;
        listrho_AM_.resize( nmodes ) ;
        listJls_.resize( nmodes ) ;
        listJrs_.resize( nmodes ) ;
        listJts_.resize( nmodes ) ;
        listrhos_AM_.resize( nmodes ) ;
        listEl_.resize( nmodes ) ;
        listEr_.resize( nmodes ) ;
        listEt_.resize( nmodes ) ;
        listBl_.resize( nmodes ) ;
        listBr_.resize( nmodes ) ;
        listBt_.resize( nmodes ) ;
        
        for( unsigned int imode=0 ; imode < nmodes ; imode++ ) {
            listJl_[imode].resize( size() );
            listJr_[imode].resize( size() );
            listJt_[imode].resize( size() );
            listrho_AM_[imode].resize( size() );
            listEl_[imode].resize( size() );
            listEr_[imode].resize( size() );
            listEt_[imode].resize( size() );
            listBl_[imode].resize( size() );
            listBr_[imode].resize( size() );
            listBt_[imode].resize( size() );
            for( unsigned int ipatch=0 ; ipatch < size() ; ipatch++ ) {
                listJl_[imode][ipatch]     = static_cast<ElectroMagnAM *>( patches_[ipatch]->EMfields )->Jl_[imode] ;
                listJr_[imode][ipatch]     = static_cast<ElectroMagnAM *>( patches_[ipatch]->EMfields )->Jr_[imode] ;
                listJt_[imode][ipatch]     = static_cast<ElectroMagnAM *>( patches_[ipatch]->EMfields )->Jt_[imode] ;
                listrho_AM_[imode][ipatch] =static_cast<ElectroMagnAM *>( patches_[ipatch]->EMfields )->rho_AM_[imode];
                listEl_[imode][ipatch]     = static_cast<ElectroMagnAM *>( patches_[ipatch]->EMfields )->El_[imode] ;
                listEr_[imode][ipatch]     = static_cast<ElectroMagnAM *>( patches_[ipatch]->EMfields )->Er_[imode] ;
                listEt_[imode][ipatch]     = static_cast<ElectroMagnAM *>( patches_[ipatch]->EMfields )->Et_[imode] ;
                listBl_[imode][ipatch]     = static_cast<ElectroMagnAM *>( patches_[ipatch]->EMfields )->Bl_[imode] ;
                listBr_[imode][ipatch]     = static_cast<ElectroMagnAM *>( patches_[ipatch]->EMfields )->Br_[imode] ;
                listBt_[imode][ipatch]     = static_cast<ElectroMagnAM *>( patches_[ipatch]->EMfields )->Bt_[imode] ;
            }
        }
    }
    
    B_localx.clear();
    B_MPIx.clear();
    
    B1_localy.clear();
    B1_MPIy.clear();
    
    B2_localz.clear();
    B2_MPIz.clear();
    
    for( unsigned int ipatch=0 ; ipatch < size() ; ipatch++ ) {
        densities[ipatch         ] = patches_[ipatch]->EMfields->Jx_ ;
        densities[ipatch+  size()] = patches_[ipatch]->EMfields->Jy_ ;
        densities[ipatch+2*size()] = patches_[ipatch]->EMfields->Jz_ ;
        
        Bs0[ipatch       ] = patches_[ipatch]->EMfields->By_ ;
        Bs0[ipatch+size()] = patches_[ipatch]->EMfields->Bz_ ;
        
        // TO DO , B size depend of nDim
        // Pas grave, au pire inutil
        Bs1[ipatch       ] = patches_[ipatch]->EMfields->Bx_ ;
        Bs1[ipatch+size()] = patches_[ipatch]->EMfields->Bz_ ;
        
        // TO DO , B size depend of nDim
        // Pas grave, au pire inutil
        Bs2[ipatch       ] = patches_[ipatch]->EMfields->Bx_ ;
        Bs2[ipatch+size()] = patches_[ipatch]->EMfields->By_ ;
    }
    
    for( unsigned int ipatch=0 ; ipatch < size() ; ipatch++ ) {
        if( ( *this )( ipatch )->has_an_MPI_neighbor( 0 ) ) {
            MPIxIdx.push_back( ipatch );
        }
        if( ( *this )( ipatch )->has_an_local_neighbor( 0 ) ) {
            LocalxIdx.push_back( ipatch );
        }
    }
    if( nDim>1 ) {
        for( unsigned int ipatch=0 ; ipatch < size() ; ipatch++ ) {
            if( ( *this )( ipatch )->has_an_MPI_neighbor( 1 ) ) {
                MPIyIdx.push_back( ipatch );
            }
            if( ( *this )( ipatch )->has_an_local_neighbor( 1 ) ) {
                LocalyIdx.push_back( ipatch );
            }
        }
        if( nDim>2 ) {
            for( unsigned int ipatch=0 ; ipatch < size() ; ipatch++ ) {
            
                if( ( *this )( ipatch )->has_an_MPI_neighbor( 2 ) ) {
                    MPIzIdx.push_back( ipatch );
                }
                if( ( *this )( ipatch )->has_an_local_neighbor( 2 ) ) {
                    LocalzIdx.push_back( ipatch );
                }
            }
        }
    }
    
    B_MPIx.resize( 2*MPIxIdx.size() );
    B_localx.resize( 2*LocalxIdx.size() );
    B1_MPIy.resize( 2*MPIyIdx.size() );
    B1_localy.resize( 2*LocalyIdx.size() );
    B2_MPIz.resize( 2*MPIzIdx.size() );
    B2_localz.resize( 2*LocalzIdx.size() );
    
    densitiesMPIx.resize( 3*MPIxIdx.size() );
    densitiesLocalx.resize( 3*LocalxIdx.size() );
    densitiesMPIy.resize( 3*MPIyIdx.size() );
    densitiesLocaly.resize( 3*LocalyIdx.size() );
    densitiesMPIz.resize( 3*MPIzIdx.size() );
    densitiesLocalz.resize( 3*LocalzIdx.size() );
    
    int mpix( 0 ), locx( 0 ), mpiy( 0 ), locy( 0 ), mpiz( 0 ), locz( 0 );
    
    for( unsigned int ipatch=0 ; ipatch < size() ; ipatch++ ) {
    
        if( ( *this )( ipatch )->has_an_MPI_neighbor( 0 ) ) {
            B_MPIx[mpix               ] = patches_[ipatch]->EMfields->By_;
            B_MPIx[mpix+MPIxIdx.size()] = patches_[ipatch]->EMfields->Bz_;
            
            densitiesMPIx[mpix                 ] = patches_[ipatch]->EMfields->Jx_;
            densitiesMPIx[mpix+  MPIxIdx.size()] = patches_[ipatch]->EMfields->Jy_;
            densitiesMPIx[mpix+2*MPIxIdx.size()] = patches_[ipatch]->EMfields->Jz_;
            mpix++;
        }
        if( ( *this )( ipatch )->has_an_local_neighbor( 0 ) ) {
            B_localx[locx                 ] = patches_[ipatch]->EMfields->By_;
            B_localx[locx+LocalxIdx.size()] = patches_[ipatch]->EMfields->Bz_;
            
            densitiesLocalx[locx                   ] = patches_[ipatch]->EMfields->Jx_;
            densitiesLocalx[locx+  LocalxIdx.size()] = patches_[ipatch]->EMfields->Jy_;
            densitiesLocalx[locx+2*LocalxIdx.size()] = patches_[ipatch]->EMfields->Jz_;
            locx++;
        }
    }
    if( nDim>1 ) {
        for( unsigned int ipatch=0 ; ipatch < size() ; ipatch++ ) {
            if( ( *this )( ipatch )->has_an_MPI_neighbor( 1 ) ) {
                B1_MPIy[mpiy               ] = patches_[ipatch]->EMfields->Bx_;
                B1_MPIy[mpiy+MPIyIdx.size()] = patches_[ipatch]->EMfields->Bz_;
                
                densitiesMPIy[mpiy                 ] = patches_[ipatch]->EMfields->Jx_;
                densitiesMPIy[mpiy+  MPIyIdx.size()] = patches_[ipatch]->EMfields->Jy_;
                densitiesMPIy[mpiy+2*MPIyIdx.size()] = patches_[ipatch]->EMfields->Jz_;
                mpiy++;
            }
            if( ( *this )( ipatch )->has_an_local_neighbor( 1 ) ) {
                B1_localy[locy                 ] = patches_[ipatch]->EMfields->Bx_;
                B1_localy[locy+LocalyIdx.size()] = patches_[ipatch]->EMfields->Bz_;
                
                densitiesLocaly[locy                   ] = patches_[ipatch]->EMfields->Jx_;
                densitiesLocaly[locy+  LocalyIdx.size()] = patches_[ipatch]->EMfields->Jy_;
                densitiesLocaly[locy+2*LocalyIdx.size()] = patches_[ipatch]->EMfields->Jz_;
                locy++;
            }
        }
        if( nDim>2 ) {
            for( unsigned int ipatch=0 ; ipatch < size() ; ipatch++ ) {
                if( ( *this )( ipatch )->has_an_MPI_neighbor( 2 ) ) {
                    B2_MPIz[mpiz               ] = patches_[ipatch]->EMfields->Bx_;
                    B2_MPIz[mpiz+MPIzIdx.size()] = patches_[ipatch]->EMfields->By_;
                    
                    densitiesMPIz[mpiz                 ] = patches_[ipatch]->EMfields->Jx_;
                    densitiesMPIz[mpiz+  MPIzIdx.size()] = patches_[ipatch]->EMfields->Jy_;
                    densitiesMPIz[mpiz+2*MPIzIdx.size()] = patches_[ipatch]->EMfields->Jz_;
                    mpiz++;
                }
                if( ( *this )( ipatch )->has_an_local_neighbor( 2 ) ) {
                    B2_localz[locz                 ] = patches_[ipatch]->EMfields->Bx_;
                    B2_localz[locz+LocalzIdx.size()] = patches_[ipatch]->EMfields->By_;
                    
                    densitiesLocalz[locz                   ] = patches_[ipatch]->EMfields->Jx_;
                    densitiesLocalz[locz+  LocalzIdx.size()] = patches_[ipatch]->EMfields->Jy_;
                    densitiesLocalz[locz+2*LocalzIdx.size()] = patches_[ipatch]->EMfields->Jz_;
                    locz++;
                }
            }
        }
        
    }
    
    if( !dynamic_cast<ElectroMagnAM *>( patches_[0]->EMfields ) ) {
        for( unsigned int ipatch = 0 ; ipatch < size() ; ipatch++ ) {
            listJx_[ipatch]->MPIbuff.defineTags( patches_[ipatch], smpi, 1 );
            listJy_[ipatch]->MPIbuff.defineTags( patches_[ipatch], smpi, 2 );
            listJz_[ipatch]->MPIbuff.defineTags( patches_[ipatch], smpi, 3 );
            listBx_[ipatch]->MPIbuff.defineTags( patches_[ipatch], smpi, 6 );
            listBy_[ipatch]->MPIbuff.defineTags( patches_[ipatch], smpi, 7 );
            listBz_[ipatch]->MPIbuff.defineTags( patches_[ipatch], smpi, 8 );
            listrho_[ipatch]->MPIbuff.defineTags( patches_[ipatch], smpi, 4 );
        }
        if( patches_[0]->EMfields->envelope != NULL ) {
            for( unsigned int ipatch = 0 ; ipatch < size() ; ipatch++ ) {
                listA_ [ipatch]->MPIbuff.defineTags( patches_[ipatch], smpi, 0 ) ;
                listA0_[ipatch]->MPIbuff.defineTags( patches_[ipatch], smpi, 0 ) ;
                listPhi_ [ipatch]->MPIbuff.defineTags( patches_[ipatch], smpi, 0 ) ;
                listPhi0_ [ipatch]->MPIbuff.defineTags( patches_[ipatch], smpi, 0 ) ;
                listGradPhix_[ipatch]->MPIbuff.defineTags( patches_[ipatch], smpi, 0 ) ;
                listGradPhiy_[ipatch]->MPIbuff.defineTags( patches_[ipatch], smpi, 0 ) ;
                listGradPhiz_[ipatch]->MPIbuff.defineTags( patches_[ipatch], smpi, 0 ) ;
                listGradPhix0_[ipatch]->MPIbuff.defineTags( patches_[ipatch], smpi, 0 ) ;
                listGradPhiy0_[ipatch]->MPIbuff.defineTags( patches_[ipatch], smpi, 0 ) ;
                listGradPhiz0_[ipatch]->MPIbuff.defineTags( patches_[ipatch], smpi, 0 ) ;
                listEnv_Chi_[ipatch]->MPIbuff.defineTags( patches_[ipatch], smpi, 0 ) ;
            }
            
        }
    } else {
        unsigned int nmodes = static_cast<ElectroMagnAM *>( patches_[0]->EMfields )->El_.size();
        for( unsigned int imode=0 ; imode < nmodes ; imode++ ) {
            for( unsigned int ipatch = 0 ; ipatch < size() ; ipatch++ ) {
                listJl_[imode][ipatch]->MPIbuff.defineTags( patches_[ipatch], smpi, 0 );
                listJr_[imode][ipatch]->MPIbuff.defineTags( patches_[ipatch], smpi, 0 );
                listJt_[imode][ipatch]->MPIbuff.defineTags( patches_[ipatch], smpi, 0 );
                listBl_[imode][ipatch]->MPIbuff.defineTags( patches_[ipatch], smpi, 0 );
                listBr_[imode][ipatch]->MPIbuff.defineTags( patches_[ipatch], smpi, 0 );
                listBt_[imode][ipatch]->MPIbuff.defineTags( patches_[ipatch], smpi, 0 );
                listrho_AM_[imode][ipatch]->MPIbuff.defineTags( patches_[ipatch], smpi, 0 );
            }
        }
    }
}



void VectorPatch::update_field_list( int ispec, SmileiMPI *smpi )
{
    #pragma omp barrier
    if( !dynamic_cast<ElectroMagnAM *>( patches_[0]->EMfields ) ) {
        #pragma omp single
        {
            if( patches_[0]->EMfields->Jx_s [ispec] )
            {
                listJxs_.resize( size() ) ;
            } else
            {
                listJxs_.clear();
            }
            if( patches_[0]->EMfields->Jy_s [ispec] )
            {
                listJys_.resize( size() ) ;
            } else
            {
                listJys_.clear();
            }
            if( patches_[0]->EMfields->Jz_s [ispec] )
            {
                listJzs_.resize( size() ) ;
            } else
            {
                listJzs_.clear();
            }
            if( patches_[0]->EMfields->rho_s[ispec] )
            {
                listrhos_.resize( size() ) ;
            } else
            {
                listrhos_.clear();
            }
            
            if( patches_[0]->EMfields->envelope != NULL )
            {
                if( patches_[0]->EMfields->Env_Chi_s[ispec] ) {
                    listEnv_Chis_.resize( size() ) ;
                } else {
                    listEnv_Chis_.clear();
                }
            }
        }
        
        #pragma omp for schedule(static)
        for( unsigned int ipatch=0 ; ipatch < size() ; ipatch++ ) {
            if( patches_[ipatch]->EMfields->Jx_s [ispec] ) {
                listJxs_ [ipatch] = patches_[ipatch]->EMfields->Jx_s [ispec];
                listJxs_ [ipatch]->MPIbuff.defineTags( patches_[ipatch], smpi, 0 );
            }
            if( patches_[ipatch]->EMfields->Jy_s [ispec] ) {
                listJys_ [ipatch] = patches_[ipatch]->EMfields->Jy_s [ispec];
                listJys_ [ipatch]->MPIbuff.defineTags( patches_[ipatch], smpi, 0 );
            }
            if( patches_[ipatch]->EMfields->Jz_s [ispec] ) {
                listJzs_ [ipatch] = patches_[ipatch]->EMfields->Jz_s [ispec];
                listJzs_ [ipatch]->MPIbuff.defineTags( patches_[ipatch], smpi, 0 );
            }
            if( patches_[ipatch]->EMfields->rho_s[ispec] ) {
                listrhos_[ipatch] = patches_[ipatch]->EMfields->rho_s[ispec];
                listrhos_[ipatch]->MPIbuff.defineTags( patches_[ipatch], smpi, 0 );
            }
            
            if( patches_[0]->EMfields->envelope != NULL ) {
                if( patches_[ipatch]->EMfields->Env_Chi_s[ispec] ) {
                    listEnv_Chis_[ipatch] = patches_[ipatch]->EMfields->Env_Chi_s[ispec];
                    listEnv_Chis_[ipatch]->MPIbuff.defineTags( patches_[ipatch], smpi, 0 );
                }
            }
        }
    } else { // if ( dynamic_cast<ElectroMagnAM*>(patches_[0]->EMfields) )
        ElectroMagnAM *emAM =  static_cast<ElectroMagnAM *>( patches_[0]->EMfields );
        unsigned int nmodes = emAM->El_.size();
        unsigned int n_species = emAM->n_species;
        #pragma omp single
        {
            for( unsigned int imode=0 ; imode < nmodes ; imode++ ) {
                unsigned int ifield = imode*n_species + ispec ;
                if( emAM->Jl_s [ifield] ) {
                    listJls_[imode].resize( size() ) ;
                } else {
                    listJls_[imode].clear();
                }
                if( emAM->Jr_s [ifield] ) {
                    listJrs_[imode].resize( size() ) ;
                } else {
                    listJrs_[imode].clear();
                }
                if( emAM->Jt_s [ifield] ) {
                    listJts_[imode].resize( size() ) ;
                } else {
                    listJts_[imode].clear();
                }
                if( emAM->rho_AM_s [ifield] ) {
                    listrhos_AM_[imode].resize( size() ) ;
                } else {
                    listrhos_AM_[imode].clear();
                }
            }
        }
        for( unsigned int imode=0 ; imode < nmodes ; imode++ ) {
            unsigned int ifield = imode*n_species + ispec ;
            #pragma omp for schedule(static)
            for( unsigned int ipatch=0 ; ipatch < size() ; ipatch++ ) {
                emAM =  static_cast<ElectroMagnAM *>( patches_[ipatch]->EMfields );
                if( emAM->Jl_s [ifield] ) {
                    listJls_[imode][ipatch] = emAM->Jl_s [ifield];
                    listJls_[imode][ipatch]->MPIbuff.defineTags( patches_[ipatch], smpi, 0 );
                }
                if( emAM->Jr_s [ifield] ) {
                    listJrs_[imode][ipatch] = emAM->Jr_s [ifield];
                    listJrs_[imode][ipatch]->MPIbuff.defineTags( patches_[ipatch], smpi, 0 );
                }
                if( emAM->Jt_s [ifield] ) {
                    listJts_[imode][ipatch] = emAM->Jt_s [ifield];
                    listJts_[imode][ipatch]->MPIbuff.defineTags( patches_[ipatch], smpi, 0 );
                }
                if( emAM->rho_AM_s [ifield] ) {
                    listrhos_AM_[imode][ipatch] = emAM->rho_AM_s [ifield];
                    listrhos_AM_[imode][ipatch]->MPIbuff.defineTags( patches_[ipatch], smpi, 0 );
                }
            }
        }
        
    }
    
    
    
}


void VectorPatch::applyAntennas( double time )
{
#ifdef  __DEBUG
    if( nAntennas>0 ) {
        #pragma omp single
        TITLE( "Applying antennas at time t = " << time );
    }
#endif
    
    // Loop antennas
    for( unsigned int iAntenna=0; iAntenna<nAntennas; iAntenna++ ) {
    
        // Get intensity from antenna of the first patch
        #pragma omp single
        antenna_intensity = patches_[0]->EMfields->antennas[iAntenna].time_profile->valueAt( time );
        
        // Loop patches to apply
        #pragma omp for schedule(static)
        for( unsigned int ipatch=0 ; ipatch<size() ; ipatch++ ) {
            patches_[ipatch]->EMfields->applyAntenna( iAntenna, antenna_intensity );
        }
        
    }
}

// For each patch, apply the collisions
void VectorPatch::applyCollisions( Params &params, int itime, Timers &timers )
{
    timers.collisions.restart();
    
    if( Collisions::debye_length_required )
        #pragma omp for schedule(runtime)
        for( unsigned int ipatch=0 ; ipatch<size() ; ipatch++ ) {
            Collisions::calculate_debye_length( params, patches_[ipatch] );
        }
        
    unsigned int ncoll = patches_[0]->vecCollisions.size();
    
    #pragma omp for schedule(runtime)
    for( unsigned int ipatch=0 ; ipatch<size() ; ipatch++ )
        for( unsigned int icoll=0 ; icoll<ncoll; icoll++ ) {
            patches_[ipatch]->vecCollisions[icoll]->collide( params, patches_[ipatch], itime, localDiags );
        }
        
    #pragma omp single
    for( unsigned int icoll=0 ; icoll<ncoll; icoll++ ) {
        Collisions::debug( params, itime, icoll, *this );
    }
    #pragma omp barrier
    
    timers.collisions.update();
}

// For all patches, allocate a field if not allocated
void VectorPatch::allocateField( unsigned int ifield, Params &params )
{
    for( unsigned int ipatch=0 ; ipatch<size() ; ipatch++ ) {
        if( params.geometry != "AMcylindrical" ) {
            Field *field = emfields( ipatch )->allFields[ifield];
            if( field->data_ != NULL ) {
                continue;
            }
            if( field->name.substr( 0, 2 )=="Jx" ) {
                field->allocateDims( 0, false );
            } else if( field->name.substr( 0, 2 )=="Jy" ) {
                field->allocateDims( 1, false );
            } else if( field->name.substr( 0, 2 )=="Jz" ) {
                field->allocateDims( 2, false );
            } else if( field->name.substr( 0, 2 )=="Rh" ) {
                field->allocateDims();
            }
            //MESSAGE("HNA4");
        } else {
            cField2D *field = static_cast<cField2D *>( emfields( ipatch )->allFields[ifield] );
            if( field->cdata_ != NULL ) {
                continue;
            }
            if( field->name.substr( 0, 2 )=="Jl" ) {
                field->allocateDims( 0, false );
            } else if( field->name.substr( 0, 2 )=="Jr" ) {
                field->allocateDims( 1, false );
            } else if( field->name.substr( 0, 2 )=="Jt" ) {
                field->allocateDims( 2, false );
            } else if( field->name.substr( 0, 2 )=="Rh" ) {
                field->allocateDims();
            }
        }
    }
}


// For each patch, apply external fields
void VectorPatch::applyExternalFields()
{
    for( unsigned int ipatch=0 ; ipatch<size() ; ipatch++ ) {
        patches_[ipatch]->EMfields->applyExternalFields( ( *this )( ipatch ) );    // Must be patch
    }
}


// For each patch, apply external fields
void VectorPatch::applyExternalTimeFields(double time_prim)
{
    for( unsigned int ipatch=0 ; ipatch<size() ; ipatch++ ) {
        patches_[ipatch]->EMfields->applyExternalTimeFields( ( *this )( ipatch ), time_prim );    // Must be patch
    }
}

<<<<<<< HEAD
//! Method use to reset the real value of all fields on which we imposed an external time field
void VectorPatch::resetExternalTimeFields()
{
    for( unsigned int ipatch=0 ; ipatch<size() ; ipatch++ ) {
        patches_[ipatch]->EMfields->resetExternalTimeFields();
    }
}

=======
>>>>>>> 0d1d1d1f

// For each patch, apply external fields
void VectorPatch::saveExternalFields( Params &params )
{
    if( params.save_magnectic_fields_for_SM ) {
        for( unsigned int ipatch=0 ; ipatch<size() ; ipatch++ ) {
            patches_[ipatch]->EMfields->saveExternalFields( ( *this )( ipatch ) );    // Must be patch
        }
    }
}


// Print information on the memory consumption
void VectorPatch::check_memory_consumption( SmileiMPI *smpi )
{
    long int particlesMem( 0 );
    for( unsigned int ipatch=0 ; ipatch<size() ; ipatch++ )
        for( unsigned int ispec=0 ; ispec<patches_[ipatch]->vecSpecies.size(); ispec++ ) {
            particlesMem += patches_[ipatch]->vecSpecies[ispec]->getMemFootPrint();
        }
    MESSAGE( 1, "(Master) Species part = " << ( int )( ( double )particlesMem / 1024./1024. ) << " MB" );
    
    long double dParticlesMem = ( double )particlesMem / 1024./1024./1024.;
    MPI_Reduce( smpi->isMaster()?MPI_IN_PLACE:&dParticlesMem, &dParticlesMem, 1, MPI_LONG_DOUBLE, MPI_SUM, 0, MPI_COMM_WORLD );
    MESSAGE( 1, setprecision( 3 ) << "Global Species part = " << dParticlesMem << " GB" );
    
    MPI_Reduce( smpi->isMaster()?MPI_IN_PLACE:&particlesMem, &particlesMem, 1, MPI_INT, MPI_MAX, 0, MPI_COMM_WORLD );
    MESSAGE( 1, "Max Species part = " << ( int )( ( double )particlesMem / 1024./1024. ) << " MB" );
    
    // fieldsMem contains field per species and average fields
    long int fieldsMem( 0 );
    for( unsigned int ipatch=0 ; ipatch<size() ; ipatch++ ) {
        fieldsMem += patches_[ipatch]->EMfields->getMemFootPrint();
    }
    MESSAGE( 1, "(Master) Fields part = " << ( int )( ( double )fieldsMem / 1024./1024. ) << " MB" );
    
    long double dFieldsMem = ( double )fieldsMem / 1024./1024./1024.;
    MPI_Reduce( smpi->isMaster()?MPI_IN_PLACE:&dFieldsMem, &dFieldsMem, 1, MPI_LONG_DOUBLE, MPI_SUM, 0, MPI_COMM_WORLD );
    MESSAGE( 1, setprecision( 3 ) << "Global Fields part = " << dFieldsMem << " GB" );
    
    MPI_Reduce( smpi->isMaster()?MPI_IN_PLACE:&fieldsMem, &fieldsMem, 1, MPI_INT, MPI_MAX, 0, MPI_COMM_WORLD );
    MESSAGE( 1, "Max Fields part = " << ( int )( ( double )fieldsMem / 1024./1024. ) << " MB" );
    
    
    for( unsigned int idiags=0 ; idiags<globalDiags.size() ; idiags++ ) {
        // fieldsMem contains field per species
        long int diagsMem( 0 );
        diagsMem += globalDiags[idiags]->getMemFootPrint();
        
        long double dDiagsMem = ( double )diagsMem / 1024./1024./1024.;
        MPI_Reduce( smpi->isMaster()?MPI_IN_PLACE:&dDiagsMem, &dDiagsMem, 1, MPI_LONG_DOUBLE, MPI_SUM, 0, MPI_COMM_WORLD );
        if( dDiagsMem>0. ) {
            MESSAGE( 1, "(Master) " <<  globalDiags[idiags]->filename << "  = " << ( int )( ( double )diagsMem / 1024./1024. ) << " MB" );
            MESSAGE( 1, setprecision( 3 ) << "Global " <<  globalDiags[idiags]->filename << " = " << dDiagsMem << " GB" );
        }
        
        MPI_Reduce( smpi->isMaster()?MPI_IN_PLACE:&diagsMem, &diagsMem, 1, MPI_INT, MPI_MAX, 0, MPI_COMM_WORLD );
        if( dDiagsMem>0. ) {
            MESSAGE( 1, "Max " <<  globalDiags[idiags]->filename << " = " << ( int )( ( double )diagsMem / 1024./1024. ) << " MB" );
        }
    }
    
    for( unsigned int idiags=0 ; idiags<localDiags.size() ; idiags++ ) {
        // fieldsMem contains field per species
        long int diagsMem( 0 );
        diagsMem += localDiags[idiags]->getMemFootPrint();
        
        long double dDiagsMem = ( double )diagsMem / 1024./1024./1024.;
        MPI_Reduce( smpi->isMaster()?MPI_IN_PLACE:&dDiagsMem, &dDiagsMem, 1, MPI_LONG_DOUBLE, MPI_SUM, 0, MPI_COMM_WORLD );
        if( dDiagsMem>0. ) {
            MESSAGE( 1, "(Master) " <<  localDiags[idiags]->filename << "  = " << ( int )( ( double )diagsMem / 1024./1024. ) << " MB" );
            MESSAGE( 1, setprecision( 3 ) << "Global " <<  localDiags[idiags]->filename << " = " << dDiagsMem << " GB" );
        }
        
        MPI_Reduce( smpi->isMaster()?MPI_IN_PLACE:&diagsMem, &diagsMem, 1, MPI_INT, MPI_MAX, 0, MPI_COMM_WORLD );
        if( dDiagsMem>0. ) {
            MESSAGE( 1, "Max " <<  localDiags[idiags]->filename << " = " << ( int )( ( double )diagsMem / 1024./1024. ) << " MB" );
        }
    }
    
    // Read value in /proc/pid/status
    //Tools::printMemFootPrint( "End Initialization" );
}


void VectorPatch::save_old_rho( Params &params )
{
    int n=0;
    #pragma omp for schedule(static)
    for( unsigned int ipatch=0 ; ipatch<this->size() ; ipatch++ ) {
        n = ( *this )( ipatch )->EMfields->rhoold_->dims_[0]*( *this )( ipatch )->EMfields->rhoold_->dims_[1]; //*(*this)(ipatch)->EMfields->rhoold_->dims_[2];
        if( params.nDim_field ==3 ) {
            n*=( *this )( ipatch )->EMfields->rhoold_->dims_[2];
        }
        std::memcpy( ( *this )( ipatch )->EMfields->rhoold_->data_, ( *this )( ipatch )->EMfields->rho_->data_, sizeof( double )*n );
    }
}



// Print information on the memory consumption
void VectorPatch::check_expected_disk_usage( SmileiMPI *smpi, Params &params, Checkpoint &checkpoint )
{
    if( smpi->isMaster() ) {
    
        MESSAGE( 1, "WARNING: disk usage by non-uniform particles maybe strongly underestimated," );
        MESSAGE( 1, "   especially when particles are created at runtime (ionization, pair generation, etc.)" );
        MESSAGE( 1, "" );
        
        // Find the initial and final timesteps for this simulation
        int istart = 0, istop = params.n_time;
        // If restarting simulation define the starting point
        if( params.restart ) {
            istart = checkpoint.this_run_start_step+1;
        }
        // If leaving the simulation after dump, define the stopping point
        if( checkpoint.dump_step > 0 && checkpoint.exit_after_dump ) {
            int ncheckpoint = ( istart/( int )checkpoint.dump_step ) + 1;
            int nextdumptime = ncheckpoint * ( int )checkpoint.dump_step;
            if( nextdumptime < istop ) {
                istop = nextdumptime;
            }
        }
        
        MESSAGE( 1, "Expected disk usage for diagnostics:" );
        // Calculate the footprint from local then global diagnostics
        uint64_t diagnostics_footprint = 0;
        for( unsigned int idiags=0 ; idiags<localDiags.size() ; idiags++ ) {
            uint64_t footprint = localDiags[idiags]->getDiskFootPrint( istart, istop, patches_[0] );
            diagnostics_footprint += footprint;
            MESSAGE( 2, "File " << localDiags[idiags]->filename << ": " << Tools::printBytes( footprint ) );
        }
        for( unsigned int idiags=0 ; idiags<globalDiags.size() ; idiags++ ) {
            uint64_t footprint = globalDiags[idiags]->getDiskFootPrint( istart, istop, patches_[0] );
            diagnostics_footprint += footprint;
            MESSAGE( 2, "File " << globalDiags[idiags]->filename << ": " << Tools::printBytes( footprint ) );
        }
        MESSAGE( 1, "Total disk usage for diagnostics: " << Tools::printBytes( diagnostics_footprint ) );
        MESSAGE( 1, "" );
        
        // If checkpoints to be written, estimate their size
        if( checkpoint.dump_step > 0 || checkpoint.dump_minutes > 0 ) {
            MESSAGE( 1, "Expected disk usage for each checkpoint:" );
            
            // - Contribution from the grid
            ElectroMagn *EM = patches_[0]->EMfields;
            //     * Calculate first the number of grid points in total
            uint64_t n_grid_points = 1;
            for( unsigned int i=0; i<params.nDim_field; i++ ) {
                n_grid_points *= ( params.n_space[i] + 2*params.oversize[i]+1 );
            }
            n_grid_points *= params.tot_number_of_patches;
            //     * Now calculate the total number of fields
            unsigned int n_fields = 9
                                    + EM->Exfilter.size() + EM->Eyfilter.size() + EM->Ezfilter.size()
                                    + EM->Bxfilter.size() + EM->Byfilter.size() + EM->Bzfilter.size();
            for( unsigned int idiag=0; idiag<EM->allFields_avg.size(); idiag++ ) {
                n_fields += EM->allFields_avg[idiag].size();
            }
            //     * Conclude the total field disk footprint
            uint64_t checkpoint_fields_footprint = n_grid_points * ( uint64_t )( n_fields * sizeof( double ) );
            MESSAGE( 2, "For fields: " << Tools::printBytes( checkpoint_fields_footprint ) );
            
            // - Contribution from particles
            uint64_t checkpoint_particles_footprint = 0;
            for( unsigned int ispec=0 ; ispec<patches_[0]->vecSpecies.size() ; ispec++ ) {
                Species *s = patches_[0]->vecSpecies[ispec];
                Particles *p = s->particles;
                //     * Calculate the size of particles' individual parameters
                uint64_t one_particle_size = 0;
                one_particle_size += ( p->Position.size() + p->Momentum.size() + 1 ) * sizeof( double );
                one_particle_size += 1 * sizeof( short );
                if( p->tracked ) {
                    one_particle_size += 1 * sizeof( uint64_t );
                }
                //     * Calculate an approximate number of particles
                PeekAtSpecies peek( params, ispec );
                uint64_t number_of_particles = peek.totalNumberofParticles();
                //     * Calculate the size of the first_index and last_index arrays
                uint64_t b_size = ( s->first_index.size() + s->last_index.size() ) * params.tot_number_of_patches * sizeof( int );
                //     * Conclude the disk footprint of this species
                checkpoint_particles_footprint += one_particle_size*number_of_particles + b_size;
            }
            MESSAGE( 2, "For particles: " << Tools::printBytes( checkpoint_particles_footprint ) );
            
            // - Contribution from diagnostics
            uint64_t checkpoint_diags_footprint = 0;
            //     * Averaged field diagnostics
            n_fields = 0;
            for( unsigned int idiag=0; idiag<EM->allFields_avg.size(); idiag++ ) {
                n_fields += EM->allFields_avg[idiag].size();
            }
            checkpoint_diags_footprint += n_grid_points * ( uint64_t )( n_fields * sizeof( double ) );
            //     * Screen diagnostics
            for( unsigned int idiag=0; idiag<globalDiags.size(); idiag++ )
                if( DiagnosticScreen *screen = dynamic_cast<DiagnosticScreen *>( globalDiags[idiag] ) ) {
                    checkpoint_diags_footprint += screen->data_sum.size() * sizeof( double );
                }
            MESSAGE( 2, "For diagnostics: " << Tools::printBytes( checkpoint_diags_footprint ) );
            
            uint64_t checkpoint_footprint = checkpoint_fields_footprint + checkpoint_particles_footprint + checkpoint_diags_footprint;
            MESSAGE( 1, "Total disk usage for one checkpoint: " << Tools::printBytes( checkpoint_footprint ) );
        }
        
    }
}

// ---------------------------------------------------------------------------------------------------------------------
// For all patch, update momentum for particles interacting with envelope
// ---------------------------------------------------------------------------------------------------------------------
void VectorPatch::ponderomotive_update_susceptibility_and_momentum( Params &params,
        SmileiMPI *smpi,
        SimWindow *simWindow,
        double time_dual, Timers &timers, int itime )
{

    #pragma omp single
    diag_flag = needsRhoJsNow( itime );
    
    timers.particles.restart();
    
    #pragma omp for schedule(runtime)
    for( unsigned int ipatch=0 ; ipatch<this->size() ; ipatch++ ) {
        ( *this )( ipatch )->EMfields->restartEnvChi();
        for( unsigned int ispec=0 ; ispec<( *this )( ipatch )->vecSpecies.size() ; ispec++ ) {
            if( ( *this )( ipatch )->vecSpecies[ispec]->isProj( time_dual, simWindow ) || diag_flag ) {
                if( species( ipatch, ispec )->ponderomotive_dynamics ) {
                    if( ( *this )( ipatch )->vecSpecies[ispec]->vectorized_operators )
                        species( ipatch, ispec )->ponderomotive_update_susceptibility_and_momentum( time_dual, ispec,
                                emfields( ipatch ),
                                params, diag_flag,
                                ( *this )( ipatch ), smpi,
                                localDiags );
                    else {
                        if( params.vectorization_mode == "adaptive" ) {
                            species( ipatch, ispec )->scalar_ponderomotive_update_susceptibility_and_momentum( time_dual, ispec,
                                    emfields( ipatch ),
                                    params, diag_flag,
                                    ( *this )( ipatch ), smpi,
                                    localDiags );
                        } else {
                            species( ipatch, ispec )->Species::ponderomotive_update_susceptibility_and_momentum( time_dual, ispec,
                                    emfields( ipatch ),
                                    params, diag_flag,
                                    ( *this )( ipatch ), smpi,
                                    localDiags );
                        }
                    }
                    
                } // end condition on ponderomotive dynamics
            } // end diagnostic or projection if condition on species
        } // end loop on species
    } // end loop on patches
    
    timers.particles.update( );
#ifdef __DETAILED_TIMERS
    timers.interp_fields_env.update( *this, params.printNow( itime ) );
    timers.proj_susceptibility.update( *this, params.printNow( itime ) );
    timers.push_mom.update( *this, params.printNow( itime ) );
#endif
    
} // END ponderomotive_update_susceptibility_and_momentum

void VectorPatch::ponderomotive_update_position_and_currents( Params &params,
        SmileiMPI *smpi,
        SimWindow *simWindow,
        double time_dual, Timers &timers, int itime )
{

    #pragma omp single
    diag_flag = needsRhoJsNow( itime );
    
    timers.particles.restart();
    
    #pragma omp for schedule(runtime)
    for( unsigned int ipatch=0 ; ipatch<this->size() ; ipatch++ ) {
        for( unsigned int ispec=0 ; ispec<( *this )( ipatch )->vecSpecies.size() ; ispec++ ) {
            if( ( *this )( ipatch )->vecSpecies[ispec]->isProj( time_dual, simWindow ) || diag_flag ) {
                if( species( ipatch, ispec )->ponderomotive_dynamics ) {
                    if( ( *this )( ipatch )->vecSpecies[ispec]->vectorized_operators )
                        species( ipatch, ispec )->ponderomotive_update_position_and_currents( time_dual, ispec,
                                emfields( ipatch ),
                                params, diag_flag, partwalls( ipatch ),
                                ( *this )( ipatch ), smpi,
                                localDiags );
                    else {
                    
                        if( params.vectorization_mode == "adaptive" ) {
                            species( ipatch, ispec )->scalar_ponderomotive_update_position_and_currents( time_dual, ispec,
                                    emfields( ipatch ),
                                    params, diag_flag, partwalls( ipatch ),
                                    ( *this )( ipatch ), smpi,
                                    localDiags );
                        } else {
                            species( ipatch, ispec )->Species::ponderomotive_update_position_and_currents( time_dual, ispec,
                                    emfields( ipatch ),
                                    params, diag_flag, partwalls( ipatch ),
                                    ( *this )( ipatch ), smpi,
                                    localDiags );
                        }
                    }
                    
                } // end condition on ponderomotive dynamics
            } // end diagnostic or projection if condition on species
        } // end loop on species
    } // end loop on patches
    
    timers.particles.update( params.printNow( itime ) );
#ifdef __DETAILED_TIMERS
    timers.interp_env_old.update( *this, params.printNow( itime ) );
    timers.proj_currents.update( *this, params.printNow( itime ) );
    timers.push_pos.update( *this, params.printNow( itime ) );
    timers.cell_keys.update( *this, params.printNow( itime ) );
#endif
    
    timers.syncPart.restart();
    for( unsigned int ispec=0 ; ispec<( *this )( 0 )->vecSpecies.size(); ispec++ ) {
        if( ( *this )( 0 )->vecSpecies[ispec]->ponderomotive_dynamics ) {
            if( ( *this )( 0 )->vecSpecies[ispec]->isProj( time_dual, simWindow ) ) {
                SyncVectorPatch::exchangeParticles( ( *this ), ispec, params, smpi, timers, itime ); // Included sort_part
            } // end condition on species
        } // end condition on envelope dynamics
    } // end loop on species
    timers.syncPart.update( params.printNow( itime ) );
    
    
    
} // END ponderomotive_update_position_and_currents


void VectorPatch::init_new_envelope( Params &params )
{
    if( ( *this )( 0 )->EMfields->envelope!=NULL ) {
        // for all patches, init new envelope from input namelist parameters
        for( unsigned int ipatch=0 ; ipatch<this->size() ; ipatch++ ) {
            ( *this )( ipatch )->EMfields->envelope->initEnvelope( ( *this )( ipatch ), ( *this )( ipatch )->EMfields );
        } // end loop on patches
    }
} // END init_new_envelope<|MERGE_RESOLUTION|>--- conflicted
+++ resolved
@@ -2828,7 +2828,6 @@
     }
 }
 
-<<<<<<< HEAD
 //! Method use to reset the real value of all fields on which we imposed an external time field
 void VectorPatch::resetExternalTimeFields()
 {
@@ -2836,9 +2835,6 @@
         patches_[ipatch]->EMfields->resetExternalTimeFields();
     }
 }
-
-=======
->>>>>>> 0d1d1d1f
 
 // For each patch, apply external fields
 void VectorPatch::saveExternalFields( Params &params )
