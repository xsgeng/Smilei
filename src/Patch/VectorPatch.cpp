--- conflicted
+++ resolved
@@ -1342,8 +1342,6 @@
 }
 
 
-<<<<<<< HEAD
-=======
 void VectorPatch::save_old_rho(Params &params)
 {
         int n=0;
@@ -1357,7 +1355,6 @@
         
 
 
->>>>>>> 8db72fb9
 // Print information on the memory consumption
 void VectorPatch::check_expected_disk_usage( SmileiMPI* smpi, Params& params, Checkpoint& checkpoint)
 {
