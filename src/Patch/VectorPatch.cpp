--- conflicted
+++ resolved
@@ -390,32 +390,16 @@
 
 void VectorPatch::solveEnvelope(Params& params, SimWindow* simWindow, int itime, double time_dual, Timers & timers)
 {
-<<<<<<< HEAD
      
     if ((*this)(0)->EMfields->envelope!=NULL) {
 
         // Exchange susceptibility
         SyncVectorPatch::exchangeEnvChi( params, (*this) );
 
-=======
-    // timers.maxwell.restart();
-
-    // for (unsigned int ipassfilter=0 ; ipassfilter<params.currentFilter_passes ; ipassfilter++){
-    //     #pragma omp for schedule(static)
-    //     for (unsigned int ipatch=0 ; ipatch<(*this).size() ; ipatch++){
-    //         // Current spatial filtering
-    //         (*this)(ipatch)->EMfields->binomialCurrentFilter();
-    //     }
-    //     SyncVectorPatch::exchangeJ( (*this) );
-    //     SyncVectorPatch::finalizeexchangeJ( (*this) );
-    // }
-    if ((*this)(0)->EMfields->envelope!=NULL) {
->>>>>>> cc6599b7
         #pragma omp for schedule(static)
         for (unsigned int ipatch=0 ; ipatch<(*this).size() ; ipatch++){
             // Computes A in all points
             (*this)(ipatch)->EMfields->envelope->compute(  (*this)(ipatch)->EMfields );
-<<<<<<< HEAD
             (*this)(ipatch)->EMfields->envelope->boundaryConditions(itime, time_dual, (*this)(ipatch), params, simWindow);
         }
       
@@ -433,22 +417,6 @@
         SyncVectorPatch::finalizeexchangeGradPhi( params, (*this) );
     }
 
-=======
-        }
-
-        SyncVectorPatch::exchangeA( params, (*this) );
-        SyncVectorPatch::finalizeexchangeA( params, (*this) );
-    }
-
-
-    // //Synchronize B fields between patches.
-    // timers.maxwell.update( params.printNow( itime ) );
-    // 
-    // timers.syncField.restart();
-    // SyncVectorPatch::exchangeB( (*this) );
-    // timers.syncField.update(  params.printNow( itime ) );
-
->>>>>>> cc6599b7
 } // END solveEnvelope
 
 void VectorPatch::finalize_sync_and_bc_fields(Params& params, SmileiMPI* smpi, SimWindow* simWindow,
@@ -1119,13 +1087,10 @@
     if (patches_[0]->EMfields->envelope != NULL){
       listA_.resize ( size() ) ;
       listA0_.resize( size() ) ;
-<<<<<<< HEAD
       listGradPhix_.resize( size() ) ;
       listGradPhiy_.resize( size() ) ;
       listGradPhiz_.resize( size() ) ;
       listEnv_Chi_.resize( size() ) ;
-=======
->>>>>>> cc6599b7
                                                       }
 
     for (unsigned int ipatch=0 ; ipatch < size() ; ipatch++) {
@@ -1142,7 +1107,6 @@
         if (patches_[ipatch]->EMfields->envelope != NULL){
           listA_[ipatch]  = patches_[ipatch]->EMfields->envelope->A_ ;
           listA0_[ipatch] = patches_[ipatch]->EMfields->envelope->A0_ ;
-<<<<<<< HEAD
           listGradPhix_[ipatch] = patches_[ipatch]->EMfields->envelope->GradPhix_ ;
           listGradPhiy_[ipatch] = patches_[ipatch]->EMfields->envelope->GradPhiy_ ;
           listGradPhiz_[ipatch] = patches_[ipatch]->EMfields->envelope->GradPhiz_ ;
@@ -1192,57 +1156,6 @@
                 listBt_[imode][ipatch] = static_cast<ElectroMagn3DRZ*>(patches_[ipatch]->EMfields)->Bt_[imode] ;
             }
         }
-=======
-                                                        }
->>>>>>> cc6599b7
-    }
-    #ifdef _TODO_RZ
-    // Manage RZ & cartesian
-    #endif
-
-
-
-    #ifdef _TODO_RZ
-    // Manage RZ & cartesian
-    #endif
-
-    if ( dynamic_cast<ElectroMagn3DRZ*>(patches_[0]->EMfields) ) {
-        unsigned int nmodes = static_cast<ElectroMagn3DRZ*>(patches_[0]->EMfields)->El_.size();
-        listJl_.resize( nmodes ) ;
-        listJr_.resize( nmodes ) ;
-        listJt_.resize( nmodes ) ;
-        listrho_RZ_.resize( nmodes ) ;
-        listEl_.resize( nmodes ) ;
-        listEr_.resize( nmodes ) ;
-        listEt_.resize( nmodes ) ;
-        listBl_.resize( nmodes ) ;
-        listBr_.resize( nmodes ) ;
-        listBt_.resize( nmodes ) ;
-    
-        for (unsigned int imode=0 ; imode < nmodes ; imode++) {
-            listJl_[imode].resize( size() );
-            listJr_[imode].resize( size() );
-            listJt_[imode].resize( size() );
-            listrho_RZ_[imode].resize( size() );
-            listEl_[imode].resize( size() );
-            listEr_[imode].resize( size() );
-            listEt_[imode].resize( size() );
-            listBl_[imode].resize( size() );
-            listBr_[imode].resize( size() );
-            listBt_[imode].resize( size() );
-            for (unsigned int ipatch=0 ; ipatch < size() ; ipatch++) {
-                listJl_[imode][ipatch] = static_cast<ElectroMagn3DRZ*>(patches_[ipatch]->EMfields)->Jl_[imode] ;
-                listJr_[imode][ipatch] = static_cast<ElectroMagn3DRZ*>(patches_[ipatch]->EMfields)->Jr_[imode] ;
-                listJt_[imode][ipatch] = static_cast<ElectroMagn3DRZ*>(patches_[ipatch]->EMfields)->Jt_[imode] ;
-                listrho_RZ_[imode][ipatch] =static_cast<ElectroMagn3DRZ*>(patches_[ipatch]->EMfields)->rho_RZ_[imode];
-                listEl_[imode][ipatch] = static_cast<ElectroMagn3DRZ*>(patches_[ipatch]->EMfields)->El_[imode] ;
-                listEr_[imode][ipatch] = static_cast<ElectroMagn3DRZ*>(patches_[ipatch]->EMfields)->Er_[imode] ;
-                listEt_[imode][ipatch] = static_cast<ElectroMagn3DRZ*>(patches_[ipatch]->EMfields)->Et_[imode] ;
-                listBl_[imode][ipatch] = static_cast<ElectroMagn3DRZ*>(patches_[ipatch]->EMfields)->Bl_[imode] ;
-                listBr_[imode][ipatch] = static_cast<ElectroMagn3DRZ*>(patches_[ipatch]->EMfields)->Br_[imode] ;
-                listBt_[imode][ipatch] = static_cast<ElectroMagn3DRZ*>(patches_[ipatch]->EMfields)->Bt_[imode] ;
-            }
-        }
     }
     #ifdef _TODO_RZ
     // Manage RZ & cartesian
@@ -1406,16 +1319,6 @@
         unsigned int nmodes = static_cast<ElectroMagn3DRZ*>(patches_[0]->EMfields)->El_.size();
         for (unsigned int imode=0 ; imode < nmodes ; imode++) {
             for ( unsigned int ifields = 0 ; ifields < listBl_[imode].size() ; ifields++ ) {
-<<<<<<< HEAD
-                listJl_[imode][ifields]->MPIbuff.defineTags( patches_[ifields], 1 );
-                listJr_[imode][ifields]->MPIbuff.defineTags( patches_[ifields], 2 );
-                listJr_[imode][ifields]->MPIbuff.defineTags( patches_[ifields], 3 );
-                listBl_[imode][ifields]->MPIbuff.defineTags( patches_[ifields], 6 );
-                listBr_[imode][ifields]->MPIbuff.defineTags( patches_[ifields], 7 );
-                listBt_[imode][ifields]->MPIbuff.defineTags( patches_[ifields], 8 );
-
-                listrho_RZ_[imode][ifields]->MPIbuff.defineTags( patches_[ifields], 4 );
-=======
                 listJl_[imode][ifields]->MPIbuff.defineTags( patches_[ifields], 0 );
                 listJr_[imode][ifields]->MPIbuff.defineTags( patches_[ifields], 0 );
                 listJt_[imode][ifields]->MPIbuff.defineTags( patches_[ifields], 0 );
@@ -1424,7 +1327,6 @@
                 listBt_[imode][ifields]->MPIbuff.defineTags( patches_[ifields], 0 );
 
                 listrho_RZ_[imode][ifields]->MPIbuff.defineTags( patches_[ifields], 0 );
->>>>>>> cc6599b7
             }
         }
     }
@@ -1432,13 +1334,10 @@
         for ( unsigned int ifields = 0 ; ifields < listA_.size() ; ifields++ ) {
             listA_ [ifields]->MPIbuff.defineTags( patches_[ifields], 0 ) ;
             listA0_[ifields]->MPIbuff.defineTags( patches_[ifields], 0 ) ;
-<<<<<<< HEAD
             listGradPhix_[ifields]->MPIbuff.defineTags( patches_[ifields], 0 ) ;
             listGradPhiy_[ifields]->MPIbuff.defineTags( patches_[ifields], 0 ) ;
             listGradPhiz_[ifields]->MPIbuff.defineTags( patches_[ifields], 0 ) ;
             listEnv_Chi_[ifields]->MPIbuff.defineTags( patches_[ifields], 0 ) ;
-=======
->>>>>>> cc6599b7
         }
     }
 }
@@ -1750,7 +1649,6 @@
 // ---------------------------------------------------------------------------------------------------------------------
 // For all patch, update momentum for particles interacting with envelope
 // ---------------------------------------------------------------------------------------------------------------------
-<<<<<<< HEAD
 void VectorPatch::ponderomotive_update_susceptibilty_and_momentum(Params& params,
                            SmileiMPI* smpi,
                            SimWindow* simWindow,
@@ -1778,9 +1676,6 @@
 } // END ponderomotive_update_susceptibilty_and_momentum
 
 void VectorPatch::ponderomotive_update_position_and_currents(Params& params,
-=======
-void VectorPatch::ponderomotive_momentum_advance(Params& params,
->>>>>>> cc6599b7
                            SmileiMPI* smpi,
                            SimWindow* simWindow,
                            double time_dual, Timers &timers, int itime)
@@ -1794,15 +1689,9 @@
         for (unsigned int ispec=0 ; ispec<(*this)(ipatch)->vecSpecies.size() ; ispec++) {
             if ( (*this)(ipatch)->vecSpecies[ispec]->isProj(time_dual, simWindow) || diag_flag  ) {
                 if (species(ipatch, ispec)->ponderomotive_dynamics){
-<<<<<<< HEAD
                 species(ipatch, ispec)->ponderomotive_update_position_and_currents(time_dual, ispec,
                                                  emfields(ipatch), interp_envelope(ipatch), proj(ipatch),
                                                  params, diag_flag, partwalls(ipatch),
-=======
-                species(ipatch, ispec)->ponderomotive_momentum_update(time_dual, ispec,
-                                                 emfields(ipatch), interp(ipatch),
-                                                 params, diag_flag,
->>>>>>> cc6599b7
                                                  (*this)(ipatch), smpi,
                                                  localDiags);
                                                                     } // end condition on ponderomotive dynamics
@@ -1810,7 +1699,6 @@
         } // end loop on species
     } // end loop on patches
   
-<<<<<<< HEAD
     timers.particles.update( params.printNow( itime ) );
 
     timers.syncPart.restart();
@@ -1825,7 +1713,4 @@
 
 
 
-} // END ponderomotive_update_position_and_currents
-=======
-} // END ponderomotive_momentum_advance
->>>>>>> cc6599b7
+} // END ponderomotive_update_position_and_currents