#include "VectorPatch.h"

#include <cstdlib>
#include <iostream>
#include <iomanip>

#include "Hilbert_functions.h"
#include "PatchesFactory.h"
#include "Species.h"
#include "Particles.h"
#include "SmileiIOFactory.h"
#include <cstring>

using namespace std;

VectorPatch::VectorPatch()
{
}

VectorPatch::~VectorPatch()
{
}

#ifdef _NOTFORNOW
void VectorPatch::exchangeParticles(int ispec, PicParams &params)
{
    Patch* mypatch, *lpatch;
    Particles* my_particles, *lparticles;
    int lshift(0), rshift(0), nlshift, nrshift, lpatch_indice, ii, iPart;
    int nmove, lmove, n_particles;
    int nbins((*this)(0)->vecSpecies[ispec]->bmax.size());
    int bin_shift[nbins+1];
    std::vector<int>* cubmax;
    std::vector<int>* cubmin;
    double dbin = params.cell_length[0]*params.clrw; //width of a bin.
    #pragma omp for schedule(runtime)
    for (unsigned int ipatch=0 ; ipatch<this->size() ; ipatch++) {
        mypatch =  (*this)(ipatch);
        mypatch->lost_particles[0].clear();
        mypatch->lost_particles[1].clear();
    }
    #pragma omp for schedule(runtime)
    for (unsigned int ipatch=0 ; ipatch<this->size() ; ipatch++) {
        //Exchange along direction 0. Is optimized because we can use bin structure.
        mypatch =  (*this)(ipatch);
        my_particles = mypatch->vecSpecies[ispec]->particles;
        //Take particles from my right neighbour and push_them back on me
        if (mypatch->MPI_neighborhood_[2+3*(params.nDim_field >= 2)+9*(params.nDim_field == 3)] == mypatch->MPI_neighborhood_[1+3*(params.nDim_field >= 2)+9*(params.nDim_field == 3)]) {
            lpatch_indice = mypatch->patch_neighborhood_[2+3*(params.nDim_field >= 2)+9*(params.nDim_field == 3)] - refHindex_ ;
            lpatch =  (*this)(lpatch_indice);
            lparticles = lpatch->vecSpecies[ispec]->particles;
            //Explore the first bin of my right neighbour where all particles possibly going to the left are located and put them at the end of my particle vector.
            for(unsigned int ipart = lpatch->vecSpecies[ispec]->bmin[0]; ipart < lpatch->vecSpecies[ispec]->bmax[0]  ; ipart++){
                if ( lparticles->position(0,ipart) < lpatch->min_local[0] ){
                    lparticles->cp_particle(ipart, *my_particles);
                    lpatch->lost_particles[0].push_back(ipart);
                }
            }
         }
         //Take particles from my left neighbour and push_them back on me
        if (mypatch->MPI_neighborhood_[3*(params.nDim_field >= 2)+9*(params.nDim_field == 3)] == mypatch->MPI_neighborhood_[1+3*(params.nDim_field >= 2)+9*(params.nDim_field == 3)]) {
            lpatch_indice = mypatch->patch_neighborhood_[3*(params.nDim_field >= 2)+9*(params.nDim_field == 3)] - refHindex_ ;
            lpatch =  (*this)(lpatch_indice);
            lparticles = lpatch->vecSpecies[ispec]->particles;
            //Explore the last bin of my left neighbour where all particles possibly going to the right are located and put them at the end of my particle vector.
            for(unsigned int ipart = lpatch->vecSpecies[ispec]->bmin.back(); ipart < lpatch->vecSpecies[ispec]->bmax.back()  ; ipart++){
                if ( lparticles->position(0,ipart) >= lpatch->max_local[0] ){
                    lparticles->cp_particle(ipart, *my_particles);
                    lpatch->lost_particles[1].push_back(ipart);
                }
            }
        }
    }//Sync
    //Lost particles are erased, received particles from left and right are now put in place, bmin bmax are adjusted.
    #pragma omp for schedule(runtime)
    for (unsigned int ipatch=0 ; ipatch<this->size() ; ipatch++) {
        mypatch =  (*this)(ipatch);
        my_particles = mypatch->vecSpecies[ispec]->particles;
        cubmax = (&mypatch->vecSpecies[ispec]->bmax);
        cubmin = (&mypatch->vecSpecies[ispec]->bmin);

        //Gather lost particles list in one vector and sort it.
        mypatch->lost_particles[0].insert(mypatch->lost_particles[0].end(), mypatch->lost_particles[1].begin(),mypatch->lost_particles[1].end());
        std::sort(mypatch->lost_particles[0].begin(),mypatch->lost_particles[0].end());

        //if (mypatch->lost_particles[0].size() > 0) cout <<" Particles are lost X " << endl; 

        //Clean up lost particles.
        mypatch->cleanup_sent_particles(ispec, &mypatch->lost_particles[0]);
        //Compute number of particles received from left and right.
        if (mypatch->MPI_neighborhood_[2+3*(params.nDim_field >= 2)+9*(params.nDim_field == 3)] == mypatch->MPI_neighborhood_[1+3*(params.nDim_field >= 2)+9*(params.nDim_field == 3)]) {
              lpatch_indice = mypatch->patch_neighborhood_[2+3*(params.nDim_field >= 2)+9*(params.nDim_field == 3)] - refHindex_ ;
              lpatch =  (*this)(lpatch_indice);
              nrshift = lpatch->lost_particles[0].size();
         }else{
              nrshift = 0;
         }
         nlshift = my_particles->size()-((*cubmax).back()+nrshift);

         //copy the nlshift last particles of my_particles (particles coming from the left, to bin 0.
         my_particles->cp_particles((*cubmax).back()+nrshift,nlshift, *my_particles, (*cubmax)[0]);
         (*cubmax)[0] += nlshift;
         for (unsigned int ibin = 1 ; ibin < (*cubmax).size() ; ibin++ ){
            (*cubmax)[ibin] += nlshift;
            (*cubmin)[ibin] += nlshift;
         }
         (*cubmax).back() += nrshift;
         my_particles->erase_particle_trail((*cubmax).back());
      
    }//Sync
    //Now redo the operation for north-south comm.
    #pragma omp for schedule(runtime)
    for (unsigned int ipatch=0 ; ipatch<this->size() ; ipatch++) {
        mypatch =  (*this)(ipatch);
        mypatch->lost_particles[0].clear();
        mypatch->lost_particles[1].clear();
    }

    #pragma omp for schedule(runtime)
    for (unsigned int ipatch=0 ; ipatch<this->size() ; ipatch++) {
        for(unsigned int i=0; i< nbins+1; i++) bin_shift[i] = 0;
        //Take particles from my south neighbour and push_them back on me
        if (mypatch->MPI_neighborhood_[1+9*(params.nDim_field == 3)] == mypatch->MPI_neighborhood_[1+3*(params.nDim_field >= 2)+9*(params.nDim_field == 3)]) {
            lpatch_indice = mypatch->patch_neighborhood_[1+9*(params.nDim_field == 3)] - refHindex_ ;
            lpatch =  (*this)(lpatch_indice);
            lparticles = lpatch->vecSpecies[ispec]->particles;
            //Explore the all bins of my south neighbour and put them at the end of my particle vector.
            for(unsigned int ipart = lpatch->vecSpecies[ispec]->bmin[0]; ipart < lpatch->vecSpecies[ispec]->bmax.back()  ; ipart++){
                if ( lparticles->position(1,ipart) >= lpatch->max_local[1] ){
                    lparticles->cp_particle(ipart, *my_particles);
                    lpatch->lost_particles[0].push_back(ipart);
	            ii = int((lparticles->position(0,ipart)-mypatch->min_local[0])/dbin);//bin in which the particle goes.
	            bin_shift[ii+1]++; // It makes the next bins shift.
                }
            }
        }
        //Take particles from my north neighbour and push_them back on me
        if (mypatch->MPI_neighborhood_[7+9*(params.nDim_field == 3)] == mypatch->MPI_neighborhood_[1+3*(params.nDim_field >= 2)+9*(params.nDim_field == 3)]) {
            lpatch_indice = mypatch->patch_neighborhood_[7+9*(params.nDim_field == 3)] - refHindex_ ;
            lpatch =  (*this)(lpatch_indice);
            lparticles = lpatch->vecSpecies[ispec]->particles;
            //Explore the all bins of my north neighbour and put them at the end of my particle vector.
            for(unsigned int ipart = lpatch->vecSpecies[ispec]->bmin[0]; ipart < lpatch->vecSpecies[ispec]->bmax.back()  ; ipart++){
                if ( lparticles->position(1,ipart) < lpatch->min_local[1] ){
                    lparticles->cp_particle(ipart, *my_particles);
                    lpatch->lost_particles[1].push_back(ipart);
	            ii = int((lparticles->position(0,ipart)-mypatch->min_local[0])/dbin);//bin in which the particle goes.
	            bin_shift[ii+1]++; // It makes the next bins shift.
                }
            }
        }
    } //sync.
    //Lost particles are erased, received particles from north and south are now put in place, bmin bmax are adjusted. 
    #pragma omp for schedule(runtime)
    for (unsigned int ipatch=0 ; ipatch<this->size() ; ipatch++) {
        mypatch =  (*this)(ipatch);
        my_particles = mypatch->vecSpecies[ispec]->particles;
        cubmax = (&mypatch->vecSpecies[ispec]->bmax);
        cubmin = (&mypatch->vecSpecies[ispec]->bmin);

        //Gather lost particles list in one vector and sort it.
        mypatch->lost_particles[0].insert(mypatch->lost_particles[0].end(), mypatch->lost_particles[1].begin(),mypatch->lost_particles[1].end());
        std::sort(mypatch->lost_particles[0].begin(),mypatch->lost_particles[0].end());

        //if (mypatch->lost_particles[0].size() > 0) cout <<" Particles are lost Y " << endl; 
        //Clean up lost particles.
        mypatch->cleanup_sent_particles(ispec, &mypatch->lost_particles[0]);
        //Shift the bins as necessary
     
        //Computes the real shift of each bin.
	for (unsigned int j=1; j<(*cubmax).size()+1;j++){ //bin 0 is not shifted.Last element of shift stores total number of arriving particles.
	    bin_shift[j] += bin_shift[j-1];
	}
	//Make room for new particles
	my_particles->initialize( my_particles->size()+bin_shift[nbins], my_particles->dimension() );
        //Move new particles at the end of the larger vector.
        my_particles->overwrite_part2D((*cubmax).back(), (*cubmax).back()+bin_shift[nbins], bin_shift[nbins]);
	
	//Shift bins, must be done sequentially
	for (unsigned int j=(*cubmax).size()-1; j>=1; j--){
	    n_particles = (*cubmax)[j]-(*cubmin)[j]; //Nbr of particle in this bin
	    nmove = min(n_particles,bin_shift[j]); //Nbr of particles to move
	    lmove = max(n_particles,bin_shift[j]); //How far particles must be shifted
	    if (nmove>0) my_particles->overwrite_part2D((*cubmin)[j], (*cubmin)[j]+lmove, nmove);
	    (*cubmin)[j] += bin_shift[j];
	    (*cubmax)[j] += bin_shift[j];
	}
	
	//Space has been made now to write the arriving particles into the correct bins
	for (unsigned int j=(*cubmax).back(); j<my_particles->size(); j++){
	    ii = int((my_particles->position(0,j)-mypatch->min_local[0])/dbin);//bin in which the particle goes.
            my_particles->overwrite_part2D(j, (*cubmax)[ii]);
            (*cubmax)[ii] ++ ;
        }

         my_particles->erase_particle_trail((*cubmax).back());
      
    }//Sync

}
#endif

void VectorPatch::exchangeParticles(int ispec, PicParams &params, SmileiMPI* smpi)
{
    int useless(0);

<<<<<<< HEAD

    // Per direction
    #pragma omp single
    {
    //
    for (unsigned int iDim=0 ; iDim<params.nDim_field ; iDim++) {
        //#pragma omp for
	for (unsigned int ipatch=0 ; ipatch<this->size() ; ipatch++) {
	  (*this)(ipatch)->initExchParticles(smpi, ispec, params, useless, iDim, this);
	}
=======
    #pragma omp for schedule(runtime)
    for (unsigned int ipatch=0 ; ipatch<this->size() ; ipatch++) {
      (*this)(ipatch)->initExchParticles(smpi, ispec, params, useless, this);
    }

    //cout << "init exch done" << endl;

    // Per direction
    for (unsigned int iDim=0 ; iDim<2 ; iDim++) {
>>>>>>> d18bf63d
        //cout << "initExchParticles done for " << iDim << endl;
        #pragma omp for schedule(runtime)
        for (unsigned int ipatch=0 ; ipatch<this->size() ; ipatch++) {
            (*this)(ipatch)->initCommParticles(smpi, ispec, params, useless, iDim, this);
        }
        #pragma omp for schedule(runtime)
        for (unsigned int ipatch=0 ; ipatch<this->size() ; ipatch++) {
            (*this)(ipatch)->CommParticles(smpi, ispec, params, useless, iDim, this);
        }
        //cout << "init comm done for dim " << iDim << endl;
        //cout << "initCommParticles done for " << iDim << endl;
        #pragma omp for schedule(runtime)
        for (unsigned int ipatch=0 ; ipatch<this->size() ; ipatch++) {
            (*this)(ipatch)->finalizeCommParticles(smpi, ispec, params, useless, iDim, this);
        }
        //cout << "final comm done for dim " << iDim << endl;
    }

    #pragma omp for schedule(runtime)
    for (unsigned int ipatch=0 ; ipatch<this->size() ; ipatch++)
<<<<<<< HEAD
	(*this)(ipatch)->vecSpecies[ispec]->sort_part();
    }

=======
        (*this)(ipatch)->vecSpecies[ispec]->sort_part();
>>>>>>> d18bf63d

}

void VectorPatch::sumRhoJ(unsigned int diag_flag )
{

    #pragma omp single
    {
        Jx_.resize(this->size());
        Jy_.resize(this->size());
        Jz_.resize(this->size());
        rho_.resize(this->size());
    }
    #pragma omp for schedule(static)
    for (int ipatch=0 ; ipatch<this->size() ; ipatch++){
        Jx_[ipatch]= (*this)(ipatch)->EMfields->Jx_ ;
        Jy_[ipatch]= (*this)(ipatch)->EMfields->Jy_ ;
        Jz_[ipatch]= (*this)(ipatch)->EMfields->Jz_ ;
        rho_[ipatch]= (*this)(ipatch)->EMfields->rho_ ;
    }
    sum( Jx_ );
    sum( Jy_ );
    sum( Jz_ );
    if(diag_flag) sum( rho_ );
}

void VectorPatch::sumRhoJs( int ispec )
{
    #pragma omp single
    {
        Jx_.resize(this->size());
        Jy_.resize(this->size());
        Jz_.resize(this->size());
        rho_.resize(this->size());
    }
    #pragma omp for schedule(static)
    for (int ipatch=0 ; ipatch<this->size() ; ipatch++) {
        Jx_[ipatch]= (*this)(ipatch)->EMfields->Jx_s[ispec] ;
        Jy_[ipatch]= (*this)(ipatch)->EMfields->Jy_s[ispec] ;
        Jz_[ipatch]= (*this)(ipatch)->EMfields->Jz_s[ispec] ;
        rho_[ipatch]= (*this)(ipatch)->EMfields->rho_s[ispec] ;
    }

    sum( Jx_ );
    sum( Jy_ );
    sum( Jz_ );
    sum( rho_ );
}

void VectorPatch::exchangeE( )
{
    #pragma omp single
    {
        Ex_.resize(this->size());
        Ey_.resize(this->size());
        Ez_.resize(this->size());
    }
    #pragma omp for schedule(static)
    for (int ipatch=0 ; ipatch<this->size() ; ipatch++) {
        Ex_[ipatch]= (*this)(ipatch)->EMfields->Ex_ ;
        Ey_[ipatch]= (*this)(ipatch)->EMfields->Ey_ ;
        Ez_[ipatch]= (*this)(ipatch)->EMfields->Ez_ ;
    }

    exchange( Ex_ );
    exchange( Ey_ );
    exchange( Ez_ );
}

void VectorPatch::exchangeB( )
{
    #pragma omp single
    {
        Bx_.resize(this->size());
        By_.resize(this->size());
        Bz_.resize(this->size());
    }
    #pragma omp for schedule(static)
    for (int ipatch=0 ; ipatch<this->size() ; ipatch++) {
        Bx_[ipatch]= (*this)(ipatch)->EMfields->Bx_ ;
        By_[ipatch]= (*this)(ipatch)->EMfields->By_ ;
        Bz_[ipatch]= (*this)(ipatch)->EMfields->Bz_ ;
    }

    if ( Bx_[0]->dims_.size()>1 ) {
	exchange1( Bx_ );
	exchange0( By_  );
	exchange ( Bz_ );
    }
    else if (Bx_[0]->dims_.size()==1) {
	exchange0( By_  );
	exchange0( Bz_ );
    }

}

void VectorPatch::computeGlobalDiags(int timestep)
{
    
    computeScalarsDiags(timestep);
    //computeGlobalDiags(probes); // HDF5 write done per patch in DiagProbes::*
    computePhaseSpace();
}

void VectorPatch::computeScalarsDiags(int timestep)
{
    int scalars_every( (*this)(0)->Diags->scalars.every );
    if (timestep % scalars_every != 0) return;

    int nDiags( (*this)(0)->Diags->scalars.out_list.size() );
    // Initialize scalars iterator on 1st diag
    for (unsigned int ipatch=0 ; ipatch<this->size() ; ipatch++)
	(*this)(ipatch)->Diags->scalars.itDiagScalar =  (*this)(ipatch)->Diags->scalars.out_list.begin();


    for (int idiags = 0 ; idiags<nDiags ; idiags++) {
	string diagName( (*this)(0)->Diags->scalars.itDiagScalar->first );

	if ( ( diagName.find("Min") == std::string::npos ) && ( diagName.find("Max") == std::string::npos ) ) {
	    double sum(0.);
	    for (unsigned int ipatch=0 ; ipatch<this->size() ; ipatch++) {
		sum += (*this)(ipatch)->Diags->scalars.itDiagScalar->second;
		if (ipatch)
		    (*this)(ipatch)->Diags->scalars.itDiagScalar++;
	    }
	    (*this)(0)->Diags->scalars.itDiagScalar->second = sum;
	    (*this)(0)->Diags->scalars.itDiagScalar++;
	}
	else if ( diagName.find("MinCell") != std::string::npos ) {
	    vector<pair<string,double> >::iterator iterVal    = (*this)(0)->Diags->scalars.itDiagScalar-1;
	    vector<pair<string,double> >::iterator iterValRef = (*this)(0)->Diags->scalars.itDiagScalar-1;
	    double min( iterValRef->second );

	    for (unsigned int ipatch=1 ; ipatch<this->size() ; ipatch++) {
		if ((*this)(ipatch)->Diags->scalars.itDiagScalar->second < min) {
		    min = (*this)(ipatch)->Diags->scalars.itDiagScalar->second;
		    iterVal = (*this)(ipatch)->Diags->scalars.itDiagScalar-1;
		}
		if (ipatch)
		    (*this)(ipatch)->Diags->scalars.itDiagScalar++;
	    }
	    (*this)(0)->Diags->scalars.itDiagScalar->second = min;
	    iterValRef->second = iterVal->second;

	    (*this)(0)->Diags->scalars.itDiagScalar++;	    
	}
	else if ( diagName.find("MaxCell") != std::string::npos ) {
	    vector<pair<string,double> >::iterator iterVal    = (*this)(0)->Diags->scalars.itDiagScalar-1;
	    vector<pair<string,double> >::iterator iterValRef = (*this)(0)->Diags->scalars.itDiagScalar-1;
	    double max( iterValRef->second );

	    for (unsigned int ipatch=1 ; ipatch<this->size() ; ipatch++) {
		if ((*this)(ipatch)->Diags->scalars.itDiagScalar->second > max) {
		    max = (*this)(ipatch)->Diags->scalars.itDiagScalar->second;
		    iterVal = (*this)(ipatch)->Diags->scalars.itDiagScalar-1;
		}
		if (ipatch)
		    (*this)(ipatch)->Diags->scalars.itDiagScalar++;
	    }
	    (*this)(0)->Diags->scalars.itDiagScalar->second = max;
	    iterValRef->second = iterVal->second;

	    (*this)(0)->Diags->scalars.itDiagScalar++;	    
	}

	// Go to next diag
    }

    // After MPI sync
    //(*this)(0)->Diags->scalars.write(timestep);

}

void VectorPatch::computePhaseSpace()
{
    // A définir : DiagPhaseSpace::itDiagPhase

    int nDiags( (*this)(0)->Diags->phases.vecDiagPhaseToRun.size() );

    // Initialize scalars iterator on 1st diag
    for (unsigned int ipatch=0 ; ipatch<this->size() ; ipatch++)
	(*this)(ipatch)->Diags->phases.itDiagPhase =  (*this)(ipatch)->Diags->phases.vecDiagPhaseToRun.begin();
    
    for (int idiags = 0 ; idiags<nDiags ; idiags++) {
	vector<unsigned int> diagSize = (*(*this)(0)->Diags->phases.itDiagPhase)->my_data.dims_;
	for (unsigned int ipatch=1 ; ipatch<this->size() ; ipatch++) {
	    for (int i=0 ; i<diagSize[0] ; i++)
		for (int j=0 ; j<diagSize[1] ; j++)
		    (*(*this)(0)->Diags->phases.itDiagPhase)->my_data(i,j) += (*(*this)(ipatch)->Diags->phases.itDiagPhase)->my_data(i,j);
	    (*this)(ipatch)->Diags->phases.itDiagPhase++;
	} // for ipatch
	(*this)(0)->Diags->phases.itDiagPhase++;

    } // for idiags

}


void VectorPatch::initProbesDiags(PicParams& params, DiagParams &diag_params, int timestep)
{
    (*this)(0)->Diags->probes.createFile(diag_params);
    // Start at 0, cause of setFile set probesStart (locate writing point in h5 file)
    for (unsigned int ipatch=0 ; ipatch<this->size() ; ipatch++) {
	(*this)(ipatch)->Diags->probes.setFile( (*this)(0)->Diags->probes.fileId, (*this)(ipatch), params, diag_params );
    }
    //cout << " File created " << endl;
    for (unsigned int ipatch=0 ; ipatch<this->size() ; ipatch++) {
	//cout << "Data written for " << ipatch << endl;
	(*this)(ipatch)->Diags->probes.writePositionIn(params, diag_params);
	//cout << "End of Data written for " << ipatch << endl;
    }
}

void VectorPatch::finalizeProbesDiags(PicParams& params, DiagParams &diag_params, int timestep)
{
    for (unsigned int ipatch=1 ; ipatch<this->size() ; ipatch++) {
	(*this)(ipatch)->Diags->probes.setFile( 0 );
    }

}

void VectorPatch::initDumpFields(PicParams& params, DiagParams &diag_params, int timestep)
{
    (*this)(0)->sio->createFiles(params, diag_params, (*this)(0));
    for (unsigned int ipatch=0 ; ipatch<this->size() ; ipatch++) {
	(*this)(ipatch)->sio->setFiles( (*this)(0)->sio->global_file_id_, (*this)(0)->sio->global_file_id_avg );
    }
}

void VectorPatch::finalizeDumpFields(PicParams& params, DiagParams &diag_params, int timestep)
{
    for (unsigned int ipatch=1 ; ipatch<this->size() ; ipatch++) {
	(*this)(ipatch)->sio->setFiles( 0, 0 );
    }

}

void VectorPatch::createPatches(PicParams& params, DiagParams& diag_params, LaserParams& laser_params, SmileiMPI* smpi, SimWindow* simWindow)
{
    unsigned int n_moved(0), nPatches_now;
    recv_patches_.resize(0);

    // Set Index of the 1st patch of the vector yet on current MPI rank
    // Is this really necessary ? It should be done already ...
    refHindex_ = (*this)(0)->Hindex();

    //When going to openMP, these two vectors must be stored by patch and not by vectorPatch.
    recv_patch_id_.clear();
    send_patch_id_.clear();
    
    
    // define recv_patches_ parsing patch_count
    // Go to 1st patch to recv (maybe yet on current CPU)
    // istart = Index of the futur 1st patch
    // recv : store real Hindex
    int istart( 0 );
    for (int irk=0 ; irk<smpi->getRank() ; irk++) istart += smpi->patch_count[irk];
    //recv_patch_id stores all the hindex this process must own at the end of the exchange.
    for (int ipatch=0 ; ipatch<smpi->patch_count[smpi->getRank()] ; ipatch++)
	recv_patch_id_.push_back( istart+ipatch );


    // define send_patches_ parsing patch_count
    // send_patch_id_ stores indices from 0 to current npatch(before exchange)
    //for (unsigned int ipatch=0 ; ipatch<this->size() ; ipatch++) {
    //    send_patch_id_.push_back( ipatch );
    //}
    //Current number of patch
    nPatches_now = this->size() ;


    //std::vector<int> tmp(0);
    //Loop on current patches...
    //for (unsigned int ipatch=0 ; ipatch<send_patch_id_.size() ; ipatch++)
    for (unsigned int ipatch=0 ; ipatch < nPatches_now ; ipatch++)
      //if        current hindex        <  future refHindex  OR current hindex > future last hindex...
	if ( ( refHindex_+ipatch < recv_patch_id_[0] ) || ( refHindex_+ipatch > recv_patch_id_.back() ) )
      //    put this patch in tmp. We will have to send it away.
	    //tmp.push_back( ipatch );
	    send_patch_id_.push_back( ipatch );

    //  nPatches <- future number of patches owned.
    // Backward loop on future patches...
    for ( int ipatch=recv_patch_id_.size()-1 ; ipatch>=0 ; ipatch--) {
      //if      future patch hindex  >= current refHindex             AND    future patch hindex <= current last hindex
	//if ( ( recv_patch_id_[ipatch]>=refHindex_+send_patch_id_[0] ) && ( recv_patch_id_[ipatch]<=refHindex_+send_patch_id_[send_patch_id_.size()-1] ) ) {
	//                                          send_patch_id_[0] should be equal to 0 ??
	if ( ( recv_patch_id_[ipatch]>=refHindex_ ) && ( recv_patch_id_[ipatch] <= refHindex_ + nPatches_now - 1 ) ) {
            //Remove this patch from the receive list because I already own it.
	    recv_patch_id_.erase( recv_patch_id_.begin()+ipatch );
	}
    }

    //send_patch_id_ = tmp;

    if (simWindow) n_moved = simWindow->getNmoved(); 
    // Store in local vector future patches
    // Loop on the patches I have to receive and do not already own.
    for (unsigned int ipatch=0 ; ipatch < recv_patch_id_.size() ; ipatch++) {
	// density profile is initializes as if t = 0 !
	// Species will be cleared when, nbr of particles will be known
        //Creation of a new patch, ready to receive its content from MPI neighbours.
	Patch* newPatch = PatchesFactory::create(params, diag_params, laser_params, smpi, recv_patch_id_[ipatch], n_moved );
        //Store pointers to newly created patch in recv_patches_.
	recv_patches_.push_back( newPatch );
    }

}

void VectorPatch::setNbrParticlesToExch(SmileiMPI* smpi)
{
    int nSpecies( (*this)(0)->vecSpecies.size() );
    int nDim_Parts( (*this)(0)->vecSpecies[0]->particles->dimension() );

    // Send particles
    for (unsigned int ipatch=0 ; ipatch<send_patch_id_.size() ; ipatch++) {

	int newMPIrank(0);
	// locate rank which will own send_patch_id_[ipatch]
	int tmp( smpi->patch_count[newMPIrank] );
	while ( tmp <= send_patch_id_[ipatch]+refHindex_ ) {
	    newMPIrank++;
	    tmp += smpi->patch_count[newMPIrank];
	}

	vector<int> nbrOfPartsSend(nSpecies,0);
	for (int ispec=0 ; ispec<nSpecies ; ispec++) {
	    nbrOfPartsSend[ispec] = (*this)(send_patch_id_[ipatch])->vecSpecies[ispec]->getNbrOfParticles();
	}
#ifdef _DEBUGPATCH
	cout << smpi->getRank() << " send to " << newMPIrank << " with tag " << refHindex_+send_patch_id_[ipatch] << endl;
	for (int ispec=0;ispec<nSpecies;ispec++)
	  cout << "n part send = " << nbrOfPartsSend[ispec] << endl;
#endif
	smpi->send( nbrOfPartsSend, newMPIrank, refHindex_+send_patch_id_[ipatch] );
    }


    // Recv part
    for (unsigned int ipatch=0 ; ipatch<recv_patch_id_.size() ; ipatch++) {

	vector<int> nbrOfPartsRecv(nSpecies,0);
	int oldMPIrank(0); // Comparing recv_patch_id_[ipatch] to 1st yet on current MPI rank
	if ( recv_patch_id_[ipatch] > refHindex_ )
	    oldMPIrank = smpi->getRank()+1;
	else
	    oldMPIrank = smpi->getRank()-1;

#ifdef _DEBUGPATCH
	cout << smpi->getRank() << " recv from " << oldMPIrank << " with tag " << recv_patch_id_[ipatch] << endl;
	for (int ispec=0;ispec<nSpecies;ispec++)
	  cout << "n part recv = " << nbrOfPartsRecv[ispec] << endl;
#endif
	smpi->recv( &nbrOfPartsRecv, oldMPIrank, recv_patch_id_[ipatch] );
#ifdef _DEBUGPATCH
	for (int ispec=0;ispec<nSpecies;ispec++)
	  cout << "n part recv = " << nbrOfPartsRecv[ispec] << endl;
#endif
	for (int ispec=0 ; ispec<nSpecies ; ispec++)
	    recv_patches_[ipatch]->vecSpecies[ispec]->particles->initialize( nbrOfPartsRecv[ispec], nDim_Parts );
    }

    //Synchro, send/recv must be non-blocking !!!
    smpi->barrier();
}


void VectorPatch::exchangePatches(SmileiMPI* smpi)
{
    int nSpecies( (*this)(0)->vecSpecies.size() );

    // Send part
    for (unsigned int ipatch=0 ; ipatch<send_patch_id_.size() ; ipatch++) {

	int newMPIrank(0);
	// locate rank which owns send_patch_id_[ipatch]
	int tmp( smpi->patch_count[newMPIrank] );
	while ( tmp <= send_patch_id_[ipatch]+refHindex_ ) {
	    newMPIrank++;
	    tmp += smpi->patch_count[newMPIrank];
	}
#ifdef _DEBUGPATCH
	cout << smpi->getRank() << " send to " << newMPIrank << " with tag " << send_patch_id_[ipatch] << endl;
#endif
	smpi->send( (*this)(send_patch_id_[ipatch]), newMPIrank, refHindex_+send_patch_id_[ipatch] );

    }


    // Recv part
    // recv_patch_id_ must be sorted !
    // Loop / This, check this->hindex is/not recv_patch_id
    for (unsigned int ipatch=0 ; ipatch<recv_patch_id_.size() ; ipatch++) {
	int oldMPIrank(0); // Comparing recv_patch_id_[ipatch] to 1st yet on current MPI rank
	if ( recv_patch_id_[ipatch] > refHindex_ )
	    oldMPIrank = smpi->getRank()+1;
	else
	    oldMPIrank = smpi->getRank()-1;
#ifdef _DEBUGPATCH
	cout << smpi->getRank() << " recv from " << oldMPIrank << " with tag " << recv_patch_id_[ipatch] << endl;
#endif
	smpi->recv( recv_patches_[ipatch], oldMPIrank, recv_patch_id_[ipatch] );
    }

    //Synchro, send/recv must be non-blocking !!!

    /*for (unsigned int ipatch=0 ; ipatch<send_patch_id_.size() ; ipatch++) {
	delete (*this)(send_patch_id_[ipatch]-refHindex_);
	patches_[ send_patch_id_[ipatch]-refHindex_ ] = NULL;
	patches_.erase( patches_.begin() + send_patch_id_[ipatch] - refHindex_ );
	
    }*/
    int nPatchSend(send_patch_id_.size());
    for (int ipatch=nPatchSend-1 ; ipatch>=0 ; ipatch--) {
	//Ok while at least 1 old patch stay inon current CPU
	(*this)(send_patch_id_[ipatch])->Diags->probes.setFile(0);
	(*this)(send_patch_id_[ipatch])->sio->setFiles(0,0);
	delete (*this)(send_patch_id_[ipatch]);
	patches_[ send_patch_id_[ipatch] ] = NULL;
	patches_.erase( patches_.begin() + send_patch_id_[ipatch] );
	
    }

    for (unsigned int ipatch=0 ; ipatch<recv_patch_id_.size() ; ipatch++) {
	if ( recv_patch_id_[ipatch] > refHindex_ )
	    patches_.push_back( recv_patches_[ipatch] );
	else
	    patches_.insert( patches_.begin()+ipatch, recv_patches_[ipatch] );
    }
    recv_patches_.clear();

#ifdef _DEBUGPATCH
    cout << smpi->getRank() << " number of patches " << this->size() << endl;
#endif
    for (int ipatch=0 ; ipatch<patches_.size() ; ipatch++ ) { 
	(*this)(ipatch)->updateMPIenv(smpi);
    }

    definePatchDiagsMaster();

}

void VectorPatch::exchangePatches_new(SmileiMPI* smpi)
{
    int nSpecies( (*this)(0)->vecSpecies.size() );
    int newMPIrank, oldMPIrank;
    //int newMPIrankbis, oldMPIrankbis, tmp;
    int nDim_Parts( (*this)(0)->vecSpecies[0]->particles->dimension() );
    newMPIrank = smpi->smilei_rk -1;
    oldMPIrank = smpi->smilei_rk -1;
    int istart( 0 );
    int nmessage = 2*nSpecies+10;
    for (int irk=0 ; irk<smpi->getRank() ; irk++) istart += smpi->patch_count[irk];
    // Send part
    // Send particles
    for (unsigned int ipatch=0 ; ipatch < send_patch_id_.size() ; ipatch++) {
	// locate rank which will own send_patch_id_[ipatch]
	// We assume patches are only exchanged with neighbours.
	// Once all patches supposed to be sent to the left are done, we send the rest to the right.
      //if   hindex of patch to be sent              >  future hindex of the first patch owned by this process 
        if(send_patch_id_[ipatch]+refHindex_ > istart ) newMPIrank = smpi->smilei_rk + 1;
        cout << "Rank " << smpi->smilei_rk << " sending patch " << send_patch_id_[ipatch]+refHindex_ << " to " << newMPIrank << endl; 
	//newMPIrankbis = 0 ;
	//tmp = smpi->patch_count[newMPIrankbis];
	//while ( tmp <= send_patch_id_[ipatch]+refHindex_ ) {
	//    newMPIrankbis++;
	//    tmp += smpi->patch_count[newMPIrankbis];
	//}
        
        //if (newMPIrank != newMPIrankbis){
        //    cout << "newMIPrank problem ! " << newMPIrank << endl;
        //    newMPIrank = newMPIrankbis ;
        //}

	smpi->isend( (*this)(send_patch_id_[ipatch]), newMPIrank, (refHindex_+send_patch_id_[ipatch])*nmessage );
    }

    for (unsigned int ipatch=0 ; ipatch < recv_patch_id_.size() ; ipatch++) {
      //if   hindex of patch to be received > first hindex actually owned, that means it comes from the next MPI process and not from the previous anymore. 
        if(recv_patch_id_[ipatch] > refHindex_ ) oldMPIrank = smpi->smilei_rk + 1;
        cout << "Rank " << smpi->smilei_rk << " receiving patch " << recv_patch_id_[ipatch] << " from " << oldMPIrank << endl; 
	//oldMPIrankbis = 0 ; // Comparing recv_patch_id_[ipatch] to 1st yet on current MPI rank
	//if ( recv_patch_id_[ipatch] > refHindex_ )
	//    oldMPIrankbis = smpi->getRank()+1;
	//else
	//    oldMPIrankbis = smpi->getRank()-1;

        //if (oldMPIrank != oldMPIrankbis){
        //    cout << "oldMIPrank problem ! " << oldMPIrank << endl;
        //    oldMPIrank = oldMPIrankbis ;
        //}
        smpi->new_recv( recv_patches_[ipatch], oldMPIrank, recv_patch_id_[ipatch]*nmessage, nDim_Parts );
    }

    smpi->barrier();
    //Delete sent patches
    int nPatchSend(send_patch_id_.size());
    for (int ipatch=nPatchSend-1 ; ipatch>=0 ; ipatch--) {
	//Ok while at least 1 old patch stay inon current CPU
	(*this)(send_patch_id_[ipatch])->Diags->probes.setFile(0);
	(*this)(send_patch_id_[ipatch])->sio->setFiles(0,0);
	delete (*this)(send_patch_id_[ipatch]);
	patches_[ send_patch_id_[ipatch] ] = NULL;
	patches_.erase( patches_.begin() + send_patch_id_[ipatch] );
	
    }
    //Put received patches in the global vecPatches
    for (unsigned int ipatch=0 ; ipatch<recv_patch_id_.size() ; ipatch++) {
	if ( recv_patch_id_[ipatch] > refHindex_ )
	    patches_.push_back( recv_patches_[ipatch] );
	else
	    patches_.insert( patches_.begin()+ipatch, recv_patches_[ipatch] );
    }
    recv_patches_.clear();

    for (int ipatch=0 ; ipatch<patches_.size() ; ipatch++ ) { 
	(*this)(ipatch)->updateMPIenv(smpi);
    }

    definePatchDiagsMaster();

}

void VectorPatch::definePatchDiagsMaster()
{
    int patchIdMaster(0);
    for (patchIdMaster=0 ; patchIdMaster<patches_.size() ; patchIdMaster++ )
	if ( (*this)(patchIdMaster)->Diags->probes.fileId != 0 ) break;

    for (unsigned int ipatch=0 ; ipatch<this->size() ; ipatch++) {
	if ((ipatch!=patchIdMaster) && (patchIdMaster!=patches_.size()) ) { // patchIdMaster!=patches_.size() 
		(*this)(ipatch)->Diags->probes.setFile( (*this)(patchIdMaster)->Diags->probes.fileId );
	}
    }

    for (patchIdMaster=0 ; patchIdMaster<patches_.size() ; patchIdMaster++ )
	if ( (*this)(patchIdMaster)->sio->global_file_id_ != 0 ) break;

    for (unsigned int ipatch=0 ; ipatch<this->size() ; ipatch++) {
	if ((ipatch!=patchIdMaster) && (patchIdMaster!=patches_.size()) ) { // patchIdMaster!=patches_.size() 
	    (*this)(ipatch)->sio->setFiles( (*this)(patchIdMaster)->sio->global_file_id_, (*this)(patchIdMaster)->sio->global_file_id_avg );
	}
    }

}

void VectorPatch::updatePatchFieldDump( PicParams& params )
{
    for (unsigned int ipatch=0 ; ipatch<this->size() ; ipatch++) {
	if ( (*this)(ipatch)->Pcoordinates[0]!=params.number_of_patches[0]-1 )
	    (*this)(ipatch)->sio->updatePattern( params, (*this)(ipatch) );
    }
    
}


void VectorPatch::solvePoisson( PicParams &params, SmileiMPI* smpi )
{
    unsigned int nx_p2_global = (params.n_space_global[0]+1) * (params.n_space_global[1]+1);

    unsigned int iteration_max = 50000;
    double       error_max     = 1.e-14;
    unsigned int iteration=0;

    // Init & Store internal data (phi, r, p, Ap) per patch
    double rnew_dot_rnew_local(0.);
    double rnew_dot_rnew(0.);    
    for (unsigned int ipatch=0 ; ipatch<this->size() ; ipatch++) {
	(*this)(ipatch)->EMfields->initPoisson( (*this)(ipatch) );
	rnew_dot_rnew_local += (*this)(ipatch)->EMfields->compute_r();
    }
    MPI_Allreduce(&rnew_dot_rnew_local, &rnew_dot_rnew, 1, MPI_DOUBLE, MPI_SUM, MPI_COMM_WORLD);

    Ap_.resize(0);
    for (int ipatch=0 ; ipatch<this->size() ; ipatch++)
	Ap_.push_back( (*this)(ipatch)->EMfields->Ap_ );

    // compute control parameter
    double ctrl = rnew_dot_rnew / (double)(nx_p2_global);
	
    // ---------------------------------------------------------
    // Starting iterative loop for the conjugate gradient method
    // ---------------------------------------------------------
    if (smpi->isMaster()) DEBUG(1,"Starting iterative loop for CG method");
    while ( (ctrl > error_max) && (iteration<iteration_max) ) {
        
        iteration++;
        if (smpi->isMaster()) DEBUG(5,"iteration " << iteration << " started with control parameter ctrl = " << ctrl*1.e14 << " x 1e-14");

        // scalar product of the residual
        double r_dot_r = rnew_dot_rnew;

	for (unsigned int ipatch=0 ; ipatch<this->size() ; ipatch++) 
	    (*this)(ipatch)->EMfields->compute_Ap( (*this)(ipatch) );

	// Exchange Ap_ (intra & extra MPI)
	exchange( Ap_ );

       // scalar product p.Ap
        double p_dot_Ap       = 0.0;
        double p_dot_Ap_local = 0.0;
	for (unsigned int ipatch=0 ; ipatch<this->size() ; ipatch++) {
	    p_dot_Ap_local += (*this)(ipatch)->EMfields->compute_pAp();
	}
        MPI_Allreduce(&p_dot_Ap_local, &p_dot_Ap, 1, MPI_DOUBLE, MPI_SUM, MPI_COMM_WORLD);


        // compute new potential and residual
	for (unsigned int ipatch=0 ; ipatch<this->size() ; ipatch++) {
	    (*this)(ipatch)->EMfields->update_pand_r( r_dot_r, p_dot_Ap );
	}

        // compute new residual norm
        rnew_dot_rnew       = 0.0;
        rnew_dot_rnew_local = 0.0;
	for (unsigned int ipatch=0 ; ipatch<this->size() ; ipatch++) {
	    rnew_dot_rnew_local += (*this)(ipatch)->EMfields->compute_r();
	}
	MPI_Allreduce(&rnew_dot_rnew_local, &rnew_dot_rnew, 1, MPI_DOUBLE, MPI_SUM, MPI_COMM_WORLD);
        if (smpi->isMaster()) DEBUG(10,"new residual norm: rnew_dot_rnew = " << rnew_dot_rnew);

        // compute new directio
	for (unsigned int ipatch=0 ; ipatch<this->size() ; ipatch++) {
	    (*this)(ipatch)->EMfields->update_p( rnew_dot_rnew, r_dot_r );
	}

        // compute control parameter
        ctrl = rnew_dot_rnew / (double)(nx_p2_global);
        if (smpi->isMaster()) DEBUG(10,"iteration " << iteration << " done, exiting with control parameter ctrl = " << ctrl);

    }//End of the iterative loop
    
    
    // --------------------------------
    // Status of the solver convergence
    // --------------------------------
    if (iteration == iteration_max) {
        if (smpi->isMaster())
            WARNING("Poisson solver did not converge: reached maximum iteration number: " << iteration
                    << ", relative error is ctrl = " << 1.0e14*ctrl << " x 1e-14");
    }
    else {
        if (smpi->isMaster()) 
            MESSAGE(1,"Poisson solver converged at iteration: " << iteration
                    << ", relative error is ctrl = " << 1.0e14*ctrl << " x 1e-14");
    }

    Ap_.clear();

    // ------------------------------------------
    // Compute the electrostatic fields Ex and Ey
    // ------------------------------------------
    for (unsigned int ipatch=0 ; ipatch<this->size() ; ipatch++)
	(*this)(ipatch)->EMfields->initE( (*this)(ipatch) );

    exchangeE();    
    
    // Centering of the electrostatic fields
    // -------------------------------------

    vector<double> E_Add(Ex_[0]->dims_.size(),0.);
    if ( Ex_[0]->dims_.size()>1 ) {
	double Ex_WestNorth = 0.0;
	double Ey_WestNorth = 0.0;
	double Ex_EastSouth = 0.0;
	double Ey_EastSouth = 0.0;

	//The NorthWest patch has Patch coordinates X=0, Y=2^m1-1= number_of_patches[1]-1.
	//Its hindex is
	int patch_NorthWest = generalhilbertindex(params.mi[0], params.mi[1], 0,  params.number_of_patches[1]-1);
	//The MPI rank owning it is
	int rank_WestNorth = smpi->hrank(patch_NorthWest);
	//The SouthEast patch has Patch coordinates X=2^m0-1= number_of_patches[0]-1, Y=0.
	//Its hindex is
	int patch_SouthEast = generalhilbertindex(params.mi[0], params.mi[1], params.number_of_patches[0]-1, 0);
	//The MPI rank owning it is
	int rank_EastSouth = smpi->hrank(patch_SouthEast);


	//cout << params.mi[0] << " " << params.mi[1] << " " << params.number_of_patches[0] << " " << params.number_of_patches[1] << endl;
	//cout << patch_NorthWest << " " << rank_WestNorth << " " << patch_SouthEast << " " << rank_EastSouth << endl;

	if ( smpi->smilei_rk == rank_WestNorth ) {
	    Ex_WestNorth = (*this)(patch_NorthWest-((*this).refHindex_))->EMfields->getEx_WestNorth();
	    Ey_WestNorth = (*this)(patch_NorthWest-((*this).refHindex_))->EMfields->getEy_WestNorth();
	}
    
	// East-South corner
	if ( smpi->smilei_rk == rank_EastSouth ) {
	    Ex_EastSouth = (*this)(patch_SouthEast-((*this).refHindex_))->EMfields->getEx_EastSouth();
	    Ey_EastSouth = (*this)(patch_SouthEast-((*this).refHindex_))->EMfields->getEy_EastSouth();
	}

	MPI_Bcast(&Ex_WestNorth, 1, MPI_DOUBLE, rank_WestNorth, MPI_COMM_WORLD);
	MPI_Bcast(&Ey_WestNorth, 1, MPI_DOUBLE, rank_WestNorth, MPI_COMM_WORLD);

	MPI_Bcast(&Ex_EastSouth, 1, MPI_DOUBLE, rank_EastSouth, MPI_COMM_WORLD);
	MPI_Bcast(&Ey_EastSouth, 1, MPI_DOUBLE, rank_EastSouth, MPI_COMM_WORLD);

	//This correction is always done, independantly of the periodicity. Is this correct ?
	E_Add[0] = -0.5*(Ex_WestNorth+Ex_EastSouth);
	E_Add[1] = -0.5*(Ey_WestNorth+Ey_EastSouth);
    
    }
    else if( Ex_[0]->dims_.size()==1 ) {
	double Ex_West = 0.0;
	double Ex_East = 0.0;
    
	unsigned int rankWest = 0;
	if ( smpi->smilei_rk == 0 ) {
	    //Ex_West = (*Ex1D)(index_bc_min[0]);
	    Ex_West = (*this)( (0)-((*this).refHindex_))->EMfields->getEx_West();
	}
	MPI_Bcast(&Ex_West, 1, MPI_DOUBLE, rankWest, MPI_COMM_WORLD);
    
	unsigned int rankEast = smpi->smilei_sz-1;
	if ( smpi->smilei_rk == smpi->smilei_sz-1 ) {
	    //Ex_East = (*Ex1D)(index_bc_max[0]);
	    Ex_East = (*this)( (params.number_of_patches[0]-1)-((*this).refHindex_))->EMfields->getEx_East();
	}
	MPI_Bcast(&Ex_East, 1, MPI_DOUBLE, rankEast, MPI_COMM_WORLD);
	E_Add[0] = -0.5*(Ex_West+Ex_East);

    }

    // Centering electrostatic fields
    for (unsigned int ipatch=0 ; ipatch<this->size() ; ipatch++)
	(*this)(ipatch)->EMfields->centeringE( E_Add );

}

bool VectorPatch::isRhoNull( SmileiMPI* smpi )
{
    double norm2(0.);
    double locnorm2(0.);
    for (unsigned int ipatch=0 ; ipatch<this->size() ; ipatch++)
	locnorm2 += (*this)(ipatch)->EMfields->computeRhoNorm2();

    MPI_Allreduce(&locnorm2, &norm2, 1, MPI_DOUBLE, MPI_SUM, MPI_COMM_WORLD);

    return (norm2<=0.);
}


void VectorPatch::exchange( std::vector<Field*> fields )
{
    unsigned int nx_, ny_, h0, oversize[2], n_space[2],gsp[2];
    double *pt1,*pt2;
    h0 = (*this)(0)->hindex;

    oversize[0] = (*this)(0)->EMfields->oversize[0];
    oversize[1] = (*this)(0)->EMfields->oversize[1];

    n_space[0] = (*this)(0)->EMfields->n_space[0];
    n_space[1] = (*this)(0)->EMfields->n_space[1];

    nx_ = fields[0]->dims_[0];
    ny_ = 1;
    if (fields[0]->dims_.size()>1)
      ny_ = fields[0]->dims_[1];

    gsp[0] = 2*oversize[0]+fields[0]->isDual_[0]; //Ghost size primal

    #pragma omp for schedule(dynamic) private(pt1,pt2)
    for (unsigned int ipatch=0 ; ipatch<this->size() ; ipatch++) {

	if ((*this)(ipatch)->MPI_me_ == (*this)(ipatch)->MPI_neighbor_[0][0]){
	    pt1 = &(*fields[(*this)(ipatch)->neighbor_[0][0]-h0])((n_space[0])*ny_);
	    pt2 = &(*fields[ipatch])(0);
	    memcpy( pt2, pt1, ny_*sizeof(double)); 
	    memcpy( pt1+gsp[0]*ny_, pt2+gsp[0]*ny_, ny_*sizeof(double)); 
	} // End if ( MPI_me_ == MPI_neighbor_[0][0] ) 

	if (fields[0]->dims_.size()>1) {
	    gsp[1] = 2*oversize[1]+fields[0]->isDual_[1]; //Ghost size primal
	    if ((*this)(ipatch)->MPI_me_ == (*this)(ipatch)->MPI_neighbor_[1][0]){
		pt1 = &(*fields[(*this)(ipatch)->neighbor_[1][0]-h0])(n_space[1]);
		pt2 = &(*fields[ipatch])(0);
		for (unsigned int i = 0 ; i < nx_*ny_ ; i += ny_){
		    pt2[i] = pt1[i] ;
		    pt1[i+gsp[1]] = pt2[i+gsp[1]] ;
		} 
	    } // End if ( MPI_me_ == MPI_neighbor_[1][0] ) 
	}

    } // End for( ipatch )

    #pragma omp for
    for (unsigned int ipatch=0 ; ipatch<this->size() ; ipatch++)
	(*this)(ipatch)->initExchange( fields[ipatch], 0 );

    #pragma omp for
    for (unsigned int ipatch=0 ; ipatch<this->size() ; ipatch++)
	(*this)(ipatch)->finalizeExchange( fields[ipatch], 0 );

    if (fields[0]->dims_.size()>1) {
        #pragma omp for
	for (unsigned int ipatch=0 ; ipatch<this->size() ; ipatch++)
	    (*this)(ipatch)->initExchange( fields[ipatch], 1 );

        #pragma omp for
	for (unsigned int ipatch=0 ; ipatch<this->size() ; ipatch++)
	    (*this)(ipatch)->finalizeExchange( fields[ipatch], 1 );
    }

}

void VectorPatch::exchange0( std::vector<Field*> fields )
{
    unsigned int nx_, ny_, h0, oversize[2], n_space[2],gsp[2];
    double *pt1,*pt2;
    h0 = (*this)(0)->hindex;

    oversize[0] = (*this)(0)->EMfields->oversize[0];
    oversize[1] = (*this)(0)->EMfields->oversize[1];

    n_space[0] = (*this)(0)->EMfields->n_space[0];
    n_space[1] = (*this)(0)->EMfields->n_space[1];

    nx_ = fields[0]->dims_[0];
    ny_ = 1;
    if (fields[0]->dims_.size()>1)
	ny_ = fields[0]->dims_[1];

    gsp[0] = 2*oversize[0]+fields[0]->isDual_[0]; //Ghost size primal

    #pragma omp for schedule(dynamic) private(pt1,pt2)
    for (unsigned int ipatch=0 ; ipatch<this->size() ; ipatch++) {

	if ((*this)(ipatch)->MPI_me_ == (*this)(ipatch)->MPI_neighbor_[0][0]){
	    pt1 = &(*fields[(*this)(ipatch)->neighbor_[0][0]-h0])((n_space[0])*ny_);
	    pt2 = &(*fields[ipatch])(0);
	    memcpy( pt2, pt1, ny_*sizeof(double)); 
	    memcpy( pt1+gsp[0]*ny_, pt2+gsp[0]*ny_, ny_*sizeof(double)); 
	} // End if ( MPI_me_ == MPI_neighbor_[0][0] ) 


    } // End for( ipatch )

    #pragma omp for
    for (unsigned int ipatch=0 ; ipatch<this->size() ; ipatch++)
	(*this)(ipatch)->initExchange( fields[ipatch], 0 );

    #pragma omp for
    for (unsigned int ipatch=0 ; ipatch<this->size() ; ipatch++)
	(*this)(ipatch)->finalizeExchange( fields[ipatch], 0 );


}

void VectorPatch::exchange1( std::vector<Field*> fields )
{
    unsigned int nx_, ny_, h0, oversize[2], n_space[2],gsp[2];
    double *pt1,*pt2;
    h0 = (*this)(0)->hindex;

    oversize[0] = (*this)(0)->EMfields->oversize[0];
    oversize[1] = (*this)(0)->EMfields->oversize[1];

    n_space[0] = (*this)(0)->EMfields->n_space[0];
    n_space[1] = (*this)(0)->EMfields->n_space[1];

    nx_ = fields[0]->dims_[0];
    ny_ = fields[0]->dims_[1];

    gsp[0] = 2*oversize[0]+fields[0]->isDual_[0]; //Ghost size primal
    gsp[1] = 2*oversize[1]+fields[0]->isDual_[1]; //Ghost size primal

    #pragma omp for schedule(dynamic) private(pt1,pt2)
    for (unsigned int ipatch=0 ; ipatch<this->size() ; ipatch++) {

	if ((*this)(ipatch)->MPI_me_ == (*this)(ipatch)->MPI_neighbor_[1][0]){
	    pt1 = &(*fields[(*this)(ipatch)->neighbor_[1][0]-h0])(n_space[1]);
	    pt2 = &(*fields[ipatch])(0);
	    for (unsigned int i = 0 ; i < nx_*ny_ ; i += ny_){
		pt2[i] = pt1[i] ;
		pt1[i+gsp[1]] = pt2[i+gsp[1]] ;
	    } 
	} // End if ( MPI_me_ == MPI_neighbor_[1][0] ) 

    } // End for( ipatch )

    #pragma omp for
    for (unsigned int ipatch=0 ; ipatch<this->size() ; ipatch++)
	(*this)(ipatch)->initExchange( fields[ipatch], 1 );

    #pragma omp for
    for (unsigned int ipatch=0 ; ipatch<this->size() ; ipatch++)
	(*this)(ipatch)->finalizeExchange( fields[ipatch], 1 );


}

void VectorPatch::sum( std::vector<Field*> fields )
{
    unsigned int nx_,ny_, h0, oversize[2], n_space[2],gsp[2];
    double *pt1,*pt2;
    h0 = (*this)(0)->hindex;

    oversize[0] = (*this)(0)->EMfields->oversize[0];
    oversize[1] = (*this)(0)->EMfields->oversize[1];
    
    n_space[0] = (*this)(0)->EMfields->n_space[0];
    n_space[1] = (*this)(0)->EMfields->n_space[1];
    
    nx_ = fields[0]->dims_[0];
    ny_ = 1;
    if (fields[0]->dims_.size()>1)
        ny_ = fields[0]->dims_[1];
    
    gsp[0] = 1+2*oversize[0]+fields[0]->isDual_[0]; //Ghost size primal

    #pragma omp for schedule(dynamic) private(pt1,pt2)
    for (unsigned int ipatch=0 ; ipatch<this->size() ; ipatch++) {

        if ((*this)(ipatch)->MPI_me_ == (*this)(ipatch)->MPI_neighbor_[0][0]){
	    //The patch on my left belongs to the same MPI process than I.
	    pt1 = &(*fields[(*this)(ipatch)->neighbor_[0][0]-h0])(n_space[0]*ny_);
	    pt2 = &(*fields[ipatch])(0);
	    for (unsigned int i = 0; i < gsp[0]* ny_ ; i++) pt1[i] += pt2[i];
	    memcpy( pt2, pt1, gsp[0]*ny_*sizeof(double)); 
                    
	}

    }
    
    #pragma omp master
    {
	for (int iDim=0;iDim<1;iDim++) {
	    for (unsigned int ipatch=0 ; ipatch<this->size() ; ipatch++) {
		(*this)(ipatch)->initSumField( fields[ipatch], iDim ); // initialize
	    }

	    for (unsigned int ipatch=0 ; ipatch<this->size() ; ipatch++) {
		(*this)(ipatch)->finalizeSumField( fields[ipatch], iDim ); // finalize (waitall + sum)
	    }
	}
    }

    if (fields[0]->dims_.size()>1) {
	gsp[1] = 1+2*oversize[1]+fields[0]->isDual_[1]; //Ghost size primal
        #pragma omp for schedule(dynamic) private(pt1,pt2)
	for (unsigned int ipatch=0 ; ipatch<this->size() ; ipatch++) {

	    if ((*this)(ipatch)->MPI_me_ == (*this)(ipatch)->MPI_neighbor_[1][0]){
		//The patch below me belongs to the same MPI process than I.
		pt1 = &(*fields[(*this)(ipatch)->neighbor_[1][0]-h0])(n_space[1]);
		pt2 = &(*fields[ipatch])(0);
		for (unsigned int j = 0; j < nx_ ; j++){
		    for (unsigned int i = 0; i < gsp[1] ; i++) pt1[i] += pt2[i];
		    memcpy( pt2, pt1, gsp[1]*sizeof(double)); 
		    pt1 += ny_;
		    pt2 += ny_;
		}
	    }

	}

        #pragma omp master
	{
	    for (int iDim=1;iDim<2;iDim++) {
		for (unsigned int ipatch=0 ; ipatch<this->size() ; ipatch++) {
		    (*this)(ipatch)->initSumField( fields[ipatch], iDim ); // initialize
		}

		for (unsigned int ipatch=0 ; ipatch<this->size() ; ipatch++) {
		    (*this)(ipatch)->finalizeSumField( fields[ipatch], iDim ); // finalize (waitall + sum)
		}
	    }
	}
    }

}
<|MERGE_RESOLUTION|>--- conflicted
+++ resolved
@@ -204,28 +204,15 @@
 {
     int useless(0);
 
-<<<<<<< HEAD
+    #pragma omp for schedule(runtime)
+    for (unsigned int ipatch=0 ; ipatch<this->size() ; ipatch++) {
+      (*this)(ipatch)->initExchParticles(smpi, ispec, params, useless, this);
+    }
+
+    //cout << "init exch done" << endl;
 
     // Per direction
-    #pragma omp single
-    {
-    //
-    for (unsigned int iDim=0 ; iDim<params.nDim_field ; iDim++) {
-        //#pragma omp for
-	for (unsigned int ipatch=0 ; ipatch<this->size() ; ipatch++) {
-	  (*this)(ipatch)->initExchParticles(smpi, ispec, params, useless, iDim, this);
-	}
-=======
-    #pragma omp for schedule(runtime)
-    for (unsigned int ipatch=0 ; ipatch<this->size() ; ipatch++) {
-      (*this)(ipatch)->initExchParticles(smpi, ispec, params, useless, this);
-    }
-
-    //cout << "init exch done" << endl;
-
-    // Per direction
-    for (unsigned int iDim=0 ; iDim<2 ; iDim++) {
->>>>>>> d18bf63d
+    for (unsigned int iDim=0 ; iDim<params.nDim_particle ; iDim++) {
         //cout << "initExchParticles done for " << iDim << endl;
         #pragma omp for schedule(runtime)
         for (unsigned int ipatch=0 ; ipatch<this->size() ; ipatch++) {
@@ -246,13 +233,7 @@
 
     #pragma omp for schedule(runtime)
     for (unsigned int ipatch=0 ; ipatch<this->size() ; ipatch++)
-<<<<<<< HEAD
 	(*this)(ipatch)->vecSpecies[ispec]->sort_part();
-    }
-
-=======
-        (*this)(ipatch)->vecSpecies[ispec]->sort_part();
->>>>>>> d18bf63d
 
 }
 
