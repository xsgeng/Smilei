#include "VectorPatch.h"

#include <cstdlib>
#include <iostream>
#include <iomanip>
#include <fstream>
#include <cstring>
#include <math.h>
//#include <string>

#include "Collisions.h"
#include "DomainDecompositionFactory.h"
#include "PatchesFactory.h"
#include "Species.h"
#include "Particles.h"
#include "PeekAtSpecies.h"
#include "SimWindow.h"
#include "SolverFactory.h"
#include "DiagnosticFactory.h"
#include "LaserEnvelope.h"
#include "ElectroMagnBC.h"
#include "Laser.h"

#include "SyncVectorPatch.h"
#include "interface.h"
#include "Timers.h"

using namespace std;


VectorPatch::VectorPatch()
{
    domain_decomposition_ = NULL ;
}


VectorPatch::VectorPatch( Params &params )
{
    domain_decomposition_ = DomainDecompositionFactory::create( params );
}


VectorPatch::~VectorPatch()
{
    if( domain_decomposition_ != NULL ) {
        delete domain_decomposition_;
    }
}


void VectorPatch::close( SmileiMPI *smpiData )
{
    closeAllDiags( smpiData );


    if( diag_timers.size() ) {
        MESSAGE( "\n\tDiagnostics profile :" );
    }
    for( unsigned int idiag = 0 ;  idiag < diag_timers.size() ; idiag++ ) {
        double sum( 0 );
        MPI_Reduce( &diag_timers[idiag]->time_acc_, &sum, 1, MPI_DOUBLE, MPI_SUM, 0, MPI_COMM_WORLD );
        MESSAGE( "\t\t" << setw( 20 ) << diag_timers[idiag]->name_ << "\t" << sum/( double )smpiData->getSize() );
    }

    for( unsigned int idiag = 0 ;  idiag < diag_timers.size() ; idiag++ ) {
        delete diag_timers[idiag];
    }
    diag_timers.clear();


    for( unsigned int idiag=0 ; idiag<localDiags.size(); idiag++ ) {
        delete localDiags[idiag];
    }
    localDiags.clear();

    for( unsigned int idiag=0 ; idiag<globalDiags.size(); idiag++ ) {
        delete globalDiags[idiag];
    }
    globalDiags.clear();

    for( unsigned int ipatch=0 ; ipatch<size(); ipatch++ ) {
        delete patches_[ipatch];
    }

    patches_.clear();
}

void VectorPatch::createDiags( Params &params, SmileiMPI *smpi, OpenPMDparams &openPMD )
{
    globalDiags = DiagnosticFactory::createGlobalDiagnostics( params, smpi, *this );
    localDiags  = DiagnosticFactory::createLocalDiagnostics( params, smpi, *this, openPMD );

    // Delete all unused fields
    for( unsigned int ipatch=0 ; ipatch<size() ; ipatch++ ) {
        if( params.geometry!="AMcylindrical" ) {
            for( unsigned int ifield=0 ; ifield<( *this )( ipatch )->EMfields->Jx_s.size(); ifield++ ) {
                if( ( *this )( ipatch )->EMfields->Jx_s[ifield]->data_ == NULL ) {
                    delete( *this )( ipatch )->EMfields->Jx_s[ifield];
                    ( *this )( ipatch )->EMfields->Jx_s[ifield]=NULL;
                }

            }
            for( unsigned int ifield=0 ; ifield<( *this )( ipatch )->EMfields->Jy_s.size(); ifield++ ) {
                if( ( *this )( ipatch )->EMfields->Jy_s[ifield]->data_ == NULL ) {
                    delete( *this )( ipatch )->EMfields->Jy_s[ifield];
                    ( *this )( ipatch )->EMfields->Jy_s[ifield]=NULL;
                }
            }
            for( unsigned int ifield=0 ; ifield<( *this )( ipatch )->EMfields->Jz_s.size(); ifield++ ) {
                if( ( *this )( ipatch )->EMfields->Jz_s[ifield]->data_ == NULL ) {
                    delete( *this )( ipatch )->EMfields->Jz_s[ifield];
                    ( *this )( ipatch )->EMfields->Jz_s[ifield]=NULL;
                }
            }
            for( unsigned int ifield=0 ; ifield<( *this )( ipatch )->EMfields->rho_s.size(); ifield++ ) {
                if( ( *this )( ipatch )->EMfields->rho_s[ifield]->data_ == NULL ) {
                    delete( *this )( ipatch )->EMfields->rho_s[ifield];
                    ( *this )( ipatch )->EMfields->rho_s[ifield]=NULL;
                }
            }

        } else {
            ElectroMagnAM *EMfields = static_cast<ElectroMagnAM *>( ( *this )( ipatch )->EMfields );
            for( unsigned int ifield=0 ; ifield<EMfields->Jl_s.size(); ifield++ ) {
                if( EMfields->Jl_s[ifield]->cdata_ == NULL ) {
                    delete EMfields->Jl_s[ifield];
                    EMfields->Jl_s[ifield]=NULL;
                }
            }
            for( unsigned int ifield=0 ; ifield<EMfields->Jr_s.size(); ifield++ ) {
                if( EMfields->Jr_s[ifield]->cdata_ == NULL ) {
                    delete EMfields->Jr_s[ifield];
                    EMfields->Jr_s[ifield]=NULL;
                }
            }
            for( unsigned int ifield=0 ; ifield<EMfields->Jt_s.size(); ifield++ ) {
                if( EMfields->Jt_s[ifield]->cdata_ == NULL ) {
                    delete EMfields->Jt_s[ifield];
                    EMfields->Jt_s[ifield]=NULL;
                }
            }

            for( unsigned int ifield=0 ; ifield<EMfields->rho_AM_s.size(); ifield++ ) {
                if( EMfields->rho_AM_s[ifield]->cdata_ == NULL ) {
                    delete EMfields->rho_AM_s[ifield];
                    EMfields->rho_AM_s[ifield]=NULL;
                }
            }

        }


        if( params.Laser_Envelope_model ) {
            for( unsigned int ifield=0 ; ifield<( *this )( ipatch )->EMfields->Env_Chi_s.size(); ifield++ ) {
                if( ( *this )( ipatch )->EMfields->Env_Chi_s[ifield]->data_ == NULL ) {
                    delete( *this )( ipatch )->EMfields->Env_Chi_s[ifield];
                    ( *this )( ipatch )->EMfields->Env_Chi_s[ifield]=NULL;
                }
            }
        }



    }

    for( unsigned int idiag = 0 ;  idiag < globalDiags.size() ; idiag++ ) {
        diag_timers.push_back( new Timer( globalDiags[idiag]->filename ) );
    }
    for( unsigned int idiag = 0 ;  idiag < localDiags.size() ; idiag++ ) {
        diag_timers.push_back( new Timer( localDiags[idiag]->filename ) );
    }

    for( unsigned int idiag = 0 ;  idiag < diag_timers.size() ; idiag++ ) {
        diag_timers[idiag]->init( smpi );
    }

}


// ---------------------------------------------------------------------------------------------------------------------
// ---------------------------------------------------------------------------------------------------------------------
// ----------------------------------------------       INTERFACES        ----------------------------------------------
// ---------------------------------------------------------------------------------------------------------------------
// ---------------------------------------------------------------------------------------------------------------------

// ---------------------------------------------------------------------------------------------------------------------
// Configure all patches for the new time step
// ---------------------------------------------------------------------------------------------------------------------
void VectorPatch::configuration( Params &params, Timers &timers, int itime )
{

    //if (params.has_adaptive_vectorization)
    //{

    timers.reconfiguration.restart();

    unsigned int npatches = this->size();

    // Clean buffers
    #pragma omp master
    {
        for( unsigned int ipatch=0 ; ipatch< npatches; ipatch++ ) {
            // For all species
            for( unsigned int ispec=0 ; ispec<( *this )( ipatch )->vecSpecies.size() ; ispec++ ) {
                ( *this )( ipatch )->cleanMPIBuffers( ispec, params );
            }
        }
    }
    #pragma omp barrier

    // Species configuration according to the default mode

    #pragma omp for schedule(runtime)
    for( unsigned int ipatch=0 ; ipatch<npatches ; ipatch++ ) {
        // Particle importation for all species
        for( unsigned int ispec=0 ; ispec<( *this )( ipatch )->vecSpecies.size() ; ispec++ ) {
            species( ipatch, ispec )->initial_configuration( params, ( *this )( ipatch ) );
        }
    }

    timers.reconfiguration.update( params.printNow( itime ) );
    //}

}

// ---------------------------------------------------------------------------------------------------------------------
// Reconfigure all patches for the new time step
// ---------------------------------------------------------------------------------------------------------------------
void VectorPatch::reconfiguration( Params &params, Timers &timers, int itime )
{
    //if (params.has_adaptive_vectorization)
    //{

    timers.reconfiguration.restart();

    unsigned int npatches = this->size();

    // Clean buffers
    #pragma omp master
    {
        for( unsigned int ipatch=0 ; ipatch < npatches ; ipatch++ ) {
            // For all species
            for( unsigned int ispec=0 ; ispec<( *this )( ipatch )->vecSpecies.size() ; ispec++ ) {
                ( *this )( ipatch )->cleanMPIBuffers( ispec, params );
            }
        }
    }
    #pragma omp barrier

    // Species reconfiguration for best performance
    // Change the status to use vectorized or not-vectorized operators
    // as a function of the metrics
    #pragma omp for schedule(runtime)
    for( unsigned int ipatch=0 ; ipatch < npatches ; ipatch++ ) {
        // Particle importation for all species
        for( unsigned int ispec=0 ; ispec<( *this )( ipatch )->vecSpecies.size() ; ispec++ ) {
            species( ipatch, ispec )->reconfiguration( params, ( *this )( ipatch ) );
        }
    }

    timers.reconfiguration.update( params.printNow( itime ) );
    //}
}


// ---------------------------------------------------------------------------------------------------------------------
// Reconfigure all patches for the new time step
// ---------------------------------------------------------------------------------------------------------------------
void VectorPatch::sort_all_particles( Params &params )
{
#ifdef _VECTO
    if((  params.vectorization_mode != "off" ) || (params.cell_sorting) ) {
        //Need to sort because particles are not well sorted at creation
        for( unsigned int ipatch=0 ; ipatch < size() ; ipatch++ ) {
            for( unsigned int ispec=0 ; ispec<patches_[ipatch]->vecSpecies.size(); ispec++ ) {
                patches_[ipatch]->vecSpecies[ispec]->compute_part_cell_keys( params );
                patches_[ipatch]->vecSpecies[ispec]->sort_part( params );
            }
        }
    }
#endif
}

// ---------------------------------------------------------------------------------------------------------------------
// For all patches, move particles (restartRhoJ(s), dynamics and exchangeParticles)
// ---------------------------------------------------------------------------------------------------------------------
void VectorPatch::dynamics( Params &params,
                            SmileiMPI *smpi,
                            SimWindow *simWindow,
                            RadiationTables &RadiationTables,
                            MultiphotonBreitWheelerTables &MultiphotonBreitWheelerTables,
                            double time_dual, Timers &timers, int itime )
{

    #pragma omp single
<<<<<<< HEAD
    diag_flag = ( needsRhoJsNow( itime ) || params.is_spectral );
    
=======
    {
	// apply external time fields if requested
	if ( emfields(0)->extTimeFields.size() )
            applyExternalTimeFields(time_dual);
        
        diag_flag = needsRhoJsNow( itime );
    }    
	
>>>>>>> 34f9be06
    timers.particles.restart();
    ostringstream t;
    #pragma omp for schedule(runtime)
    for( unsigned int ipatch=0 ; ipatch<this->size() ; ipatch++ ) {
        ( *this )( ipatch )->EMfields->restartRhoJ();
        //MESSAGE("restart rhoj");
        for( unsigned int ispec=0 ; ispec<( *this )( ipatch )->vecSpecies.size() ; ispec++ ) {
            Species *spec = species( ipatch, ispec );
            if( spec->ponderomotive_dynamics ) {
                continue;
            }
            if( spec->isProj( time_dual, simWindow ) || diag_flag ) {
                // Dynamics with vectorized operators
                if( spec->vectorized_operators || params.cell_sorting ) {
                    spec->dynamics( time_dual, ispec,
                                    emfields( ipatch ),
                                    params, diag_flag, partwalls( ipatch ),
                                    ( *this )( ipatch ), smpi,
                                    RadiationTables,
                                    MultiphotonBreitWheelerTables,
                                    localDiags );
                }
                // Dynamics with scalar operators
                else {
                    if( params.vectorization_mode == "adaptive" ) {
                        spec->scalar_dynamics( time_dual, ispec,
                                               emfields( ipatch ),
                                               params, diag_flag, partwalls( ipatch ),
                                               ( *this )( ipatch ), smpi,
                                               RadiationTables,
                                               MultiphotonBreitWheelerTables,
                                               localDiags );
                    } else {
                        spec->Species::dynamics( time_dual, ispec,
                                                 emfields( ipatch ),
                                                 params, diag_flag, partwalls( ipatch ),
                                                 ( *this )( ipatch ), smpi,
                                                 RadiationTables,
                                                 MultiphotonBreitWheelerTables,
                                                 localDiags );
                    }
                } // end if condition on envelope dynamics
            } // end if condition on species
        } // end loop on species
        //MESSAGE("species dynamics");
    } // end loop on patches


    timers.particles.update( params.printNow( itime ) );
#ifdef __DETAILED_TIMERS
    timers.interpolator.update( *this, params.printNow( itime ) );
    timers.pusher.update( *this, params.printNow( itime ) );
    timers.projector.update( *this, params.printNow( itime ) );
    timers.cell_keys.update( *this, params.printNow( itime ) );
    timers.ionization.update( *this, params.printNow( itime ) );
    timers.radiation.update( *this, params.printNow( itime ) );
    timers.multiphoton_Breit_Wheeler_timer.update( *this, params.printNow( itime ) );
#endif

    timers.syncPart.restart();
    for( unsigned int ispec=0 ; ispec<( *this )( 0 )->vecSpecies.size(); ispec++ ) {
        Species *spec = species( 0, ispec );
        if( !spec->ponderomotive_dynamics && spec->isProj( time_dual, simWindow ) ) {
            SyncVectorPatch::exchangeParticles( ( *this ), ispec, params, smpi, timers, itime ); // Included sort_part
        } // end condition on species
    } // end loop on species
    //MESSAGE("exchange particles");
    timers.syncPart.update( params.printNow( itime ) );
    
    // de-apply external time fields if requested
    if ( emfields(0)->extTimeFields.size() )
	resetExternalTimeFields(); 

#ifdef __DETAILED_TIMERS
    timers.sorting.update( *this, params.printNow( itime ) );
    timers.merging.update( *this, params.printNow( itime ) );
#endif
} // END dynamics

// ---------------------------------------------------------------------------------------------------------------------
// For all patches, project charge and current densities with standard scheme for diag purposes at t=0
// ---------------------------------------------------------------------------------------------------------------------
void VectorPatch::projection_for_diags( Params &params,
                                        SmileiMPI *smpi,
                                        SimWindow *simWindow,
                                        double time_dual, Timers &timers, int itime )
{

    #pragma omp single
    diag_flag = needsRhoJsNow( itime );

    #pragma omp for schedule(runtime)
    for( unsigned int ipatch=0 ; ipatch<this->size() ; ipatch++ ) {
        ( *this )( ipatch )->EMfields->restartRhoJ();
        for( unsigned int ispec=0 ; ispec<( *this )( ipatch )->vecSpecies.size() ; ispec++ ) {
            if( ( *this )( ipatch )->vecSpecies[ispec]->isProj( time_dual, simWindow ) || diag_flag ) {
                species( ipatch, ispec )->projection_for_diags( time_dual, ispec,
                        emfields( ipatch ),
                        params, diag_flag,
                        ( *this )( ipatch ), smpi );
            }
        }

    }

    // if Envelope is used, project the susceptibility of the particles interacting with the envelope
    if( params.Laser_Envelope_model ) {
        #pragma omp for schedule(runtime)
        for( unsigned int ipatch=0 ; ipatch<this->size() ; ipatch++ ) {
            ( *this )( ipatch )->EMfields->restartEnvChi();
            for( unsigned int ispec=0 ; ispec<( *this )( ipatch )->vecSpecies.size() ; ispec++ ) {
                if( ( *this )( ipatch )->vecSpecies[ispec]->isProj( time_dual, simWindow ) || diag_flag ) {
                    if( species( ipatch, ispec )->ponderomotive_dynamics ) {
                        species( ipatch, ispec )->ponderomotive_project_susceptibility( time_dual, ispec,
                                emfields( ipatch ),
                                params, diag_flag,
                                ( *this )( ipatch ), smpi,
                                localDiags );
                    } // end condition on ponderomotive dynamics
                } // end diagnostic or projection if condition on species
            } // end loop on species
        } // end loop on patches
    }

} // END projection for diags

void VectorPatch::finalize_and_sort_parts( Params &params, SmileiMPI *smpi, SimWindow *simWindow,
        double time_dual, Timers &timers, int itime )
{
    timers.syncPart.restart();


    // Particle synchronization and sorting
    // ----------------------------------------

    for( unsigned int ispec=0 ; ispec<( *this )( 0 )->vecSpecies.size(); ispec++ ) {
        if( ( *this )( 0 )->vecSpecies[ispec]->isProj( time_dual, simWindow ) ) {
            SyncVectorPatch::finalize_and_sort_parts( ( *this ), ispec, params, smpi, timers, itime ); // Included sort_part
        }

    }

    // Particle importation
    // ----------------------------------------

    #pragma omp for schedule(runtime)
    for( unsigned int ipatch=0 ; ipatch<this->size() ; ipatch++ ) {
        // Particle importation for all species
        for( unsigned int ispec=0 ; ispec<( *this )( ipatch )->vecSpecies.size() ; ispec++ ) {
            if( ( *this )( ipatch )->vecSpecies[ispec]->isProj( time_dual, simWindow ) || diag_flag ) {
                species( ipatch, ispec )->dynamics_import_particles( time_dual, ispec,
                        params,
                        ( *this )( ipatch ), smpi,
                        localDiags );
            }
        }
    }

    // Particle merging
    // ---------------------------------------

    #pragma omp for schedule(runtime)
    for( unsigned int ipatch=0 ; ipatch<this->size() ; ipatch++ ) {
        // Particle importation for all species
        for( unsigned int ispec=0 ; ispec<( *this )( ipatch )->vecSpecies.size() ; ispec++ ) {
            // Check if the particle merging is activated for this species
            if (species( ipatch, ispec )->has_merging_) {

                // Check the time selection
                if( species( ipatch, ispec )->merging_time_selection_->theTimeIsNow( itime ) ) {
                    species( ipatch, ispec )->mergeParticles( time_dual, ispec,
                            params,
                            ( *this )( ipatch ), smpi,
                            localDiags );
                }
            }
        }
    }


    // Species reconfiguration for best performance
    // Change the status to use vectorized or not-vectorized operators
    // as a function of the metrics
    /*#pragma omp for schedule(runtime)
    for (unsigned int ipatch=0 ; ipatch<this->size() ; ipatch++) {
        // Particle importation for all species
        for (unsigned int ispec=0 ; ispec<(*this)(ipatch)->vecSpecies.size() ; ispec++) {
            species(ipatch, ispec)->reconfiguration(params, (*this)(ipatch));
        }
    }*/

    if( itime%params.every_clean_particles_overhead==0 ) {
        #pragma omp master
        for( unsigned int ipatch=0 ; ipatch<this->size() ; ipatch++ ) {
            ( *this )( ipatch )->cleanParticlesOverhead( params );
        }
        #pragma omp barrier
    }

    timers.syncPart.update( params.printNow( itime ) );

} // END finalize_and_sort_parts


void VectorPatch::computeCharge()
{
    #pragma omp for schedule(runtime)
    for( unsigned int ipatch=0 ; ipatch<this->size() ; ipatch++ ) {
        ( *this )( ipatch )->EMfields->restartRhoJ();
        for( unsigned int ispec=0 ; ispec<( *this )( ipatch )->vecSpecies.size() ; ispec++ ) {
            if( ( *this )( ipatch )->vecSpecies[ispec]->vectorized_operators ) {
                species( ipatch, ispec )->computeCharge( ispec, emfields( ipatch ) );
            } else {
                species( ipatch, ispec )->Species::computeCharge( ispec, emfields( ipatch ) );
            }
        }
    }

} // END computeRho

void VectorPatch::computeChargeRelativisticSpecies( double time_primal )
{
    #pragma omp for schedule(runtime)
    for( unsigned int ipatch=0 ; ipatch<this->size() ; ipatch++ ) {
        ( *this )( ipatch )->EMfields->restartRhoJ();
        for( unsigned int ispec=0 ; ispec<( *this )( ipatch )->vecSpecies.size() ; ispec++ ) {
            // project only if species needs relativistic initialization and it is the right time to initialize its fields
            if( ( species( ipatch, ispec )->relativistic_field_initialization ) &&
                    ( time_primal == species( ipatch, ispec )->time_relativistic_initialization ) ) {
                if( ( *this )( ipatch )->vecSpecies[ispec]->vectorized_operators ) {
                    species( ipatch, ispec )->computeCharge( ispec, emfields( ipatch ) );
                } else {
                    species( ipatch, ispec )->Species::computeCharge( ispec, emfields( ipatch ) );
                }
            }
        }
    }
} // END computeRho

void VectorPatch::resetRhoJ()
{
    #pragma omp for schedule(runtime)
    for( unsigned int ipatch=0 ; ipatch<this->size() ; ipatch++ ) {
        ( *this )( ipatch )->EMfields->restartRhoJ();
    }
}

// ---------------------------------------------------------------------------------------------------------------------
// For all patch, sum densities on ghost cells (sum per species if needed, sync per patch and MPI sync)
// ---------------------------------------------------------------------------------------------------------------------
void VectorPatch::sumDensities( Params &params, double time_dual, Timers &timers, int itime, SimWindow *simWindow, SmileiMPI *smpi )
{
    bool some_particles_are_moving = false;
    unsigned int n_species( ( *this )( 0 )->vecSpecies.size() );
    for( unsigned int ispec=0 ; ispec < n_species ; ispec++ ) {
        if( ( *this )( 0 )->vecSpecies[ispec]->isProj( time_dual, simWindow ) ) {
            some_particles_are_moving = true;
        }
    }
    if( !some_particles_are_moving  && !diag_flag ) {
        return;
    }

    timers.densities.restart();
    if( diag_flag ) {
        #pragma omp for schedule(static)
        for( unsigned int ipatch=0 ; ipatch<this->size() ; ipatch++ ) {
            // Per species in global, Attention if output -> Sync / per species fields
            ( *this )( ipatch )->EMfields->computeTotalRhoJ();
        }
    } //MESSAGE ("bug before");
    timers.densities.update();

    timers.syncDens.restart();
    if( params.geometry != "AMcylindrical" ) {
        if (!params.uncoupled_grids)
            SyncVectorPatch::sumRhoJ( params, ( *this ), smpi, timers, itime ); // MPI
    } else {
        if (!params.uncoupled_grids)
            for( unsigned int imode = 0 ; imode < static_cast<ElectroMagnAM *>( patches_[0]->EMfields )->Jl_.size() ; imode++ ) {
                SyncVectorPatch::sumRhoJ( params, ( *this ), imode, smpi, timers, itime );
            }
    }
    //MESSAGE ("bug after");
    if( diag_flag ) {
        for( unsigned int ispec=0 ; ispec<( *this )( 0 )->vecSpecies.size(); ispec++ ) {
            if( !( *this )( 0 )->vecSpecies[ispec]->particles->is_test ) {
                update_field_list( ispec, smpi );
                if( params.geometry != "AMcylindrical" ) {
                    SyncVectorPatch::sumRhoJs( params, ( *this ), ispec, smpi, timers, itime ); // MPI
                } else {
                    for( unsigned int imode = 0 ; imode < static_cast<ElectroMagnAM *>( patches_[0]->EMfields )->Jl_.size() ; imode++ ) {
                        SyncVectorPatch::sumRhoJs( params, ( *this ), imode, ispec, smpi, timers, itime );
                    }
                }
            }
        }
    }
<<<<<<< HEAD
    if ( ( params.geometry == "AMcylindrical" ) && (!params.uncoupled_grids) ) {
        #pragma omp for schedule(static)
        for( unsigned int ipatch=0 ; ipatch<this->size() ; ipatch++ ) {
            ElectroMagnAM *emAM = static_cast<ElectroMagnAM *>( ( *this )( ipatch )->EMfields );
            emAM->on_axis_J( diag_flag );
        }
    }
=======
>>>>>>> 34f9be06
    timers.syncDens.update( params.printNow( itime ) );
} // End sumDensities


// ---------------------------------------------------------------------------------------------------------------------
// ---------------------------------------------------------------------------------------------------------------------
void VectorPatch::sumSusceptibility( Params &params, double time_dual, Timers &timers, int itime, SimWindow *simWindow, SmileiMPI *smpi )
{
    bool some_particles_are_moving = false;
    unsigned int n_species( ( *this )( 0 )->vecSpecies.size() );
    for( unsigned int ispec=0 ; ispec < n_species ; ispec++ ) {
        if( ( *this )( 0 )->vecSpecies[ispec]->isProj( time_dual, simWindow ) ) {
            some_particles_are_moving = true;
        }
    }
    if( !some_particles_are_moving  && !diag_flag ) {
        return;
    }

    timers.susceptibility.restart();
    if( diag_flag ) {
        #pragma omp for schedule(static)
        for( unsigned int ipatch=0 ; ipatch<this->size() ; ipatch++ ) {
            // Per species in global, Attention if output -> Sync / per species fields
            ( *this )( ipatch )->EMfields->computeTotalEnvChi();
        }
    }

    if( diag_flag ) {
        for( unsigned int ispec=0 ; ispec<( *this )( 0 )->vecSpecies.size(); ispec++ ) {
            if( !( *this )( 0 )->vecSpecies[ispec]->particles->is_test ) {
                if( species( 0, ispec )->ponderomotive_dynamics ) {
                    update_field_list( ispec, smpi );
                    SyncVectorPatch::sumEnvChis( params, ( *this ), ispec, smpi, timers, itime );
                } // MPI
            }
        }
    }

    timers.susceptibility.update();

    timers.susceptibility.restart();
    if( ( params.geometry == "1Dcartesian" ) or ( params.geometry == "2Dcartesian" ) or ( params.geometry == "3Dcartesian" ) ) {
        SyncVectorPatch::sumEnvChi( params, ( *this ), smpi, timers, itime ); // MPI
    } else {
        ERROR( "Envelope model not yet implemented in this geometry" );
        // for (unsigned int imode = 0 ; imode < static_cast<ElectroMagnAM*>(patches_[0]->EMfields)->Jl_.size() ; imode++  ) {
        //     SyncVectorPatch::sumRhoJ( params, (*this), imode, timers, itime );
        // }
    }

    timers.susceptibility.update();

} // End sumSusceptibility



// ---------------------------------------------------------------------------------------------------------------------
// For all patch, update E and B (Ampere, Faraday, boundary conditions, exchange B and center B)
// ---------------------------------------------------------------------------------------------------------------------
void VectorPatch::solveMaxwell( Params &params, SimWindow *simWindow, int itime, double time_dual, Timers &timers, SmileiMPI *smpi )
{
    timers.maxwell.restart();

    for( unsigned int ipassfilter=0 ; ipassfilter<params.currentFilter_passes ; ipassfilter++ ) {
        #pragma omp for schedule(static)
        for( unsigned int ipatch=0 ; ipatch<this->size() ; ipatch++ ) {
            // Current spatial filtering
            ( *this )( ipatch )->EMfields->binomialCurrentFilter();
        }
        if (params.geometry != "AMcylindrical"){
            SyncVectorPatch::exchange_along_all_directions<double,Field>( listJx_, *this, smpi );
            SyncVectorPatch::finalize_exchange_along_all_directions( listJx_, *this );
            SyncVectorPatch::exchange_along_all_directions<double,Field>( listJy_, *this, smpi );
            SyncVectorPatch::finalize_exchange_along_all_directions( listJy_, *this );
            SyncVectorPatch::exchange_along_all_directions<double,Field>( listJz_, *this, smpi );
            SyncVectorPatch::finalize_exchange_along_all_directions( listJz_, *this );
        } else {
            for (unsigned int imode=0 ; imode < params.nmodes; imode++) {
                SyncVectorPatch::exchange_along_all_directions<complex<double>,cField>( listJl_[imode], *this, smpi );
                SyncVectorPatch::finalize_exchange_along_all_directions( listJl_[imode], *this );
                SyncVectorPatch::exchange_along_all_directions<complex<double>,cField>( listJr_[imode], *this, smpi );
                SyncVectorPatch::finalize_exchange_along_all_directions( listJr_[imode], *this );
                SyncVectorPatch::exchange_along_all_directions<complex<double>,cField>( listJt_[imode], *this, smpi );
                SyncVectorPatch::finalize_exchange_along_all_directions( listJt_[imode], *this );
            }
        }
    }

    #pragma omp for schedule(static)
    for( unsigned int ipatch=0 ; ipatch<this->size() ; ipatch++ ) {
        if( !params.is_spectral ) {
            // Saving magnetic fields (to compute centered fields used in the particle pusher)
            // Stores B at time n in B_m.
            ( *this )( ipatch )->EMfields->saveMagneticFields( params.is_spectral );
        }
        // Computes Ex_, Ey_, Ez_ on all points.
        // E is already synchronized because J has been synchronized before.
        ( *( *this )( ipatch )->EMfields->MaxwellAmpereSolver_ )( ( *this )( ipatch )->EMfields );
    }

    #pragma omp for schedule(static)
    for( unsigned int ipatch=0 ; ipatch<this->size() ; ipatch++ ) {
        // Computes Bx_, By_, Bz_ at time n+1 on interior points.
        ( *( *this )( ipatch )->EMfields->MaxwellFaradaySolver_ )( ( *this )( ipatch )->EMfields );
    }
    //Synchronize B fields between patches.
    timers.maxwell.update( params.printNow( itime ) );


    timers.syncField.restart();
    if( params.geometry != "AMcylindrical" ) {
        if( params.is_spectral ) {
            SyncVectorPatch::exchangeE( params, ( *this ), smpi );
        }
        SyncVectorPatch::exchangeB( params, ( *this ), smpi );
    } else {
        for( unsigned int imode = 0 ; imode < static_cast<ElectroMagnAM *>( patches_[0]->EMfields )->El_.size() ; imode++ ) {
<<<<<<< HEAD
        if( params.is_spectral ) {
            SyncVectorPatch::exchangeE( params, ( *this ), imode, smpi );
            SyncVectorPatch::finalizeexchangeE( params, ( *this ), imode ); // disable async, because of tags which is the same for all modes
        }
=======
            SyncVectorPatch::exchangeE( params, ( *this ), imode, smpi );
            SyncVectorPatch::finalizeexchangeE( params, ( *this ), imode ); // disable async, because of tags which is the same for all modes
>>>>>>> 34f9be06
            SyncVectorPatch::exchangeB( params, ( *this ), imode, smpi );
            SyncVectorPatch::finalizeexchangeB( params, ( *this ), imode ); // disable async, because of tags which is the same for all modes
        }
    }
    timers.syncField.update( params.printNow( itime ) );
<<<<<<< HEAD
    
    
    if ( (params.uncoupled_grids) && ( itime!=0 ) && ( time_dual > params.time_fields_frozen ) ) { // uncoupled_grids = true -> is_spectral = true 
=======


#ifdef _PICSAR
    //if ( (params.is_spectral) && (itime!=0) && ( time_dual > params.time_fields_frozen ) ) {
    if( ( itime!=0 ) && ( time_dual > params.time_fields_frozen ) ) {
>>>>>>> 34f9be06
        timers.syncField.restart();
        if( params.is_spectral && params.geometry != "AMcylindrical" ) {
            SyncVectorPatch::finalizeexchangeE( params, ( *this ) );
        }

<<<<<<< HEAD
        if( params.geometry != "AMcylindrical" )
            SyncVectorPatch::finalizeexchangeB( params, ( *this ) );
=======
        SyncVectorPatch::finalizeexchangeB( params, ( *this ) );
>>>>>>> 34f9be06
        timers.syncField.update( params.printNow( itime ) );

        #pragma omp for schedule(static)
        for( unsigned int ipatch=0 ; ipatch<this->size() ; ipatch++ ) {
            // Applies boundary conditions on B
            if ( (!params.is_spectral) || (params.geometry!= "AMcylindrical") )
                ( *this )( ipatch )->EMfields->boundaryConditions( itime, time_dual, ( *this )( ipatch ), params, simWindow );
            // Computes B at time n using B and B_m.
            if( !params.is_spectral ) {
                ( *this )( ipatch )->EMfields->centerMagneticFields();
            }
            //Done at domain initializtion
            //else {
            //    ( *this )( ipatch )->EMfields->saveMagneticFields( params.is_spectral );
            //}
        }
        if( params.is_spectral ) {
            save_old_rho( params );
        }
    }
<<<<<<< HEAD
    
=======
#endif


>>>>>>> 34f9be06
} // END solveMaxwell

void VectorPatch::solveEnvelope( Params &params, SimWindow *simWindow, int itime, double time_dual, Timers &timers, SmileiMPI *smpi )
{

    if( ( *this )( 0 )->EMfields->envelope!=NULL ) {

        timers.envelope.restart();
        // Exchange susceptibility
        SyncVectorPatch::exchangeEnvChi( params, ( *this ), smpi );

        #pragma omp for schedule(static)
        for( unsigned int ipatch=0 ; ipatch<this->size() ; ipatch++ ) {

            // Saving Phi and GradPhi fields
            // (to compute centered quantities used in the particle position ponderomotive pusher)
            // Stores Phi at time n in Phi_m, GradPhi at time n in GradPhi_m
            ( *this )( ipatch )->EMfields->envelope->savePhi_and_GradPhi();

            // Computes A in all points
            ( *this )( ipatch )->EMfields->envelope->compute( ( *this )( ipatch )->EMfields );
            ( *this )( ipatch )->EMfields->envelope->boundaryConditions( itime, time_dual, ( *this )( ipatch ), params, simWindow );

            // Compute ponderomotive potential Phi=|A|^2/2
            ( *this )( ipatch )->EMfields->envelope->compute_Phi( ( *this )( ipatch )->EMfields );

        }

        // Exchange envelope A
        SyncVectorPatch::exchangeA( params, ( *this ), smpi );
        SyncVectorPatch::finalizeexchangeA( params, ( *this ) );

        // Exchange Phi
        SyncVectorPatch::exchangePhi( params, ( *this ), smpi );
        SyncVectorPatch::finalizeexchangePhi( params, ( *this ) );


        // Compute gradients of Phi
        for( unsigned int ipatch=0 ; ipatch<this->size() ; ipatch++ ) {
            ( *this )( ipatch )->EMfields->envelope->compute_gradient_Phi( ( *this )( ipatch )->EMfields );
            // Computes Phi and GradPhi at time n+1/2 using their values at timestep n+1 and n (the latter already in Phi_m and GradPhi_m)
            ( *this )( ipatch )->EMfields->envelope->centerPhi_and_GradPhi();
        }

        // Exchange GradPhi
        SyncVectorPatch::exchangeGradPhi( params, ( *this ), smpi );
        SyncVectorPatch::finalizeexchangeGradPhi( params, ( *this ) );
        timers.envelope.update();
    }

} // END solveEnvelope

void VectorPatch::finalize_sync_and_bc_fields( Params &params, SmileiMPI *smpi, SimWindow *simWindow,
        double time_dual, Timers &timers, int itime )
{
    if ( (!params.uncoupled_grids) && ( itime!=0 ) && ( time_dual > params.time_fields_frozen ) ) { // uncoupled_grids = true -> is_spectral = true 
        if( params.geometry != "AMcylindrical" ) {
            timers.syncField.restart();
            SyncVectorPatch::finalizeexchangeB( params, ( *this ) );
            timers.syncField.update( params.printNow( itime ) );
        }

        #pragma omp for schedule(static)
        for( unsigned int ipatch=0 ; ipatch<this->size() ; ipatch++ ) {
            // Applies boundary conditions on B
            if ( (!params.is_spectral) || (params.geometry!= "AMcylindrical") )
                ( *this )( ipatch )->EMfields->boundaryConditions( itime, time_dual, ( *this )( ipatch ), params, simWindow );
            // Computes B at time n using B and B_m.
            if( !params.is_spectral ) {
                ( *this )( ipatch )->EMfields->centerMagneticFields();
            }
            //Done at domain initializtion
            //else {
            //    ( *this )( ipatch )->EMfields->saveMagneticFields( params.is_spectral );
            //}
        }
    }
<<<<<<< HEAD
    
=======
#endif

>>>>>>> 34f9be06
} // END finalize_sync_and_bc_fields


void VectorPatch::initExternals( Params &params )
{
    // Init all lasers
    for( unsigned int ipatch=0; ipatch<size(); ipatch++ ) {
        if( ( *this )( ipatch )->isXmin() && ( *this )( ipatch )->EMfields->emBoundCond[0] != NULL ) {
            unsigned int nlaser = ( *this )( ipatch )->EMfields->emBoundCond[0]->vecLaser.size();
            for( unsigned int ilaser = 0; ilaser < nlaser; ilaser++ ) {
                ( *this )( ipatch )->EMfields->emBoundCond[0]->vecLaser[ilaser]->initFields( params, ( *this )( ipatch ) );
            }
        }

        if( ( *this )( ipatch )->isXmax() && ( *this )( ipatch )->EMfields->emBoundCond[1] != NULL ) {
            unsigned int nlaser = ( *this )( ipatch )->EMfields->emBoundCond[1]->vecLaser.size();
            for( unsigned int ilaser = 0; ilaser < nlaser; ilaser++ ) {
                ( *this )( ipatch )->EMfields->emBoundCond[1]->vecLaser[ilaser]->initFields( params, ( *this )( ipatch ) );
            }
        }
    }

    // Init all antennas
    for( unsigned int ipatch=0; ipatch<size(); ipatch++ ) {
        ( *this )( ipatch )->EMfields->initAntennas( ( *this )( ipatch ), params );
    }
}


void VectorPatch::initAllDiags( Params &params, SmileiMPI *smpi )
{
    // Global diags: scalars + particles
    for( unsigned int idiag = 0 ; idiag < globalDiags.size() ; idiag++ ) {
        globalDiags[idiag]->init( params, smpi, *this );
        // MPI master creates the file
        if( smpi->isMaster() ) {
            globalDiags[idiag]->openFile( params, smpi, true );
        }
    }

    // Local diags : fields, probes, tracks
    for( unsigned int idiag = 0 ; idiag < localDiags.size() ; idiag++ ) {
        localDiags[idiag]->init( params, smpi, *this );
    }

} // END initAllDiags


void VectorPatch::closeAllDiags( SmileiMPI *smpi )
{
    // MPI master closes all global diags
    if( smpi->isMaster() )
        for( unsigned int idiag = 0 ; idiag < globalDiags.size() ; idiag++ ) {
            globalDiags[idiag]->closeFile();
        }

    // All MPI close local diags
    for( unsigned int idiag = 0 ; idiag < localDiags.size() ; idiag++ ) {
        localDiags[idiag]->closeFile();
    }
}


void VectorPatch::openAllDiags( Params &params, SmileiMPI *smpi )
{
    // MPI master opens all global diags
    if( smpi->isMaster() )
        for( unsigned int idiag = 0 ; idiag < globalDiags.size() ; idiag++ ) {
            globalDiags[idiag]->openFile( params, smpi, false );
        }

    // All MPI open local diags
    for( unsigned int idiag = 0 ; idiag < localDiags.size() ; idiag++ ) {
        localDiags[idiag]->openFile( params, smpi, false );
    }
}


// ---------------------------------------------------------------------------------------------------------------------
// For all patch, Compute and Write all diags
//   - Scalars, Probes, Phases, TrackParticles, Fields, Average fields
//   - set diag_flag to 0 after write
// ---------------------------------------------------------------------------------------------------------------------
void VectorPatch::runAllDiags( Params &params, SmileiMPI *smpi, unsigned int itime, Timers &timers, SimWindow *simWindow )
{
    // Global diags: scalars + particles
    timers.diags.restart();
    for( unsigned int idiag = 0 ; idiag < globalDiags.size() ; idiag++ ) {
        diag_timers[idiag]->restart();

        #pragma omp single
        globalDiags[idiag]->theTimeIsNow = globalDiags[idiag]->prepare( itime );
        #pragma omp barrier
        if( globalDiags[idiag]->theTimeIsNow ) {
            // All patches run
            #pragma omp for schedule(runtime)
            for( unsigned int ipatch=0 ; ipatch<size() ; ipatch++ ) {
                globalDiags[idiag]->run( ( *this )( ipatch ), itime, simWindow );
            }
            // MPI procs gather the data and compute
            #pragma omp single
            smpi->computeGlobalDiags( globalDiags[idiag], itime );
            // MPI master writes
            #pragma omp single
            globalDiags[idiag]->write( itime, smpi );
        }

        diag_timers[idiag]->update();
    }

    // Local diags : fields, probes, tracks
    for( unsigned int idiag = 0 ; idiag < localDiags.size() ; idiag++ ) {
        diag_timers[globalDiags.size()+idiag]->restart();

        #pragma omp single
        localDiags[idiag]->theTimeIsNow = localDiags[idiag]->prepare( itime );
        #pragma omp barrier
        // All MPI run their stuff and write out
        if( localDiags[idiag]->theTimeIsNow ) {
            localDiags[idiag]->run( smpi, *this, itime, simWindow, timers );
        }

        diag_timers[globalDiags.size()+idiag]->update();
    }

    // Manage the "diag_flag" parameter, which indicates whether Rho and Js were used
    if( diag_flag ) {
        #pragma omp barrier
        #pragma omp single
        diag_flag = false;
        #pragma omp for
        for( unsigned int ipatch=0 ; ipatch<size() ; ipatch++ ) {
            ( *this )( ipatch )->EMfields->restartRhoJs();
        }
    }
    timers.diags.update();

    if (itime==0) {
        for( unsigned int idiag = 0 ; idiag < diag_timers.size() ; idiag++ )
            diag_timers[idiag]->reboot();
    }

} // END runAllDiags


// ---------------------------------------------------------------------------------------------------------------------
// Check if rho is null (MPI & patch sync)
// ---------------------------------------------------------------------------------------------------------------------
bool VectorPatch::isRhoNull( SmileiMPI *smpi )
{
    double norm2( 0. );
    double locnorm2( 0. );
    for( unsigned int ipatch=0 ; ipatch<this->size() ; ipatch++ ) {
        locnorm2 += ( *this )( ipatch )->EMfields->computeRhoNorm2();
    }

    MPI_Allreduce( &locnorm2, &norm2, 1, MPI_DOUBLE, MPI_SUM, MPI_COMM_WORLD );

    return ( norm2<=0. );
} // END isRhoNull


// ---------------------------------------------------------------------------------------------------------------------
// Solve Poisson to initialize E
//   - all steps are done locally, sync per patch, sync per MPI process
// ---------------------------------------------------------------------------------------------------------------------
void VectorPatch::solvePoisson( Params &params, SmileiMPI *smpi )
{
    Timer ptimer( "global" );
    ptimer.init( smpi );
    ptimer.restart();


    unsigned int iteration_max = params.poisson_max_iteration;
    double           error_max = params.poisson_max_error;
    unsigned int iteration=0;

    // Init & Store internal data (phi, r, p, Ap) per patch
    double rnew_dot_rnew_local( 0. );
    double rnew_dot_rnew( 0. );
    for( unsigned int ipatch=0 ; ipatch<this->size() ; ipatch++ ) {
        ( *this )( ipatch )->EMfields->initPoisson( ( *this )( ipatch ) );
        rnew_dot_rnew_local += ( *this )( ipatch )->EMfields->compute_r();
    }
    MPI_Allreduce( &rnew_dot_rnew_local, &rnew_dot_rnew, 1, MPI_DOUBLE, MPI_SUM, MPI_COMM_WORLD );

    std::vector<Field *> Ex_;
    std::vector<Field *> Ap_;

    for( unsigned int ipatch=0 ; ipatch<this->size() ; ipatch++ ) {
        Ex_.push_back( ( *this )( ipatch )->EMfields->Ex_ );
        Ap_.push_back( ( *this )( ipatch )->EMfields->Ap_ );
    }

    unsigned int nx_p2_global = ( params.n_space_global[0]+1 );
    if( Ex_[0]->dims_.size()>1 ) {
        nx_p2_global *= ( params.n_space_global[1]+1 );
        if( Ex_[0]->dims_.size()>2 ) {
            nx_p2_global *= ( params.n_space_global[2]+1 );
        }
    }

    // compute control parameter
    double ctrl = rnew_dot_rnew / ( double )( nx_p2_global );

    // ---------------------------------------------------------
    // Starting iterative loop for the conjugate gradient method
    // ---------------------------------------------------------
    if( smpi->isMaster() ) {
        DEBUG( "Starting iterative loop for CG method" );
    }
    while( ( ctrl > error_max ) && ( iteration<iteration_max ) ) {
        iteration++;
        if( smpi->isMaster() ) {
            DEBUG( "iteration " << iteration << " started with control parameter ctrl = " << ctrl*1.e14 << " x 1e-14" );
        }

        // scalar product of the residual
        double r_dot_r = rnew_dot_rnew;

        for( unsigned int ipatch=0 ; ipatch<this->size() ; ipatch++ ) {
            ( *this )( ipatch )->EMfields->compute_Ap( ( *this )( ipatch ) );
        }

        // Exchange Ap_ (intra & extra MPI)
        SyncVectorPatch::exchange_along_all_directions<double,Field>( Ap_, *this, smpi );
        SyncVectorPatch::finalize_exchange_along_all_directions( Ap_, *this );

        // scalar product p.Ap
        double p_dot_Ap       = 0.0;
        double p_dot_Ap_local = 0.0;
        for( unsigned int ipatch=0 ; ipatch<this->size() ; ipatch++ ) {
            p_dot_Ap_local += ( *this )( ipatch )->EMfields->compute_pAp();
        }
        MPI_Allreduce( &p_dot_Ap_local, &p_dot_Ap, 1, MPI_DOUBLE, MPI_SUM, MPI_COMM_WORLD );


        // compute new potential and residual
        for( unsigned int ipatch=0 ; ipatch<this->size() ; ipatch++ ) {
            ( *this )( ipatch )->EMfields->update_pand_r( r_dot_r, p_dot_Ap );
        }

        // compute new residual norm
        rnew_dot_rnew       = 0.0;
        rnew_dot_rnew_local = 0.0;
        for( unsigned int ipatch=0 ; ipatch<this->size() ; ipatch++ ) {
            rnew_dot_rnew_local += ( *this )( ipatch )->EMfields->compute_r();
        }
        MPI_Allreduce( &rnew_dot_rnew_local, &rnew_dot_rnew, 1, MPI_DOUBLE, MPI_SUM, MPI_COMM_WORLD );
        if( smpi->isMaster() ) {
            DEBUG( "new residual norm: rnew_dot_rnew = " << rnew_dot_rnew );
        }

        // compute new directio
        for( unsigned int ipatch=0 ; ipatch<this->size() ; ipatch++ ) {
            ( *this )( ipatch )->EMfields->update_p( rnew_dot_rnew, r_dot_r );
        }

        // compute control parameter
        ctrl = rnew_dot_rnew / ( double )( nx_p2_global );
        if( smpi->isMaster() ) {
            DEBUG( "iteration " << iteration << " done, exiting with control parameter ctrl = " << ctrl );
        }

    }//End of the iterative loop


    // --------------------------------
    // Status of the solver convergence
    // --------------------------------
    if( iteration_max>0 && iteration == iteration_max ) {
        if( smpi->isMaster() )
            WARNING( "Poisson solver did not converge: reached maximum iteration number: " << iteration
                     << ", relative err is ctrl = " << 1.0e14*ctrl << " x 1e-14" );
    } else {
        if( smpi->isMaster() )
            MESSAGE( 1, "Poisson solver converged at iteration: " << iteration
                     << ", relative err is ctrl = " << 1.0e14*ctrl << " x 1e-14" );
    }

    // ------------------------------------------
    // Compute the electrostatic fields Ex and Ey
    // ------------------------------------------
    for( unsigned int ipatch=0 ; ipatch<this->size() ; ipatch++ ) {
        ( *this )( ipatch )->EMfields->initE( ( *this )( ipatch ) );
    }

    SyncVectorPatch::exchangeE( params, *this, smpi );
    SyncVectorPatch::finalizeexchangeE( params, *this );

    // Centering of the electrostatic fields
    // -------------------------------------
    vector<double> E_Add( Ex_[0]->dims_.size(), 0. );
    if( Ex_[0]->dims_.size()==3 ) {
        double Ex_avg_local( 0. ), Ex_avg( 0. ), Ey_avg_local( 0. ), Ey_avg( 0. ), Ez_avg_local( 0. ), Ez_avg( 0. );
        for( unsigned int ipatch=0 ; ipatch<this->size() ; ipatch++ ) {
            Ex_avg_local += ( *this )( ipatch )->EMfields->computeExSum();
            Ey_avg_local += ( *this )( ipatch )->EMfields->computeEySum();
            Ez_avg_local += ( *this )( ipatch )->EMfields->computeEzSum();
        }

        MPI_Allreduce( &Ex_avg_local, &Ex_avg, 1, MPI_DOUBLE, MPI_SUM, MPI_COMM_WORLD );
        MPI_Allreduce( &Ey_avg_local, &Ey_avg, 1, MPI_DOUBLE, MPI_SUM, MPI_COMM_WORLD );
        MPI_Allreduce( &Ez_avg_local, &Ez_avg, 1, MPI_DOUBLE, MPI_SUM, MPI_COMM_WORLD );

        E_Add[0] = -Ex_avg/( ( params.n_space[0]+2 )*( params.n_space[1]+1 )*( params.n_space[2]+1 ) );
        E_Add[1] = -Ey_avg/( ( params.n_space[0]+1 )*( params.n_space[1]+2 )*( params.n_space[2]+1 ) );;
        E_Add[2] = -Ez_avg/( ( params.n_space[0]+1 )*( params.n_space[1]+1 )*( params.n_space[2]+2 ) );;
    } else if( Ex_[0]->dims_.size()==2 ) {
        double Ex_XminYmax = 0.0;
        double Ey_XminYmax = 0.0;
        double Ex_XmaxYmin = 0.0;
        double Ey_XmaxYmin = 0.0;

        //The YmaxXmin patch has Patch coordinates X=0, Y=2^m1-1= number_of_patches[1]-1.
        std::vector<int> xcall( 2, 0 );
        xcall[0] = 0;
        xcall[1] = params.number_of_patches[1]-1;
        int patch_YmaxXmin = domain_decomposition_->getDomainId( xcall );
        //The MPI rank owning it is
        int rank_XminYmax = smpi->hrank( patch_YmaxXmin );
        //The YminXmax patch has Patch coordinates X=2^m0-1= number_of_patches[0]-1, Y=0.
        //Its hindex is
        xcall[0] = params.number_of_patches[0]-1;
        xcall[1] = 0;
        int patch_YminXmax = domain_decomposition_->getDomainId( xcall );
        //The MPI rank owning it is
        int rank_XmaxYmin = smpi->hrank( patch_YminXmax );


        //cout << patch_YmaxXmin << " " << rank_XminYmax << " " << patch_YminXmax << " " << rank_XmaxYmin << endl;

        if( smpi->getRank() == rank_XminYmax ) {
            Ex_XminYmax = ( *this )( patch_YmaxXmin-( this->refHindex_ ) )->EMfields->getEx_XminYmax();
            Ey_XminYmax = ( *this )( patch_YmaxXmin-( this->refHindex_ ) )->EMfields->getEy_XminYmax();
        }

        // Xmax-Ymin corner
        if( smpi->getRank() == rank_XmaxYmin ) {
            Ex_XmaxYmin = ( *this )( patch_YminXmax-( this->refHindex_ ) )->EMfields->getEx_XmaxYmin();
            Ey_XmaxYmin = ( *this )( patch_YminXmax-( this->refHindex_ ) )->EMfields->getEy_XmaxYmin();
        }

        MPI_Bcast( &Ex_XminYmax, 1, MPI_DOUBLE, rank_XminYmax, MPI_COMM_WORLD );
        MPI_Bcast( &Ey_XminYmax, 1, MPI_DOUBLE, rank_XminYmax, MPI_COMM_WORLD );

        MPI_Bcast( &Ex_XmaxYmin, 1, MPI_DOUBLE, rank_XmaxYmin, MPI_COMM_WORLD );
        MPI_Bcast( &Ey_XmaxYmin, 1, MPI_DOUBLE, rank_XmaxYmin, MPI_COMM_WORLD );

        //This correction is always done, independantly of the periodicity. Is this correct ?
        E_Add[0] = -0.5*( Ex_XminYmax+Ex_XmaxYmin );
        E_Add[1] = -0.5*( Ey_XminYmax+Ey_XmaxYmin );

#ifdef _3D_LIKE_CENTERING
        double Ex_avg_local( 0. ), Ex_avg( 0. ), Ey_avg_local( 0. ), Ey_avg( 0. );
        for( unsigned int ipatch=0 ; ipatch<this->size() ; ipatch++ ) {
            Ex_avg_local += ( *this )( ipatch )->EMfields->computeExSum();
            Ey_avg_local += ( *this )( ipatch )->EMfields->computeEySum();
        }

        MPI_Allreduce( &Ex_avg_local, &Ex_avg, 1, MPI_DOUBLE, MPI_SUM, MPI_COMM_WORLD );
        MPI_Allreduce( &Ey_avg_local, &Ey_avg, 1, MPI_DOUBLE, MPI_SUM, MPI_COMM_WORLD );

        E_Add[0] = -Ex_avg/( ( params.n_space[0]+2 )*( params.n_space[1]+1 ) );
        E_Add[1] = -Ey_avg/( ( params.n_space[0]+1 )*( params.n_space[1]+2 ) );;
#endif

    } else if( Ex_[0]->dims_.size()==1 ) {
        double Ex_Xmin = 0.0;
        double Ex_Xmax = 0.0;

        unsigned int rankXmin = 0;
        if( smpi->getRank() == 0 ) {
            //Ex_Xmin = (*Ex1D)(index_bc_min[0]);
            Ex_Xmin = ( *this )( ( 0 )-( this->refHindex_ ) )->EMfields->getEx_Xmin();
        }
        MPI_Bcast( &Ex_Xmin, 1, MPI_DOUBLE, rankXmin, MPI_COMM_WORLD );

        unsigned int rankXmax = smpi->getSize()-1;
        if( smpi->getRank() == smpi->getSize()-1 ) {
            //Ex_Xmax = (*Ex1D)(index_bc_max[0]);
            Ex_Xmax = ( *this )( ( params.number_of_patches[0]-1 )-( this->refHindex_ ) )->EMfields->getEx_Xmax();
        }
        MPI_Bcast( &Ex_Xmax, 1, MPI_DOUBLE, rankXmax, MPI_COMM_WORLD );
        E_Add[0] = -0.5*( Ex_Xmin+Ex_Xmax );

#ifdef _3D_LIKE_CENTERING
        double Ex_avg_local( 0. ), Ex_avg( 0. );
        for( unsigned int ipatch=0 ; ipatch<this->size() ; ipatch++ ) {
            Ex_avg_local += ( *this )( ipatch )->EMfields->computeExSum();
        }

        MPI_Allreduce( &Ex_avg_local, &Ex_avg, 1, MPI_DOUBLE, MPI_SUM, MPI_COMM_WORLD );

        E_Add[0] = -Ex_avg/( ( params.n_space[0]+2 ) );
#endif

    }

    // Centering electrostatic fields
    for( unsigned int ipatch=0 ; ipatch<this->size() ; ipatch++ ) {
        ( *this )( ipatch )->EMfields->centeringE( E_Add );
    }


    // Compute error on the Poisson equation
    double deltaPoisson_max = 0.0;
    int i_deltaPoisson_max  = -1;

#ifdef _A_FINALISER
    for( unsigned int i=0; i<nx_p; i++ ) {
        double deltaPoisson = abs( ( ( *Ex1D )( i+1 )-( *Ex1D )( i ) )/dx - ( *rho1D )( i ) );
        if( deltaPoisson > deltaPoisson_max ) {
            deltaPoisson_max   = deltaPoisson;
            i_deltaPoisson_max = i;
        }
    }
#endif

    //!\todo Reduce to find global max
    if( smpi->isMaster() ) {
        MESSAGE( 1, "Poisson equation solved. Maximum err = " << deltaPoisson_max << " at i= " << i_deltaPoisson_max );
    }

    ptimer.update();
    MESSAGE( "Time in Poisson : " << ptimer.getTime() );

} // END solvePoisson


void VectorPatch::runRelativisticModule( double time_prim, Params &params, SmileiMPI* smpi,  Timers &timers )
{
    // Compute rho only for species needing relativistic field Initialization
    computeChargeRelativisticSpecies( time_prim );

    if (params.geometry != "AMcylindrical"){
        SyncVectorPatch::sum<double,Field>( listrho_, (*this), smpi, timers, 0 );
    } else {
        for( unsigned int imode=0 ; imode<params.nmodes ; imode++ ) {
            SyncVectorPatch::sumRhoJ( params, (*this), imode, smpi, timers, 0 );
        }
    }

    #pragma omp master
    {
        // Initialize the fields for these species
        if( !isRhoNull( smpi ) ) {
            TITLE( "Initializing relativistic species fields" );
            if (params.geometry != "AMcylindrical"){
                solveRelativisticPoisson( params, smpi, time_prim );
            } else {
                solveRelativisticPoissonAM( params, smpi, time_prim );
            }
        }
    }
    #pragma omp barrier

    // Reset rho and J and return to PIC loop
    resetRhoJ();

}


void VectorPatch::solveRelativisticPoisson( Params &params, SmileiMPI *smpi, double time_primal )
{


    //Timer ptimer("global");
    //ptimer.init(smpi);
    //ptimer.restart();

    // Assumption: one or more species move in vacuum with mean lorentz gamma factor gamma_mean in the x direction,
    // with low energy spread.
    // The electromagnetic fields of this species can be initialized solving a Poisson-like problem (here informally
    // referred to as "relativistic Poisson problem") and then performing a Lorentz back-transformation to find the
    // electromagnetic fields of the species in the lab frame.
    // See for example https://doi.org/10.1016/j.nima.2016.02.043 for more details
    // In case of non-monoenergetic relativistic distribution (NOT IMPLEMENTED AT THE MOMENT), the linearity of Maxwell's equations can be exploited:
    // divide the species in quasi-monoenergetic bins with gamma_i and repeat the same procedure for described above
    // for all bins. Finally, in the laboratory frame sum all the fields of the various energy-bin ensembles of particles.

    // All the parameters for the Poisson problem (e.g. maximum iteration) are the same used in the namelist
    // for the traditional Poisson problem

    // compute gamma_mean for the species for which the field is initialized
    double s_gamma( 0. );
    uint64_t nparticles( 0 );
    for( unsigned int ispec=0 ; ispec<( *this )( 0 )->vecSpecies.size() ; ispec++ ) {
        if( species( 0, ispec )->relativistic_field_initialization ) {
            for( unsigned int ipatch=0 ; ipatch<this->size() ; ipatch++ ) {
                if( time_primal==species( ipatch, ispec )->time_relativistic_initialization ) {
                    s_gamma += species( ipatch, ispec )->sum_gamma();
                    nparticles += species( ipatch, ispec )->getNbrOfParticles();
                }
            }
        }
    }
    double gamma_global( 0. );
    MPI_Allreduce( &s_gamma, &gamma_global, 1, MPI_DOUBLE, MPI_SUM, MPI_COMM_WORLD );
    uint64_t nparticles_global( 0 );
    MPI_Allreduce( &nparticles, &nparticles_global, 1, MPI_UNSIGNED_LONG_LONG, MPI_SUM, MPI_COMM_WORLD );
    MESSAGE( "GAMMA = " << gamma_global/( double )nparticles_global );

    //Timer ptimer("global");
    //ptimer.init(smpi);
    //ptimer.restart();

    double gamma_mean = gamma_global/( double )nparticles_global;

    unsigned int iteration_max = params.relativistic_poisson_max_iteration;
    double           error_max = params.relativistic_poisson_max_error;
    unsigned int iteration=0;

    // Init & Store internal data (phi, r, p, Ap) per patch
    double rnew_dot_rnew_local( 0. );
    double rnew_dot_rnew( 0. );
    for( unsigned int ipatch=0 ; ipatch<this->size() ; ipatch++ ) {
        ( *this )( ipatch )->EMfields->initPoisson( ( *this )( ipatch ) );
        rnew_dot_rnew_local += ( *this )( ipatch )->EMfields->compute_r();
        //cout << std::scientific << "rnew_dot_rnew_local = " << rnew_dot_rnew_local << endl;
        ( *this )( ipatch )->EMfields->initRelativisticPoissonFields( ( *this )( ipatch ) );
    }
    //cout << std::scientific << "rnew_dot_rnew_local = " << rnew_dot_rnew_local << endl;
    MPI_Allreduce( &rnew_dot_rnew_local, &rnew_dot_rnew, 1, MPI_DOUBLE, MPI_SUM, MPI_COMM_WORLD );

    std::vector<Field *> Ex_;
    std::vector<Field *> Ey_;
    std::vector<Field *> Ez_;
    std::vector<Field *> Bx_;
    std::vector<Field *> By_;
    std::vector<Field *> Bz_;
    std::vector<Field *> Bx_m;
    std::vector<Field *> By_m;
    std::vector<Field *> Bz_m;

    std::vector<Field *> Ex_rel_;
    std::vector<Field *> Ey_rel_;
    std::vector<Field *> Ez_rel_;
    std::vector<Field *> Bx_rel_;
    std::vector<Field *> By_rel_;
    std::vector<Field *> Bz_rel_;

    std::vector<Field *> Bx_rel_t_plus_halfdt_;
    std::vector<Field *> By_rel_t_plus_halfdt_;
    std::vector<Field *> Bz_rel_t_plus_halfdt_;
    std::vector<Field *> Bx_rel_t_minus_halfdt_;
    std::vector<Field *> By_rel_t_minus_halfdt_;
    std::vector<Field *> Bz_rel_t_minus_halfdt_;


    std::vector<Field *> Ap_;

    for( unsigned int ipatch=0 ; ipatch<this->size() ; ipatch++ ) {
        Ex_.push_back( ( *this )( ipatch )->EMfields->Ex_ );
        Ey_.push_back( ( *this )( ipatch )->EMfields->Ey_ );
        Ez_.push_back( ( *this )( ipatch )->EMfields->Ez_ );
        Bx_.push_back( ( *this )( ipatch )->EMfields->Bx_ );
        By_.push_back( ( *this )( ipatch )->EMfields->By_ );
        Bz_.push_back( ( *this )( ipatch )->EMfields->Bz_ );
        Bx_m.push_back( ( *this )( ipatch )->EMfields->Bx_m );
        By_m.push_back( ( *this )( ipatch )->EMfields->By_m );
        Bz_m.push_back( ( *this )( ipatch )->EMfields->Bz_m );
        Ex_rel_.push_back( ( *this )( ipatch )->EMfields->Ex_rel_ );
        Ey_rel_.push_back( ( *this )( ipatch )->EMfields->Ey_rel_ );
        Ez_rel_.push_back( ( *this )( ipatch )->EMfields->Ez_rel_ );
        Bx_rel_.push_back( ( *this )( ipatch )->EMfields->Bx_rel_ );
        By_rel_.push_back( ( *this )( ipatch )->EMfields->By_rel_ );
        Bz_rel_.push_back( ( *this )( ipatch )->EMfields->Bz_rel_ );
        Bx_rel_t_plus_halfdt_.push_back( ( *this )( ipatch )->EMfields->Bx_rel_t_plus_halfdt_ );
        By_rel_t_plus_halfdt_.push_back( ( *this )( ipatch )->EMfields->By_rel_t_plus_halfdt_ );
        Bz_rel_t_plus_halfdt_.push_back( ( *this )( ipatch )->EMfields->Bz_rel_t_plus_halfdt_ );
        Bx_rel_t_minus_halfdt_.push_back( ( *this )( ipatch )->EMfields->Bx_rel_t_minus_halfdt_ );
        By_rel_t_minus_halfdt_.push_back( ( *this )( ipatch )->EMfields->By_rel_t_minus_halfdt_ );
        Bz_rel_t_minus_halfdt_.push_back( ( *this )( ipatch )->EMfields->Bz_rel_t_minus_halfdt_ );

        Ap_.push_back( ( *this )( ipatch )->EMfields->Ap_ );
    }

    unsigned int nx_p2_global = ( params.n_space_global[0]+1 );
    //if ( Ex_[0]->dims_.size()>1 ) {
    if( Ex_rel_[0]->dims_.size()>1 ) {
        nx_p2_global *= ( params.n_space_global[1]+1 );
        if( Ex_rel_[0]->dims_.size()>2 ) {
            nx_p2_global *= ( params.n_space_global[2]+1 );
        }
    }


    // compute control parameter
    double norm2_source_term = sqrt( rnew_dot_rnew );
    //double ctrl = rnew_dot_rnew / (double)(nx_p2_global);
    double ctrl = sqrt( rnew_dot_rnew ) / norm2_source_term; // initially is equal to one

    // ---------------------------------------------------------
    // Starting iterative loop for the conjugate gradient method
    // ---------------------------------------------------------
    if( smpi->isMaster() ) {
        DEBUG( "Starting iterative loop for CG method" );
    }
    //cout << std::scientific << ctrl << "\t" << error_max << "\t" << iteration << "\t" << iteration_max << endl;
    while( ( ctrl > error_max ) && ( iteration<iteration_max ) ) {
        iteration++;

        if( ( smpi->isMaster() ) && ( iteration%1000==0 ) ) {
            MESSAGE( "iteration " << iteration << " started with control parameter ctrl = " << 1.0e22*ctrl << " x 1.e-22" );
        }

        // scalar product of the residual
        double r_dot_r = rnew_dot_rnew;

        for( unsigned int ipatch=0 ; ipatch<this->size() ; ipatch++ ) {
            ( *this )( ipatch )->EMfields->compute_Ap_relativistic_Poisson( ( *this )( ipatch ), gamma_mean );
        }

        // Exchange Ap_ (intra & extra MPI)
        SyncVectorPatch::exchange_along_all_directions_noomp<double,Field>( Ap_, *this, smpi );
        SyncVectorPatch::finalize_exchange_along_all_directions_noomp( Ap_, *this );


        // scalar product p.Ap
        double p_dot_Ap       = 0.0;
        double p_dot_Ap_local = 0.0;
        for( unsigned int ipatch=0 ; ipatch<this->size() ; ipatch++ ) {
            p_dot_Ap_local += ( *this )( ipatch )->EMfields->compute_pAp();
        }
        MPI_Allreduce( &p_dot_Ap_local, &p_dot_Ap, 1, MPI_DOUBLE, MPI_SUM, MPI_COMM_WORLD );


        // compute new potential and residual
        for( unsigned int ipatch=0 ; ipatch<this->size() ; ipatch++ ) {
            ( *this )( ipatch )->EMfields->update_pand_r( r_dot_r, p_dot_Ap );
        }

        // compute new residual norm
        rnew_dot_rnew       = 0.0;
        rnew_dot_rnew_local = 0.0;
        for( unsigned int ipatch=0 ; ipatch<this->size() ; ipatch++ ) {
            rnew_dot_rnew_local += ( *this )( ipatch )->EMfields->compute_r();
        }
        MPI_Allreduce( &rnew_dot_rnew_local, &rnew_dot_rnew, 1, MPI_DOUBLE, MPI_SUM, MPI_COMM_WORLD );
        if( smpi->isMaster() ) {
            DEBUG( "new residual norm: rnew_dot_rnew = " << rnew_dot_rnew );
        }

        // compute new directio
        for( unsigned int ipatch=0 ; ipatch<this->size() ; ipatch++ ) {
            ( *this )( ipatch )->EMfields->update_p( rnew_dot_rnew, r_dot_r );
        }

        // compute control parameter
        
        ctrl = sqrt( rnew_dot_rnew )/norm2_source_term;
        if( smpi->isMaster() ) {
            DEBUG( "iteration " << iteration << " done, exiting with control parameter ctrl = " << 1.0e22*ctrl << " x 1.e-22" );
        }

    }//End of the iterative loop


    // --------------------------------
    // Status of the solver convergence
    // --------------------------------
    if( iteration_max>0 && iteration == iteration_max ) {
        if( smpi->isMaster() )
            WARNING( "Relativistic Poisson solver did not converge: reached maximum iteration number: " << iteration
                     << ", relative err is ctrl = " << 1.0e22*ctrl << "x 1.e-22" );
    } else {
        if( smpi->isMaster() )
            MESSAGE( 1, "Relativistic Poisson solver converged at iteration: " << iteration
                     << ", relative err is ctrl = " << 1.0e22*ctrl << " x 1.e-22" );
    }

    // ------------------------------------------
    // Compute the electromagnetic fields E and B
    // ------------------------------------------

    // sync the potential
    //SyncVectorPatch::exchange( (*this)(ipatch)->EMfields->phi_, *this, smpi );
    //SyncVectorPatch::finalizeexchange( (*this)(ipatch)->EMfields->phi_, *this );

    // compute E and sync
    for( unsigned int ipatch=0 ; ipatch<this->size() ; ipatch++ ) {
        // begin loop on patches
        ( *this )( ipatch )->EMfields->initE_relativistic_Poisson( ( *this )( ipatch ), gamma_mean );
    } // end loop on patches
    
    SyncVectorPatch::exchange_along_all_directions_noomp<double,Field>( Ex_rel_, *this, smpi );
    SyncVectorPatch::finalize_exchange_along_all_directions_noomp( Ex_rel_, *this );
    SyncVectorPatch::exchange_along_all_directions_noomp<double,Field>( Ey_rel_, *this, smpi );
    SyncVectorPatch::finalize_exchange_along_all_directions_noomp( Ey_rel_, *this );
    SyncVectorPatch::exchange_along_all_directions_noomp<double,Field>( Ez_rel_, *this, smpi );
    SyncVectorPatch::finalize_exchange_along_all_directions_noomp( Ez_rel_, *this );
    //SyncVectorPatch::exchangeE( params, *this, smpi );
    //SyncVectorPatch::finalizeexchangeE( params, *this );

    // Force to zero the average value of electric field, as in traditional Poisson solver
    //// -------------------------------------
    vector<double> E_Add( Ex_rel_[0]->dims_.size(), 0. );
    if( Ex_rel_[0]->dims_.size()==3 ) {
        double Ex_avg_local( 0. ), Ex_avg( 0. ), Ey_avg_local( 0. ), Ey_avg( 0. ), Ez_avg_local( 0. ), Ez_avg( 0. );
        for( unsigned int ipatch=0 ; ipatch<this->size() ; ipatch++ ) {
            Ex_avg_local += ( *this )( ipatch )->EMfields->computeExrelSum();
            Ey_avg_local += ( *this )( ipatch )->EMfields->computeEyrelSum();
            Ez_avg_local += ( *this )( ipatch )->EMfields->computeEzrelSum();
        }

        MPI_Allreduce( &Ex_avg_local, &Ex_avg, 1, MPI_DOUBLE, MPI_SUM, MPI_COMM_WORLD );
        MPI_Allreduce( &Ey_avg_local, &Ey_avg, 1, MPI_DOUBLE, MPI_SUM, MPI_COMM_WORLD );
        MPI_Allreduce( &Ez_avg_local, &Ez_avg, 1, MPI_DOUBLE, MPI_SUM, MPI_COMM_WORLD );

        E_Add[0] = -Ex_avg/( ( params.n_space[0]+2 )*( params.n_space[1]+1 )*( params.n_space[2]+1 ) );
        E_Add[1] = -Ey_avg/( ( params.n_space[0]+1 )*( params.n_space[1]+2 )*( params.n_space[2]+1 ) );;
        E_Add[2] = -Ez_avg/( ( params.n_space[0]+1 )*( params.n_space[1]+1 )*( params.n_space[2]+2 ) );;
    } else if( Ex_rel_[0]->dims_.size()==2 ) {
        double Ex_XminYmax = 0.0;
        double Ey_XminYmax = 0.0;
        double Ex_XmaxYmin = 0.0;
        double Ey_XmaxYmin = 0.0;

        //The YmaxXmin patch has Patch coordinates X=0, Y=2^m1-1= number_of_patches[1]-1.
        std::vector<int> xcall( 2, 0 );
        xcall[0] = 0;
        xcall[1] = params.number_of_patches[1]-1;
        int patch_YmaxXmin = domain_decomposition_->getDomainId( xcall );
        //The MPI rank owning it is
        int rank_XminYmax = smpi->hrank( patch_YmaxXmin );
        //The YminXmax patch has Patch coordinates X=2^m0-1= number_of_patches[0]-1, Y=0.
        //Its hindex is
        xcall[0] = params.number_of_patches[0]-1;
        xcall[1] = 0;
        int patch_YminXmax = domain_decomposition_->getDomainId( xcall );
        //The MPI rank owning it is
        int rank_XmaxYmin = smpi->hrank( patch_YminXmax );


        //cout << patch_YmaxXmin << " " << rank_XminYmax << " " << patch_YminXmax << " " << rank_XmaxYmin << endl;

        if( smpi->getRank() == rank_XminYmax ) {
            Ex_XminYmax = ( *this )( patch_YmaxXmin-( this->refHindex_ ) )->EMfields->getExrel_XminYmax();
            Ey_XminYmax = ( *this )( patch_YmaxXmin-( this->refHindex_ ) )->EMfields->getEyrel_XminYmax();
        }

        // Xmax-Ymin corner
        if( smpi->getRank() == rank_XmaxYmin ) {
            Ex_XmaxYmin = ( *this )( patch_YminXmax-( this->refHindex_ ) )->EMfields->getExrel_XmaxYmin();
            Ey_XmaxYmin = ( *this )( patch_YminXmax-( this->refHindex_ ) )->EMfields->getEyrel_XmaxYmin();
        }

        MPI_Bcast( &Ex_XminYmax, 1, MPI_DOUBLE, rank_XminYmax, MPI_COMM_WORLD );
        MPI_Bcast( &Ey_XminYmax, 1, MPI_DOUBLE, rank_XminYmax, MPI_COMM_WORLD );

        MPI_Bcast( &Ex_XmaxYmin, 1, MPI_DOUBLE, rank_XmaxYmin, MPI_COMM_WORLD );
        MPI_Bcast( &Ey_XmaxYmin, 1, MPI_DOUBLE, rank_XmaxYmin, MPI_COMM_WORLD );

        //This correction is always done, independantly of the periodicity. Is this correct ?
        E_Add[0] = -0.5*( Ex_XminYmax+Ex_XmaxYmin );
        E_Add[1] = -0.5*( Ey_XminYmax+Ey_XmaxYmin );

#ifdef _3D_LIKE_CENTERING
        double Ex_avg_local( 0. ), Ex_avg( 0. ), Ey_avg_local( 0. ), Ey_avg( 0. );
        for( unsigned int ipatch=0 ; ipatch<this->size() ; ipatch++ ) {
            Ex_avg_local += ( *this )( ipatch )->EMfields->computeExrelSum();
            Ey_avg_local += ( *this )( ipatch )->EMfields->computeEyrelSum();
        }

        MPI_Allreduce( &Ex_avg_local, &Ex_avg, 1, MPI_DOUBLE, MPI_SUM, MPI_COMM_WORLD );
        MPI_Allreduce( &Ey_avg_local, &Ey_avg, 1, MPI_DOUBLE, MPI_SUM, MPI_COMM_WORLD );

        E_Add[0] = -Ex_avg/( ( params.n_space[0]+2 )*( params.n_space[1]+1 ) );
        E_Add[1] = -Ey_avg/( ( params.n_space[0]+1 )*( params.n_space[1]+2 ) );;
#endif

    }

    else if( Ex_rel_[0]->dims_.size()==1 ) {
        double Ex_Xmin = 0.0;
        double Ex_Xmax = 0.0;

        unsigned int rankXmin = 0;
        if( smpi->getRank() == 0 ) {
            //Ex_Xmin = (*Ex1D)(index_bc_min[0]);
            Ex_Xmin = ( *this )( ( 0 )-( this->refHindex_ ) )->EMfields->getExrel_Xmin();
        }
        MPI_Bcast( &Ex_Xmin, 1, MPI_DOUBLE, rankXmin, MPI_COMM_WORLD );

        unsigned int rankXmax = smpi->getSize()-1;
        if( smpi->getRank() == smpi->getSize()-1 ) {
            //Ex_Xmax = (*Ex1D)(index_bc_max[0]);
            Ex_Xmax = ( *this )( ( params.number_of_patches[0]-1 )-( this->refHindex_ ) )->EMfields->getExrel_Xmax();
        }
        MPI_Bcast( &Ex_Xmax, 1, MPI_DOUBLE, rankXmax, MPI_COMM_WORLD );
        E_Add[0] = -0.5*( Ex_Xmin+Ex_Xmax );

#ifdef _3D_LIKE_CENTERING
        double Ex_avg_local( 0. ), Ex_avg( 0. );
        for( unsigned int ipatch=0 ; ipatch<this->size() ; ipatch++ ) {
            Ex_avg_local += ( *this )( ipatch )->EMfields->computeExrelSum();
        }

        MPI_Allreduce( &Ex_avg_local, &Ex_avg, 1, MPI_DOUBLE, MPI_SUM, MPI_COMM_WORLD );

        E_Add[0] = -Ex_avg/( ( params.n_space[0]+2 ) );
#endif

    }

    // Centering electrostatic fields
    for( unsigned int ipatch=0 ; ipatch<this->size() ; ipatch++ ) {
        ( *this )( ipatch )->EMfields->centeringErel( E_Add );
    }

    // compute B and sync
    for( unsigned int ipatch=0 ; ipatch<this->size() ; ipatch++ ) {
        // begin loop on patches
        ( *this )( ipatch )->EMfields->initB_relativistic_Poisson( ( *this )( ipatch ), gamma_mean );
    } // end loop on patches
    
    SyncVectorPatch::exchange_along_all_directions_noomp<double,Field>( Bx_rel_, *this, smpi );
    SyncVectorPatch::finalize_exchange_along_all_directions_noomp( Bx_rel_, *this );
    SyncVectorPatch::exchange_along_all_directions_noomp<double,Field>( By_rel_, *this, smpi );
    SyncVectorPatch::finalize_exchange_along_all_directions_noomp( By_rel_, *this );
    SyncVectorPatch::exchange_along_all_directions_noomp<double,Field>( Bz_rel_, *this, smpi );
    SyncVectorPatch::finalize_exchange_along_all_directions_noomp( Bz_rel_, *this );


    // Proper spatial centering of the B fields in the Yee Cell through interpolation
    // (from B_rel to B_rel_t_plus_halfdt and B_rel_t_minus_halfdt)
    for( unsigned int ipatch=0 ; ipatch<this->size() ; ipatch++ ) {
        // begin loop on patches
        ( *this )( ipatch )->EMfields->center_fields_from_relativistic_Poisson( ( *this )( ipatch ) );
    } // end loop on patches

    // Re-exchange the properly spatially centered B field
    SyncVectorPatch::exchange_along_all_directions_noomp<double,Field>( Bx_rel_t_plus_halfdt_, *this, smpi );
    SyncVectorPatch::finalize_exchange_along_all_directions_noomp( Bx_rel_t_plus_halfdt_, *this );
    SyncVectorPatch::exchange_along_all_directions_noomp<double,Field>( By_rel_t_plus_halfdt_, *this, smpi );
    SyncVectorPatch::finalize_exchange_along_all_directions_noomp( By_rel_t_plus_halfdt_, *this );
    SyncVectorPatch::exchange_along_all_directions_noomp<double,Field>( Bz_rel_t_plus_halfdt_, *this, smpi );
    SyncVectorPatch::finalize_exchange_along_all_directions_noomp( Bz_rel_t_plus_halfdt_, *this );
    
    SyncVectorPatch::exchange_along_all_directions_noomp<double,Field>( Bx_rel_t_minus_halfdt_, *this, smpi );
    SyncVectorPatch::finalize_exchange_along_all_directions_noomp( Bx_rel_t_minus_halfdt_, *this );
    SyncVectorPatch::exchange_along_all_directions_noomp<double,Field>( By_rel_t_minus_halfdt_, *this, smpi );
    SyncVectorPatch::finalize_exchange_along_all_directions_noomp( By_rel_t_minus_halfdt_, *this );
    SyncVectorPatch::exchange_along_all_directions_noomp<double,Field>( Bz_rel_t_minus_halfdt_, *this, smpi );
    SyncVectorPatch::finalize_exchange_along_all_directions_noomp( Bz_rel_t_minus_halfdt_, *this );



    MESSAGE( 0, "Summing fields of relativistic species to the grid fields" );
    // sum the fields found  by relativistic Poisson solver to the existing em fields
    // E  = E  + E_rel
    // B  = B  + B_rel_t_plus_halfdt
    // Bm = Bm + B_rel_t_minus_halfdt

    for( unsigned int ipatch=0 ; ipatch<this->size() ; ipatch++ ) {
        // begin loop on patches
        ( *this )( ipatch )->EMfields->sum_rel_fields_to_em_fields( ( *this )( ipatch ) );
    } // end loop on patches

    // Exchange the fields after the addition of the relativistic species fields
    SyncVectorPatch::exchange_along_all_directions_noomp<double,Field>( Ex_, *this, smpi );
    SyncVectorPatch::finalize_exchange_along_all_directions_noomp( Ex_, *this );
    SyncVectorPatch::exchange_along_all_directions_noomp<double,Field>( Ey_, *this, smpi );
    SyncVectorPatch::finalize_exchange_along_all_directions_noomp( Ey_, *this );
    SyncVectorPatch::exchange_along_all_directions_noomp<double,Field>( Ez_, *this, smpi );
    SyncVectorPatch::finalize_exchange_along_all_directions_noomp( Ez_, *this );
    SyncVectorPatch::exchange_along_all_directions_noomp<double,Field>( Bx_, *this, smpi );
    SyncVectorPatch::finalize_exchange_along_all_directions_noomp( Bx_, *this );
    SyncVectorPatch::exchange_along_all_directions_noomp<double,Field>( By_, *this, smpi );
    SyncVectorPatch::finalize_exchange_along_all_directions_noomp( By_, *this );
    SyncVectorPatch::exchange_along_all_directions_noomp<double,Field>( Bz_, *this, smpi );
    SyncVectorPatch::finalize_exchange_along_all_directions_noomp( Bz_, *this );
    SyncVectorPatch::exchange_along_all_directions_noomp<double,Field>( Bx_m, *this, smpi );
    SyncVectorPatch::finalize_exchange_along_all_directions_noomp( Bx_m, *this );
    SyncVectorPatch::exchange_along_all_directions_noomp<double,Field>( By_m, *this, smpi );
    SyncVectorPatch::finalize_exchange_along_all_directions_noomp( By_m, *this );
    SyncVectorPatch::exchange_along_all_directions_noomp<double,Field>( Bz_m, *this, smpi );
    SyncVectorPatch::finalize_exchange_along_all_directions_noomp( Bz_m, *this );

    MESSAGE( 0, "Fields of relativistic species initialized" );
    //!\todo Reduce to find global max
    //if (smpi->isMaster())
    //  MESSAGE(1,"Relativistic Poisson equation solved. Maximum err = ");

    //ptimer.update();
    //MESSAGE("Time in Relativistic Poisson : " << ptimer.getTime() );


    //ptimer.update();
    //MESSAGE("Time in Relativistic Poisson : " << ptimer.getTime() );
    MESSAGE( "Relativistic Poisson finished" );

} // END solveRelativisticPoisson



void VectorPatch::solveRelativisticPoissonAM( Params &params, SmileiMPI *smpi, double time_primal )
{

    //Timer ptimer("global");
    //ptimer.init(smpi);
    //ptimer.restart();
    
    // Assumption: one or more species move in vacuum with mean lorentz gamma factor gamma_mean in the x direction,
    // with low energy spread.
    // The electromagnetic fields of this species can be initialized solving a Poisson-like problem (here informally
    // referred to as "relativistic Poisson problem") and then performing a Lorentz back-transformation to find the
    // electromagnetic fields of the species in the lab frame.
    // See for example https://doi.org/10.1016/j.nima.2016.02.043 for more details
    // In case of non-monoenergetic relativistic distribution (NOT IMPLEMENTED AT THE MOMENT), the linearity of Maxwell's equations can be exploited:
    // divide the species in quasi-monoenergetic bins with gamma_i and repeat the same procedure for described above
    // for all bins. Finally, in the laboratory frame sum all the fields of the various energy-bin ensembles of particles.
    
    // All the parameters for the Poisson problem (e.g. maximum iteration) are the same used in the namelist
    // for the traditional Poisson problem
    
    // compute gamma_mean for the species for which the field is initialized
    double s_gamma( 0. );
    uint64_t nparticles( 0 );
    for( unsigned int ispec=0 ; ispec<( *this )( 0 )->vecSpecies.size() ; ispec++ ) {
        if( species( 0, ispec )->relativistic_field_initialization ) {
            for( unsigned int ipatch=0 ; ipatch<this->size() ; ipatch++ ) {
                if( time_primal==species( ipatch, ispec )->time_relativistic_initialization ) {
                    s_gamma += species( ipatch, ispec )->sum_gamma();
                    nparticles += species( ipatch, ispec )->getNbrOfParticles();
                }
            }
        }
    }
    double gamma_global( 0. );
    MPI_Allreduce( &s_gamma, &gamma_global, 1, MPI_DOUBLE, MPI_SUM, MPI_COMM_WORLD );
    uint64_t nparticles_global( 0 );
    MPI_Allreduce( &nparticles, &nparticles_global, 1, MPI_UNSIGNED_LONG_LONG, MPI_SUM, MPI_COMM_WORLD );
    MESSAGE( "GAMMA = " << gamma_global/( double )nparticles_global );
    
    //Timer ptimer("global");
    //ptimer.init(smpi);
    //ptimer.restart();
    
    double gamma_mean = gamma_global/( double )nparticles_global;
    
    unsigned int iteration_max = params.relativistic_poisson_max_iteration;
    double           error_max = params.relativistic_poisson_max_error;
    unsigned int iteration=0;
    
    // Init & Store internal data (phi, r, p, Ap) per patch
    double rnew_dot_rnew_localAM_( 0. );
    double rnew_dot_rnewAM_( 0. );


    for( unsigned int ipatch=0 ; ipatch<this->size() ; ipatch++ ) {
        ( *this )( ipatch )->EMfields->initPoisson( ( *this )( ipatch ) );
        //cout << std::scientific << "rnew_dot_rnew_local = " << rnew_dot_rnew_local << endl;
        ( *this )( ipatch )->EMfields->initRelativisticPoissonFields( ( *this )( ipatch ) );
    }
    // //cout << std::scientific << "rnew_dot_rnew_local = " << rnew_dot_rnew_local << endl;

    std::vector<Field *> El_;
    std::vector<Field *> Er_;
    std::vector<Field *> Et_;
    std::vector<Field *> Bl_;
    std::vector<Field *> Br_;
    std::vector<Field *> Bt_;
    std::vector<Field *> Bl_m;
    std::vector<Field *> Br_m;
    std::vector<Field *> Bt_m;
    
    std::vector<Field *> El_rel_;
    std::vector<Field *> Er_rel_;
    std::vector<Field *> Et_rel_;
    std::vector<Field *> Bl_rel_;
    std::vector<Field *> Br_rel_;
    std::vector<Field *> Bt_rel_;
    
    std::vector<Field *> Bl_rel_t_plus_halfdt_;
    std::vector<Field *> Br_rel_t_plus_halfdt_;
    std::vector<Field *> Bt_rel_t_plus_halfdt_;
    std::vector<Field *> Bl_rel_t_minus_halfdt_;
    std::vector<Field *> Br_rel_t_minus_halfdt_;
    std::vector<Field *> Bt_rel_t_minus_halfdt_;
    
    std::vector<Field *> Ap_AM_;
    
    // For each mode, repeat the initialization procedure
    // (the relativistic Poisson equation is linear, so it can be decomposed in azimuthal modes)
    for( unsigned int imode=0 ; imode<params.nmodes_rel_field_init ; imode++ ) {
        
        // init Phi, r, p values
        for( unsigned int ipatch=0 ; ipatch<this->size() ; ipatch++ ) {
            ElectroMagnAM *emAM = static_cast<ElectroMagnAM *>( ( *this )( ipatch )->EMfields );
            emAM->initPoisson_init_phi_r_p_Ap( ( *this )( ipatch ), imode );
            rnew_dot_rnew_localAM_ += emAM->compute_r();
        }
        
        MPI_Allreduce( &rnew_dot_rnew_localAM_, &rnew_dot_rnewAM_, 1, MPI_DOUBLE, MPI_SUM, MPI_COMM_WORLD );

        for( unsigned int ipatch=0 ; ipatch<this->size() ; ipatch++ ) {
            ElectroMagnAM *emAM = static_cast<ElectroMagnAM *>( ( *this )( ipatch )->EMfields );
            El_.push_back( emAM->El_[imode] );
            Er_.push_back( emAM->Er_[imode] );
            Et_.push_back( emAM->Et_[imode] );
            Bl_.push_back( emAM->Bl_[imode] );
            Br_.push_back( emAM->Br_[imode] );
            Bt_.push_back( emAM->Bt_[imode] );
            Bl_m.push_back( emAM->Bl_m[imode] );
            Br_m.push_back( emAM->Br_m[imode] );
            Bt_m.push_back( emAM->Bt_m[imode] );
            El_rel_.push_back( emAM->El_rel_ );
            Er_rel_.push_back( emAM->Er_rel_ );
            Et_rel_.push_back( emAM->Et_rel_ );
            Bl_rel_.push_back( emAM->Bl_rel_ );
            Br_rel_.push_back( emAM->Br_rel_ );
            Bt_rel_.push_back( emAM->Bt_rel_ );
            Bl_rel_t_plus_halfdt_.push_back( emAM->Bl_rel_t_plus_halfdt_ );
            Br_rel_t_plus_halfdt_.push_back( emAM->Br_rel_t_plus_halfdt_ );
            Bt_rel_t_plus_halfdt_.push_back( emAM->Bt_rel_t_plus_halfdt_);
            Bl_rel_t_minus_halfdt_.push_back( emAM->Bl_rel_t_minus_halfdt_ );
            Br_rel_t_minus_halfdt_.push_back( emAM->Br_rel_t_minus_halfdt_ );
            Bt_rel_t_minus_halfdt_.push_back( emAM->Bt_rel_t_minus_halfdt_ );
            
            Ap_AM_.push_back( emAM->Ap_AM_ );
        }

        unsigned int nx_p2_global = ( params.n_space_global[0]+1 );
        //if ( Ex_[0]->dims_.size()>1 ) {
        if( El_rel_[0]->dims_.size()>1 ) {
            nx_p2_global *= ( params.n_space_global[1]+1 );
            if( El_rel_[0]->dims_.size()>2 ) {
                nx_p2_global *= ( params.n_space_global[2]+1 );
            }
        }

        // compute control parameter
        double norm2_source_term = sqrt( std::abs(rnew_dot_rnewAM_) );
        //double ctrl = rnew_dot_rnew / (double)(nx_p2_global);
        double ctrl = sqrt( std::abs(rnew_dot_rnewAM_) ) / norm2_source_term; // initially is equal to one
        
        // ---------------------------------------------------------
        // Starting iterative loop for the conjugate gradient method
        // ---------------------------------------------------------
        if( smpi->isMaster() ) {
            DEBUG( "Starting iterative loop for CG method for the mode "<<imode );
        }
        
        iteration = 0;//MESSAGE("Initial error parameter (must be 1) : "<<ctrl);
        //cout << std::scientific << ctrl << "\t" << error_max << "\t" << iteration << "\t" << iteration_max << endl;
        while( ( ctrl > error_max ) && ( iteration<iteration_max ) ) {
            iteration++;
        
            if( ( smpi->isMaster() ) && ( iteration%1000==0 ) ) {
                MESSAGE( "iteration " << iteration << " started with control parameter ctrl = " << 1.0e22*ctrl << " x 1.e-22" );
            }
        
            // scalar product of the residual
            double r_dot_rAM_ = rnew_dot_rnewAM_;
        
            for( unsigned int ipatch=0 ; ipatch<this->size() ; ipatch++ ) {
                ElectroMagnAM *emAM = static_cast<ElectroMagnAM *>( ( *this )( ipatch )->EMfields );
                emAM->compute_Ap_relativistic_Poisson_AM( ( *this )( ipatch ), gamma_mean, imode );
            }
        
            // Exchange Ap_ (intra & extra MPI)
            SyncVectorPatch::exchange_along_all_directions_noomp<complex<double>,cField>( Ap_AM_, *this, smpi );
            SyncVectorPatch::finalize_exchange_along_all_directions_noomp( Ap_AM_, *this );
        
        
            // scalar product p.Ap
            std::complex<double> p_dot_ApAM_       = 0.0;
            std::complex<double> p_dot_Ap_localAM_ = 0.0;
            for( unsigned int ipatch=0 ; ipatch<this->size() ; ipatch++ ) {
                ElectroMagnAM *emAM = static_cast<ElectroMagnAM *>( ( *this )( ipatch )->EMfields );
                p_dot_Ap_localAM_ += emAM->compute_pAp_AM();
            }
            MPI_Allreduce( &p_dot_Ap_localAM_, &p_dot_ApAM_, 2, MPI_DOUBLE, MPI_SUM, MPI_COMM_WORLD );
        
        
            // compute new potential and residual
            for( unsigned int ipatch=0 ; ipatch<this->size() ; ipatch++ ) {
                ElectroMagnAM *emAM = static_cast<ElectroMagnAM *>( ( *this )( ipatch )->EMfields );
                emAM->update_pand_r_AM( r_dot_rAM_, p_dot_ApAM_ );
            }
        
            // compute new residual norm
            rnew_dot_rnewAM_       = 0.0;
            rnew_dot_rnew_localAM_ = 0.0;
            for( unsigned int ipatch=0 ; ipatch<this->size() ; ipatch++ ) {
                ElectroMagnAM *emAM = static_cast<ElectroMagnAM *>( ( *this )( ipatch )->EMfields );
                rnew_dot_rnew_localAM_ += emAM->compute_r();
            }
            MPI_Allreduce( &rnew_dot_rnew_localAM_, &rnew_dot_rnewAM_, 1, MPI_DOUBLE, MPI_SUM, MPI_COMM_WORLD );
            if( smpi->isMaster() ) {
                DEBUG( "new residual norm: rnew_dot_rnew = " << rnew_dot_rnewAM_ );
            }
        
            // compute new directio
            for( unsigned int ipatch=0 ; ipatch<this->size() ; ipatch++ ) {
                ElectroMagnAM *emAM = static_cast<ElectroMagnAM *>( ( *this )( ipatch )->EMfields );
                emAM->update_p( rnew_dot_rnewAM_, r_dot_rAM_ );
            }
        
            // compute control parameter
          
            ctrl = sqrt( std::abs(rnew_dot_rnewAM_) )/norm2_source_term;
            if( smpi->isMaster() ) {
                DEBUG( "iteration " << iteration << " done, exiting with control parameter ctrl = " << 1.0e22*ctrl << " x 1.e-22" );
            }
        
        }//End of the iterative loop


        // --------------------------------
        // Status of the solver convergence
        // --------------------------------
        if( iteration_max>0 && iteration == iteration_max ) {
            if( smpi->isMaster() )
                WARNING( "Relativistic Poisson solver did not converge: reached maximum iteration number: " << iteration
                         << ", relative err is ctrl = " << 1.0e22*ctrl << "x 1.e-22" );
        } else {
            if( smpi->isMaster() )
                MESSAGE( 1, "Relativistic Poisson solver converged at iteration: " << iteration
                         << ", relative err is ctrl = " << 1.0e22*ctrl << " x 1.e-22" );
        }

        // ------------------------------------------
        // Compute the electromagnetic fields E and B
        // ------------------------------------------
        
        // sync the potential
        //SyncVectorPatch::exchange( (*this)(ipatch)->EMfields->phi_, *this, smpi );
        //SyncVectorPatch::finalizeexchange( (*this)(ipatch)->EMfields->phi_, *this );
        
        // compute E and sync
        for( unsigned int ipatch=0 ; ipatch<this->size() ; ipatch++ ) {
            ElectroMagnAM *emAM = static_cast<ElectroMagnAM *>( ( *this )( ipatch )->EMfields );
            // begin loop on patches
            emAM->initE_relativistic_Poisson_AM( ( *this )( ipatch ), gamma_mean, imode );
        } // end loop on patches
        
        SyncVectorPatch::exchange_along_all_directions_noomp<complex<double>,cField>( El_rel_, *this, smpi );
        SyncVectorPatch::finalize_exchange_along_all_directions_noomp( El_rel_, *this );
        SyncVectorPatch::exchange_along_all_directions_noomp<complex<double>,cField>( Er_rel_, *this, smpi );
        SyncVectorPatch::finalize_exchange_along_all_directions_noomp( Er_rel_, *this );
        SyncVectorPatch::exchange_along_all_directions_noomp<complex<double>,cField>( Et_rel_, *this, smpi );
        SyncVectorPatch::finalize_exchange_along_all_directions_noomp( Et_rel_, *this );

        // compute B and sync
        for( unsigned int ipatch=0 ; ipatch<this->size() ; ipatch++ ) {
            // begin loop on patches
            ElectroMagnAM *emAM = static_cast<ElectroMagnAM *>( ( *this )( ipatch )->EMfields );
            emAM->initB_relativistic_Poisson_AM( ( *this )( ipatch ), gamma_mean );
        } // end loop on patches
      
        SyncVectorPatch::exchange_along_all_directions_noomp<complex<double>,cField>( Bl_rel_, *this, smpi );
        SyncVectorPatch::finalize_exchange_along_all_directions_noomp( Bl_rel_, *this );
        SyncVectorPatch::exchange_along_all_directions_noomp<complex<double>,cField>( Br_rel_, *this, smpi );
        SyncVectorPatch::finalize_exchange_along_all_directions_noomp( Br_rel_, *this );
        SyncVectorPatch::exchange_along_all_directions_noomp<complex<double>,cField>( Bt_rel_, *this, smpi );
        SyncVectorPatch::finalize_exchange_along_all_directions_noomp( Bt_rel_, *this );
        
        
        // Proper spatial centering of the B fields in the Yee Cell through interpolation
        // (from B_rel to B_rel_t_plus_halfdt and B_rel_t_minus_halfdt)
        for( unsigned int ipatch=0 ; ipatch<this->size() ; ipatch++ ) {
            // begin loop on patches
            ElectroMagnAM *emAM = static_cast<ElectroMagnAM *>( ( *this )( ipatch )->EMfields );
            emAM->center_fields_from_relativistic_Poisson_AM( ( *this )( ipatch ) );
        } // end loop on patches
        
        // Re-exchange the properly spatially centered B field
        SyncVectorPatch::exchange_along_all_directions_noomp<complex<double>,cField>( Bl_rel_t_plus_halfdt_, *this, smpi );
        SyncVectorPatch::finalize_exchange_along_all_directions_noomp( Bl_rel_t_plus_halfdt_, *this );
        SyncVectorPatch::exchange_along_all_directions_noomp<complex<double>,cField>( Br_rel_t_plus_halfdt_, *this, smpi );
        SyncVectorPatch::finalize_exchange_along_all_directions_noomp( Br_rel_t_plus_halfdt_, *this );
        SyncVectorPatch::exchange_along_all_directions_noomp<complex<double>,cField>( Bt_rel_t_plus_halfdt_, *this, smpi );
        SyncVectorPatch::finalize_exchange_along_all_directions_noomp( Bt_rel_t_plus_halfdt_, *this );
        
        SyncVectorPatch::exchange_along_all_directions_noomp<complex<double>,cField>( Bl_rel_t_minus_halfdt_, *this, smpi );
        SyncVectorPatch::finalize_exchange_along_all_directions_noomp( Bl_rel_t_minus_halfdt_, *this );
        SyncVectorPatch::exchange_along_all_directions_noomp<complex<double>,cField>( Br_rel_t_minus_halfdt_, *this, smpi );
        SyncVectorPatch::finalize_exchange_along_all_directions_noomp( Br_rel_t_minus_halfdt_, *this );
        SyncVectorPatch::exchange_along_all_directions_noomp<complex<double>,cField>( Bt_rel_t_minus_halfdt_, *this, smpi );
        SyncVectorPatch::finalize_exchange_along_all_directions_noomp( Bt_rel_t_minus_halfdt_, *this );
        
        
        MESSAGE( 0, "Summing fields of relativistic species to the grid fields" );
        // sum the fields found  by relativistic Poisson solver to the existing em fields
        // E  = E  + E_rel
        // B  = B  + B_rel_t_plus_halfdt
        // Bm = Bm + B_rel_t_minus_halfdt
        
        for( unsigned int ipatch=0 ; ipatch<this->size() ; ipatch++ ) {
            // begin loop on patches
            ElectroMagnAM *emAM = static_cast<ElectroMagnAM *>( ( *this )( ipatch )->EMfields );
            emAM->sum_rel_fields_to_em_fields_AM( ( *this )( ipatch ), params, imode );
        } // end loop on patches
        
        
        // clean the auxiliary vectors for the present azimuthal mode
        for( unsigned int ipatch=0 ; ipatch<this->size() ; ipatch++ ) {
            
            El_.pop_back();
            Er_.pop_back();
            Et_.pop_back();
            Bl_.pop_back();
            Br_.pop_back();
            Bt_.pop_back();
            Bl_m.pop_back();
            Br_m.pop_back();
            Bt_m.pop_back();
            El_rel_.pop_back();
            Er_rel_.pop_back();
            Et_rel_.pop_back();
            Bl_rel_.pop_back();
            Br_rel_.pop_back();
            Bt_rel_.pop_back();
            Bl_rel_t_plus_halfdt_.pop_back();
            Br_rel_t_plus_halfdt_.pop_back();
            Bt_rel_t_plus_halfdt_.pop_back();
            Bl_rel_t_minus_halfdt_.pop_back();
            Br_rel_t_minus_halfdt_.pop_back();
            Bt_rel_t_minus_halfdt_.pop_back();
            
            Ap_AM_.pop_back();

        }
        
    }  // end loop on the modes

    for( unsigned int ipatch=0 ; ipatch<this->size() ; ipatch++ ) {
        ElectroMagnAM *emAM = static_cast<ElectroMagnAM *>( ( *this )( ipatch )->EMfields );
        emAM->delete_phi_r_p_Ap( ( *this )( ipatch ) );
        emAM->delete_relativistic_fields( ( *this )( ipatch ) );
    }

    // // Exchange the fields after the addition of the relativistic species fields
    for( unsigned int imode = 0 ; imode < params.nmodes_rel_field_init ; imode++ ) {
        SyncVectorPatch::exchangeE( params, ( *this ), imode, smpi );
        SyncVectorPatch::finalizeexchangeE( params, ( *this ), imode ); // disable async, because of tags which is the same for all modes
    }
    for( unsigned int imode = 0 ; imode < params.nmodes_rel_field_init ; imode++ ) {
        SyncVectorPatch::exchangeB( params, ( *this ), imode, smpi );
        SyncVectorPatch::finalizeexchangeB( params, ( *this ), imode ); // disable async, because of tags which is the same for all modes
    }
    
    MESSAGE( 0, "Fields of relativistic species initialized" );
    //!\todo Reduce to find global max
    //if (smpi->isMaster())
    //  MESSAGE(1,"Relativistic Poisson equation solved. Maximum err = ");
    
    //ptimer.update();
    //MESSAGE("Time in Relativistic Poisson : " << ptimer.getTime() );
    
    
    //ptimer.update();
    //MESSAGE("Time in Relativistic Poisson : " << ptimer.getTime() );
    MESSAGE( "Relativistic Poisson finished" );



}

// ---------------------------------------------------------------------------------------------------------------------
// ---------------------------------------------------------------------------------------------------------------------
// ----------------------------------------------    BALANCING METHODS    ----------------------------------------------
// ---------------------------------------------------------------------------------------------------------------------
// ---------------------------------------------------------------------------------------------------------------------


void VectorPatch::load_balance( Params &params, double time_dual, SmileiMPI *smpi, SimWindow *simWindow, unsigned int itime )
{

    // Compute new patch distribution
    smpi->recompute_patch_count( params, *this, time_dual );

    // Create empty patches according to this new distribution
    this->createPatches( params, smpi, simWindow );

    // Proceed to patch exchange, and delete patch which moved
    this->exchangePatches( smpi, params );

    // Tell that the patches moved this iteration (needed for probes)
    lastIterationPatchesMoved = itime;

}


// ---------------------------------------------------------------------------------------------------------------------
// Explicits patch movement regarding new patch distribution stored in smpi->patch_count
//   - compute send_patch_id_
//   - compute recv_patch_id_
//   - create empty (not really, created like at t0) new patch in recv_patches_
// ---------------------------------------------------------------------------------------------------------------------
void VectorPatch::createPatches( Params &params, SmileiMPI *smpi, SimWindow *simWindow )
{
    unsigned int n_moved( 0 );
    recv_patches_.resize( 0 );

    // Set Index of the 1st patch of the vector yet on current MPI rank
    // Is this really necessary ? It should be done already ...
    refHindex_ = ( *this )( 0 )->Hindex();

    // Current number of patch
    int nPatches_now = this->size() ;

    // When going to openMP, these two vectors must be stored by patch and not by vectorPatch.
    recv_patch_id_.clear();
    send_patch_id_.clear();

    // istart = Index of the futur 1st patch
    int istart( 0 );
    for( int irk=0 ; irk<smpi->getRank() ; irk++ ) {
        istart += smpi->patch_count[irk];
    }

    // recv_patch_id_ = vector of the hindex this process must own at the end of the exchange.
    for( int ipatch=0 ; ipatch<smpi->patch_count[smpi->getRank()] ; ipatch++ ) {
        recv_patch_id_.push_back( istart+ipatch );
    }


    // Loop on current patches to define patch to send
    for( int ipatch=0 ; ipatch < nPatches_now ; ipatch++ ) {
        //if  current hindex     <  future refHindex   OR      current hindex > future last hindex...
        if( ( refHindex_+ipatch < recv_patch_id_[0] ) || ( refHindex_+ipatch > recv_patch_id_.back() ) ) {
            // Put this patch in the send list.
            send_patch_id_.push_back( ipatch );
        }
    }


    // Backward loop on future patches to define suppress patch in receive list
    // before this loop, recv_patch_id_ stores all patches index define in SmileiMPI::patch_count
    int existing_patch_id = -1;
    for( int ipatch=recv_patch_id_.size()-1 ; ipatch>=0 ; ipatch-- ) {
        //if    future patch hindex  >= current refHindex AND  future patch hindex <= current last hindex
        if( ( recv_patch_id_[ipatch]>=refHindex_ ) && ( recv_patch_id_[ipatch] <= refHindex_ + nPatches_now - 1 ) ) {
            //Store an existing patch id for cloning.
            existing_patch_id = recv_patch_id_[ipatch];
            //Remove this patch from the receive list because I already own it.
            recv_patch_id_.erase( recv_patch_id_.begin()+ipatch );
        }
    }


    // Get an existing patch that will be used for cloning
    if( existing_patch_id<0 ) {
        ERROR( "No patch to clone. This should never happen!" );
    }
    Patch *existing_patch = ( *this )( existing_patch_id-refHindex_ );


    // Create new Patches
    n_moved = simWindow->getNmoved();
    // Store in local vector future patches
    // Loop on the patches I have to receive and do not already own.
    for( unsigned int ipatch=0 ; ipatch < recv_patch_id_.size() ; ipatch++ ) {
        // density profile is initializes as if t = 0 !
        // Species will be cleared when, nbr of particles will be known
        // Creation of a new patch, ready to receive its content from MPI neighbours.
        Patch *newPatch = PatchesFactory::clone( existing_patch, params, smpi, domain_decomposition_, recv_patch_id_[ipatch], n_moved, false );
        newPatch->finalizeMPIenvironment( params );
        //Store pointers to newly created patch in recv_patches_.
        recv_patches_.push_back( newPatch );
    }


} // END createPatches


// ---------------------------------------------------------------------------------------------------------------------
// Exchange patches, based on createPatches initialization
//   take care of reinitialize patch master and diag file managment
// ---------------------------------------------------------------------------------------------------------------------
void VectorPatch::exchangePatches( SmileiMPI *smpi, Params &params )
{

    //int newMPIrankbis, oldMPIrankbis, tmp;
    int newMPIrank = smpi->getRank() -1;
    int oldMPIrank = smpi->getRank() -1;
    int istart = 0;
    int nmessage = nrequests;

    for( int irk=0 ; irk<smpi->getRank() ; irk++ ) {
        istart += smpi->patch_count[irk];
    }


    // Send particles
    for( unsigned int ipatch=0 ; ipatch < send_patch_id_.size() ; ipatch++ ) {
        // locate rank which will own send_patch_id_[ipatch]
        // We assume patches are only exchanged with neighbours.
        // Once all patches supposed to be sent to the left are done, we send the rest to the right.
        // if hindex of patch to be sent      >  future hindex of the first patch owned by this process
        if( send_patch_id_[ipatch]+refHindex_ > istart ) {
            newMPIrank = smpi->getRank() + 1;
        }

        smpi->isend_species( ( *this )( send_patch_id_[ipatch] ), newMPIrank, ( refHindex_+send_patch_id_[ipatch] )*nmessage, params );
    }

    for( unsigned int ipatch=0 ; ipatch < recv_patch_id_.size() ; ipatch++ ) {
        //if  hindex of patch to be received > first hindex actually owned, that means it comes from the next MPI process and not from the previous anymore.
        if( recv_patch_id_[ipatch] > refHindex_ ) {
            oldMPIrank = smpi->getRank() + 1;
        }

        smpi->recv_species( recv_patches_[ipatch], oldMPIrank, recv_patch_id_[ipatch]*nmessage, params );
    }


    for( unsigned int ipatch=0 ; ipatch < send_patch_id_.size() ; ipatch++ ) {
        smpi->waitall( ( *this )( send_patch_id_[ipatch] ) );
    }

    smpi->barrier();


    // Split the exchangePatches process to avoid deadlock with OpenMPI (observed with OpenMPI on Irene and Poicnare, not with IntelMPI)
    newMPIrank = smpi->getRank() -1;
    oldMPIrank = smpi->getRank() -1;


    // Send fields
    for( unsigned int ipatch=0 ; ipatch < send_patch_id_.size() ; ipatch++ ) {
        // locate rank which will own send_patch_id_[ipatch]
        // We assume patches are only exchanged with neighbours.
        // Once all patches supposed to be sent to the left are done, we send the rest to the right.
        // if hindex of patch to be sent      >  future hindex of the first patch owned by this process
        if( send_patch_id_[ipatch]+refHindex_ > istart ) {
            newMPIrank = smpi->getRank() + 1;
        }

        smpi->isend_fields( ( *this )( send_patch_id_[ipatch] ), newMPIrank, ( refHindex_+send_patch_id_[ipatch] )*nmessage, params );
    }

    for( unsigned int ipatch=0 ; ipatch < recv_patch_id_.size() ; ipatch++ ) {
        //if  hindex of patch to be received > first hindex actually owned, that means it comes from the next MPI process and not from the previous anymore.
        if( recv_patch_id_[ipatch] > refHindex_ ) {
            oldMPIrank = smpi->getRank() + 1;
        }

        smpi->recv_fields( recv_patches_[ipatch], oldMPIrank, recv_patch_id_[ipatch]*nmessage, params );
    }


    for( unsigned int ipatch=0 ; ipatch < send_patch_id_.size() ; ipatch++ ) {
        smpi->waitall( ( *this )( send_patch_id_[ipatch] ) );
    }

    smpi->barrier();


    //Delete sent patches
    int nPatchSend( send_patch_id_.size() );
    for( int ipatch=nPatchSend-1 ; ipatch>=0 ; ipatch-- ) {
        //Ok while at least 1 old patch stay inon current CPU
        delete( *this )( send_patch_id_[ipatch] );
        patches_[ send_patch_id_[ipatch] ] = NULL;
        patches_.erase( patches_.begin() + send_patch_id_[ipatch] );

    }

#ifdef _VECTO
    if( params.vectorization_mode == "adaptive_mixed_sort" ) {
        // adaptive vectorization -- mixed sort
        // Recompute the cell keys before the next step and configure operators
        for( unsigned int ipatch=0 ; ipatch<recv_patch_id_.size() ; ipatch++ ) {
            for( unsigned int ispec=0 ; ispec< recv_patches_[ipatch]->vecSpecies.size() ; ispec++ ) {
                if( dynamic_cast<SpeciesVAdaptiveMixedSort *>( recv_patches_[ipatch]->vecSpecies[ispec] ) ) {
                    dynamic_cast<SpeciesVAdaptiveMixedSort *>( recv_patches_[ipatch]->vecSpecies[ispec] )->compute_part_cell_keys( params );
                    dynamic_cast<SpeciesVAdaptiveMixedSort *>( recv_patches_[ipatch]->vecSpecies[ispec] )->reconfigure_operators( params, recv_patches_[ipatch] );
                }
            }
        }
    } else if( params.vectorization_mode == "adaptive" ) {
        // adaptive vectorization --  always sort
        // Recompute the cell keys before the next step and configure operators
        for( unsigned int ipatch=0 ; ipatch<recv_patch_id_.size() ; ipatch++ ) {
            for( unsigned int ispec=0 ; ispec< recv_patches_[ipatch]->vecSpecies.size() ; ispec++ ) {
                if( dynamic_cast<SpeciesVAdaptive *>( recv_patches_[ipatch]->vecSpecies[ispec] ) ) {
                    dynamic_cast<SpeciesVAdaptive *>( recv_patches_[ipatch]->vecSpecies[ispec] )->compute_part_cell_keys( params );
                    dynamic_cast<SpeciesVAdaptive *>( recv_patches_[ipatch]->vecSpecies[ispec] )->reconfigure_operators( params, recv_patches_[ipatch] );
                }
            }
        }
    }
#endif

    //Put received patches in the global vecPatches
    for( unsigned int ipatch=0 ; ipatch<recv_patch_id_.size() ; ipatch++ ) {
        if( recv_patch_id_[ipatch] > refHindex_ ) {
            patches_.push_back( recv_patches_[ipatch] );
        } else {
            patches_.insert( patches_.begin()+ipatch, recv_patches_[ipatch] );
        }
    }
    recv_patches_.clear();


    for( unsigned int ipatch=0 ; ipatch<patches_.size() ; ipatch++ ) {
        ( *this )( ipatch )->updateMPIenv( smpi );
        if( ( *this )( ipatch )->has_an_MPI_neighbor() ) {
            ( *this )( ipatch )->createType( params );
        } else {
            ( *this )( ipatch )->cleanType();
        }
    }
    this->set_refHindex() ;
    update_field_list( smpi ) ;

} // END exchangePatches

// ---------------------------------------------------------------------------------------------------------------------
// Write in a file patches communications
//   - Send/Recv MPI rank
//   - Send/Recv patch Id
// ---------------------------------------------------------------------------------------------------------------------
void VectorPatch::output_exchanges( SmileiMPI *smpi )
{
    ofstream output_file;
    ostringstream name( "" );
    name << "debug_output"<<smpi->getRank()<<".txt" ;
    output_file.open( name.str().c_str(), std::ofstream::out | std::ofstream::app );
    int newMPIrank, oldMPIrank;
    newMPIrank = smpi->getRank() -1;
    oldMPIrank = smpi->getRank() -1;
    int istart( 0 );
    for( int irk=0 ; irk<smpi->getRank() ; irk++ ) {
        istart += smpi->patch_count[irk];
    }
    for( unsigned int ipatch=0 ; ipatch < send_patch_id_.size() ; ipatch++ ) {
        if( send_patch_id_[ipatch]+refHindex_ > istart ) {
            newMPIrank = smpi->getRank() + 1;
        }
        output_file << "Rank " << smpi->getRank() << " sending patch " << send_patch_id_[ipatch]+refHindex_ << " to " << newMPIrank << endl;
    }
    for( unsigned int ipatch=0 ; ipatch < recv_patch_id_.size() ; ipatch++ ) {
        if( recv_patch_id_[ipatch] > refHindex_ ) {
            oldMPIrank = smpi->getRank() + 1;
        }
        output_file << "Rank " << smpi->getRank() << " receiving patch " << recv_patch_id_[ipatch] << " from " << oldMPIrank << endl;
    }
    output_file << "NEXT" << endl;
    output_file.close();
} // END output_exchanges

//! Resize vector of field*
void VectorPatch::update_field_list( SmileiMPI *smpi )
{
    int nDim( 0 );
    if( !dynamic_cast<ElectroMagnAM *>( patches_[0]->EMfields ) ) {
        nDim = patches_[0]->EMfields->Ex_->dims_.size();
    } else {
        nDim = static_cast<ElectroMagnAM *>( patches_[0]->EMfields )->El_[0]->dims_.size();
    }
    densities.resize( 3*size() ) ; // Jx + Jy + Jz

    //                          1D  2D  3D
    Bs0.resize( 2*size() ) ; //  2   2   2
    Bs1.resize( 2*size() ) ; //  0   2   2
    Bs2.resize( 2*size() ) ; //  0   0   2

    densitiesLocalx.clear();
    densitiesLocaly.clear();
    densitiesLocalz.clear();
    densitiesMPIx.clear();
    densitiesMPIy.clear();
    densitiesMPIz.clear();
    LocalxIdx.clear();
    LocalyIdx.clear();
    LocalzIdx.clear();
    MPIxIdx.clear();
    MPIyIdx.clear();
    MPIzIdx.clear();

    if( !dynamic_cast<ElectroMagnAM *>( patches_[0]->EMfields ) ) {

        listJx_.resize( size() ) ;
        listJy_.resize( size() ) ;
        listJz_.resize( size() ) ;
        listrho_.resize( size() ) ;
        listEx_.resize( size() ) ;
        listEy_.resize( size() ) ;
        listEz_.resize( size() ) ;
        listBx_.resize( size() ) ;
        listBy_.resize( size() ) ;
        listBz_.resize( size() ) ;

        if( patches_[0]->EMfields->envelope != NULL ) {
            listA_.resize( size() ) ;
            listA0_.resize( size() ) ;
            listPhi_.resize( size() ) ;
            listPhi0_.resize( size() ) ;
            listGradPhix_.resize( size() ) ;
            listGradPhiy_.resize( size() ) ;
            listGradPhiz_.resize( size() ) ;
            listGradPhix0_.resize( size() ) ;
            listGradPhiy0_.resize( size() ) ;
            listGradPhiz0_.resize( size() ) ;
            listEnv_Chi_.resize( size() ) ;
        }

        for( unsigned int ipatch=0 ; ipatch < size() ; ipatch++ ) {
            listJx_[ipatch] = patches_[ipatch]->EMfields->Jx_ ;
            listJy_[ipatch] = patches_[ipatch]->EMfields->Jy_ ;
            listJz_[ipatch] = patches_[ipatch]->EMfields->Jz_ ;
            listrho_[ipatch] =patches_[ipatch]->EMfields->rho_;
            listEx_[ipatch] = patches_[ipatch]->EMfields->Ex_ ;
            listEy_[ipatch] = patches_[ipatch]->EMfields->Ey_ ;
            listEz_[ipatch] = patches_[ipatch]->EMfields->Ez_ ;
            listBx_[ipatch] = patches_[ipatch]->EMfields->Bx_ ;
            listBy_[ipatch] = patches_[ipatch]->EMfields->By_ ;
            listBz_[ipatch] = patches_[ipatch]->EMfields->Bz_ ;
        }
        if( patches_[0]->EMfields->envelope != NULL ) {
            for( unsigned int ipatch=0 ; ipatch < size() ; ipatch++ ) {
                listA_[ipatch]         = patches_[ipatch]->EMfields->envelope->A_ ;
                listA0_[ipatch]        = patches_[ipatch]->EMfields->envelope->A0_ ;
                listPhi_[ipatch]       = patches_[ipatch]->EMfields->envelope->Phi_ ;
                listPhi0_[ipatch]      = patches_[ipatch]->EMfields->envelope->Phi_m ;
                listGradPhix_[ipatch]  = patches_[ipatch]->EMfields->envelope->GradPhix_ ;
                listGradPhiy_[ipatch]  = patches_[ipatch]->EMfields->envelope->GradPhiy_ ;
                listGradPhiz_[ipatch]  = patches_[ipatch]->EMfields->envelope->GradPhiz_ ;
                listGradPhix0_[ipatch] = patches_[ipatch]->EMfields->envelope->GradPhix_m ;
                listGradPhiy0_[ipatch] = patches_[ipatch]->EMfields->envelope->GradPhiy_m ;
                listGradPhiz0_[ipatch] = patches_[ipatch]->EMfields->envelope->GradPhiz_m ;
                listEnv_Chi_[ipatch]   = patches_[ipatch]->EMfields->Env_Chi_ ;
            }
        }

    } else {
        unsigned int nmodes = static_cast<ElectroMagnAM *>( patches_[0]->EMfields )->El_.size();
        listJl_.resize( nmodes ) ;
        listJr_.resize( nmodes ) ;
        listJt_.resize( nmodes ) ;
        listrho_AM_.resize( nmodes ) ;
        listJls_.resize( nmodes ) ;
        listJrs_.resize( nmodes ) ;
        listJts_.resize( nmodes ) ;
        listrhos_AM_.resize( nmodes ) ;
        listEl_.resize( nmodes ) ;
        listEr_.resize( nmodes ) ;
        listEt_.resize( nmodes ) ;
        listBl_.resize( nmodes ) ;
        listBr_.resize( nmodes ) ;
        listBt_.resize( nmodes ) ;

        for( unsigned int imode=0 ; imode < nmodes ; imode++ ) {
            listJl_[imode].resize( size() );
            listJr_[imode].resize( size() );
            listJt_[imode].resize( size() );
            listrho_AM_[imode].resize( size() );
            listEl_[imode].resize( size() );
            listEr_[imode].resize( size() );
            listEt_[imode].resize( size() );
            listBl_[imode].resize( size() );
            listBr_[imode].resize( size() );
            listBt_[imode].resize( size() );
            for( unsigned int ipatch=0 ; ipatch < size() ; ipatch++ ) {
                listJl_[imode][ipatch]     = static_cast<ElectroMagnAM *>( patches_[ipatch]->EMfields )->Jl_[imode] ;
                listJr_[imode][ipatch]     = static_cast<ElectroMagnAM *>( patches_[ipatch]->EMfields )->Jr_[imode] ;
                listJt_[imode][ipatch]     = static_cast<ElectroMagnAM *>( patches_[ipatch]->EMfields )->Jt_[imode] ;
                listrho_AM_[imode][ipatch] =static_cast<ElectroMagnAM *>( patches_[ipatch]->EMfields )->rho_AM_[imode];
                listEl_[imode][ipatch]     = static_cast<ElectroMagnAM *>( patches_[ipatch]->EMfields )->El_[imode] ;
                listEr_[imode][ipatch]     = static_cast<ElectroMagnAM *>( patches_[ipatch]->EMfields )->Er_[imode] ;
                listEt_[imode][ipatch]     = static_cast<ElectroMagnAM *>( patches_[ipatch]->EMfields )->Et_[imode] ;
                listBl_[imode][ipatch]     = static_cast<ElectroMagnAM *>( patches_[ipatch]->EMfields )->Bl_[imode] ;
                listBr_[imode][ipatch]     = static_cast<ElectroMagnAM *>( patches_[ipatch]->EMfields )->Br_[imode] ;
                listBt_[imode][ipatch]     = static_cast<ElectroMagnAM *>( patches_[ipatch]->EMfields )->Bt_[imode] ;
            }
        }
    }

    B_localx.clear();
    B_MPIx.clear();

    B1_localy.clear();
    B1_MPIy.clear();

    B2_localz.clear();
    B2_MPIz.clear();

    for( unsigned int ipatch=0 ; ipatch < size() ; ipatch++ ) {
        densities[ipatch         ] = patches_[ipatch]->EMfields->Jx_ ;
        densities[ipatch+  size()] = patches_[ipatch]->EMfields->Jy_ ;
        densities[ipatch+2*size()] = patches_[ipatch]->EMfields->Jz_ ;

        Bs0[ipatch       ] = patches_[ipatch]->EMfields->By_ ;
        Bs0[ipatch+size()] = patches_[ipatch]->EMfields->Bz_ ;

        // TO DO , B size depend of nDim
        // Pas grave, au pire inutil
        Bs1[ipatch       ] = patches_[ipatch]->EMfields->Bx_ ;
        Bs1[ipatch+size()] = patches_[ipatch]->EMfields->Bz_ ;

        // TO DO , B size depend of nDim
        // Pas grave, au pire inutil
        Bs2[ipatch       ] = patches_[ipatch]->EMfields->Bx_ ;
        Bs2[ipatch+size()] = patches_[ipatch]->EMfields->By_ ;
    }

    for( unsigned int ipatch=0 ; ipatch < size() ; ipatch++ ) {
        if( ( *this )( ipatch )->has_an_MPI_neighbor( 0 ) ) {
            MPIxIdx.push_back( ipatch );
        }
        if( ( *this )( ipatch )->has_an_local_neighbor( 0 ) ) {
            LocalxIdx.push_back( ipatch );
        }
    }
    if( nDim>1 ) {
        for( unsigned int ipatch=0 ; ipatch < size() ; ipatch++ ) {
            if( ( *this )( ipatch )->has_an_MPI_neighbor( 1 ) ) {
                MPIyIdx.push_back( ipatch );
            }
            if( ( *this )( ipatch )->has_an_local_neighbor( 1 ) ) {
                LocalyIdx.push_back( ipatch );
            }
        }
        if( nDim>2 ) {
            for( unsigned int ipatch=0 ; ipatch < size() ; ipatch++ ) {

                if( ( *this )( ipatch )->has_an_MPI_neighbor( 2 ) ) {
                    MPIzIdx.push_back( ipatch );
                }
                if( ( *this )( ipatch )->has_an_local_neighbor( 2 ) ) {
                    LocalzIdx.push_back( ipatch );
                }
            }
        }
    }

    B_MPIx.resize( 2*MPIxIdx.size() );
    B_localx.resize( 2*LocalxIdx.size() );
    B1_MPIy.resize( 2*MPIyIdx.size() );
    B1_localy.resize( 2*LocalyIdx.size() );
    B2_MPIz.resize( 2*MPIzIdx.size() );
    B2_localz.resize( 2*LocalzIdx.size() );

    densitiesMPIx.resize( 3*MPIxIdx.size() );
    densitiesLocalx.resize( 3*LocalxIdx.size() );
    densitiesMPIy.resize( 3*MPIyIdx.size() );
    densitiesLocaly.resize( 3*LocalyIdx.size() );
    densitiesMPIz.resize( 3*MPIzIdx.size() );
    densitiesLocalz.resize( 3*LocalzIdx.size() );

    int mpix( 0 ), locx( 0 ), mpiy( 0 ), locy( 0 ), mpiz( 0 ), locz( 0 );

    for( unsigned int ipatch=0 ; ipatch < size() ; ipatch++ ) {

        if( ( *this )( ipatch )->has_an_MPI_neighbor( 0 ) ) {
            B_MPIx[mpix               ] = patches_[ipatch]->EMfields->By_;
            B_MPIx[mpix+MPIxIdx.size()] = patches_[ipatch]->EMfields->Bz_;

            densitiesMPIx[mpix                 ] = patches_[ipatch]->EMfields->Jx_;
            densitiesMPIx[mpix+  MPIxIdx.size()] = patches_[ipatch]->EMfields->Jy_;
            densitiesMPIx[mpix+2*MPIxIdx.size()] = patches_[ipatch]->EMfields->Jz_;
            mpix++;
        }
        if( ( *this )( ipatch )->has_an_local_neighbor( 0 ) ) {
            B_localx[locx                 ] = patches_[ipatch]->EMfields->By_;
            B_localx[locx+LocalxIdx.size()] = patches_[ipatch]->EMfields->Bz_;

            densitiesLocalx[locx                   ] = patches_[ipatch]->EMfields->Jx_;
            densitiesLocalx[locx+  LocalxIdx.size()] = patches_[ipatch]->EMfields->Jy_;
            densitiesLocalx[locx+2*LocalxIdx.size()] = patches_[ipatch]->EMfields->Jz_;
            locx++;
        }
    }
    if( nDim>1 ) {
        for( unsigned int ipatch=0 ; ipatch < size() ; ipatch++ ) {
            if( ( *this )( ipatch )->has_an_MPI_neighbor( 1 ) ) {
                B1_MPIy[mpiy               ] = patches_[ipatch]->EMfields->Bx_;
                B1_MPIy[mpiy+MPIyIdx.size()] = patches_[ipatch]->EMfields->Bz_;

                densitiesMPIy[mpiy                 ] = patches_[ipatch]->EMfields->Jx_;
                densitiesMPIy[mpiy+  MPIyIdx.size()] = patches_[ipatch]->EMfields->Jy_;
                densitiesMPIy[mpiy+2*MPIyIdx.size()] = patches_[ipatch]->EMfields->Jz_;
                mpiy++;
            }
            if( ( *this )( ipatch )->has_an_local_neighbor( 1 ) ) {
                B1_localy[locy                 ] = patches_[ipatch]->EMfields->Bx_;
                B1_localy[locy+LocalyIdx.size()] = patches_[ipatch]->EMfields->Bz_;

                densitiesLocaly[locy                   ] = patches_[ipatch]->EMfields->Jx_;
                densitiesLocaly[locy+  LocalyIdx.size()] = patches_[ipatch]->EMfields->Jy_;
                densitiesLocaly[locy+2*LocalyIdx.size()] = patches_[ipatch]->EMfields->Jz_;
                locy++;
            }
        }
        if( nDim>2 ) {
            for( unsigned int ipatch=0 ; ipatch < size() ; ipatch++ ) {
                if( ( *this )( ipatch )->has_an_MPI_neighbor( 2 ) ) {
                    B2_MPIz[mpiz               ] = patches_[ipatch]->EMfields->Bx_;
                    B2_MPIz[mpiz+MPIzIdx.size()] = patches_[ipatch]->EMfields->By_;

                    densitiesMPIz[mpiz                 ] = patches_[ipatch]->EMfields->Jx_;
                    densitiesMPIz[mpiz+  MPIzIdx.size()] = patches_[ipatch]->EMfields->Jy_;
                    densitiesMPIz[mpiz+2*MPIzIdx.size()] = patches_[ipatch]->EMfields->Jz_;
                    mpiz++;
                }
                if( ( *this )( ipatch )->has_an_local_neighbor( 2 ) ) {
                    B2_localz[locz                 ] = patches_[ipatch]->EMfields->Bx_;
                    B2_localz[locz+LocalzIdx.size()] = patches_[ipatch]->EMfields->By_;

                    densitiesLocalz[locz                   ] = patches_[ipatch]->EMfields->Jx_;
                    densitiesLocalz[locz+  LocalzIdx.size()] = patches_[ipatch]->EMfields->Jy_;
                    densitiesLocalz[locz+2*LocalzIdx.size()] = patches_[ipatch]->EMfields->Jz_;
                    locz++;
                }
            }
        }

    }

    if( !dynamic_cast<ElectroMagnAM *>( patches_[0]->EMfields ) ) {
        for( unsigned int ipatch = 0 ; ipatch < size() ; ipatch++ ) {
            listJx_[ipatch]->MPIbuff.defineTags( patches_[ipatch], smpi, 1 );
            listJy_[ipatch]->MPIbuff.defineTags( patches_[ipatch], smpi, 2 );
            listJz_[ipatch]->MPIbuff.defineTags( patches_[ipatch], smpi, 3 );
            listBx_[ipatch]->MPIbuff.defineTags( patches_[ipatch], smpi, 6 );
            listBy_[ipatch]->MPIbuff.defineTags( patches_[ipatch], smpi, 7 );
            listBz_[ipatch]->MPIbuff.defineTags( patches_[ipatch], smpi, 8 );
            listrho_[ipatch]->MPIbuff.defineTags( patches_[ipatch], smpi, 4 );
        }
        if( patches_[0]->EMfields->envelope != NULL ) {
            for( unsigned int ipatch = 0 ; ipatch < size() ; ipatch++ ) {
                listA_ [ipatch]->MPIbuff.defineTags( patches_[ipatch], smpi, 0 ) ;
                listA0_[ipatch]->MPIbuff.defineTags( patches_[ipatch], smpi, 0 ) ;
                listPhi_ [ipatch]->MPIbuff.defineTags( patches_[ipatch], smpi, 0 ) ;
                listPhi0_ [ipatch]->MPIbuff.defineTags( patches_[ipatch], smpi, 0 ) ;
                listGradPhix_[ipatch]->MPIbuff.defineTags( patches_[ipatch], smpi, 0 ) ;
                listGradPhiy_[ipatch]->MPIbuff.defineTags( patches_[ipatch], smpi, 0 ) ;
                listGradPhiz_[ipatch]->MPIbuff.defineTags( patches_[ipatch], smpi, 0 ) ;
                listGradPhix0_[ipatch]->MPIbuff.defineTags( patches_[ipatch], smpi, 0 ) ;
                listGradPhiy0_[ipatch]->MPIbuff.defineTags( patches_[ipatch], smpi, 0 ) ;
                listGradPhiz0_[ipatch]->MPIbuff.defineTags( patches_[ipatch], smpi, 0 ) ;
                listEnv_Chi_[ipatch]->MPIbuff.defineTags( patches_[ipatch], smpi, 0 ) ;
            }

        }
    } else {
        unsigned int nmodes = static_cast<ElectroMagnAM *>( patches_[0]->EMfields )->El_.size();
        for( unsigned int imode=0 ; imode < nmodes ; imode++ ) {
            for( unsigned int ipatch = 0 ; ipatch < size() ; ipatch++ ) {
                listJl_[imode][ipatch]->MPIbuff.defineTags( patches_[ipatch], smpi, 0 );
                listJr_[imode][ipatch]->MPIbuff.defineTags( patches_[ipatch], smpi, 0 );
                listJt_[imode][ipatch]->MPIbuff.defineTags( patches_[ipatch], smpi, 0 );
                listBl_[imode][ipatch]->MPIbuff.defineTags( patches_[ipatch], smpi, 0 );
                listBr_[imode][ipatch]->MPIbuff.defineTags( patches_[ipatch], smpi, 0 );
                listBt_[imode][ipatch]->MPIbuff.defineTags( patches_[ipatch], smpi, 0 );
                listEl_[imode][ipatch]->MPIbuff.defineTags( patches_[ipatch], smpi, 0 );
                listEr_[imode][ipatch]->MPIbuff.defineTags( patches_[ipatch], smpi, 0 );
                listEt_[imode][ipatch]->MPIbuff.defineTags( patches_[ipatch], smpi, 0 );
                listrho_AM_[imode][ipatch]->MPIbuff.defineTags( patches_[ipatch], smpi, 0 );
            }
        }
    }
}



void VectorPatch::update_field_list( int ispec, SmileiMPI *smpi )
{
    #pragma omp barrier
    if( !dynamic_cast<ElectroMagnAM *>( patches_[0]->EMfields ) ) {
        #pragma omp single
        {
            if( patches_[0]->EMfields->Jx_s [ispec] )
            {
                listJxs_.resize( size() ) ;
            } else
            {
                listJxs_.clear();
            }
            if( patches_[0]->EMfields->Jy_s [ispec] )
            {
                listJys_.resize( size() ) ;
            } else
            {
                listJys_.clear();
            }
            if( patches_[0]->EMfields->Jz_s [ispec] )
            {
                listJzs_.resize( size() ) ;
            } else
            {
                listJzs_.clear();
            }
            if( patches_[0]->EMfields->rho_s[ispec] )
            {
                listrhos_.resize( size() ) ;
            } else
            {
                listrhos_.clear();
            }

            if( patches_[0]->EMfields->envelope != NULL )
            {
                if( patches_[0]->EMfields->Env_Chi_s[ispec] ) {
                    listEnv_Chis_.resize( size() ) ;
                } else {
                    listEnv_Chis_.clear();
                }
            }
        }

        #pragma omp for schedule(static)
        for( unsigned int ipatch=0 ; ipatch < size() ; ipatch++ ) {
            if( patches_[ipatch]->EMfields->Jx_s [ispec] ) {
                listJxs_ [ipatch] = patches_[ipatch]->EMfields->Jx_s [ispec];
                listJxs_ [ipatch]->MPIbuff.defineTags( patches_[ipatch], smpi, 0 );
            }
            if( patches_[ipatch]->EMfields->Jy_s [ispec] ) {
                listJys_ [ipatch] = patches_[ipatch]->EMfields->Jy_s [ispec];
                listJys_ [ipatch]->MPIbuff.defineTags( patches_[ipatch], smpi, 0 );
            }
            if( patches_[ipatch]->EMfields->Jz_s [ispec] ) {
                listJzs_ [ipatch] = patches_[ipatch]->EMfields->Jz_s [ispec];
                listJzs_ [ipatch]->MPIbuff.defineTags( patches_[ipatch], smpi, 0 );
            }
            if( patches_[ipatch]->EMfields->rho_s[ispec] ) {
                listrhos_[ipatch] = patches_[ipatch]->EMfields->rho_s[ispec];
                listrhos_[ipatch]->MPIbuff.defineTags( patches_[ipatch], smpi, 0 );
            }

            if( patches_[0]->EMfields->envelope != NULL ) {
                if( patches_[ipatch]->EMfields->Env_Chi_s[ispec] ) {
                    listEnv_Chis_[ipatch] = patches_[ipatch]->EMfields->Env_Chi_s[ispec];
                    listEnv_Chis_[ipatch]->MPIbuff.defineTags( patches_[ipatch], smpi, 0 );
                }
            }
        }
    } else { // if ( dynamic_cast<ElectroMagnAM*>(patches_[0]->EMfields) )
        ElectroMagnAM *emAM =  static_cast<ElectroMagnAM *>( patches_[0]->EMfields );
        unsigned int nmodes = emAM->El_.size();
        unsigned int n_species = emAM->n_species;
        #pragma omp single
        {
            for( unsigned int imode=0 ; imode < nmodes ; imode++ ) {
                unsigned int ifield = imode*n_species + ispec ;
                if( emAM->Jl_s [ifield] ) {
                    listJls_[imode].resize( size() ) ;
                } else {
                    listJls_[imode].clear();
                }
                if( emAM->Jr_s [ifield] ) {
                    listJrs_[imode].resize( size() ) ;
                } else {
                    listJrs_[imode].clear();
                }
                if( emAM->Jt_s [ifield] ) {
                    listJts_[imode].resize( size() ) ;
                } else {
                    listJts_[imode].clear();
                }
                if( emAM->rho_AM_s [ifield] ) {
                    listrhos_AM_[imode].resize( size() ) ;
                } else {
                    listrhos_AM_[imode].clear();
                }
            }
        }
        for( unsigned int imode=0 ; imode < nmodes ; imode++ ) {
            unsigned int ifield = imode*n_species + ispec ;
            #pragma omp for schedule(static)
            for( unsigned int ipatch=0 ; ipatch < size() ; ipatch++ ) {
                emAM =  static_cast<ElectroMagnAM *>( patches_[ipatch]->EMfields );
                if( emAM->Jl_s [ifield] ) {
                    listJls_[imode][ipatch] = emAM->Jl_s [ifield];
                    listJls_[imode][ipatch]->MPIbuff.defineTags( patches_[ipatch], smpi, 0 );
                }
                if( emAM->Jr_s [ifield] ) {
                    listJrs_[imode][ipatch] = emAM->Jr_s [ifield];
                    listJrs_[imode][ipatch]->MPIbuff.defineTags( patches_[ipatch], smpi, 0 );
                }
                if( emAM->Jt_s [ifield] ) {
                    listJts_[imode][ipatch] = emAM->Jt_s [ifield];
                    listJts_[imode][ipatch]->MPIbuff.defineTags( patches_[ipatch], smpi, 0 );
                }
                if( emAM->rho_AM_s [ifield] ) {
                    listrhos_AM_[imode][ipatch] = emAM->rho_AM_s [ifield];
                    listrhos_AM_[imode][ipatch]->MPIbuff.defineTags( patches_[ipatch], smpi, 0 );
                }
            }
        }

    }



}


void VectorPatch::applyAntennas( double time )
{
#ifdef  __DEBUG
    if( nAntennas>0 ) {
        #pragma omp single
        TITLE( "Applying antennas at time t = " << time );
    }
#endif

    // Loop antennas
    for( unsigned int iAntenna=0; iAntenna<nAntennas; iAntenna++ ) {

        // Get intensity from antenna of the first patch
        #pragma omp single
        antenna_intensity = patches_[0]->EMfields->antennas[iAntenna].time_profile->valueAt( time );

        // Loop patches to apply
        #pragma omp for schedule(static)
        for( unsigned int ipatch=0 ; ipatch<size() ; ipatch++ ) {
            patches_[ipatch]->EMfields->applyAntenna( iAntenna, antenna_intensity );
        }

    }
}

// For each patch, apply the collisions
void VectorPatch::applyCollisions( Params &params, int itime, Timers &timers )
{
    timers.collisions.restart();

    if( Collisions::debye_length_required )
        #pragma omp for schedule(runtime)
        for( unsigned int ipatch=0 ; ipatch<size() ; ipatch++ ) {
            Collisions::calculate_debye_length( params, patches_[ipatch] );
        }

    unsigned int ncoll = patches_[0]->vecCollisions.size();

    #pragma omp for schedule(runtime)
    for( unsigned int ipatch=0 ; ipatch<size() ; ipatch++ )
        for( unsigned int icoll=0 ; icoll<ncoll; icoll++ ) {
            patches_[ipatch]->vecCollisions[icoll]->collide( params, patches_[ipatch], itime, localDiags );
        }

    #pragma omp single
    for( unsigned int icoll=0 ; icoll<ncoll; icoll++ ) {
        Collisions::debug( params, itime, icoll, *this );
    }
    #pragma omp barrier

    timers.collisions.update();
}

// For all patches, allocate a field if not allocated
void VectorPatch::allocateField( unsigned int ifield, Params &params )
{
    for( unsigned int ipatch=0 ; ipatch<size() ; ipatch++ ) {
        if( params.geometry != "AMcylindrical" ) {
            Field *field = emfields( ipatch )->allFields[ifield];
            if( field->data_ != NULL ) {
                continue;
            }
            if( field->name.substr( 0, 2 )=="Jx" ) {
                field->allocateDims( 0, false );
            } else if( field->name.substr( 0, 2 )=="Jy" ) {
                field->allocateDims( 1, false );
            } else if( field->name.substr( 0, 2 )=="Jz" ) {
                field->allocateDims( 2, false );
            } else if( field->name.substr( 0, 2 )=="Rh" ) {
                field->allocateDims();
            }
            //MESSAGE("HNA4");
        } else {
            cField2D *field = static_cast<cField2D *>( emfields( ipatch )->allFields[ifield] );
            if( field->cdata_ != NULL ) {
                continue;
            }
            if( field->name.substr( 0, 2 )=="Jl" ) {
                field->allocateDims( 0, false );
            } else if( field->name.substr( 0, 2 )=="Jr" ) {
                field->allocateDims( 1, false );
            } else if( field->name.substr( 0, 2 )=="Jt" ) {
                field->allocateDims( 2, false );
            } else if( field->name.substr( 0, 2 )=="Rh" ) {
                field->allocateDims();
            }
        }
    }
}


// For each patch, apply external fields
void VectorPatch::applyExternalFields()
{
    for( unsigned int ipatch=0 ; ipatch<size() ; ipatch++ ) {
        patches_[ipatch]->EMfields->applyExternalFields( ( *this )( ipatch ) );    // Must be patch
    }
}


// For each patch, apply external fields
void VectorPatch::applyExternalTimeFields(double time)
{
    for( unsigned int ipatch=0 ; ipatch<size() ; ipatch++ ) {
        patches_[ipatch]->EMfields->applyExternalTimeFields( ( *this )( ipatch ), time ); 
    }
}

//! Method use to reset the real value of all fields on which we imposed an external time field
void VectorPatch::resetExternalTimeFields()
{
    for( unsigned int ipatch=0 ; ipatch<size() ; ipatch++ ) {
        patches_[ipatch]->EMfields->resetExternalTimeFields();
    }
}

// For each patch, apply external fields
void VectorPatch::saveExternalFields( Params &params )
{
    if( params.save_magnectic_fields_for_SM ) {
        for( unsigned int ipatch=0 ; ipatch<size() ; ipatch++ ) {
            patches_[ipatch]->EMfields->saveExternalFields( ( *this )( ipatch ) );    // Must be patch
        }
    }
}


// Print information on the memory consumption
void VectorPatch::check_memory_consumption( SmileiMPI *smpi )
{
    long int particlesMem( 0 );
    for( unsigned int ipatch=0 ; ipatch<size() ; ipatch++ )
        for( unsigned int ispec=0 ; ispec<patches_[ipatch]->vecSpecies.size(); ispec++ ) {
            particlesMem += patches_[ipatch]->vecSpecies[ispec]->getMemFootPrint();
        }
    MESSAGE( 1, "(Master) Species part = " << ( int )( ( double )particlesMem / 1024./1024. ) << " MB" );

    long double dParticlesMem = ( double )particlesMem / 1024./1024./1024.;
    MPI_Reduce( smpi->isMaster()?MPI_IN_PLACE:&dParticlesMem, &dParticlesMem, 1, MPI_LONG_DOUBLE, MPI_SUM, 0, MPI_COMM_WORLD );
    MESSAGE( 1, setprecision( 3 ) << "Global Species part = " << dParticlesMem << " GB" );

    MPI_Reduce( smpi->isMaster()?MPI_IN_PLACE:&particlesMem, &particlesMem, 1, MPI_INT, MPI_MAX, 0, MPI_COMM_WORLD );
    MESSAGE( 1, "Max Species part = " << ( int )( ( double )particlesMem / 1024./1024. ) << " MB" );

    // fieldsMem contains field per species and average fields
    long int fieldsMem( 0 );
    for( unsigned int ipatch=0 ; ipatch<size() ; ipatch++ ) {
        fieldsMem += patches_[ipatch]->EMfields->getMemFootPrint();
    }
    MESSAGE( 1, "(Master) Fields part = " << ( int )( ( double )fieldsMem / 1024./1024. ) << " MB" );

    long double dFieldsMem = ( double )fieldsMem / 1024./1024./1024.;
    MPI_Reduce( smpi->isMaster()?MPI_IN_PLACE:&dFieldsMem, &dFieldsMem, 1, MPI_LONG_DOUBLE, MPI_SUM, 0, MPI_COMM_WORLD );
    MESSAGE( 1, setprecision( 3 ) << "Global Fields part = " << dFieldsMem << " GB" );

    MPI_Reduce( smpi->isMaster()?MPI_IN_PLACE:&fieldsMem, &fieldsMem, 1, MPI_INT, MPI_MAX, 0, MPI_COMM_WORLD );
    MESSAGE( 1, "Max Fields part = " << ( int )( ( double )fieldsMem / 1024./1024. ) << " MB" );


    for( unsigned int idiags=0 ; idiags<globalDiags.size() ; idiags++ ) {
        // fieldsMem contains field per species
        long int diagsMem( 0 );
        diagsMem += globalDiags[idiags]->getMemFootPrint();

        long double dDiagsMem = ( double )diagsMem / 1024./1024./1024.;
        MPI_Reduce( smpi->isMaster()?MPI_IN_PLACE:&dDiagsMem, &dDiagsMem, 1, MPI_LONG_DOUBLE, MPI_SUM, 0, MPI_COMM_WORLD );
        if( dDiagsMem>0. ) {
            MESSAGE( 1, "(Master) " <<  globalDiags[idiags]->filename << "  = " << ( int )( ( double )diagsMem / 1024./1024. ) << " MB" );
            MESSAGE( 1, setprecision( 3 ) << "Global " <<  globalDiags[idiags]->filename << " = " << dDiagsMem << " GB" );
        }

        MPI_Reduce( smpi->isMaster()?MPI_IN_PLACE:&diagsMem, &diagsMem, 1, MPI_INT, MPI_MAX, 0, MPI_COMM_WORLD );
        if( dDiagsMem>0. ) {
            MESSAGE( 1, "Max " <<  globalDiags[idiags]->filename << " = " << ( int )( ( double )diagsMem / 1024./1024. ) << " MB" );
        }
    }

    for( unsigned int idiags=0 ; idiags<localDiags.size() ; idiags++ ) {
        // fieldsMem contains field per species
        long int diagsMem( 0 );
        diagsMem += localDiags[idiags]->getMemFootPrint();

        long double dDiagsMem = ( double )diagsMem / 1024./1024./1024.;
        MPI_Reduce( smpi->isMaster()?MPI_IN_PLACE:&dDiagsMem, &dDiagsMem, 1, MPI_LONG_DOUBLE, MPI_SUM, 0, MPI_COMM_WORLD );
        if( dDiagsMem>0. ) {
            MESSAGE( 1, "(Master) " <<  localDiags[idiags]->filename << "  = " << ( int )( ( double )diagsMem / 1024./1024. ) << " MB" );
            MESSAGE( 1, setprecision( 3 ) << "Global " <<  localDiags[idiags]->filename << " = " << dDiagsMem << " GB" );
        }

        MPI_Reduce( smpi->isMaster()?MPI_IN_PLACE:&diagsMem, &diagsMem, 1, MPI_INT, MPI_MAX, 0, MPI_COMM_WORLD );
        if( dDiagsMem>0. ) {
            MESSAGE( 1, "Max " <<  localDiags[idiags]->filename << " = " << ( int )( ( double )diagsMem / 1024./1024. ) << " MB" );
        }
    }

    // Read value in /proc/pid/status
    //Tools::printMemFootPrint( "End Initialization" );
}


void VectorPatch::save_old_rho( Params &params )
{
    //Spectral methods need the old density. This function is not called in FDTD.
    int n=0;
    if( params.geometry!="AMcylindrical" ) {
        #pragma omp for schedule(static)
        for( unsigned int ipatch=0 ; ipatch<this->size() ; ipatch++ ) {
            n = ( *this )( ipatch )->EMfields->rhoold_->dims_[0]*( *this )( ipatch )->EMfields->rhoold_->dims_[1]; //*(*this)(ipatch)->EMfields->rhoold_->dims_[2];
            if( params.nDim_field ==3 ) {
                n*=( *this )( ipatch )->EMfields->rhoold_->dims_[2];
            }
            std::memcpy( ( *this )( ipatch )->EMfields->rhoold_->data_, ( *this )( ipatch )->EMfields->rho_->data_, sizeof( double )*n );
        }
    } else {
        cField2D *rho, *rhoold;
        #pragma omp for schedule(static)
        for( unsigned int ipatch=0 ; ipatch<this->size() ; ipatch++ ) {
            ElectroMagnAM* amfield = static_cast<ElectroMagnAM *>( ( *this )( ipatch )->EMfields);
            n = amfield->rho_old_AM_[0]->dims_[0] * amfield->rho_old_AM_[0]->dims_[1]; 
            for( unsigned int imode=0 ; imode < params.nmodes ; imode++ ) {
                rho = amfield->rho_AM_[imode];
                rhoold = amfield->rho_old_AM_[imode];
                std::memcpy( &((*rhoold)(0,0)), &((*rho)(0,0)) , sizeof( complex<double> )*n );
            }
        }

    }
}



// Print information on the memory consumption
void VectorPatch::check_expected_disk_usage( SmileiMPI *smpi, Params &params, Checkpoint &checkpoint )
{
    if( smpi->isMaster() ) {

        MESSAGE( 1, "WARNING: disk usage by non-uniform particles maybe strongly underestimated," );
        MESSAGE( 1, "   especially when particles are created at runtime (ionization, pair generation, etc.)" );
        MESSAGE( 1, "" );

        // Find the initial and final timesteps for this simulation
        int istart = 0, istop = params.n_time;
        // If restarting simulation define the starting point
        if( params.restart ) {
            istart = checkpoint.this_run_start_step+1;
        }
        // If leaving the simulation after dump, define the stopping point
        if( checkpoint.dump_step > 0 && checkpoint.exit_after_dump ) {
            int ncheckpoint = ( istart/( int )checkpoint.dump_step ) + 1;
            int nextdumptime = ncheckpoint * ( int )checkpoint.dump_step;
            if( nextdumptime < istop ) {
                istop = nextdumptime;
            }
        }

        MESSAGE( 1, "Expected disk usage for diagnostics:" );
        // Calculate the footprint from local then global diagnostics
        uint64_t diagnostics_footprint = 0;
        for( unsigned int idiags=0 ; idiags<localDiags.size() ; idiags++ ) {
            uint64_t footprint = localDiags[idiags]->getDiskFootPrint( istart, istop, patches_[0] );
            diagnostics_footprint += footprint;
            MESSAGE( 2, "File " << localDiags[idiags]->filename << ": " << Tools::printBytes( footprint ) );
        }
        for( unsigned int idiags=0 ; idiags<globalDiags.size() ; idiags++ ) {
            uint64_t footprint = globalDiags[idiags]->getDiskFootPrint( istart, istop, patches_[0] );
            diagnostics_footprint += footprint;
            MESSAGE( 2, "File " << globalDiags[idiags]->filename << ": " << Tools::printBytes( footprint ) );
        }
        MESSAGE( 1, "Total disk usage for diagnostics: " << Tools::printBytes( diagnostics_footprint ) );
        MESSAGE( 1, "" );

        // If checkpoints to be written, estimate their size
        if( checkpoint.dump_step > 0 || checkpoint.dump_minutes > 0 ) {
            MESSAGE( 1, "Expected disk usage for each checkpoint:" );

            // - Contribution from the grid
            ElectroMagn *EM = patches_[0]->EMfields;
            //     * Calculate first the number of grid points in total
            uint64_t n_grid_points = 1;
            for( unsigned int i=0; i<params.nDim_field; i++ ) {
                n_grid_points *= ( params.n_space[i] + 2*params.oversize[i]+1 );
            }
            n_grid_points *= params.tot_number_of_patches;
            //     * Now calculate the total number of fields
            unsigned int n_fields = 9
                                    + EM->Exfilter.size() + EM->Eyfilter.size() + EM->Ezfilter.size()
                                    + EM->Bxfilter.size() + EM->Byfilter.size() + EM->Bzfilter.size();
            for( unsigned int idiag=0; idiag<EM->allFields_avg.size(); idiag++ ) {
                n_fields += EM->allFields_avg[idiag].size();
            }
            //     * Conclude the total field disk footprint
            uint64_t checkpoint_fields_footprint = n_grid_points * ( uint64_t )( n_fields * sizeof( double ) );
            MESSAGE( 2, "For fields: " << Tools::printBytes( checkpoint_fields_footprint ) );

            // - Contribution from particles
            uint64_t checkpoint_particles_footprint = 0;
            for( unsigned int ispec=0 ; ispec<patches_[0]->vecSpecies.size() ; ispec++ ) {
                Species *s = patches_[0]->vecSpecies[ispec];
                Particles *p = s->particles;
                //     * Calculate the size of particles' individual parameters
                uint64_t one_particle_size = 0;
                one_particle_size += ( p->Position.size() + p->Momentum.size() + 1 ) * sizeof( double );
                one_particle_size += 1 * sizeof( short );
                if( p->tracked ) {
                    one_particle_size += 1 * sizeof( uint64_t );
                }
                //     * Calculate an approximate number of particles
                PeekAtSpecies peek( params, ispec );
                uint64_t number_of_particles = peek.totalNumberofParticles();
                //     * Calculate the size of the first_index and last_index arrays
                uint64_t b_size = ( s->first_index.size() + s->last_index.size() ) * params.tot_number_of_patches * sizeof( int );
                //     * Conclude the disk footprint of this species
                checkpoint_particles_footprint += one_particle_size*number_of_particles + b_size;
            }
            MESSAGE( 2, "For particles: " << Tools::printBytes( checkpoint_particles_footprint ) );

            // - Contribution from diagnostics
            uint64_t checkpoint_diags_footprint = 0;
            //     * Averaged field diagnostics
            n_fields = 0;
            for( unsigned int idiag=0; idiag<EM->allFields_avg.size(); idiag++ ) {
                n_fields += EM->allFields_avg[idiag].size();
            }
            checkpoint_diags_footprint += n_grid_points * ( uint64_t )( n_fields * sizeof( double ) );
            //     * Screen diagnostics
            for( unsigned int idiag=0; idiag<globalDiags.size(); idiag++ )
                if( DiagnosticScreen *screen = dynamic_cast<DiagnosticScreen *>( globalDiags[idiag] ) ) {
                    checkpoint_diags_footprint += screen->data_sum.size() * sizeof( double );
                }
            MESSAGE( 2, "For diagnostics: " << Tools::printBytes( checkpoint_diags_footprint ) );

            uint64_t checkpoint_footprint = checkpoint_fields_footprint + checkpoint_particles_footprint + checkpoint_diags_footprint;
            MESSAGE( 1, "Total disk usage for one checkpoint: " << Tools::printBytes( checkpoint_footprint ) );
        }

    }
}

void VectorPatch::runEnvelopeModule( Params &params,
        SmileiMPI *smpi,
        SimWindow *simWindow,
        double time_dual, Timers &timers, int itime )
{
    // interpolate envelope for susceptibility deposition, project susceptibility for envelope equation, momentum advance
    ponderomotive_update_susceptibility_and_momentum( params, smpi, simWindow, time_dual, timers, itime );

    // comm and sum susceptibility
    sumSusceptibility( params, time_dual, timers, itime, simWindow, smpi );

    // solve envelope equation and comm envelope
    solveEnvelope( params, simWindow, itime, time_dual, timers, smpi );

    // interp updated envelope for position advance, update positions and currents for Maxwell's equations
    ponderomotive_update_position_and_currents( params, smpi, simWindow, time_dual, timers, itime );

}

// ---------------------------------------------------------------------------------------------------------------------
// For all patch, update momentum for particles interacting with envelope
// ---------------------------------------------------------------------------------------------------------------------
void VectorPatch::ponderomotive_update_susceptibility_and_momentum( Params &params,
        SmileiMPI *smpi,
        SimWindow *simWindow,
        double time_dual, Timers &timers, int itime )
{

    #pragma omp single
    diag_flag = needsRhoJsNow( itime );

    timers.particles.restart();

    #pragma omp for schedule(runtime)
    for( unsigned int ipatch=0 ; ipatch<this->size() ; ipatch++ ) {
        ( *this )( ipatch )->EMfields->restartEnvChi();
        for( unsigned int ispec=0 ; ispec<( *this )( ipatch )->vecSpecies.size() ; ispec++ ) {
            if( ( *this )( ipatch )->vecSpecies[ispec]->isProj( time_dual, simWindow ) || diag_flag ) {
                if( species( ipatch, ispec )->ponderomotive_dynamics ) {
                    if( ( *this )( ipatch )->vecSpecies[ispec]->vectorized_operators || params.cell_sorting )
                        species( ipatch, ispec )->ponderomotive_update_susceptibility_and_momentum( time_dual, ispec,
                                emfields( ipatch ),
                                params, diag_flag,
                                ( *this )( ipatch ), smpi,
                                localDiags );
                    else {
                        if( params.vectorization_mode == "adaptive" ) {
                            species( ipatch, ispec )->scalar_ponderomotive_update_susceptibility_and_momentum( time_dual, ispec,
                                    emfields( ipatch ),
                                    params, diag_flag,
                                    ( *this )( ipatch ), smpi,
                                    localDiags );
                        } else {
                            species( ipatch, ispec )->Species::ponderomotive_update_susceptibility_and_momentum( time_dual, ispec,
                                    emfields( ipatch ),
                                    params, diag_flag,
                                    ( *this )( ipatch ), smpi,
                                    localDiags );
                        }
                    }

                } // end condition on ponderomotive dynamics
            } // end diagnostic or projection if condition on species
        } // end loop on species
    } // end loop on patches

    timers.particles.update( );
#ifdef __DETAILED_TIMERS
    timers.interp_fields_env.update( *this, params.printNow( itime ) );
    timers.proj_susceptibility.update( *this, params.printNow( itime ) );
    timers.push_mom.update( *this, params.printNow( itime ) );
#endif

} // END ponderomotive_update_susceptibility_and_momentum

void VectorPatch::ponderomotive_update_position_and_currents( Params &params,
        SmileiMPI *smpi,
        SimWindow *simWindow,
        double time_dual, Timers &timers, int itime )
{

    #pragma omp single
    diag_flag = needsRhoJsNow( itime );

    timers.particles.restart();

    #pragma omp for schedule(runtime)
    for( unsigned int ipatch=0 ; ipatch<this->size() ; ipatch++ ) {
        for( unsigned int ispec=0 ; ispec<( *this )( ipatch )->vecSpecies.size() ; ispec++ ) {
            if( ( *this )( ipatch )->vecSpecies[ispec]->isProj( time_dual, simWindow ) || diag_flag ) {
                if( species( ipatch, ispec )->ponderomotive_dynamics ) {
                    if( ( *this )( ipatch )->vecSpecies[ispec]->vectorized_operators || params.cell_sorting )
                        species( ipatch, ispec )->ponderomotive_update_position_and_currents( time_dual, ispec,
                                emfields( ipatch ),
                                params, diag_flag, partwalls( ipatch ),
                                ( *this )( ipatch ), smpi,
                                localDiags );
                    else {

                        if( params.vectorization_mode == "adaptive" ) {
                            species( ipatch, ispec )->scalar_ponderomotive_update_position_and_currents( time_dual, ispec,
                                    emfields( ipatch ),
                                    params, diag_flag, partwalls( ipatch ),
                                    ( *this )( ipatch ), smpi,
                                    localDiags );
                        } else {
                            species( ipatch, ispec )->Species::ponderomotive_update_position_and_currents( time_dual, ispec,
                                    emfields( ipatch ),
                                    params, diag_flag, partwalls( ipatch ),
                                    ( *this )( ipatch ), smpi,
                                    localDiags );
                        }
                    }

                } // end condition on ponderomotive dynamics
            } // end diagnostic or projection if condition on species
        } // end loop on species
    } // end loop on patches

    timers.particles.update( params.printNow( itime ) );
#ifdef __DETAILED_TIMERS
    timers.interp_env_old.update( *this, params.printNow( itime ) );
    timers.proj_currents.update( *this, params.printNow( itime ) );
    timers.push_pos.update( *this, params.printNow( itime ) );
    timers.cell_keys.update( *this, params.printNow( itime ) );
#endif

    timers.syncPart.restart();
    for( unsigned int ispec=0 ; ispec<( *this )( 0 )->vecSpecies.size(); ispec++ ) {
        if( ( *this )( 0 )->vecSpecies[ispec]->ponderomotive_dynamics ) {
            if( ( *this )( 0 )->vecSpecies[ispec]->isProj( time_dual, simWindow ) ) {
                SyncVectorPatch::exchangeParticles( ( *this ), ispec, params, smpi, timers, itime ); // Included sort_part
            } // end condition on species
        } // end condition on envelope dynamics
    } // end loop on species
    timers.syncPart.update( params.printNow( itime ) );



} // END ponderomotive_update_position_and_currents


void VectorPatch::init_new_envelope( Params &params )
{
    if( ( *this )( 0 )->EMfields->envelope!=NULL ) {
        // for all patches, init new envelope from input namelist parameters
        for( unsigned int ipatch=0 ; ipatch<this->size() ; ipatch++ ) {
            ( *this )( ipatch )->EMfields->envelope->initEnvelope( ( *this )( ipatch ), ( *this )( ipatch )->EMfields );
        } // end loop on patches
    }
} // END init_new_envelope<|MERGE_RESOLUTION|>--- conflicted
+++ resolved
@@ -293,19 +293,16 @@
 {
 
     #pragma omp single
-<<<<<<< HEAD
-    diag_flag = ( needsRhoJsNow( itime ) || params.is_spectral );
-    
-=======
     {
 	// apply external time fields if requested
 	if ( emfields(0)->extTimeFields.size() )
             applyExternalTimeFields(time_dual);
         
         diag_flag = needsRhoJsNow( itime );
+        diag_flag = ( needsRhoJsNow( itime ) || params.is_spectral );
+
     }    
 	
->>>>>>> 34f9be06
     timers.particles.restart();
     ostringstream t;
     #pragma omp for schedule(runtime)
@@ -604,16 +601,13 @@
             }
         }
     }
-<<<<<<< HEAD
-    if ( ( params.geometry == "AMcylindrical" ) && (!params.uncoupled_grids) ) {
-        #pragma omp for schedule(static)
-        for( unsigned int ipatch=0 ; ipatch<this->size() ; ipatch++ ) {
-            ElectroMagnAM *emAM = static_cast<ElectroMagnAM *>( ( *this )( ipatch )->EMfields );
-            emAM->on_axis_J( diag_flag );
-        }
-    }
-=======
->>>>>>> 34f9be06
+    //if ( ( params.geometry == "AMcylindrical" ) && (!params.uncoupled_grids) ) {
+    //    #pragma omp for schedule(static)
+    //    for( unsigned int ipatch=0 ; ipatch<this->size() ; ipatch++ ) {
+    //        ElectroMagnAM *emAM = static_cast<ElectroMagnAM *>( ( *this )( ipatch )->EMfields );
+    //        emAM->on_axis_J( diag_flag );
+    //    }
+    //}
     timers.syncDens.update( params.printNow( itime ) );
 } // End sumDensities
 
@@ -732,42 +726,23 @@
         SyncVectorPatch::exchangeB( params, ( *this ), smpi );
     } else {
         for( unsigned int imode = 0 ; imode < static_cast<ElectroMagnAM *>( patches_[0]->EMfields )->El_.size() ; imode++ ) {
-<<<<<<< HEAD
-        if( params.is_spectral ) {
             SyncVectorPatch::exchangeE( params, ( *this ), imode, smpi );
             SyncVectorPatch::finalizeexchangeE( params, ( *this ), imode ); // disable async, because of tags which is the same for all modes
-        }
-=======
-            SyncVectorPatch::exchangeE( params, ( *this ), imode, smpi );
-            SyncVectorPatch::finalizeexchangeE( params, ( *this ), imode ); // disable async, because of tags which is the same for all modes
->>>>>>> 34f9be06
             SyncVectorPatch::exchangeB( params, ( *this ), imode, smpi );
             SyncVectorPatch::finalizeexchangeB( params, ( *this ), imode ); // disable async, because of tags which is the same for all modes
         }
     }
     timers.syncField.update( params.printNow( itime ) );
-<<<<<<< HEAD
     
     
     if ( (params.uncoupled_grids) && ( itime!=0 ) && ( time_dual > params.time_fields_frozen ) ) { // uncoupled_grids = true -> is_spectral = true 
-=======
-
-
-#ifdef _PICSAR
-    //if ( (params.is_spectral) && (itime!=0) && ( time_dual > params.time_fields_frozen ) ) {
-    if( ( itime!=0 ) && ( time_dual > params.time_fields_frozen ) ) {
->>>>>>> 34f9be06
         timers.syncField.restart();
         if( params.is_spectral && params.geometry != "AMcylindrical" ) {
             SyncVectorPatch::finalizeexchangeE( params, ( *this ) );
         }
 
-<<<<<<< HEAD
         if( params.geometry != "AMcylindrical" )
             SyncVectorPatch::finalizeexchangeB( params, ( *this ) );
-=======
-        SyncVectorPatch::finalizeexchangeB( params, ( *this ) );
->>>>>>> 34f9be06
         timers.syncField.update( params.printNow( itime ) );
 
         #pragma omp for schedule(static)
@@ -788,13 +763,7 @@
             save_old_rho( params );
         }
     }
-<<<<<<< HEAD
     
-=======
-#endif
-
-
->>>>>>> 34f9be06
 } // END solveMaxwell
 
 void VectorPatch::solveEnvelope( Params &params, SimWindow *simWindow, int itime, double time_dual, Timers &timers, SmileiMPI *smpi )
@@ -872,12 +841,7 @@
             //}
         }
     }
-<<<<<<< HEAD
     
-=======
-#endif
-
->>>>>>> 34f9be06
 } // END finalize_sync_and_bc_fields
 
 
