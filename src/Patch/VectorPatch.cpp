#include "VectorPatch.h"

#include <cstdlib>
#include <iostream>
#include <iomanip>
#include <fstream>
#include <cstring>
#include <math.h>
//#include <string>

#include "Collisions.h"
#include "DomainDecompositionFactory.h"
#include "PatchesFactory.h"
#include "Species.h"
#include "Particles.h"
#include "PeekAtSpecies.h"
#include "SimWindow.h"
#include "SolverFactory.h"
#include "DiagnosticFactory.h"
#include "LaserEnvelope.h"
#include "ElectroMagnBC.h"
#include "Laser.h"

#include "SyncVectorPatch.h"
#include "interface.h"
#include "Timers.h"

using namespace std;


VectorPatch::VectorPatch()
{
    domain_decomposition_ = NULL ;
}


VectorPatch::VectorPatch( Params &params )
{
    domain_decomposition_ = DomainDecompositionFactory::create( params );
}


VectorPatch::~VectorPatch()
{
    if( domain_decomposition_ != NULL ) {
        delete domain_decomposition_;
    }
}


void VectorPatch::close( SmileiMPI *smpiData )
{
    closeAllDiags( smpiData );


    if( diag_timers.size() ) {
        MESSAGE( "\n\tDiagnostics profile :" );
    }
    for( unsigned int idiag = 0 ;  idiag < diag_timers.size() ; idiag++ ) {
        double sum( 0 );
        MPI_Reduce( &diag_timers[idiag]->time_acc_, &sum, 1, MPI_DOUBLE, MPI_SUM, 0, MPI_COMM_WORLD );
        MESSAGE( "\t\t" << setw( 20 ) << diag_timers[idiag]->name_ << "\t" << sum/( double )smpiData->getSize() );
    }

    for( unsigned int idiag = 0 ;  idiag < diag_timers.size() ; idiag++ ) {
        delete diag_timers[idiag];
    }
    diag_timers.clear();


    for( unsigned int idiag=0 ; idiag<localDiags.size(); idiag++ ) {
        delete localDiags[idiag];
    }
    localDiags.clear();

    for( unsigned int idiag=0 ; idiag<globalDiags.size(); idiag++ ) {
        delete globalDiags[idiag];
    }
    globalDiags.clear();

    for( unsigned int ipatch=0 ; ipatch<size(); ipatch++ ) {
        delete patches_[ipatch];
    }

    patches_.clear();
}

void VectorPatch::createDiags( Params &params, SmileiMPI *smpi, OpenPMDparams &openPMD )
{
    globalDiags = DiagnosticFactory::createGlobalDiagnostics( params, smpi, *this );
    localDiags  = DiagnosticFactory::createLocalDiagnostics( params, smpi, *this, openPMD );

    // Delete all unused fields
    for( unsigned int ipatch=0 ; ipatch<size() ; ipatch++ ) {
        if( params.geometry!="AMcylindrical" ) {
            for( unsigned int ifield=0 ; ifield<( *this )( ipatch )->EMfields->Jx_s.size(); ifield++ ) {
                if( ( *this )( ipatch )->EMfields->Jx_s[ifield]->data_ == NULL ) {
                    delete( *this )( ipatch )->EMfields->Jx_s[ifield];
                    ( *this )( ipatch )->EMfields->Jx_s[ifield]=NULL;
                }

            }
            for( unsigned int ifield=0 ; ifield<( *this )( ipatch )->EMfields->Jy_s.size(); ifield++ ) {
                if( ( *this )( ipatch )->EMfields->Jy_s[ifield]->data_ == NULL ) {
                    delete( *this )( ipatch )->EMfields->Jy_s[ifield];
                    ( *this )( ipatch )->EMfields->Jy_s[ifield]=NULL;
                }
            }
            for( unsigned int ifield=0 ; ifield<( *this )( ipatch )->EMfields->Jz_s.size(); ifield++ ) {
                if( ( *this )( ipatch )->EMfields->Jz_s[ifield]->data_ == NULL ) {
                    delete( *this )( ipatch )->EMfields->Jz_s[ifield];
                    ( *this )( ipatch )->EMfields->Jz_s[ifield]=NULL;
                }
            }
            for( unsigned int ifield=0 ; ifield<( *this )( ipatch )->EMfields->rho_s.size(); ifield++ ) {
                if( ( *this )( ipatch )->EMfields->rho_s[ifield]->data_ == NULL ) {
                    delete( *this )( ipatch )->EMfields->rho_s[ifield];
                    ( *this )( ipatch )->EMfields->rho_s[ifield]=NULL;
                }
            }

        } else {
            ElectroMagnAM *EMfields = static_cast<ElectroMagnAM *>( ( *this )( ipatch )->EMfields );
            for( unsigned int ifield=0 ; ifield<EMfields->Jl_s.size(); ifield++ ) {
                if( EMfields->Jl_s[ifield]->cdata_ == NULL ) {
                    delete EMfields->Jl_s[ifield];
                    EMfields->Jl_s[ifield]=NULL;
                }
            }
            for( unsigned int ifield=0 ; ifield<EMfields->Jr_s.size(); ifield++ ) {
                if( EMfields->Jr_s[ifield]->cdata_ == NULL ) {
                    delete EMfields->Jr_s[ifield];
                    EMfields->Jr_s[ifield]=NULL;
                }
            }
            for( unsigned int ifield=0 ; ifield<EMfields->Jt_s.size(); ifield++ ) {
                if( EMfields->Jt_s[ifield]->cdata_ == NULL ) {
                    delete EMfields->Jt_s[ifield];
                    EMfields->Jt_s[ifield]=NULL;
                }
            }

            for( unsigned int ifield=0 ; ifield<EMfields->rho_AM_s.size(); ifield++ ) {
                if( EMfields->rho_AM_s[ifield]->cdata_ == NULL ) {
                    delete EMfields->rho_AM_s[ifield];
                    EMfields->rho_AM_s[ifield]=NULL;
                }
            }

        }


        if( params.Laser_Envelope_model ) {
            for( unsigned int ifield=0 ; ifield<( *this )( ipatch )->EMfields->Env_Chi_s.size(); ifield++ ) {
                if( ( *this )( ipatch )->EMfields->Env_Chi_s[ifield]->data_ == NULL ) {
                    delete( *this )( ipatch )->EMfields->Env_Chi_s[ifield];
                    ( *this )( ipatch )->EMfields->Env_Chi_s[ifield]=NULL;
                }
            }
        }



    }

    for( unsigned int idiag = 0 ;  idiag < globalDiags.size() ; idiag++ ) {
        diag_timers.push_back( new Timer( globalDiags[idiag]->filename ) );
    }
    for( unsigned int idiag = 0 ;  idiag < localDiags.size() ; idiag++ ) {
        diag_timers.push_back( new Timer( localDiags[idiag]->filename ) );
    }

    for( unsigned int idiag = 0 ;  idiag < diag_timers.size() ; idiag++ ) {
        diag_timers[idiag]->init( smpi );
    }

}


// ---------------------------------------------------------------------------------------------------------------------
// ---------------------------------------------------------------------------------------------------------------------
// ----------------------------------------------       INTERFACES        ----------------------------------------------
// ---------------------------------------------------------------------------------------------------------------------
// ---------------------------------------------------------------------------------------------------------------------

// ---------------------------------------------------------------------------------------------------------------------
// Configure all patches for the new time step
// ---------------------------------------------------------------------------------------------------------------------
void VectorPatch::configuration( Params &params, Timers &timers, int itime )
{

    //if (params.has_adaptive_vectorization)
    //{

    timers.reconfiguration.restart();

    unsigned int npatches = this->size();

    // Clean buffers
    #pragma omp master
    {
        for( unsigned int ipatch=0 ; ipatch< npatches; ipatch++ ) {
            // For all species
            for( unsigned int ispec=0 ; ispec<( *this )( ipatch )->vecSpecies.size() ; ispec++ ) {
                ( *this )( ipatch )->cleanMPIBuffers( ispec, params );
            }
        }
    }
    #pragma omp barrier

    // Species configuration according to the default mode

    #pragma omp for schedule(runtime)
    for( unsigned int ipatch=0 ; ipatch<npatches ; ipatch++ ) {
        // Particle importation for all species
        for( unsigned int ispec=0 ; ispec<( *this )( ipatch )->vecSpecies.size() ; ispec++ ) {
            species( ipatch, ispec )->initial_configuration( params, ( *this )( ipatch ) );
        }
    }

    timers.reconfiguration.update( params.printNow( itime ) );
    //}

}

// ---------------------------------------------------------------------------------------------------------------------
// Reconfigure all patches for the new time step
// ---------------------------------------------------------------------------------------------------------------------
void VectorPatch::reconfiguration( Params &params, Timers &timers, int itime )
{
    //if (params.has_adaptive_vectorization)
    //{

    timers.reconfiguration.restart();

    unsigned int npatches = this->size();

    // Clean buffers
    #pragma omp master
    {
        for( unsigned int ipatch=0 ; ipatch < npatches ; ipatch++ ) {
            // For all species
            for( unsigned int ispec=0 ; ispec<( *this )( ipatch )->vecSpecies.size() ; ispec++ ) {
                ( *this )( ipatch )->cleanMPIBuffers( ispec, params );
            }
        }
    }
    #pragma omp barrier

    // Species reconfiguration for best performance
    // Change the status to use vectorized or not-vectorized operators
    // as a function of the metrics
    #pragma omp for schedule(runtime)
    for( unsigned int ipatch=0 ; ipatch < npatches ; ipatch++ ) {
        // Particle importation for all species
        for( unsigned int ispec=0 ; ispec<( *this )( ipatch )->vecSpecies.size() ; ispec++ ) {
            species( ipatch, ispec )->reconfiguration( params, ( *this )( ipatch ) );
        }
    }

    timers.reconfiguration.update( params.printNow( itime ) );
    //}
}


// ---------------------------------------------------------------------------------------------------------------------
// Reconfigure all patches for the new time step
// ---------------------------------------------------------------------------------------------------------------------
void VectorPatch::sort_all_particles( Params &params )
{
#ifdef _VECTO
    if((  params.vectorization_mode != "off" ) || (params.cell_sorting) ) {
        //Need to sort because particles are not well sorted at creation
        for( unsigned int ipatch=0 ; ipatch < size() ; ipatch++ ) {
            for( unsigned int ispec=0 ; ispec<patches_[ipatch]->vecSpecies.size(); ispec++ ) {
                patches_[ipatch]->vecSpecies[ispec]->compute_part_cell_keys( params );
                patches_[ipatch]->vecSpecies[ispec]->sort_part( params );
            }
        }
    }
#endif
}

// ---------------------------------------------------------------------------------------------------------------------
// For all patches, move particles (restartRhoJ(s), dynamics and exchangeParticles)
// ---------------------------------------------------------------------------------------------------------------------
void VectorPatch::dynamics( Params &params,
                            SmileiMPI *smpi,
                            SimWindow *simWindow,
                            RadiationTables &RadiationTables,
                            MultiphotonBreitWheelerTables &MultiphotonBreitWheelerTables,
                            double time_dual, Timers &timers, int itime )
{

    #pragma omp single
<<<<<<< HEAD
    diag_flag = needsRhoJsNow( itime );

=======
	{
	// apply external time fields if requested
	applyExternalTimeFields(time_dual);
    
    diag_flag = needsRhoJsNow( itime );
	}    
	
>>>>>>> 95d34db3
    timers.particles.restart();
    ostringstream t;
    #pragma omp for schedule(runtime)
    for( unsigned int ipatch=0 ; ipatch<this->size() ; ipatch++ ) {
        ( *this )( ipatch )->EMfields->restartRhoJ();
        //MESSAGE("restart rhoj");
        for( unsigned int ispec=0 ; ispec<( *this )( ipatch )->vecSpecies.size() ; ispec++ ) {
            Species *spec = species( ipatch, ispec );
            if( spec->ponderomotive_dynamics ) {
                continue;
            }
            if( spec->isProj( time_dual, simWindow ) || diag_flag ) {
                // Dynamics with vectorized operators
                if( spec->vectorized_operators || params.cell_sorting ) {
                    spec->dynamics( time_dual, ispec,
                                    emfields( ipatch ),
                                    params, diag_flag, partwalls( ipatch ),
                                    ( *this )( ipatch ), smpi,
                                    RadiationTables,
                                    MultiphotonBreitWheelerTables,
                                    localDiags );
                }
                // Dynamics with scalar operators
                else {
                    if( params.vectorization_mode == "adaptive" ) {
                        spec->scalar_dynamics( time_dual, ispec,
                                               emfields( ipatch ),
                                               params, diag_flag, partwalls( ipatch ),
                                               ( *this )( ipatch ), smpi,
                                               RadiationTables,
                                               MultiphotonBreitWheelerTables,
                                               localDiags );
                    } else {
                        spec->Species::dynamics( time_dual, ispec,
                                                 emfields( ipatch ),
                                                 params, diag_flag, partwalls( ipatch ),
                                                 ( *this )( ipatch ), smpi,
                                                 RadiationTables,
                                                 MultiphotonBreitWheelerTables,
                                                 localDiags );
                    }
                } // end if condition on envelope dynamics
            } // end if condition on species
        } // end loop on species
        //MESSAGE("species dynamics");
    } // end loop on patches


    timers.particles.update( params.printNow( itime ) );
#ifdef __DETAILED_TIMERS
    timers.interpolator.update( *this, params.printNow( itime ) );
    timers.pusher.update( *this, params.printNow( itime ) );
    timers.projector.update( *this, params.printNow( itime ) );
    timers.cell_keys.update( *this, params.printNow( itime ) );
    timers.ionization.update( *this, params.printNow( itime ) );
    timers.radiation.update( *this, params.printNow( itime ) );
    timers.multiphoton_Breit_Wheeler_timer.update( *this, params.printNow( itime ) );
#endif

    timers.syncPart.restart();
    for( unsigned int ispec=0 ; ispec<( *this )( 0 )->vecSpecies.size(); ispec++ ) {
        Species *spec = species( 0, ispec );
        if( !spec->ponderomotive_dynamics && spec->isProj( time_dual, simWindow ) ) {
            SyncVectorPatch::exchangeParticles( ( *this ), ispec, params, smpi, timers, itime ); // Included sort_part
        } // end condition on species
    } // end loop on species
    //MESSAGE("exchange particles");
    timers.syncPart.update( params.printNow( itime ) );
    
    // de-apply external time fields if requested
	resetExternalTimeFields(); 

#ifdef __DETAILED_TIMERS
    timers.sorting.update( *this, params.printNow( itime ) );
    timers.merging.update( *this, params.printNow( itime ) );
#endif
} // END dynamics

// ---------------------------------------------------------------------------------------------------------------------
// For all patches, project charge and current densities with standard scheme for diag purposes at t=0
// ---------------------------------------------------------------------------------------------------------------------
void VectorPatch::projection_for_diags( Params &params,
                                        SmileiMPI *smpi,
                                        SimWindow *simWindow,
                                        double time_dual, Timers &timers, int itime )
{

    #pragma omp single
    diag_flag = needsRhoJsNow( itime );

    #pragma omp for schedule(runtime)
    for( unsigned int ipatch=0 ; ipatch<this->size() ; ipatch++ ) {
        ( *this )( ipatch )->EMfields->restartRhoJ();
        for( unsigned int ispec=0 ; ispec<( *this )( ipatch )->vecSpecies.size() ; ispec++ ) {
            if( ( *this )( ipatch )->vecSpecies[ispec]->isProj( time_dual, simWindow ) || diag_flag ) {
                species( ipatch, ispec )->projection_for_diags( time_dual, ispec,
                        emfields( ipatch ),
                        params, diag_flag,
                        ( *this )( ipatch ), smpi );
            }
        }

    }

    // if Envelope is used, project the susceptibility of the particles interacting with the envelope
    if( params.Laser_Envelope_model ) {
        #pragma omp for schedule(runtime)
        for( unsigned int ipatch=0 ; ipatch<this->size() ; ipatch++ ) {
            ( *this )( ipatch )->EMfields->restartEnvChi();
            for( unsigned int ispec=0 ; ispec<( *this )( ipatch )->vecSpecies.size() ; ispec++ ) {
                if( ( *this )( ipatch )->vecSpecies[ispec]->isProj( time_dual, simWindow ) || diag_flag ) {
                    if( species( ipatch, ispec )->ponderomotive_dynamics ) {
                        species( ipatch, ispec )->ponderomotive_project_susceptibility( time_dual, ispec,
                                emfields( ipatch ),
                                params, diag_flag,
                                ( *this )( ipatch ), smpi,
                                localDiags );
                    } // end condition on ponderomotive dynamics
                } // end diagnostic or projection if condition on species
            } // end loop on species
        } // end loop on patches
    }

} // END projection for diags

void VectorPatch::finalize_and_sort_parts( Params &params, SmileiMPI *smpi, SimWindow *simWindow,
        double time_dual, Timers &timers, int itime )
{
    timers.syncPart.restart();


    // Particle synchronization and sorting
    // ----------------------------------------

    for( unsigned int ispec=0 ; ispec<( *this )( 0 )->vecSpecies.size(); ispec++ ) {
        if( ( *this )( 0 )->vecSpecies[ispec]->isProj( time_dual, simWindow ) ) {
            SyncVectorPatch::finalize_and_sort_parts( ( *this ), ispec, params, smpi, timers, itime ); // Included sort_part
        }

    }

    // Particle importation
    // ----------------------------------------

    #pragma omp for schedule(runtime)
    for( unsigned int ipatch=0 ; ipatch<this->size() ; ipatch++ ) {
        // Particle importation for all species
        for( unsigned int ispec=0 ; ispec<( *this )( ipatch )->vecSpecies.size() ; ispec++ ) {
            if( ( *this )( ipatch )->vecSpecies[ispec]->isProj( time_dual, simWindow ) || diag_flag ) {
                species( ipatch, ispec )->dynamics_import_particles( time_dual, ispec,
                        params,
                        ( *this )( ipatch ), smpi,
                        localDiags );
            }
        }
    }

    // Particle merging
    // ---------------------------------------

    #pragma omp for schedule(runtime)
    for( unsigned int ipatch=0 ; ipatch<this->size() ; ipatch++ ) {
        // Particle importation for all species
        for( unsigned int ispec=0 ; ispec<( *this )( ipatch )->vecSpecies.size() ; ispec++ ) {
            // Check if the particle merging is activated for this species
            if (species( ipatch, ispec )->has_merging_) {

                // Check the time selection
                if( species( ipatch, ispec )->merging_time_selection_->theTimeIsNow( itime ) ) {
                    species( ipatch, ispec )->mergeParticles( time_dual, ispec,
                            params,
                            ( *this )( ipatch ), smpi,
                            localDiags );
                }
            }
        }
    }


    // Species reconfiguration for best performance
    // Change the status to use vectorized or not-vectorized operators
    // as a function of the metrics
    /*#pragma omp for schedule(runtime)
    for (unsigned int ipatch=0 ; ipatch<this->size() ; ipatch++) {
        // Particle importation for all species
        for (unsigned int ispec=0 ; ispec<(*this)(ipatch)->vecSpecies.size() ; ispec++) {
            species(ipatch, ispec)->reconfiguration(params, (*this)(ipatch));
        }
    }*/

    if( itime%params.every_clean_particles_overhead==0 ) {
        #pragma omp master
        for( unsigned int ipatch=0 ; ipatch<this->size() ; ipatch++ ) {
            ( *this )( ipatch )->cleanParticlesOverhead( params );
        }
        #pragma omp barrier
    }

    timers.syncPart.update( params.printNow( itime ) );

} // END finalize_and_sort_parts


void VectorPatch::computeCharge()
{
    #pragma omp for schedule(runtime)
    for( unsigned int ipatch=0 ; ipatch<this->size() ; ipatch++ ) {
        ( *this )( ipatch )->EMfields->restartRhoJ();
        for( unsigned int ispec=0 ; ispec<( *this )( ipatch )->vecSpecies.size() ; ispec++ ) {
            if( ( *this )( ipatch )->vecSpecies[ispec]->vectorized_operators ) {
                species( ipatch, ispec )->computeCharge( ispec, emfields( ipatch ) );
            } else {
                species( ipatch, ispec )->Species::computeCharge( ispec, emfields( ipatch ) );
            }
        }
    }

} // END computeRho

void VectorPatch::computeChargeRelativisticSpecies( double time_primal )
{
    #pragma omp for schedule(runtime)
    for( unsigned int ipatch=0 ; ipatch<this->size() ; ipatch++ ) {
        ( *this )( ipatch )->EMfields->restartRhoJ();
        for( unsigned int ispec=0 ; ispec<( *this )( ipatch )->vecSpecies.size() ; ispec++ ) {
            // project only if species needs relativistic initialization and it is the right time to initialize its fields
            if( ( species( ipatch, ispec )->relativistic_field_initialization ) &&
                    ( time_primal == species( ipatch, ispec )->time_relativistic_initialization ) ) {
                if( ( *this )( ipatch )->vecSpecies[ispec]->vectorized_operators ) {
                    species( ipatch, ispec )->computeCharge( ispec, emfields( ipatch ) );
                } else {
                    species( ipatch, ispec )->Species::computeCharge( ispec, emfields( ipatch ) );
                }
            }
        }
    }
} // END computeRho

void VectorPatch::resetRhoJ()
{
    #pragma omp for schedule(runtime)
    for( unsigned int ipatch=0 ; ipatch<this->size() ; ipatch++ ) {
        ( *this )( ipatch )->EMfields->restartRhoJ();
    }
}

// ---------------------------------------------------------------------------------------------------------------------
// For all patch, sum densities on ghost cells (sum per species if needed, sync per patch and MPI sync)
// ---------------------------------------------------------------------------------------------------------------------
void VectorPatch::sumDensities( Params &params, double time_dual, Timers &timers, int itime, SimWindow *simWindow, SmileiMPI *smpi )
{
    bool some_particles_are_moving = false;
    unsigned int n_species( ( *this )( 0 )->vecSpecies.size() );
    for( unsigned int ispec=0 ; ispec < n_species ; ispec++ ) {
        if( ( *this )( 0 )->vecSpecies[ispec]->isProj( time_dual, simWindow ) ) {
            some_particles_are_moving = true;
        }
    }
    if( !some_particles_are_moving  && !diag_flag ) {
        return;
    }

    timers.densities.restart();
    if( diag_flag ) {
        #pragma omp for schedule(static)
        for( unsigned int ipatch=0 ; ipatch<this->size() ; ipatch++ ) {
            // Per species in global, Attention if output -> Sync / per species fields
            ( *this )( ipatch )->EMfields->computeTotalRhoJ();
        }
    } //MESSAGE ("bug before");
    timers.densities.update();

    timers.syncDens.restart();
    if( params.geometry != "AMcylindrical" ) {
        SyncVectorPatch::sumRhoJ( params, ( *this ), smpi, timers, itime ); // MPI
    } else {
        for( unsigned int imode = 0 ; imode < static_cast<ElectroMagnAM *>( patches_[0]->EMfields )->Jl_.size() ; imode++ ) {
            SyncVectorPatch::sumRhoJ( params, ( *this ), imode, smpi, timers, itime );
        }
    }
    //MESSAGE ("bug after");
    if( diag_flag ) {
        for( unsigned int ispec=0 ; ispec<( *this )( 0 )->vecSpecies.size(); ispec++ ) {
            if( !( *this )( 0 )->vecSpecies[ispec]->particles->is_test ) {
                update_field_list( ispec, smpi );
                if( params.geometry != "AMcylindrical" ) {
                    SyncVectorPatch::sumRhoJs( params, ( *this ), ispec, smpi, timers, itime ); // MPI
                } else {
                    for( unsigned int imode = 0 ; imode < static_cast<ElectroMagnAM *>( patches_[0]->EMfields )->Jl_.size() ; imode++ ) {
                        SyncVectorPatch::sumRhoJs( params, ( *this ), imode, ispec, smpi, timers, itime );
                    }
                }
            }
        }
    }
    timers.syncDens.update( params.printNow( itime ) );
} // End sumDensities


// ---------------------------------------------------------------------------------------------------------------------
// ---------------------------------------------------------------------------------------------------------------------
void VectorPatch::sumSusceptibility( Params &params, double time_dual, Timers &timers, int itime, SimWindow *simWindow, SmileiMPI *smpi )
{
    bool some_particles_are_moving = false;
    unsigned int n_species( ( *this )( 0 )->vecSpecies.size() );
    for( unsigned int ispec=0 ; ispec < n_species ; ispec++ ) {
        if( ( *this )( 0 )->vecSpecies[ispec]->isProj( time_dual, simWindow ) ) {
            some_particles_are_moving = true;
        }
    }
    if( !some_particles_are_moving  && !diag_flag ) {
        return;
    }

    timers.susceptibility.restart();
    if( diag_flag ) {
        #pragma omp for schedule(static)
        for( unsigned int ipatch=0 ; ipatch<this->size() ; ipatch++ ) {
            // Per species in global, Attention if output -> Sync / per species fields
            ( *this )( ipatch )->EMfields->computeTotalEnvChi();
        }
    }

    if( diag_flag ) {
        for( unsigned int ispec=0 ; ispec<( *this )( 0 )->vecSpecies.size(); ispec++ ) {
            if( !( *this )( 0 )->vecSpecies[ispec]->particles->is_test ) {
                if( species( 0, ispec )->ponderomotive_dynamics ) {
                    update_field_list( ispec, smpi );
                    SyncVectorPatch::sumEnvChis( params, ( *this ), ispec, smpi, timers, itime );
                } // MPI
            }
        }
    }

    timers.susceptibility.update();

    timers.susceptibility.restart();
    if( ( params.geometry == "1Dcartesian" ) or ( params.geometry == "2Dcartesian" ) or ( params.geometry == "3Dcartesian" ) ) {
        SyncVectorPatch::sumEnvChi( params, ( *this ), smpi, timers, itime ); // MPI
    } else {
        ERROR( "Envelope model not yet implemented in this geometry" );
        // for (unsigned int imode = 0 ; imode < static_cast<ElectroMagnAM*>(patches_[0]->EMfields)->Jl_.size() ; imode++  ) {
        //     SyncVectorPatch::sumRhoJ( params, (*this), imode, timers, itime );
        // }
    }

    timers.susceptibility.update();

} // End sumSusceptibility



// ---------------------------------------------------------------------------------------------------------------------
// For all patch, update E and B (Ampere, Faraday, boundary conditions, exchange B and center B)
// ---------------------------------------------------------------------------------------------------------------------
void VectorPatch::solveMaxwell( Params &params, SimWindow *simWindow, int itime, double time_dual, Timers &timers, SmileiMPI *smpi )
{
    timers.maxwell.restart();

    for( unsigned int ipassfilter=0 ; ipassfilter<params.currentFilter_passes ; ipassfilter++ ) {
        #pragma omp for schedule(static)
        for( unsigned int ipatch=0 ; ipatch<this->size() ; ipatch++ ) {
            // Current spatial filtering
            ( *this )( ipatch )->EMfields->binomialCurrentFilter();
        }
        if (params.geometry != "AMcylindrical"){
            SyncVectorPatch::exchange_along_all_directions<double,Field>( listJx_, *this, smpi );
            SyncVectorPatch::finalize_exchange_along_all_directions( listJx_, *this );
            SyncVectorPatch::exchange_along_all_directions<double,Field>( listJy_, *this, smpi );
            SyncVectorPatch::finalize_exchange_along_all_directions( listJy_, *this );
            SyncVectorPatch::exchange_along_all_directions<double,Field>( listJz_, *this, smpi );
            SyncVectorPatch::finalize_exchange_along_all_directions( listJz_, *this );
        } else {
            for (unsigned int imode=0 ; imode < params.nmodes; imode++) {
                SyncVectorPatch::exchange_along_all_directions<complex<double>,cField>( listJl_[imode], *this, smpi );
                SyncVectorPatch::finalize_exchange_along_all_directions( listJl_[imode], *this );
                SyncVectorPatch::exchange_along_all_directions<complex<double>,cField>( listJr_[imode], *this, smpi );
                SyncVectorPatch::finalize_exchange_along_all_directions( listJr_[imode], *this );
                SyncVectorPatch::exchange_along_all_directions<complex<double>,cField>( listJt_[imode], *this, smpi );
                SyncVectorPatch::finalize_exchange_along_all_directions( listJt_[imode], *this );
            }
        }
    }
    #pragma omp for schedule(static)
    for( unsigned int ipatch=0 ; ipatch<this->size() ; ipatch++ ) {
        if( !params.is_spectral ) {
            // Saving magnetic fields (to compute centered fields used in the particle pusher)
            // Stores B at time n in B_m.
            ( *this )( ipatch )->EMfields->saveMagneticFields( params.is_spectral );
        }
        // Computes Ex_, Ey_, Ez_ on all points.
        // E is already synchronized because J has been synchronized before.
        ( *( *this )( ipatch )->EMfields->MaxwellAmpereSolver_ )( ( *this )( ipatch )->EMfields );
        //MESSAGE("SOLVE MAXWELL AMPERE");
        // Computes Bx_, By_, Bz_ at time n+1 on interior points.
        //for (unsigned int ipatch=0 ; ipatch<this->size() ; ipatch++) {
        ( *( *this )( ipatch )->EMfields->MaxwellFaradaySolver_ )( ( *this )( ipatch )->EMfields );
        //MESSAGE("SOLVE MAXWELL FARADAY");
    }
    //Synchronize B fields between patches.
    timers.maxwell.update( params.printNow( itime ) );


    timers.syncField.restart();
    if( params.geometry != "AMcylindrical" ) {
        if( params.is_spectral ) {
            SyncVectorPatch::exchangeE( params, ( *this ), smpi );
        }
        SyncVectorPatch::exchangeB( params, ( *this ), smpi );
    } else {
        for( unsigned int imode = 0 ; imode < static_cast<ElectroMagnAM *>( patches_[0]->EMfields )->El_.size() ; imode++ ) {
            SyncVectorPatch::exchangeB( params, ( *this ), imode, smpi );
            SyncVectorPatch::finalizeexchangeB( params, ( *this ), imode ); // disable async, because of tags which is the same for all modes
        }
    }
    timers.syncField.update( params.printNow( itime ) );


#ifdef _PICSAR
    //if ( (params.is_spectral) && (itime!=0) && ( time_dual > params.time_fields_frozen ) ) {
    if( ( itime!=0 ) && ( time_dual > params.time_fields_frozen ) ) {
        timers.syncField.restart();
        if( params.is_spectral ) {
            SyncVectorPatch::finalizeexchangeE( params, ( *this ) );
        }

        SyncVectorPatch::finalizeexchangeB( params, ( *this ) );
        timers.syncField.update( params.printNow( itime ) );

        #pragma omp for schedule(static)
        for( unsigned int ipatch=0 ; ipatch<this->size() ; ipatch++ ) {
            // Applies boundary conditions on B
            ( *this )( ipatch )->EMfields->boundaryConditions( itime, time_dual, ( *this )( ipatch ), params, simWindow );
            // Computes B at time n using B and B_m.
            if( !params.is_spectral ) {
                ( *this )( ipatch )->EMfields->centerMagneticFields();
            } else {
                ( *this )( ipatch )->EMfields->saveMagneticFields( params.is_spectral );
            }
        }
        if( params.is_spectral ) {
            save_old_rho( params );
        }
    }
#endif


} // END solveMaxwell

void VectorPatch::solveEnvelope( Params &params, SimWindow *simWindow, int itime, double time_dual, Timers &timers, SmileiMPI *smpi )
{

    if( ( *this )( 0 )->EMfields->envelope!=NULL ) {

        timers.envelope.restart();
        // Exchange susceptibility
        SyncVectorPatch::exchangeEnvChi( params, ( *this ), smpi );

        #pragma omp for schedule(static)
        for( unsigned int ipatch=0 ; ipatch<this->size() ; ipatch++ ) {

            // Saving Phi and GradPhi fields
            // (to compute centered quantities used in the particle position ponderomotive pusher)
            // Stores Phi at time n in Phi_m, GradPhi at time n in GradPhi_m
            ( *this )( ipatch )->EMfields->envelope->savePhi_and_GradPhi();

            // Computes A in all points
            ( *this )( ipatch )->EMfields->envelope->compute( ( *this )( ipatch )->EMfields );
            ( *this )( ipatch )->EMfields->envelope->boundaryConditions( itime, time_dual, ( *this )( ipatch ), params, simWindow );

            // Compute ponderomotive potential Phi=|A|^2/2
            ( *this )( ipatch )->EMfields->envelope->compute_Phi( ( *this )( ipatch )->EMfields );

        }

        // Exchange envelope A
        SyncVectorPatch::exchangeA( params, ( *this ), smpi );
        SyncVectorPatch::finalizeexchangeA( params, ( *this ) );

        // Exchange Phi
        SyncVectorPatch::exchangePhi( params, ( *this ), smpi );
        SyncVectorPatch::finalizeexchangePhi( params, ( *this ) );


        // Compute gradients of Phi
        for( unsigned int ipatch=0 ; ipatch<this->size() ; ipatch++ ) {
            ( *this )( ipatch )->EMfields->envelope->compute_gradient_Phi( ( *this )( ipatch )->EMfields );
            // Computes Phi and GradPhi at time n+1/2 using their values at timestep n+1 and n (the latter already in Phi_m and GradPhi_m)
            ( *this )( ipatch )->EMfields->envelope->centerPhi_and_GradPhi();
        }

        // Exchange GradPhi
        SyncVectorPatch::exchangeGradPhi( params, ( *this ), smpi );
        SyncVectorPatch::finalizeexchangeGradPhi( params, ( *this ) );
        timers.envelope.update();
    }

} // END solveEnvelope

void VectorPatch::finalize_sync_and_bc_fields( Params &params, SmileiMPI *smpi, SimWindow *simWindow,
        double time_dual, Timers &timers, int itime )
{
#ifndef _PICSAR
    if( ( !params.is_spectral ) && ( itime!=0 ) && ( time_dual > params.time_fields_frozen ) ) {
        if( params.geometry != "AMcylindrical" ) {
            timers.syncField.restart();
            SyncVectorPatch::finalizeexchangeB( params, ( *this ) );
            timers.syncField.update( params.printNow( itime ) );
        }

        #pragma omp for schedule(static)
        for( unsigned int ipatch=0 ; ipatch<this->size() ; ipatch++ ) {
            // Applies boundary conditions on B
            ( *this )( ipatch )->EMfields->boundaryConditions( itime, time_dual, ( *this )( ipatch ), params, simWindow );
            // Computes B at time n using B and B_m.
            ( *this )( ipatch )->EMfields->centerMagneticFields();
        }
    }
#endif

} // END finalize_sync_and_bc_fields


void VectorPatch::initExternals( Params &params )
{
    // Init all lasers
    for( unsigned int ipatch=0; ipatch<size(); ipatch++ ) {
        if( ( *this )( ipatch )->isXmin() && ( *this )( ipatch )->EMfields->emBoundCond[0] != NULL ) {
            unsigned int nlaser = ( *this )( ipatch )->EMfields->emBoundCond[0]->vecLaser.size();
            for( unsigned int ilaser = 0; ilaser < nlaser; ilaser++ ) {
                ( *this )( ipatch )->EMfields->emBoundCond[0]->vecLaser[ilaser]->initFields( params, ( *this )( ipatch ) );
            }
        }

        if( ( *this )( ipatch )->isXmax() && ( *this )( ipatch )->EMfields->emBoundCond[1] != NULL ) {
            unsigned int nlaser = ( *this )( ipatch )->EMfields->emBoundCond[1]->vecLaser.size();
            for( unsigned int ilaser = 0; ilaser < nlaser; ilaser++ ) {
                ( *this )( ipatch )->EMfields->emBoundCond[1]->vecLaser[ilaser]->initFields( params, ( *this )( ipatch ) );
            }
        }
    }

    // Init all antennas
    for( unsigned int ipatch=0; ipatch<size(); ipatch++ ) {
        ( *this )( ipatch )->EMfields->initAntennas( ( *this )( ipatch ) );
    }
}


void VectorPatch::initAllDiags( Params &params, SmileiMPI *smpi )
{
    // Global diags: scalars + particles
    for( unsigned int idiag = 0 ; idiag < globalDiags.size() ; idiag++ ) {
        globalDiags[idiag]->init( params, smpi, *this );
        // MPI master creates the file
        if( smpi->isMaster() ) {
            globalDiags[idiag]->openFile( params, smpi, true );
        }
    }

    // Local diags : fields, probes, tracks
    for( unsigned int idiag = 0 ; idiag < localDiags.size() ; idiag++ ) {
        localDiags[idiag]->init( params, smpi, *this );
    }

} // END initAllDiags


void VectorPatch::closeAllDiags( SmileiMPI *smpi )
{
    // MPI master closes all global diags
    if( smpi->isMaster() )
        for( unsigned int idiag = 0 ; idiag < globalDiags.size() ; idiag++ ) {
            globalDiags[idiag]->closeFile();
        }

    // All MPI close local diags
    for( unsigned int idiag = 0 ; idiag < localDiags.size() ; idiag++ ) {
        localDiags[idiag]->closeFile();
    }
}


void VectorPatch::openAllDiags( Params &params, SmileiMPI *smpi )
{
    // MPI master opens all global diags
    if( smpi->isMaster() )
        for( unsigned int idiag = 0 ; idiag < globalDiags.size() ; idiag++ ) {
            globalDiags[idiag]->openFile( params, smpi, false );
        }

    // All MPI open local diags
    for( unsigned int idiag = 0 ; idiag < localDiags.size() ; idiag++ ) {
        localDiags[idiag]->openFile( params, smpi, false );
    }
}


// ---------------------------------------------------------------------------------------------------------------------
// For all patch, Compute and Write all diags
//   - Scalars, Probes, Phases, TrackParticles, Fields, Average fields
//   - set diag_flag to 0 after write
// ---------------------------------------------------------------------------------------------------------------------
void VectorPatch::runAllDiags( Params &params, SmileiMPI *smpi, unsigned int itime, Timers &timers, SimWindow *simWindow )
{
    // Global diags: scalars + particles
    timers.diags.restart();
    for( unsigned int idiag = 0 ; idiag < globalDiags.size() ; idiag++ ) {
        diag_timers[idiag]->restart();

        #pragma omp single
        globalDiags[idiag]->theTimeIsNow = globalDiags[idiag]->prepare( itime );
        #pragma omp barrier
        if( globalDiags[idiag]->theTimeIsNow ) {
            // All patches run
            #pragma omp for schedule(runtime)
            for( unsigned int ipatch=0 ; ipatch<size() ; ipatch++ ) {
                globalDiags[idiag]->run( ( *this )( ipatch ), itime, simWindow );
            }
            // MPI procs gather the data and compute
            #pragma omp single
            smpi->computeGlobalDiags( globalDiags[idiag], itime );
            // MPI master writes
            #pragma omp single
            globalDiags[idiag]->write( itime, smpi );
        }

        diag_timers[idiag]->update();
    }

    // Local diags : fields, probes, tracks
    for( unsigned int idiag = 0 ; idiag < localDiags.size() ; idiag++ ) {
        diag_timers[globalDiags.size()+idiag]->restart();

        #pragma omp single
        localDiags[idiag]->theTimeIsNow = localDiags[idiag]->prepare( itime );
        #pragma omp barrier
        // All MPI run their stuff and write out
        if( localDiags[idiag]->theTimeIsNow ) {
            localDiags[idiag]->run( smpi, *this, itime, simWindow, timers );
        }

        diag_timers[globalDiags.size()+idiag]->update();
    }

    // Manage the "diag_flag" parameter, which indicates whether Rho and Js were used
    if( diag_flag ) {
        #pragma omp barrier
        #pragma omp single
        diag_flag = false;
        #pragma omp for
        for( unsigned int ipatch=0 ; ipatch<size() ; ipatch++ ) {
            ( *this )( ipatch )->EMfields->restartRhoJs();
        }
    }
    timers.diags.update();

} // END runAllDiags


// ---------------------------------------------------------------------------------------------------------------------
// Check if rho is null (MPI & patch sync)
// ---------------------------------------------------------------------------------------------------------------------
bool VectorPatch::isRhoNull( SmileiMPI *smpi )
{
    double norm2( 0. );
    double locnorm2( 0. );
    for( unsigned int ipatch=0 ; ipatch<this->size() ; ipatch++ ) {
        locnorm2 += ( *this )( ipatch )->EMfields->computeRhoNorm2();
    }

    MPI_Allreduce( &locnorm2, &norm2, 1, MPI_DOUBLE, MPI_SUM, MPI_COMM_WORLD );

    return ( norm2<=0. );
} // END isRhoNull


// ---------------------------------------------------------------------------------------------------------------------
// Solve Poisson to initialize E
//   - all steps are done locally, sync per patch, sync per MPI process
// ---------------------------------------------------------------------------------------------------------------------
void VectorPatch::solvePoisson( Params &params, SmileiMPI *smpi )
{
    Timer ptimer( "global" );
    ptimer.init( smpi );
    ptimer.restart();


    unsigned int iteration_max = params.poisson_max_iteration;
    double           error_max = params.poisson_max_error;
    unsigned int iteration=0;

    // Init & Store internal data (phi, r, p, Ap) per patch
    double rnew_dot_rnew_local( 0. );
    double rnew_dot_rnew( 0. );
    for( unsigned int ipatch=0 ; ipatch<this->size() ; ipatch++ ) {
        ( *this )( ipatch )->EMfields->initPoisson( ( *this )( ipatch ) );
        rnew_dot_rnew_local += ( *this )( ipatch )->EMfields->compute_r();
    }
    MPI_Allreduce( &rnew_dot_rnew_local, &rnew_dot_rnew, 1, MPI_DOUBLE, MPI_SUM, MPI_COMM_WORLD );

    std::vector<Field *> Ex_;
    std::vector<Field *> Ap_;

    for( unsigned int ipatch=0 ; ipatch<this->size() ; ipatch++ ) {
        Ex_.push_back( ( *this )( ipatch )->EMfields->Ex_ );
        Ap_.push_back( ( *this )( ipatch )->EMfields->Ap_ );
    }

    unsigned int nx_p2_global = ( params.n_space_global[0]+1 );
    if( Ex_[0]->dims_.size()>1 ) {
        nx_p2_global *= ( params.n_space_global[1]+1 );
        if( Ex_[0]->dims_.size()>2 ) {
            nx_p2_global *= ( params.n_space_global[2]+1 );
        }
    }

    // compute control parameter
    double ctrl = rnew_dot_rnew / ( double )( nx_p2_global );

    // ---------------------------------------------------------
    // Starting iterative loop for the conjugate gradient method
    // ---------------------------------------------------------
    if( smpi->isMaster() ) {
        DEBUG( "Starting iterative loop for CG method" );
    }
    while( ( ctrl > error_max ) && ( iteration<iteration_max ) ) {
        iteration++;
        if( smpi->isMaster() ) {
            DEBUG( "iteration " << iteration << " started with control parameter ctrl = " << ctrl*1.e14 << " x 1e-14" );
        }

        // scalar product of the residual
        double r_dot_r = rnew_dot_rnew;

        for( unsigned int ipatch=0 ; ipatch<this->size() ; ipatch++ ) {
            ( *this )( ipatch )->EMfields->compute_Ap( ( *this )( ipatch ) );
        }

        // Exchange Ap_ (intra & extra MPI)
        SyncVectorPatch::exchange_along_all_directions<double,Field>( Ap_, *this, smpi );
        SyncVectorPatch::finalize_exchange_along_all_directions( Ap_, *this );

        // scalar product p.Ap
        double p_dot_Ap       = 0.0;
        double p_dot_Ap_local = 0.0;
        for( unsigned int ipatch=0 ; ipatch<this->size() ; ipatch++ ) {
            p_dot_Ap_local += ( *this )( ipatch )->EMfields->compute_pAp();
        }
        MPI_Allreduce( &p_dot_Ap_local, &p_dot_Ap, 1, MPI_DOUBLE, MPI_SUM, MPI_COMM_WORLD );


        // compute new potential and residual
        for( unsigned int ipatch=0 ; ipatch<this->size() ; ipatch++ ) {
            ( *this )( ipatch )->EMfields->update_pand_r( r_dot_r, p_dot_Ap );
        }

        // compute new residual norm
        rnew_dot_rnew       = 0.0;
        rnew_dot_rnew_local = 0.0;
        for( unsigned int ipatch=0 ; ipatch<this->size() ; ipatch++ ) {
            rnew_dot_rnew_local += ( *this )( ipatch )->EMfields->compute_r();
        }
        MPI_Allreduce( &rnew_dot_rnew_local, &rnew_dot_rnew, 1, MPI_DOUBLE, MPI_SUM, MPI_COMM_WORLD );
        if( smpi->isMaster() ) {
            DEBUG( "new residual norm: rnew_dot_rnew = " << rnew_dot_rnew );
        }

        // compute new directio
        for( unsigned int ipatch=0 ; ipatch<this->size() ; ipatch++ ) {
            ( *this )( ipatch )->EMfields->update_p( rnew_dot_rnew, r_dot_r );
        }

        // compute control parameter
        ctrl = rnew_dot_rnew / ( double )( nx_p2_global );
        if( smpi->isMaster() ) {
            DEBUG( "iteration " << iteration << " done, exiting with control parameter ctrl = " << ctrl );
        }

    }//End of the iterative loop


    // --------------------------------
    // Status of the solver convergence
    // --------------------------------
    if( iteration_max>0 && iteration == iteration_max ) {
        if( smpi->isMaster() )
            WARNING( "Poisson solver did not converge: reached maximum iteration number: " << iteration
                     << ", relative err is ctrl = " << 1.0e14*ctrl << " x 1e-14" );
    } else {
        if( smpi->isMaster() )
            MESSAGE( 1, "Poisson solver converged at iteration: " << iteration
                     << ", relative err is ctrl = " << 1.0e14*ctrl << " x 1e-14" );
    }

    // ------------------------------------------
    // Compute the electrostatic fields Ex and Ey
    // ------------------------------------------
    for( unsigned int ipatch=0 ; ipatch<this->size() ; ipatch++ ) {
        ( *this )( ipatch )->EMfields->initE( ( *this )( ipatch ) );
    }

    SyncVectorPatch::exchangeE( params, *this, smpi );
    SyncVectorPatch::finalizeexchangeE( params, *this );

    // Centering of the electrostatic fields
    // -------------------------------------
    vector<double> E_Add( Ex_[0]->dims_.size(), 0. );
    if( Ex_[0]->dims_.size()==3 ) {
        double Ex_avg_local( 0. ), Ex_avg( 0. ), Ey_avg_local( 0. ), Ey_avg( 0. ), Ez_avg_local( 0. ), Ez_avg( 0. );
        for( unsigned int ipatch=0 ; ipatch<this->size() ; ipatch++ ) {
            Ex_avg_local += ( *this )( ipatch )->EMfields->computeExSum();
            Ey_avg_local += ( *this )( ipatch )->EMfields->computeEySum();
            Ez_avg_local += ( *this )( ipatch )->EMfields->computeEzSum();
        }

        MPI_Allreduce( &Ex_avg_local, &Ex_avg, 1, MPI_DOUBLE, MPI_SUM, MPI_COMM_WORLD );
        MPI_Allreduce( &Ey_avg_local, &Ey_avg, 1, MPI_DOUBLE, MPI_SUM, MPI_COMM_WORLD );
        MPI_Allreduce( &Ez_avg_local, &Ez_avg, 1, MPI_DOUBLE, MPI_SUM, MPI_COMM_WORLD );

        E_Add[0] = -Ex_avg/( ( params.n_space[0]+2 )*( params.n_space[1]+1 )*( params.n_space[2]+1 ) );
        E_Add[1] = -Ey_avg/( ( params.n_space[0]+1 )*( params.n_space[1]+2 )*( params.n_space[2]+1 ) );;
        E_Add[2] = -Ez_avg/( ( params.n_space[0]+1 )*( params.n_space[1]+1 )*( params.n_space[2]+2 ) );;
    } else if( Ex_[0]->dims_.size()==2 ) {
        double Ex_XminYmax = 0.0;
        double Ey_XminYmax = 0.0;
        double Ex_XmaxYmin = 0.0;
        double Ey_XmaxYmin = 0.0;

        //The YmaxXmin patch has Patch coordinates X=0, Y=2^m1-1= number_of_patches[1]-1.
        std::vector<int> xcall( 2, 0 );
        xcall[0] = 0;
        xcall[1] = params.number_of_patches[1]-1;
        int patch_YmaxXmin = domain_decomposition_->getDomainId( xcall );
        //The MPI rank owning it is
        int rank_XminYmax = smpi->hrank( patch_YmaxXmin );
        //The YminXmax patch has Patch coordinates X=2^m0-1= number_of_patches[0]-1, Y=0.
        //Its hindex is
        xcall[0] = params.number_of_patches[0]-1;
        xcall[1] = 0;
        int patch_YminXmax = domain_decomposition_->getDomainId( xcall );
        //The MPI rank owning it is
        int rank_XmaxYmin = smpi->hrank( patch_YminXmax );


        //cout << patch_YmaxXmin << " " << rank_XminYmax << " " << patch_YminXmax << " " << rank_XmaxYmin << endl;

        if( smpi->getRank() == rank_XminYmax ) {
            Ex_XminYmax = ( *this )( patch_YmaxXmin-( this->refHindex_ ) )->EMfields->getEx_XminYmax();
            Ey_XminYmax = ( *this )( patch_YmaxXmin-( this->refHindex_ ) )->EMfields->getEy_XminYmax();
        }

        // Xmax-Ymin corner
        if( smpi->getRank() == rank_XmaxYmin ) {
            Ex_XmaxYmin = ( *this )( patch_YminXmax-( this->refHindex_ ) )->EMfields->getEx_XmaxYmin();
            Ey_XmaxYmin = ( *this )( patch_YminXmax-( this->refHindex_ ) )->EMfields->getEy_XmaxYmin();
        }

        MPI_Bcast( &Ex_XminYmax, 1, MPI_DOUBLE, rank_XminYmax, MPI_COMM_WORLD );
        MPI_Bcast( &Ey_XminYmax, 1, MPI_DOUBLE, rank_XminYmax, MPI_COMM_WORLD );

        MPI_Bcast( &Ex_XmaxYmin, 1, MPI_DOUBLE, rank_XmaxYmin, MPI_COMM_WORLD );
        MPI_Bcast( &Ey_XmaxYmin, 1, MPI_DOUBLE, rank_XmaxYmin, MPI_COMM_WORLD );

        //This correction is always done, independantly of the periodicity. Is this correct ?
        E_Add[0] = -0.5*( Ex_XminYmax+Ex_XmaxYmin );
        E_Add[1] = -0.5*( Ey_XminYmax+Ey_XmaxYmin );

#ifdef _3D_LIKE_CENTERING
        double Ex_avg_local( 0. ), Ex_avg( 0. ), Ey_avg_local( 0. ), Ey_avg( 0. );
        for( unsigned int ipatch=0 ; ipatch<this->size() ; ipatch++ ) {
            Ex_avg_local += ( *this )( ipatch )->EMfields->computeExSum();
            Ey_avg_local += ( *this )( ipatch )->EMfields->computeEySum();
        }

        MPI_Allreduce( &Ex_avg_local, &Ex_avg, 1, MPI_DOUBLE, MPI_SUM, MPI_COMM_WORLD );
        MPI_Allreduce( &Ey_avg_local, &Ey_avg, 1, MPI_DOUBLE, MPI_SUM, MPI_COMM_WORLD );

        E_Add[0] = -Ex_avg/( ( params.n_space[0]+2 )*( params.n_space[1]+1 ) );
        E_Add[1] = -Ey_avg/( ( params.n_space[0]+1 )*( params.n_space[1]+2 ) );;
#endif

    } else if( Ex_[0]->dims_.size()==1 ) {
        double Ex_Xmin = 0.0;
        double Ex_Xmax = 0.0;

        unsigned int rankXmin = 0;
        if( smpi->getRank() == 0 ) {
            //Ex_Xmin = (*Ex1D)(index_bc_min[0]);
            Ex_Xmin = ( *this )( ( 0 )-( this->refHindex_ ) )->EMfields->getEx_Xmin();
        }
        MPI_Bcast( &Ex_Xmin, 1, MPI_DOUBLE, rankXmin, MPI_COMM_WORLD );

        unsigned int rankXmax = smpi->getSize()-1;
        if( smpi->getRank() == smpi->getSize()-1 ) {
            //Ex_Xmax = (*Ex1D)(index_bc_max[0]);
            Ex_Xmax = ( *this )( ( params.number_of_patches[0]-1 )-( this->refHindex_ ) )->EMfields->getEx_Xmax();
        }
        MPI_Bcast( &Ex_Xmax, 1, MPI_DOUBLE, rankXmax, MPI_COMM_WORLD );
        E_Add[0] = -0.5*( Ex_Xmin+Ex_Xmax );

#ifdef _3D_LIKE_CENTERING
        double Ex_avg_local( 0. ), Ex_avg( 0. );
        for( unsigned int ipatch=0 ; ipatch<this->size() ; ipatch++ ) {
            Ex_avg_local += ( *this )( ipatch )->EMfields->computeExSum();
        }

        MPI_Allreduce( &Ex_avg_local, &Ex_avg, 1, MPI_DOUBLE, MPI_SUM, MPI_COMM_WORLD );

        E_Add[0] = -Ex_avg/( ( params.n_space[0]+2 ) );
#endif

    }

    // Centering electrostatic fields
    for( unsigned int ipatch=0 ; ipatch<this->size() ; ipatch++ ) {
        ( *this )( ipatch )->EMfields->centeringE( E_Add );
    }


    // Compute error on the Poisson equation
    double deltaPoisson_max = 0.0;
    int i_deltaPoisson_max  = -1;

#ifdef _A_FINALISER
    for( unsigned int i=0; i<nx_p; i++ ) {
        double deltaPoisson = abs( ( ( *Ex1D )( i+1 )-( *Ex1D )( i ) )/dx - ( *rho1D )( i ) );
        if( deltaPoisson > deltaPoisson_max ) {
            deltaPoisson_max   = deltaPoisson;
            i_deltaPoisson_max = i;
        }
    }
#endif

    //!\todo Reduce to find global max
    if( smpi->isMaster() ) {
        MESSAGE( 1, "Poisson equation solved. Maximum err = " << deltaPoisson_max << " at i= " << i_deltaPoisson_max );
    }

    ptimer.update();
    MESSAGE( "Time in Poisson : " << ptimer.getTime() );

} // END solvePoisson


void VectorPatch::runRelativisticModule( double time_prim, Params &params, SmileiMPI* smpi,  Timers &timers )
{
    // Compute rho only for species needing relativistic field Initialization
    computeChargeRelativisticSpecies( time_prim );

    if (params.geometry != "AMcylindrical"){
        SyncVectorPatch::sum<double,Field>( listrho_, (*this), smpi, timers, 0 );
    } else {
        for( unsigned int imode=0 ; imode<params.nmodes ; imode++ ) {
            SyncVectorPatch::sumRhoJ( params, (*this), imode, smpi, timers, 0 );
        }
    }

    #pragma omp master
    {
        // Initialize the fields for these species
        if( !isRhoNull( smpi ) ) {
            TITLE( "Initializing relativistic species fields" );
            if (params.geometry != "AMcylindrical"){
                solveRelativisticPoisson( params, smpi, time_prim );
            } else {
                solveRelativisticPoissonAM( params, smpi, time_prim );
            }
        }
    }
    #pragma omp barrier

    // Reset rho and J and return to PIC loop
    resetRhoJ();

}


void VectorPatch::solveRelativisticPoisson( Params &params, SmileiMPI *smpi, double time_primal )
{


    //Timer ptimer("global");
    //ptimer.init(smpi);
    //ptimer.restart();

    // Assumption: one or more species move in vacuum with mean lorentz gamma factor gamma_mean in the x direction,
    // with low energy spread.
    // The electromagnetic fields of this species can be initialized solving a Poisson-like problem (here informally
    // referred to as "relativistic Poisson problem") and then performing a Lorentz back-transformation to find the
    // electromagnetic fields of the species in the lab frame.
    // See for example https://doi.org/10.1016/j.nima.2016.02.043 for more details
    // In case of non-monoenergetic relativistic distribution (NOT IMPLEMENTED AT THE MOMENT), the linearity of Maxwell's equations can be exploited:
    // divide the species in quasi-monoenergetic bins with gamma_i and repeat the same procedure for described above
    // for all bins. Finally, in the laboratory frame sum all the fields of the various energy-bin ensembles of particles.

    // All the parameters for the Poisson problem (e.g. maximum iteration) are the same used in the namelist
    // for the traditional Poisson problem

    // compute gamma_mean for the species for which the field is initialized
    double s_gamma( 0. );
    uint64_t nparticles( 0 );
    for( unsigned int ispec=0 ; ispec<( *this )( 0 )->vecSpecies.size() ; ispec++ ) {
        if( species( 0, ispec )->relativistic_field_initialization ) {
            for( unsigned int ipatch=0 ; ipatch<this->size() ; ipatch++ ) {
                if( time_primal==species( ipatch, ispec )->time_relativistic_initialization ) {
                    s_gamma += species( ipatch, ispec )->sum_gamma();
                    nparticles += species( ipatch, ispec )->getNbrOfParticles();
                }
            }
        }
    }
    double gamma_global( 0. );
    MPI_Allreduce( &s_gamma, &gamma_global, 1, MPI_DOUBLE, MPI_SUM, MPI_COMM_WORLD );
    uint64_t nparticles_global( 0 );
    MPI_Allreduce( &nparticles, &nparticles_global, 1, MPI_UNSIGNED_LONG_LONG, MPI_SUM, MPI_COMM_WORLD );
    MESSAGE( "GAMMA = " << gamma_global/( double )nparticles_global );

    //Timer ptimer("global");
    //ptimer.init(smpi);
    //ptimer.restart();

    double gamma_mean = gamma_global/( double )nparticles_global;

    unsigned int iteration_max = params.relativistic_poisson_max_iteration;
    double           error_max = params.relativistic_poisson_max_error;
    unsigned int iteration=0;

    // Init & Store internal data (phi, r, p, Ap) per patch
    double rnew_dot_rnew_local( 0. );
    double rnew_dot_rnew( 0. );
    for( unsigned int ipatch=0 ; ipatch<this->size() ; ipatch++ ) {
        ( *this )( ipatch )->EMfields->initPoisson( ( *this )( ipatch ) );
        rnew_dot_rnew_local += ( *this )( ipatch )->EMfields->compute_r();
        //cout << std::scientific << "rnew_dot_rnew_local = " << rnew_dot_rnew_local << endl;
        ( *this )( ipatch )->EMfields->initRelativisticPoissonFields( ( *this )( ipatch ) );
    }
    //cout << std::scientific << "rnew_dot_rnew_local = " << rnew_dot_rnew_local << endl;
    MPI_Allreduce( &rnew_dot_rnew_local, &rnew_dot_rnew, 1, MPI_DOUBLE, MPI_SUM, MPI_COMM_WORLD );

    std::vector<Field *> Ex_;
    std::vector<Field *> Ey_;
    std::vector<Field *> Ez_;
    std::vector<Field *> Bx_;
    std::vector<Field *> By_;
    std::vector<Field *> Bz_;
    std::vector<Field *> Bx_m;
    std::vector<Field *> By_m;
    std::vector<Field *> Bz_m;

    std::vector<Field *> Ex_rel_;
    std::vector<Field *> Ey_rel_;
    std::vector<Field *> Ez_rel_;
    std::vector<Field *> Bx_rel_;
    std::vector<Field *> By_rel_;
    std::vector<Field *> Bz_rel_;

    std::vector<Field *> Bx_rel_t_plus_halfdt_;
    std::vector<Field *> By_rel_t_plus_halfdt_;
    std::vector<Field *> Bz_rel_t_plus_halfdt_;
    std::vector<Field *> Bx_rel_t_minus_halfdt_;
    std::vector<Field *> By_rel_t_minus_halfdt_;
    std::vector<Field *> Bz_rel_t_minus_halfdt_;


    std::vector<Field *> Ap_;

    for( unsigned int ipatch=0 ; ipatch<this->size() ; ipatch++ ) {
        Ex_.push_back( ( *this )( ipatch )->EMfields->Ex_ );
        Ey_.push_back( ( *this )( ipatch )->EMfields->Ey_ );
        Ez_.push_back( ( *this )( ipatch )->EMfields->Ez_ );
        Bx_.push_back( ( *this )( ipatch )->EMfields->Bx_ );
        By_.push_back( ( *this )( ipatch )->EMfields->By_ );
        Bz_.push_back( ( *this )( ipatch )->EMfields->Bz_ );
        Bx_m.push_back( ( *this )( ipatch )->EMfields->Bx_m );
        By_m.push_back( ( *this )( ipatch )->EMfields->By_m );
        Bz_m.push_back( ( *this )( ipatch )->EMfields->Bz_m );
        Ex_rel_.push_back( ( *this )( ipatch )->EMfields->Ex_rel_ );
        Ey_rel_.push_back( ( *this )( ipatch )->EMfields->Ey_rel_ );
        Ez_rel_.push_back( ( *this )( ipatch )->EMfields->Ez_rel_ );
        Bx_rel_.push_back( ( *this )( ipatch )->EMfields->Bx_rel_ );
        By_rel_.push_back( ( *this )( ipatch )->EMfields->By_rel_ );
        Bz_rel_.push_back( ( *this )( ipatch )->EMfields->Bz_rel_ );
        Bx_rel_t_plus_halfdt_.push_back( ( *this )( ipatch )->EMfields->Bx_rel_t_plus_halfdt_ );
        By_rel_t_plus_halfdt_.push_back( ( *this )( ipatch )->EMfields->By_rel_t_plus_halfdt_ );
        Bz_rel_t_plus_halfdt_.push_back( ( *this )( ipatch )->EMfields->Bz_rel_t_plus_halfdt_ );
        Bx_rel_t_minus_halfdt_.push_back( ( *this )( ipatch )->EMfields->Bx_rel_t_minus_halfdt_ );
        By_rel_t_minus_halfdt_.push_back( ( *this )( ipatch )->EMfields->By_rel_t_minus_halfdt_ );
        Bz_rel_t_minus_halfdt_.push_back( ( *this )( ipatch )->EMfields->Bz_rel_t_minus_halfdt_ );

        Ap_.push_back( ( *this )( ipatch )->EMfields->Ap_ );
    }

    unsigned int nx_p2_global = ( params.n_space_global[0]+1 );
    //if ( Ex_[0]->dims_.size()>1 ) {
    if( Ex_rel_[0]->dims_.size()>1 ) {
        nx_p2_global *= ( params.n_space_global[1]+1 );
        if( Ex_rel_[0]->dims_.size()>2 ) {
            nx_p2_global *= ( params.n_space_global[2]+1 );
        }
    }


    // compute control parameter
    double norm2_source_term = sqrt( rnew_dot_rnew );
    //double ctrl = rnew_dot_rnew / (double)(nx_p2_global);
    double ctrl = sqrt( rnew_dot_rnew ) / norm2_source_term; // initially is equal to one

    // ---------------------------------------------------------
    // Starting iterative loop for the conjugate gradient method
    // ---------------------------------------------------------
    if( smpi->isMaster() ) {
        DEBUG( "Starting iterative loop for CG method" );
    }
    //cout << std::scientific << ctrl << "\t" << error_max << "\t" << iteration << "\t" << iteration_max << endl;
    while( ( ctrl > error_max ) && ( iteration<iteration_max ) ) {
        iteration++;

        if( ( smpi->isMaster() ) && ( iteration%1000==0 ) ) {
            MESSAGE( "iteration " << iteration << " started with control parameter ctrl = " << 1.0e22*ctrl << " x 1.e-22" );
        }

        // scalar product of the residual
        double r_dot_r = rnew_dot_rnew;

        for( unsigned int ipatch=0 ; ipatch<this->size() ; ipatch++ ) {
            ( *this )( ipatch )->EMfields->compute_Ap_relativistic_Poisson( ( *this )( ipatch ), gamma_mean );
        }

        // Exchange Ap_ (intra & extra MPI)
        SyncVectorPatch::exchange_along_all_directions_noomp<double,Field>( Ap_, *this, smpi );
        SyncVectorPatch::finalize_exchange_along_all_directions_noomp( Ap_, *this );


        // scalar product p.Ap
        double p_dot_Ap       = 0.0;
        double p_dot_Ap_local = 0.0;
        for( unsigned int ipatch=0 ; ipatch<this->size() ; ipatch++ ) {
            p_dot_Ap_local += ( *this )( ipatch )->EMfields->compute_pAp();
        }
        MPI_Allreduce( &p_dot_Ap_local, &p_dot_Ap, 1, MPI_DOUBLE, MPI_SUM, MPI_COMM_WORLD );


        // compute new potential and residual
        for( unsigned int ipatch=0 ; ipatch<this->size() ; ipatch++ ) {
            ( *this )( ipatch )->EMfields->update_pand_r( r_dot_r, p_dot_Ap );
        }

        // compute new residual norm
        rnew_dot_rnew       = 0.0;
        rnew_dot_rnew_local = 0.0;
        for( unsigned int ipatch=0 ; ipatch<this->size() ; ipatch++ ) {
            rnew_dot_rnew_local += ( *this )( ipatch )->EMfields->compute_r();
        }
        MPI_Allreduce( &rnew_dot_rnew_local, &rnew_dot_rnew, 1, MPI_DOUBLE, MPI_SUM, MPI_COMM_WORLD );
        if( smpi->isMaster() ) {
            DEBUG( "new residual norm: rnew_dot_rnew = " << rnew_dot_rnew );
        }

        // compute new directio
        for( unsigned int ipatch=0 ; ipatch<this->size() ; ipatch++ ) {
            ( *this )( ipatch )->EMfields->update_p( rnew_dot_rnew, r_dot_r );
        }

        // compute control parameter
        
        ctrl = sqrt( rnew_dot_rnew )/norm2_source_term;
        if( smpi->isMaster() ) {
            DEBUG( "iteration " << iteration << " done, exiting with control parameter ctrl = " << 1.0e22*ctrl << " x 1.e-22" );
        }

    }//End of the iterative loop


    // --------------------------------
    // Status of the solver convergence
    // --------------------------------
    if( iteration_max>0 && iteration == iteration_max ) {
        if( smpi->isMaster() )
            WARNING( "Relativistic Poisson solver did not converge: reached maximum iteration number: " << iteration
                     << ", relative err is ctrl = " << 1.0e22*ctrl << "x 1.e-22" );
    } else {
        if( smpi->isMaster() )
            MESSAGE( 1, "Relativistic Poisson solver converged at iteration: " << iteration
                     << ", relative err is ctrl = " << 1.0e22*ctrl << " x 1.e-22" );
    }

    // ------------------------------------------
    // Compute the electromagnetic fields E and B
    // ------------------------------------------

    // sync the potential
    //SyncVectorPatch::exchange( (*this)(ipatch)->EMfields->phi_, *this, smpi );
    //SyncVectorPatch::finalizeexchange( (*this)(ipatch)->EMfields->phi_, *this );

    // compute E and sync
    for( unsigned int ipatch=0 ; ipatch<this->size() ; ipatch++ ) {
        // begin loop on patches
        ( *this )( ipatch )->EMfields->initE_relativistic_Poisson( ( *this )( ipatch ), gamma_mean );
    } // end loop on patches
    
    SyncVectorPatch::exchange_along_all_directions_noomp<double,Field>( Ex_rel_, *this, smpi );
    SyncVectorPatch::finalize_exchange_along_all_directions_noomp( Ex_rel_, *this );
    SyncVectorPatch::exchange_along_all_directions_noomp<double,Field>( Ey_rel_, *this, smpi );
    SyncVectorPatch::finalize_exchange_along_all_directions_noomp( Ey_rel_, *this );
    SyncVectorPatch::exchange_along_all_directions_noomp<double,Field>( Ez_rel_, *this, smpi );
    SyncVectorPatch::finalize_exchange_along_all_directions_noomp( Ez_rel_, *this );
    //SyncVectorPatch::exchangeE( params, *this, smpi );
    //SyncVectorPatch::finalizeexchangeE( params, *this );

    // Force to zero the average value of electric field, as in traditional Poisson solver
    //// -------------------------------------
    vector<double> E_Add( Ex_rel_[0]->dims_.size(), 0. );
    if( Ex_rel_[0]->dims_.size()==3 ) {
        double Ex_avg_local( 0. ), Ex_avg( 0. ), Ey_avg_local( 0. ), Ey_avg( 0. ), Ez_avg_local( 0. ), Ez_avg( 0. );
        for( unsigned int ipatch=0 ; ipatch<this->size() ; ipatch++ ) {
            Ex_avg_local += ( *this )( ipatch )->EMfields->computeExrelSum();
            Ey_avg_local += ( *this )( ipatch )->EMfields->computeEyrelSum();
            Ez_avg_local += ( *this )( ipatch )->EMfields->computeEzrelSum();
        }

        MPI_Allreduce( &Ex_avg_local, &Ex_avg, 1, MPI_DOUBLE, MPI_SUM, MPI_COMM_WORLD );
        MPI_Allreduce( &Ey_avg_local, &Ey_avg, 1, MPI_DOUBLE, MPI_SUM, MPI_COMM_WORLD );
        MPI_Allreduce( &Ez_avg_local, &Ez_avg, 1, MPI_DOUBLE, MPI_SUM, MPI_COMM_WORLD );

        E_Add[0] = -Ex_avg/( ( params.n_space[0]+2 )*( params.n_space[1]+1 )*( params.n_space[2]+1 ) );
        E_Add[1] = -Ey_avg/( ( params.n_space[0]+1 )*( params.n_space[1]+2 )*( params.n_space[2]+1 ) );;
        E_Add[2] = -Ez_avg/( ( params.n_space[0]+1 )*( params.n_space[1]+1 )*( params.n_space[2]+2 ) );;
    } else if( Ex_rel_[0]->dims_.size()==2 ) {
        double Ex_XminYmax = 0.0;
        double Ey_XminYmax = 0.0;
        double Ex_XmaxYmin = 0.0;
        double Ey_XmaxYmin = 0.0;

        //The YmaxXmin patch has Patch coordinates X=0, Y=2^m1-1= number_of_patches[1]-1.
        std::vector<int> xcall( 2, 0 );
        xcall[0] = 0;
        xcall[1] = params.number_of_patches[1]-1;
        int patch_YmaxXmin = domain_decomposition_->getDomainId( xcall );
        //The MPI rank owning it is
        int rank_XminYmax = smpi->hrank( patch_YmaxXmin );
        //The YminXmax patch has Patch coordinates X=2^m0-1= number_of_patches[0]-1, Y=0.
        //Its hindex is
        xcall[0] = params.number_of_patches[0]-1;
        xcall[1] = 0;
        int patch_YminXmax = domain_decomposition_->getDomainId( xcall );
        //The MPI rank owning it is
        int rank_XmaxYmin = smpi->hrank( patch_YminXmax );


        //cout << patch_YmaxXmin << " " << rank_XminYmax << " " << patch_YminXmax << " " << rank_XmaxYmin << endl;

        if( smpi->getRank() == rank_XminYmax ) {
            Ex_XminYmax = ( *this )( patch_YmaxXmin-( this->refHindex_ ) )->EMfields->getExrel_XminYmax();
            Ey_XminYmax = ( *this )( patch_YmaxXmin-( this->refHindex_ ) )->EMfields->getEyrel_XminYmax();
        }

        // Xmax-Ymin corner
        if( smpi->getRank() == rank_XmaxYmin ) {
            Ex_XmaxYmin = ( *this )( patch_YminXmax-( this->refHindex_ ) )->EMfields->getExrel_XmaxYmin();
            Ey_XmaxYmin = ( *this )( patch_YminXmax-( this->refHindex_ ) )->EMfields->getEyrel_XmaxYmin();
        }

        MPI_Bcast( &Ex_XminYmax, 1, MPI_DOUBLE, rank_XminYmax, MPI_COMM_WORLD );
        MPI_Bcast( &Ey_XminYmax, 1, MPI_DOUBLE, rank_XminYmax, MPI_COMM_WORLD );

        MPI_Bcast( &Ex_XmaxYmin, 1, MPI_DOUBLE, rank_XmaxYmin, MPI_COMM_WORLD );
        MPI_Bcast( &Ey_XmaxYmin, 1, MPI_DOUBLE, rank_XmaxYmin, MPI_COMM_WORLD );

        //This correction is always done, independantly of the periodicity. Is this correct ?
        E_Add[0] = -0.5*( Ex_XminYmax+Ex_XmaxYmin );
        E_Add[1] = -0.5*( Ey_XminYmax+Ey_XmaxYmin );

#ifdef _3D_LIKE_CENTERING
        double Ex_avg_local( 0. ), Ex_avg( 0. ), Ey_avg_local( 0. ), Ey_avg( 0. );
        for( unsigned int ipatch=0 ; ipatch<this->size() ; ipatch++ ) {
            Ex_avg_local += ( *this )( ipatch )->EMfields->computeExrelSum();
            Ey_avg_local += ( *this )( ipatch )->EMfields->computeEyrelSum();
        }

        MPI_Allreduce( &Ex_avg_local, &Ex_avg, 1, MPI_DOUBLE, MPI_SUM, MPI_COMM_WORLD );
        MPI_Allreduce( &Ey_avg_local, &Ey_avg, 1, MPI_DOUBLE, MPI_SUM, MPI_COMM_WORLD );

        E_Add[0] = -Ex_avg/( ( params.n_space[0]+2 )*( params.n_space[1]+1 ) );
        E_Add[1] = -Ey_avg/( ( params.n_space[0]+1 )*( params.n_space[1]+2 ) );;
#endif

    }

    else if( Ex_rel_[0]->dims_.size()==1 ) {
        double Ex_Xmin = 0.0;
        double Ex_Xmax = 0.0;

        unsigned int rankXmin = 0;
        if( smpi->getRank() == 0 ) {
            //Ex_Xmin = (*Ex1D)(index_bc_min[0]);
            Ex_Xmin = ( *this )( ( 0 )-( this->refHindex_ ) )->EMfields->getExrel_Xmin();
        }
        MPI_Bcast( &Ex_Xmin, 1, MPI_DOUBLE, rankXmin, MPI_COMM_WORLD );

        unsigned int rankXmax = smpi->getSize()-1;
        if( smpi->getRank() == smpi->getSize()-1 ) {
            //Ex_Xmax = (*Ex1D)(index_bc_max[0]);
            Ex_Xmax = ( *this )( ( params.number_of_patches[0]-1 )-( this->refHindex_ ) )->EMfields->getExrel_Xmax();
        }
        MPI_Bcast( &Ex_Xmax, 1, MPI_DOUBLE, rankXmax, MPI_COMM_WORLD );
        E_Add[0] = -0.5*( Ex_Xmin+Ex_Xmax );

#ifdef _3D_LIKE_CENTERING
        double Ex_avg_local( 0. ), Ex_avg( 0. );
        for( unsigned int ipatch=0 ; ipatch<this->size() ; ipatch++ ) {
            Ex_avg_local += ( *this )( ipatch )->EMfields->computeExrelSum();
        }

        MPI_Allreduce( &Ex_avg_local, &Ex_avg, 1, MPI_DOUBLE, MPI_SUM, MPI_COMM_WORLD );

        E_Add[0] = -Ex_avg/( ( params.n_space[0]+2 ) );
#endif

    }

    // Centering electrostatic fields
    for( unsigned int ipatch=0 ; ipatch<this->size() ; ipatch++ ) {
        ( *this )( ipatch )->EMfields->centeringErel( E_Add );
    }

    // compute B and sync
    for( unsigned int ipatch=0 ; ipatch<this->size() ; ipatch++ ) {
        // begin loop on patches
        ( *this )( ipatch )->EMfields->initB_relativistic_Poisson( ( *this )( ipatch ), gamma_mean );
    } // end loop on patches
    
    SyncVectorPatch::exchange_along_all_directions_noomp<double,Field>( Bx_rel_, *this, smpi );
    SyncVectorPatch::finalize_exchange_along_all_directions_noomp( Bx_rel_, *this );
    SyncVectorPatch::exchange_along_all_directions_noomp<double,Field>( By_rel_, *this, smpi );
    SyncVectorPatch::finalize_exchange_along_all_directions_noomp( By_rel_, *this );
    SyncVectorPatch::exchange_along_all_directions_noomp<double,Field>( Bz_rel_, *this, smpi );
    SyncVectorPatch::finalize_exchange_along_all_directions_noomp( Bz_rel_, *this );


    // Proper spatial centering of the B fields in the Yee Cell through interpolation
    // (from B_rel to B_rel_t_plus_halfdt and B_rel_t_minus_halfdt)
    for( unsigned int ipatch=0 ; ipatch<this->size() ; ipatch++ ) {
        // begin loop on patches
        ( *this )( ipatch )->EMfields->center_fields_from_relativistic_Poisson( ( *this )( ipatch ) );
    } // end loop on patches

    // Re-exchange the properly spatially centered B field
    SyncVectorPatch::exchange_along_all_directions_noomp<double,Field>( Bx_rel_t_plus_halfdt_, *this, smpi );
    SyncVectorPatch::finalize_exchange_along_all_directions_noomp( Bx_rel_t_plus_halfdt_, *this );
    SyncVectorPatch::exchange_along_all_directions_noomp<double,Field>( By_rel_t_plus_halfdt_, *this, smpi );
    SyncVectorPatch::finalize_exchange_along_all_directions_noomp( By_rel_t_plus_halfdt_, *this );
    SyncVectorPatch::exchange_along_all_directions_noomp<double,Field>( Bz_rel_t_plus_halfdt_, *this, smpi );
    SyncVectorPatch::finalize_exchange_along_all_directions_noomp( Bz_rel_t_plus_halfdt_, *this );
    
    SyncVectorPatch::exchange_along_all_directions_noomp<double,Field>( Bx_rel_t_minus_halfdt_, *this, smpi );
    SyncVectorPatch::finalize_exchange_along_all_directions_noomp( Bx_rel_t_minus_halfdt_, *this );
    SyncVectorPatch::exchange_along_all_directions_noomp<double,Field>( By_rel_t_minus_halfdt_, *this, smpi );
    SyncVectorPatch::finalize_exchange_along_all_directions_noomp( By_rel_t_minus_halfdt_, *this );
    SyncVectorPatch::exchange_along_all_directions_noomp<double,Field>( Bz_rel_t_minus_halfdt_, *this, smpi );
    SyncVectorPatch::finalize_exchange_along_all_directions_noomp( Bz_rel_t_minus_halfdt_, *this );



    MESSAGE( 0, "Summing fields of relativistic species to the grid fields" );
    // sum the fields found  by relativistic Poisson solver to the existing em fields
    // E  = E  + E_rel
    // B  = B  + B_rel_t_plus_halfdt
    // Bm = Bm + B_rel_t_minus_halfdt

    for( unsigned int ipatch=0 ; ipatch<this->size() ; ipatch++ ) {
        // begin loop on patches
        ( *this )( ipatch )->EMfields->sum_rel_fields_to_em_fields( ( *this )( ipatch ) );
    } // end loop on patches

    // Exchange the fields after the addition of the relativistic species fields
    SyncVectorPatch::exchange_along_all_directions_noomp<double,Field>( Ex_, *this, smpi );
    SyncVectorPatch::finalize_exchange_along_all_directions_noomp( Ex_, *this );
    SyncVectorPatch::exchange_along_all_directions_noomp<double,Field>( Ey_, *this, smpi );
    SyncVectorPatch::finalize_exchange_along_all_directions_noomp( Ey_, *this );
    SyncVectorPatch::exchange_along_all_directions_noomp<double,Field>( Ez_, *this, smpi );
    SyncVectorPatch::finalize_exchange_along_all_directions_noomp( Ez_, *this );
    SyncVectorPatch::exchange_along_all_directions_noomp<double,Field>( Bx_, *this, smpi );
    SyncVectorPatch::finalize_exchange_along_all_directions_noomp( Bx_, *this );
    SyncVectorPatch::exchange_along_all_directions_noomp<double,Field>( By_, *this, smpi );
    SyncVectorPatch::finalize_exchange_along_all_directions_noomp( By_, *this );
    SyncVectorPatch::exchange_along_all_directions_noomp<double,Field>( Bz_, *this, smpi );
    SyncVectorPatch::finalize_exchange_along_all_directions_noomp( Bz_, *this );
    SyncVectorPatch::exchange_along_all_directions_noomp<double,Field>( Bx_m, *this, smpi );
    SyncVectorPatch::finalize_exchange_along_all_directions_noomp( Bx_m, *this );
    SyncVectorPatch::exchange_along_all_directions_noomp<double,Field>( By_m, *this, smpi );
    SyncVectorPatch::finalize_exchange_along_all_directions_noomp( By_m, *this );
    SyncVectorPatch::exchange_along_all_directions_noomp<double,Field>( Bz_m, *this, smpi );
    SyncVectorPatch::finalize_exchange_along_all_directions_noomp( Bz_m, *this );

    MESSAGE( 0, "Fields of relativistic species initialized" );
    //!\todo Reduce to find global max
    //if (smpi->isMaster())
    //  MESSAGE(1,"Relativistic Poisson equation solved. Maximum err = ");

    //ptimer.update();
    //MESSAGE("Time in Relativistic Poisson : " << ptimer.getTime() );


    //ptimer.update();
    //MESSAGE("Time in Relativistic Poisson : " << ptimer.getTime() );
    MESSAGE( "Relativistic Poisson finished" );

} // END solveRelativisticPoisson



void VectorPatch::solveRelativisticPoissonAM( Params &params, SmileiMPI *smpi, double time_primal )
{

    //Timer ptimer("global");
    //ptimer.init(smpi);
    //ptimer.restart();
    
    // Assumption: one or more species move in vacuum with mean lorentz gamma factor gamma_mean in the x direction,
    // with low energy spread.
    // The electromagnetic fields of this species can be initialized solving a Poisson-like problem (here informally
    // referred to as "relativistic Poisson problem") and then performing a Lorentz back-transformation to find the
    // electromagnetic fields of the species in the lab frame.
    // See for example https://doi.org/10.1016/j.nima.2016.02.043 for more details
    // In case of non-monoenergetic relativistic distribution (NOT IMPLEMENTED AT THE MOMENT), the linearity of Maxwell's equations can be exploited:
    // divide the species in quasi-monoenergetic bins with gamma_i and repeat the same procedure for described above
    // for all bins. Finally, in the laboratory frame sum all the fields of the various energy-bin ensembles of particles.
    
    // All the parameters for the Poisson problem (e.g. maximum iteration) are the same used in the namelist
    // for the traditional Poisson problem
    
    // compute gamma_mean for the species for which the field is initialized
    double s_gamma( 0. );
    uint64_t nparticles( 0 );
    for( unsigned int ispec=0 ; ispec<( *this )( 0 )->vecSpecies.size() ; ispec++ ) {
        if( species( 0, ispec )->relativistic_field_initialization ) {
            for( unsigned int ipatch=0 ; ipatch<this->size() ; ipatch++ ) {
                if( time_primal==species( ipatch, ispec )->time_relativistic_initialization ) {
                    s_gamma += species( ipatch, ispec )->sum_gamma();
                    nparticles += species( ipatch, ispec )->getNbrOfParticles();
                }
            }
        }
    }
    double gamma_global( 0. );
    MPI_Allreduce( &s_gamma, &gamma_global, 1, MPI_DOUBLE, MPI_SUM, MPI_COMM_WORLD );
    uint64_t nparticles_global( 0 );
    MPI_Allreduce( &nparticles, &nparticles_global, 1, MPI_UNSIGNED_LONG_LONG, MPI_SUM, MPI_COMM_WORLD );
    MESSAGE( "GAMMA = " << gamma_global/( double )nparticles_global );
    
    //Timer ptimer("global");
    //ptimer.init(smpi);
    //ptimer.restart();
    
    double gamma_mean = gamma_global/( double )nparticles_global;
    
    unsigned int iteration_max = params.relativistic_poisson_max_iteration;
    double           error_max = params.relativistic_poisson_max_error;
    unsigned int iteration=0;
    
    // Init & Store internal data (phi, r, p, Ap) per patch
    double rnew_dot_rnew_localAM_( 0. );
    double rnew_dot_rnewAM_( 0. );


    for( unsigned int ipatch=0 ; ipatch<this->size() ; ipatch++ ) {
        ( *this )( ipatch )->EMfields->initPoisson( ( *this )( ipatch ) );
        //cout << std::scientific << "rnew_dot_rnew_local = " << rnew_dot_rnew_local << endl;
        ( *this )( ipatch )->EMfields->initRelativisticPoissonFields( ( *this )( ipatch ) );
    }
    // //cout << std::scientific << "rnew_dot_rnew_local = " << rnew_dot_rnew_local << endl;

    std::vector<Field *> El_;
    std::vector<Field *> Er_;
    std::vector<Field *> Et_;
    std::vector<Field *> Bl_;
    std::vector<Field *> Br_;
    std::vector<Field *> Bt_;
    std::vector<Field *> Bl_m;
    std::vector<Field *> Br_m;
    std::vector<Field *> Bt_m;
    
    std::vector<Field *> El_rel_;
    std::vector<Field *> Er_rel_;
    std::vector<Field *> Et_rel_;
    std::vector<Field *> Bl_rel_;
    std::vector<Field *> Br_rel_;
    std::vector<Field *> Bt_rel_;
    
    std::vector<Field *> Bl_rel_t_plus_halfdt_;
    std::vector<Field *> Br_rel_t_plus_halfdt_;
    std::vector<Field *> Bt_rel_t_plus_halfdt_;
    std::vector<Field *> Bl_rel_t_minus_halfdt_;
    std::vector<Field *> Br_rel_t_minus_halfdt_;
    std::vector<Field *> Bt_rel_t_minus_halfdt_;
    
    std::vector<Field *> Ap_AM_;
    
    // For each mode, repeat the initialization procedure
    // (the relativistic Poisson equation is linear, so it can be decomposed in azimuthal modes)
    for( unsigned int imode=0 ; imode<params.nmodes_rel_field_init ; imode++ ) {
        
        // init Phi, r, p values
        for( unsigned int ipatch=0 ; ipatch<this->size() ; ipatch++ ) {
            ElectroMagnAM *emAM = static_cast<ElectroMagnAM *>( ( *this )( ipatch )->EMfields );
            emAM->initPoisson_init_phi_r_p_Ap( ( *this )( ipatch ), imode );
            rnew_dot_rnew_localAM_ += emAM->compute_r();
        }
        
        MPI_Allreduce( &rnew_dot_rnew_localAM_, &rnew_dot_rnewAM_, 1, MPI_DOUBLE, MPI_SUM, MPI_COMM_WORLD );

        for( unsigned int ipatch=0 ; ipatch<this->size() ; ipatch++ ) {
            ElectroMagnAM *emAM = static_cast<ElectroMagnAM *>( ( *this )( ipatch )->EMfields );
            El_.push_back( emAM->El_[imode] );
            Er_.push_back( emAM->Er_[imode] );
            Et_.push_back( emAM->Et_[imode] );
            Bl_.push_back( emAM->Bl_[imode] );
            Br_.push_back( emAM->Br_[imode] );
            Bt_.push_back( emAM->Bt_[imode] );
            Bl_m.push_back( emAM->Bl_m[imode] );
            Br_m.push_back( emAM->Br_m[imode] );
            Bt_m.push_back( emAM->Bt_m[imode] );
            El_rel_.push_back( emAM->El_rel_ );
            Er_rel_.push_back( emAM->Er_rel_ );
            Et_rel_.push_back( emAM->Et_rel_ );
            Bl_rel_.push_back( emAM->Bl_rel_ );
            Br_rel_.push_back( emAM->Br_rel_ );
            Bt_rel_.push_back( emAM->Bt_rel_ );
            Bl_rel_t_plus_halfdt_.push_back( emAM->Bl_rel_t_plus_halfdt_ );
            Br_rel_t_plus_halfdt_.push_back( emAM->Br_rel_t_plus_halfdt_ );
            Bt_rel_t_plus_halfdt_.push_back( emAM->Bt_rel_t_plus_halfdt_);
            Bl_rel_t_minus_halfdt_.push_back( emAM->Bl_rel_t_minus_halfdt_ );
            Br_rel_t_minus_halfdt_.push_back( emAM->Br_rel_t_minus_halfdt_ );
            Bt_rel_t_minus_halfdt_.push_back( emAM->Bt_rel_t_minus_halfdt_ );
            
            Ap_AM_.push_back( emAM->Ap_AM_ );
        }

        unsigned int nx_p2_global = ( params.n_space_global[0]+1 );
        //if ( Ex_[0]->dims_.size()>1 ) {
        if( El_rel_[0]->dims_.size()>1 ) {
            nx_p2_global *= ( params.n_space_global[1]+1 );
            if( El_rel_[0]->dims_.size()>2 ) {
                nx_p2_global *= ( params.n_space_global[2]+1 );
            }
        }

        // compute control parameter
        double norm2_source_term = sqrt( std::abs(rnew_dot_rnewAM_) );
        //double ctrl = rnew_dot_rnew / (double)(nx_p2_global);
        double ctrl = sqrt( std::abs(rnew_dot_rnewAM_) ) / norm2_source_term; // initially is equal to one
        
        // ---------------------------------------------------------
        // Starting iterative loop for the conjugate gradient method
        // ---------------------------------------------------------
        if( smpi->isMaster() ) {
            DEBUG( "Starting iterative loop for CG method for the mode "<<imode );
        }
        
        iteration = 0;//MESSAGE("Initial error parameter (must be 1) : "<<ctrl);
        //cout << std::scientific << ctrl << "\t" << error_max << "\t" << iteration << "\t" << iteration_max << endl;
        while( ( ctrl > error_max ) && ( iteration<iteration_max ) ) {
            iteration++;
        
            if( ( smpi->isMaster() ) && ( iteration%1000==0 ) ) {
                MESSAGE( "iteration " << iteration << " started with control parameter ctrl = " << 1.0e22*ctrl << " x 1.e-22" );
            }
        
            // scalar product of the residual
            double r_dot_rAM_ = rnew_dot_rnewAM_;
        
            for( unsigned int ipatch=0 ; ipatch<this->size() ; ipatch++ ) {
                ElectroMagnAM *emAM = static_cast<ElectroMagnAM *>( ( *this )( ipatch )->EMfields );
                emAM->compute_Ap_relativistic_Poisson_AM( ( *this )( ipatch ), gamma_mean, imode );
            }
        
            // Exchange Ap_ (intra & extra MPI)
            SyncVectorPatch::exchange_along_all_directions_noomp<complex<double>,cField>( Ap_AM_, *this, smpi );
            SyncVectorPatch::finalize_exchange_along_all_directions_noomp( Ap_AM_, *this );
        
        
            // scalar product p.Ap
            std::complex<double> p_dot_ApAM_       = 0.0;
            std::complex<double> p_dot_Ap_localAM_ = 0.0;
            for( unsigned int ipatch=0 ; ipatch<this->size() ; ipatch++ ) {
                ElectroMagnAM *emAM = static_cast<ElectroMagnAM *>( ( *this )( ipatch )->EMfields );
                p_dot_Ap_localAM_ += emAM->compute_pAp_AM();
            }
            MPI_Allreduce( &p_dot_Ap_localAM_, &p_dot_ApAM_, 2, MPI_DOUBLE, MPI_SUM, MPI_COMM_WORLD );
        
        
            // compute new potential and residual
            for( unsigned int ipatch=0 ; ipatch<this->size() ; ipatch++ ) {
                ElectroMagnAM *emAM = static_cast<ElectroMagnAM *>( ( *this )( ipatch )->EMfields );
                emAM->update_pand_r_AM( r_dot_rAM_, p_dot_ApAM_ );
            }
        
            // compute new residual norm
            rnew_dot_rnewAM_       = 0.0;
            rnew_dot_rnew_localAM_ = 0.0;
            for( unsigned int ipatch=0 ; ipatch<this->size() ; ipatch++ ) {
                ElectroMagnAM *emAM = static_cast<ElectroMagnAM *>( ( *this )( ipatch )->EMfields );
                rnew_dot_rnew_localAM_ += emAM->compute_r();
            }
            MPI_Allreduce( &rnew_dot_rnew_localAM_, &rnew_dot_rnewAM_, 1, MPI_DOUBLE, MPI_SUM, MPI_COMM_WORLD );
            if( smpi->isMaster() ) {
                DEBUG( "new residual norm: rnew_dot_rnew = " << rnew_dot_rnewAM_ );
            }
        
            // compute new directio
            for( unsigned int ipatch=0 ; ipatch<this->size() ; ipatch++ ) {
                ElectroMagnAM *emAM = static_cast<ElectroMagnAM *>( ( *this )( ipatch )->EMfields );
                emAM->update_p( rnew_dot_rnewAM_, r_dot_rAM_ );
            }
        
            // compute control parameter
          
            ctrl = sqrt( std::abs(rnew_dot_rnewAM_) )/norm2_source_term;
            if( smpi->isMaster() ) {
                DEBUG( "iteration " << iteration << " done, exiting with control parameter ctrl = " << 1.0e22*ctrl << " x 1.e-22" );
            }
        
        }//End of the iterative loop


        // --------------------------------
        // Status of the solver convergence
        // --------------------------------
        if( iteration_max>0 && iteration == iteration_max ) {
            if( smpi->isMaster() )
                WARNING( "Relativistic Poisson solver did not converge: reached maximum iteration number: " << iteration
                         << ", relative err is ctrl = " << 1.0e22*ctrl << "x 1.e-22" );
        } else {
            if( smpi->isMaster() )
                MESSAGE( 1, "Relativistic Poisson solver converged at iteration: " << iteration
                         << ", relative err is ctrl = " << 1.0e22*ctrl << " x 1.e-22" );
        }

        // ------------------------------------------
        // Compute the electromagnetic fields E and B
        // ------------------------------------------
        
        // sync the potential
        //SyncVectorPatch::exchange( (*this)(ipatch)->EMfields->phi_, *this, smpi );
        //SyncVectorPatch::finalizeexchange( (*this)(ipatch)->EMfields->phi_, *this );
        
        // compute E and sync
        for( unsigned int ipatch=0 ; ipatch<this->size() ; ipatch++ ) {
            ElectroMagnAM *emAM = static_cast<ElectroMagnAM *>( ( *this )( ipatch )->EMfields );
            // begin loop on patches
            emAM->initE_relativistic_Poisson_AM( ( *this )( ipatch ), gamma_mean, imode );
        } // end loop on patches
        
        SyncVectorPatch::exchange_along_all_directions_noomp<complex<double>,cField>( El_rel_, *this, smpi );
        SyncVectorPatch::finalize_exchange_along_all_directions_noomp( El_rel_, *this );
        SyncVectorPatch::exchange_along_all_directions_noomp<complex<double>,cField>( Er_rel_, *this, smpi );
        SyncVectorPatch::finalize_exchange_along_all_directions_noomp( Er_rel_, *this );
        SyncVectorPatch::exchange_along_all_directions_noomp<complex<double>,cField>( Et_rel_, *this, smpi );
        SyncVectorPatch::finalize_exchange_along_all_directions_noomp( Et_rel_, *this );

        // compute B and sync
        for( unsigned int ipatch=0 ; ipatch<this->size() ; ipatch++ ) {
            // begin loop on patches
            ElectroMagnAM *emAM = static_cast<ElectroMagnAM *>( ( *this )( ipatch )->EMfields );
            emAM->initB_relativistic_Poisson_AM( ( *this )( ipatch ), gamma_mean );
        } // end loop on patches
      
        SyncVectorPatch::exchange_along_all_directions_noomp<complex<double>,cField>( Bl_rel_, *this, smpi );
        SyncVectorPatch::finalize_exchange_along_all_directions_noomp( Bl_rel_, *this );
        SyncVectorPatch::exchange_along_all_directions_noomp<complex<double>,cField>( Br_rel_, *this, smpi );
        SyncVectorPatch::finalize_exchange_along_all_directions_noomp( Br_rel_, *this );
        SyncVectorPatch::exchange_along_all_directions_noomp<complex<double>,cField>( Bt_rel_, *this, smpi );
        SyncVectorPatch::finalize_exchange_along_all_directions_noomp( Bt_rel_, *this );
        
        
        // Proper spatial centering of the B fields in the Yee Cell through interpolation
        // (from B_rel to B_rel_t_plus_halfdt and B_rel_t_minus_halfdt)
        for( unsigned int ipatch=0 ; ipatch<this->size() ; ipatch++ ) {
            // begin loop on patches
            ElectroMagnAM *emAM = static_cast<ElectroMagnAM *>( ( *this )( ipatch )->EMfields );
            emAM->center_fields_from_relativistic_Poisson_AM( ( *this )( ipatch ) );
        } // end loop on patches
        
        // Re-exchange the properly spatially centered B field
        SyncVectorPatch::exchange_along_all_directions_noomp<complex<double>,cField>( Bl_rel_t_plus_halfdt_, *this, smpi );
        SyncVectorPatch::finalize_exchange_along_all_directions_noomp( Bl_rel_t_plus_halfdt_, *this );
        SyncVectorPatch::exchange_along_all_directions_noomp<complex<double>,cField>( Br_rel_t_plus_halfdt_, *this, smpi );
        SyncVectorPatch::finalize_exchange_along_all_directions_noomp( Br_rel_t_plus_halfdt_, *this );
        SyncVectorPatch::exchange_along_all_directions_noomp<complex<double>,cField>( Bt_rel_t_plus_halfdt_, *this, smpi );
        SyncVectorPatch::finalize_exchange_along_all_directions_noomp( Bt_rel_t_plus_halfdt_, *this );
        
        SyncVectorPatch::exchange_along_all_directions_noomp<complex<double>,cField>( Bl_rel_t_minus_halfdt_, *this, smpi );
        SyncVectorPatch::finalize_exchange_along_all_directions_noomp( Bl_rel_t_minus_halfdt_, *this );
        SyncVectorPatch::exchange_along_all_directions_noomp<complex<double>,cField>( Br_rel_t_minus_halfdt_, *this, smpi );
        SyncVectorPatch::finalize_exchange_along_all_directions_noomp( Br_rel_t_minus_halfdt_, *this );
        SyncVectorPatch::exchange_along_all_directions_noomp<complex<double>,cField>( Bt_rel_t_minus_halfdt_, *this, smpi );
        SyncVectorPatch::finalize_exchange_along_all_directions_noomp( Bt_rel_t_minus_halfdt_, *this );
        
        
        MESSAGE( 0, "Summing fields of relativistic species to the grid fields" );
        // sum the fields found  by relativistic Poisson solver to the existing em fields
        // E  = E  + E_rel
        // B  = B  + B_rel_t_plus_halfdt
        // Bm = Bm + B_rel_t_minus_halfdt
        
        for( unsigned int ipatch=0 ; ipatch<this->size() ; ipatch++ ) {
            // begin loop on patches
            ElectroMagnAM *emAM = static_cast<ElectroMagnAM *>( ( *this )( ipatch )->EMfields );
            emAM->sum_rel_fields_to_em_fields_AM( ( *this )( ipatch ), params, imode );
        } // end loop on patches
        
        
        // clean the auxiliary vectors for the present azimuthal mode
        for( unsigned int ipatch=0 ; ipatch<this->size() ; ipatch++ ) {
            
            El_.pop_back();
            Er_.pop_back();
            Et_.pop_back();
            Bl_.pop_back();
            Br_.pop_back();
            Bt_.pop_back();
            Bl_m.pop_back();
            Br_m.pop_back();
            Bt_m.pop_back();
            El_rel_.pop_back();
            Er_rel_.pop_back();
            Et_rel_.pop_back();
            Bl_rel_.pop_back();
            Br_rel_.pop_back();
            Bt_rel_.pop_back();
            Bl_rel_t_plus_halfdt_.pop_back();
            Br_rel_t_plus_halfdt_.pop_back();
            Bt_rel_t_plus_halfdt_.pop_back();
            Bl_rel_t_minus_halfdt_.pop_back();
            Br_rel_t_minus_halfdt_.pop_back();
            Bt_rel_t_minus_halfdt_.pop_back();
            
            Ap_AM_.pop_back();

        }
        
    }  // end loop on the modes

    for( unsigned int ipatch=0 ; ipatch<this->size() ; ipatch++ ) {
        ElectroMagnAM *emAM = static_cast<ElectroMagnAM *>( ( *this )( ipatch )->EMfields );
        emAM->delete_phi_r_p_Ap( ( *this )( ipatch ) );
        emAM->delete_relativistic_fields( ( *this )( ipatch ) );
    }

    // // Exchange the fields after the addition of the relativistic species fields
    for( unsigned int imode = 0 ; imode < params.nmodes_rel_field_init ; imode++ ) {
        SyncVectorPatch::exchangeE( params, ( *this ), imode, smpi );
        SyncVectorPatch::finalizeexchangeE( params, ( *this ), imode ); // disable async, because of tags which is the same for all modes
    }
    for( unsigned int imode = 0 ; imode < params.nmodes_rel_field_init ; imode++ ) {
        SyncVectorPatch::exchangeB( params, ( *this ), imode, smpi );
        SyncVectorPatch::finalizeexchangeB( params, ( *this ), imode ); // disable async, because of tags which is the same for all modes
    }
    
    MESSAGE( 0, "Fields of relativistic species initialized" );
    //!\todo Reduce to find global max
    //if (smpi->isMaster())
    //  MESSAGE(1,"Relativistic Poisson equation solved. Maximum err = ");
    
    //ptimer.update();
    //MESSAGE("Time in Relativistic Poisson : " << ptimer.getTime() );
    
    
    //ptimer.update();
    //MESSAGE("Time in Relativistic Poisson : " << ptimer.getTime() );
    MESSAGE( "Relativistic Poisson finished" );



}

// ---------------------------------------------------------------------------------------------------------------------
// ---------------------------------------------------------------------------------------------------------------------
// ----------------------------------------------    BALANCING METHODS    ----------------------------------------------
// ---------------------------------------------------------------------------------------------------------------------
// ---------------------------------------------------------------------------------------------------------------------


void VectorPatch::load_balance( Params &params, double time_dual, SmileiMPI *smpi, SimWindow *simWindow, unsigned int itime )
{

    // Compute new patch distribution
    smpi->recompute_patch_count( params, *this, time_dual );

    // Create empty patches according to this new distribution
    this->createPatches( params, smpi, simWindow );

    // Proceed to patch exchange, and delete patch which moved
    this->exchangePatches( smpi, params );

    // Tell that the patches moved this iteration (needed for probes)
    lastIterationPatchesMoved = itime;

}


// ---------------------------------------------------------------------------------------------------------------------
// Explicits patch movement regarding new patch distribution stored in smpi->patch_count
//   - compute send_patch_id_
//   - compute recv_patch_id_
//   - create empty (not really, created like at t0) new patch in recv_patches_
// ---------------------------------------------------------------------------------------------------------------------
void VectorPatch::createPatches( Params &params, SmileiMPI *smpi, SimWindow *simWindow )
{
    unsigned int n_moved( 0 );
    recv_patches_.resize( 0 );

    // Set Index of the 1st patch of the vector yet on current MPI rank
    // Is this really necessary ? It should be done already ...
    refHindex_ = ( *this )( 0 )->Hindex();

    // Current number of patch
    int nPatches_now = this->size() ;

    // When going to openMP, these two vectors must be stored by patch and not by vectorPatch.
    recv_patch_id_.clear();
    send_patch_id_.clear();

    // istart = Index of the futur 1st patch
    int istart( 0 );
    for( int irk=0 ; irk<smpi->getRank() ; irk++ ) {
        istart += smpi->patch_count[irk];
    }

    // recv_patch_id_ = vector of the hindex this process must own at the end of the exchange.
    for( int ipatch=0 ; ipatch<smpi->patch_count[smpi->getRank()] ; ipatch++ ) {
        recv_patch_id_.push_back( istart+ipatch );
    }


    // Loop on current patches to define patch to send
    for( int ipatch=0 ; ipatch < nPatches_now ; ipatch++ ) {
        //if  current hindex     <  future refHindex   OR      current hindex > future last hindex...
        if( ( refHindex_+ipatch < recv_patch_id_[0] ) || ( refHindex_+ipatch > recv_patch_id_.back() ) ) {
            // Put this patch in the send list.
            send_patch_id_.push_back( ipatch );
        }
    }


    // Backward loop on future patches to define suppress patch in receive list
    // before this loop, recv_patch_id_ stores all patches index define in SmileiMPI::patch_count
    int existing_patch_id = -1;
    for( int ipatch=recv_patch_id_.size()-1 ; ipatch>=0 ; ipatch-- ) {
        //if    future patch hindex  >= current refHindex AND  future patch hindex <= current last hindex
        if( ( recv_patch_id_[ipatch]>=refHindex_ ) && ( recv_patch_id_[ipatch] <= refHindex_ + nPatches_now - 1 ) ) {
            //Store an existing patch id for cloning.
            existing_patch_id = recv_patch_id_[ipatch];
            //Remove this patch from the receive list because I already own it.
            recv_patch_id_.erase( recv_patch_id_.begin()+ipatch );
        }
    }


    // Get an existing patch that will be used for cloning
    if( existing_patch_id<0 ) {
        ERROR( "No patch to clone. This should never happen!" );
    }
    Patch *existing_patch = ( *this )( existing_patch_id-refHindex_ );


    // Create new Patches
    n_moved = simWindow->getNmoved();
    // Store in local vector future patches
    // Loop on the patches I have to receive and do not already own.
    for( unsigned int ipatch=0 ; ipatch < recv_patch_id_.size() ; ipatch++ ) {
        // density profile is initializes as if t = 0 !
        // Species will be cleared when, nbr of particles will be known
        // Creation of a new patch, ready to receive its content from MPI neighbours.
        Patch *newPatch = PatchesFactory::clone( existing_patch, params, smpi, domain_decomposition_, recv_patch_id_[ipatch], n_moved, false );
        newPatch->finalizeMPIenvironment( params );
        //Store pointers to newly created patch in recv_patches_.
        recv_patches_.push_back( newPatch );
    }


} // END createPatches


// ---------------------------------------------------------------------------------------------------------------------
// Exchange patches, based on createPatches initialization
//   take care of reinitialize patch master and diag file managment
// ---------------------------------------------------------------------------------------------------------------------
void VectorPatch::exchangePatches( SmileiMPI *smpi, Params &params )
{

    //int newMPIrankbis, oldMPIrankbis, tmp;
    int newMPIrank = smpi->getRank() -1;
    int oldMPIrank = smpi->getRank() -1;
    int istart = 0;
    int nmessage = nrequests;

    for( int irk=0 ; irk<smpi->getRank() ; irk++ ) {
        istart += smpi->patch_count[irk];
    }


    // Send particles
    for( unsigned int ipatch=0 ; ipatch < send_patch_id_.size() ; ipatch++ ) {
        // locate rank which will own send_patch_id_[ipatch]
        // We assume patches are only exchanged with neighbours.
        // Once all patches supposed to be sent to the left are done, we send the rest to the right.
        // if hindex of patch to be sent      >  future hindex of the first patch owned by this process
        if( send_patch_id_[ipatch]+refHindex_ > istart ) {
            newMPIrank = smpi->getRank() + 1;
        }

        smpi->isend_species( ( *this )( send_patch_id_[ipatch] ), newMPIrank, ( refHindex_+send_patch_id_[ipatch] )*nmessage, params );
    }

    for( unsigned int ipatch=0 ; ipatch < recv_patch_id_.size() ; ipatch++ ) {
        //if  hindex of patch to be received > first hindex actually owned, that means it comes from the next MPI process and not from the previous anymore.
        if( recv_patch_id_[ipatch] > refHindex_ ) {
            oldMPIrank = smpi->getRank() + 1;
        }

        smpi->recv_species( recv_patches_[ipatch], oldMPIrank, recv_patch_id_[ipatch]*nmessage, params );
    }


    for( unsigned int ipatch=0 ; ipatch < send_patch_id_.size() ; ipatch++ ) {
        smpi->waitall( ( *this )( send_patch_id_[ipatch] ) );
    }

    smpi->barrier();


    // Split the exchangePatches process to avoid deadlock with OpenMPI (observed with OpenMPI on Irene and Poicnare, not with IntelMPI)
    newMPIrank = smpi->getRank() -1;
    oldMPIrank = smpi->getRank() -1;


    // Send fields
    for( unsigned int ipatch=0 ; ipatch < send_patch_id_.size() ; ipatch++ ) {
        // locate rank which will own send_patch_id_[ipatch]
        // We assume patches are only exchanged with neighbours.
        // Once all patches supposed to be sent to the left are done, we send the rest to the right.
        // if hindex of patch to be sent      >  future hindex of the first patch owned by this process
        if( send_patch_id_[ipatch]+refHindex_ > istart ) {
            newMPIrank = smpi->getRank() + 1;
        }

        smpi->isend_fields( ( *this )( send_patch_id_[ipatch] ), newMPIrank, ( refHindex_+send_patch_id_[ipatch] )*nmessage, params );
    }

    for( unsigned int ipatch=0 ; ipatch < recv_patch_id_.size() ; ipatch++ ) {
        //if  hindex of patch to be received > first hindex actually owned, that means it comes from the next MPI process and not from the previous anymore.
        if( recv_patch_id_[ipatch] > refHindex_ ) {
            oldMPIrank = smpi->getRank() + 1;
        }

        smpi->recv_fields( recv_patches_[ipatch], oldMPIrank, recv_patch_id_[ipatch]*nmessage, params );
    }


    for( unsigned int ipatch=0 ; ipatch < send_patch_id_.size() ; ipatch++ ) {
        smpi->waitall( ( *this )( send_patch_id_[ipatch] ) );
    }

    smpi->barrier();


    //Delete sent patches
    int nPatchSend( send_patch_id_.size() );
    for( int ipatch=nPatchSend-1 ; ipatch>=0 ; ipatch-- ) {
        //Ok while at least 1 old patch stay inon current CPU
        delete( *this )( send_patch_id_[ipatch] );
        patches_[ send_patch_id_[ipatch] ] = NULL;
        patches_.erase( patches_.begin() + send_patch_id_[ipatch] );

    }

#ifdef _VECTO
    if( params.vectorization_mode == "adaptive_mixed_sort" ) {
        // adaptive vectorization -- mixed sort
        // Recompute the cell keys before the next step and configure operators
        for( unsigned int ipatch=0 ; ipatch<recv_patch_id_.size() ; ipatch++ ) {
            for( unsigned int ispec=0 ; ispec< recv_patches_[ipatch]->vecSpecies.size() ; ispec++ ) {
                if( dynamic_cast<SpeciesVAdaptiveMixedSort *>( recv_patches_[ipatch]->vecSpecies[ispec] ) ) {
                    dynamic_cast<SpeciesVAdaptiveMixedSort *>( recv_patches_[ipatch]->vecSpecies[ispec] )->compute_part_cell_keys( params );
                    dynamic_cast<SpeciesVAdaptiveMixedSort *>( recv_patches_[ipatch]->vecSpecies[ispec] )->reconfigure_operators( params, recv_patches_[ipatch] );
                }
            }
        }
    } else if( params.vectorization_mode == "adaptive" ) {
        // adaptive vectorization --  always sort
        // Recompute the cell keys before the next step and configure operators
        for( unsigned int ipatch=0 ; ipatch<recv_patch_id_.size() ; ipatch++ ) {
            for( unsigned int ispec=0 ; ispec< recv_patches_[ipatch]->vecSpecies.size() ; ispec++ ) {
                if( dynamic_cast<SpeciesVAdaptive *>( recv_patches_[ipatch]->vecSpecies[ispec] ) ) {
                    dynamic_cast<SpeciesVAdaptive *>( recv_patches_[ipatch]->vecSpecies[ispec] )->compute_part_cell_keys( params );
                    dynamic_cast<SpeciesVAdaptive *>( recv_patches_[ipatch]->vecSpecies[ispec] )->reconfigure_operators( params, recv_patches_[ipatch] );
                }
            }
        }
    }
#endif

    //Put received patches in the global vecPatches
    for( unsigned int ipatch=0 ; ipatch<recv_patch_id_.size() ; ipatch++ ) {
        if( recv_patch_id_[ipatch] > refHindex_ ) {
            patches_.push_back( recv_patches_[ipatch] );
        } else {
            patches_.insert( patches_.begin()+ipatch, recv_patches_[ipatch] );
        }
    }
    recv_patches_.clear();


    for( unsigned int ipatch=0 ; ipatch<patches_.size() ; ipatch++ ) {
        ( *this )( ipatch )->updateMPIenv( smpi );
        if( ( *this )( ipatch )->has_an_MPI_neighbor() ) {
            ( *this )( ipatch )->createType( params );
        } else {
            ( *this )( ipatch )->cleanType();
        }
    }
    this->set_refHindex() ;
    update_field_list( smpi ) ;

} // END exchangePatches

// ---------------------------------------------------------------------------------------------------------------------
// Write in a file patches communications
//   - Send/Recv MPI rank
//   - Send/Recv patch Id
// ---------------------------------------------------------------------------------------------------------------------
void VectorPatch::output_exchanges( SmileiMPI *smpi )
{
    ofstream output_file;
    ostringstream name( "" );
    name << "debug_output"<<smpi->getRank()<<".txt" ;
    output_file.open( name.str().c_str(), std::ofstream::out | std::ofstream::app );
    int newMPIrank, oldMPIrank;
    newMPIrank = smpi->getRank() -1;
    oldMPIrank = smpi->getRank() -1;
    int istart( 0 );
    for( int irk=0 ; irk<smpi->getRank() ; irk++ ) {
        istart += smpi->patch_count[irk];
    }
    for( unsigned int ipatch=0 ; ipatch < send_patch_id_.size() ; ipatch++ ) {
        if( send_patch_id_[ipatch]+refHindex_ > istart ) {
            newMPIrank = smpi->getRank() + 1;
        }
        output_file << "Rank " << smpi->getRank() << " sending patch " << send_patch_id_[ipatch]+refHindex_ << " to " << newMPIrank << endl;
    }
    for( unsigned int ipatch=0 ; ipatch < recv_patch_id_.size() ; ipatch++ ) {
        if( recv_patch_id_[ipatch] > refHindex_ ) {
            oldMPIrank = smpi->getRank() + 1;
        }
        output_file << "Rank " << smpi->getRank() << " receiving patch " << recv_patch_id_[ipatch] << " from " << oldMPIrank << endl;
    }
    output_file << "NEXT" << endl;
    output_file.close();
} // END output_exchanges

//! Resize vector of field*
void VectorPatch::update_field_list( SmileiMPI *smpi )
{
    int nDim( 0 );
    if( !dynamic_cast<ElectroMagnAM *>( patches_[0]->EMfields ) ) {
        nDim = patches_[0]->EMfields->Ex_->dims_.size();
    } else {
        nDim = static_cast<ElectroMagnAM *>( patches_[0]->EMfields )->El_[0]->dims_.size();
    }
    densities.resize( 3*size() ) ; // Jx + Jy + Jz

    //                          1D  2D  3D
    Bs0.resize( 2*size() ) ; //  2   2   2
    Bs1.resize( 2*size() ) ; //  0   2   2
    Bs2.resize( 2*size() ) ; //  0   0   2

    densitiesLocalx.clear();
    densitiesLocaly.clear();
    densitiesLocalz.clear();
    densitiesMPIx.clear();
    densitiesMPIy.clear();
    densitiesMPIz.clear();
    LocalxIdx.clear();
    LocalyIdx.clear();
    LocalzIdx.clear();
    MPIxIdx.clear();
    MPIyIdx.clear();
    MPIzIdx.clear();

    if( !dynamic_cast<ElectroMagnAM *>( patches_[0]->EMfields ) ) {

        listJx_.resize( size() ) ;
        listJy_.resize( size() ) ;
        listJz_.resize( size() ) ;
        listrho_.resize( size() ) ;
        listEx_.resize( size() ) ;
        listEy_.resize( size() ) ;
        listEz_.resize( size() ) ;
        listBx_.resize( size() ) ;
        listBy_.resize( size() ) ;
        listBz_.resize( size() ) ;

        if( patches_[0]->EMfields->envelope != NULL ) {
            listA_.resize( size() ) ;
            listA0_.resize( size() ) ;
            listPhi_.resize( size() ) ;
            listPhi0_.resize( size() ) ;
            listGradPhix_.resize( size() ) ;
            listGradPhiy_.resize( size() ) ;
            listGradPhiz_.resize( size() ) ;
            listGradPhix0_.resize( size() ) ;
            listGradPhiy0_.resize( size() ) ;
            listGradPhiz0_.resize( size() ) ;
            listEnv_Chi_.resize( size() ) ;
        }

        for( unsigned int ipatch=0 ; ipatch < size() ; ipatch++ ) {
            listJx_[ipatch] = patches_[ipatch]->EMfields->Jx_ ;
            listJy_[ipatch] = patches_[ipatch]->EMfields->Jy_ ;
            listJz_[ipatch] = patches_[ipatch]->EMfields->Jz_ ;
            listrho_[ipatch] =patches_[ipatch]->EMfields->rho_;
            listEx_[ipatch] = patches_[ipatch]->EMfields->Ex_ ;
            listEy_[ipatch] = patches_[ipatch]->EMfields->Ey_ ;
            listEz_[ipatch] = patches_[ipatch]->EMfields->Ez_ ;
            listBx_[ipatch] = patches_[ipatch]->EMfields->Bx_ ;
            listBy_[ipatch] = patches_[ipatch]->EMfields->By_ ;
            listBz_[ipatch] = patches_[ipatch]->EMfields->Bz_ ;
        }
        if( patches_[0]->EMfields->envelope != NULL ) {
            for( unsigned int ipatch=0 ; ipatch < size() ; ipatch++ ) {
                listA_[ipatch]         = patches_[ipatch]->EMfields->envelope->A_ ;
                listA0_[ipatch]        = patches_[ipatch]->EMfields->envelope->A0_ ;
                listPhi_[ipatch]       = patches_[ipatch]->EMfields->envelope->Phi_ ;
                listPhi0_[ipatch]      = patches_[ipatch]->EMfields->envelope->Phi_m ;
                listGradPhix_[ipatch]  = patches_[ipatch]->EMfields->envelope->GradPhix_ ;
                listGradPhiy_[ipatch]  = patches_[ipatch]->EMfields->envelope->GradPhiy_ ;
                listGradPhiz_[ipatch]  = patches_[ipatch]->EMfields->envelope->GradPhiz_ ;
                listGradPhix0_[ipatch] = patches_[ipatch]->EMfields->envelope->GradPhix_m ;
                listGradPhiy0_[ipatch] = patches_[ipatch]->EMfields->envelope->GradPhiy_m ;
                listGradPhiz0_[ipatch] = patches_[ipatch]->EMfields->envelope->GradPhiz_m ;
                listEnv_Chi_[ipatch]   = patches_[ipatch]->EMfields->Env_Chi_ ;
            }
        }

    } else {
        unsigned int nmodes = static_cast<ElectroMagnAM *>( patches_[0]->EMfields )->El_.size();
        listJl_.resize( nmodes ) ;
        listJr_.resize( nmodes ) ;
        listJt_.resize( nmodes ) ;
        listrho_AM_.resize( nmodes ) ;
        listJls_.resize( nmodes ) ;
        listJrs_.resize( nmodes ) ;
        listJts_.resize( nmodes ) ;
        listrhos_AM_.resize( nmodes ) ;
        listEl_.resize( nmodes ) ;
        listEr_.resize( nmodes ) ;
        listEt_.resize( nmodes ) ;
        listBl_.resize( nmodes ) ;
        listBr_.resize( nmodes ) ;
        listBt_.resize( nmodes ) ;

        for( unsigned int imode=0 ; imode < nmodes ; imode++ ) {
            listJl_[imode].resize( size() );
            listJr_[imode].resize( size() );
            listJt_[imode].resize( size() );
            listrho_AM_[imode].resize( size() );
            listEl_[imode].resize( size() );
            listEr_[imode].resize( size() );
            listEt_[imode].resize( size() );
            listBl_[imode].resize( size() );
            listBr_[imode].resize( size() );
            listBt_[imode].resize( size() );
            for( unsigned int ipatch=0 ; ipatch < size() ; ipatch++ ) {
                listJl_[imode][ipatch]     = static_cast<ElectroMagnAM *>( patches_[ipatch]->EMfields )->Jl_[imode] ;
                listJr_[imode][ipatch]     = static_cast<ElectroMagnAM *>( patches_[ipatch]->EMfields )->Jr_[imode] ;
                listJt_[imode][ipatch]     = static_cast<ElectroMagnAM *>( patches_[ipatch]->EMfields )->Jt_[imode] ;
                listrho_AM_[imode][ipatch] =static_cast<ElectroMagnAM *>( patches_[ipatch]->EMfields )->rho_AM_[imode];
                listEl_[imode][ipatch]     = static_cast<ElectroMagnAM *>( patches_[ipatch]->EMfields )->El_[imode] ;
                listEr_[imode][ipatch]     = static_cast<ElectroMagnAM *>( patches_[ipatch]->EMfields )->Er_[imode] ;
                listEt_[imode][ipatch]     = static_cast<ElectroMagnAM *>( patches_[ipatch]->EMfields )->Et_[imode] ;
                listBl_[imode][ipatch]     = static_cast<ElectroMagnAM *>( patches_[ipatch]->EMfields )->Bl_[imode] ;
                listBr_[imode][ipatch]     = static_cast<ElectroMagnAM *>( patches_[ipatch]->EMfields )->Br_[imode] ;
                listBt_[imode][ipatch]     = static_cast<ElectroMagnAM *>( patches_[ipatch]->EMfields )->Bt_[imode] ;
            }
        }
    }

    B_localx.clear();
    B_MPIx.clear();

    B1_localy.clear();
    B1_MPIy.clear();

    B2_localz.clear();
    B2_MPIz.clear();

    for( unsigned int ipatch=0 ; ipatch < size() ; ipatch++ ) {
        densities[ipatch         ] = patches_[ipatch]->EMfields->Jx_ ;
        densities[ipatch+  size()] = patches_[ipatch]->EMfields->Jy_ ;
        densities[ipatch+2*size()] = patches_[ipatch]->EMfields->Jz_ ;

        Bs0[ipatch       ] = patches_[ipatch]->EMfields->By_ ;
        Bs0[ipatch+size()] = patches_[ipatch]->EMfields->Bz_ ;

        // TO DO , B size depend of nDim
        // Pas grave, au pire inutil
        Bs1[ipatch       ] = patches_[ipatch]->EMfields->Bx_ ;
        Bs1[ipatch+size()] = patches_[ipatch]->EMfields->Bz_ ;

        // TO DO , B size depend of nDim
        // Pas grave, au pire inutil
        Bs2[ipatch       ] = patches_[ipatch]->EMfields->Bx_ ;
        Bs2[ipatch+size()] = patches_[ipatch]->EMfields->By_ ;
    }

    for( unsigned int ipatch=0 ; ipatch < size() ; ipatch++ ) {
        if( ( *this )( ipatch )->has_an_MPI_neighbor( 0 ) ) {
            MPIxIdx.push_back( ipatch );
        }
        if( ( *this )( ipatch )->has_an_local_neighbor( 0 ) ) {
            LocalxIdx.push_back( ipatch );
        }
    }
    if( nDim>1 ) {
        for( unsigned int ipatch=0 ; ipatch < size() ; ipatch++ ) {
            if( ( *this )( ipatch )->has_an_MPI_neighbor( 1 ) ) {
                MPIyIdx.push_back( ipatch );
            }
            if( ( *this )( ipatch )->has_an_local_neighbor( 1 ) ) {
                LocalyIdx.push_back( ipatch );
            }
        }
        if( nDim>2 ) {
            for( unsigned int ipatch=0 ; ipatch < size() ; ipatch++ ) {

                if( ( *this )( ipatch )->has_an_MPI_neighbor( 2 ) ) {
                    MPIzIdx.push_back( ipatch );
                }
                if( ( *this )( ipatch )->has_an_local_neighbor( 2 ) ) {
                    LocalzIdx.push_back( ipatch );
                }
            }
        }
    }

    B_MPIx.resize( 2*MPIxIdx.size() );
    B_localx.resize( 2*LocalxIdx.size() );
    B1_MPIy.resize( 2*MPIyIdx.size() );
    B1_localy.resize( 2*LocalyIdx.size() );
    B2_MPIz.resize( 2*MPIzIdx.size() );
    B2_localz.resize( 2*LocalzIdx.size() );

    densitiesMPIx.resize( 3*MPIxIdx.size() );
    densitiesLocalx.resize( 3*LocalxIdx.size() );
    densitiesMPIy.resize( 3*MPIyIdx.size() );
    densitiesLocaly.resize( 3*LocalyIdx.size() );
    densitiesMPIz.resize( 3*MPIzIdx.size() );
    densitiesLocalz.resize( 3*LocalzIdx.size() );

    int mpix( 0 ), locx( 0 ), mpiy( 0 ), locy( 0 ), mpiz( 0 ), locz( 0 );

    for( unsigned int ipatch=0 ; ipatch < size() ; ipatch++ ) {

        if( ( *this )( ipatch )->has_an_MPI_neighbor( 0 ) ) {
            B_MPIx[mpix               ] = patches_[ipatch]->EMfields->By_;
            B_MPIx[mpix+MPIxIdx.size()] = patches_[ipatch]->EMfields->Bz_;

            densitiesMPIx[mpix                 ] = patches_[ipatch]->EMfields->Jx_;
            densitiesMPIx[mpix+  MPIxIdx.size()] = patches_[ipatch]->EMfields->Jy_;
            densitiesMPIx[mpix+2*MPIxIdx.size()] = patches_[ipatch]->EMfields->Jz_;
            mpix++;
        }
        if( ( *this )( ipatch )->has_an_local_neighbor( 0 ) ) {
            B_localx[locx                 ] = patches_[ipatch]->EMfields->By_;
            B_localx[locx+LocalxIdx.size()] = patches_[ipatch]->EMfields->Bz_;

            densitiesLocalx[locx                   ] = patches_[ipatch]->EMfields->Jx_;
            densitiesLocalx[locx+  LocalxIdx.size()] = patches_[ipatch]->EMfields->Jy_;
            densitiesLocalx[locx+2*LocalxIdx.size()] = patches_[ipatch]->EMfields->Jz_;
            locx++;
        }
    }
    if( nDim>1 ) {
        for( unsigned int ipatch=0 ; ipatch < size() ; ipatch++ ) {
            if( ( *this )( ipatch )->has_an_MPI_neighbor( 1 ) ) {
                B1_MPIy[mpiy               ] = patches_[ipatch]->EMfields->Bx_;
                B1_MPIy[mpiy+MPIyIdx.size()] = patches_[ipatch]->EMfields->Bz_;

                densitiesMPIy[mpiy                 ] = patches_[ipatch]->EMfields->Jx_;
                densitiesMPIy[mpiy+  MPIyIdx.size()] = patches_[ipatch]->EMfields->Jy_;
                densitiesMPIy[mpiy+2*MPIyIdx.size()] = patches_[ipatch]->EMfields->Jz_;
                mpiy++;
            }
            if( ( *this )( ipatch )->has_an_local_neighbor( 1 ) ) {
                B1_localy[locy                 ] = patches_[ipatch]->EMfields->Bx_;
                B1_localy[locy+LocalyIdx.size()] = patches_[ipatch]->EMfields->Bz_;

                densitiesLocaly[locy                   ] = patches_[ipatch]->EMfields->Jx_;
                densitiesLocaly[locy+  LocalyIdx.size()] = patches_[ipatch]->EMfields->Jy_;
                densitiesLocaly[locy+2*LocalyIdx.size()] = patches_[ipatch]->EMfields->Jz_;
                locy++;
            }
        }
        if( nDim>2 ) {
            for( unsigned int ipatch=0 ; ipatch < size() ; ipatch++ ) {
                if( ( *this )( ipatch )->has_an_MPI_neighbor( 2 ) ) {
                    B2_MPIz[mpiz               ] = patches_[ipatch]->EMfields->Bx_;
                    B2_MPIz[mpiz+MPIzIdx.size()] = patches_[ipatch]->EMfields->By_;

                    densitiesMPIz[mpiz                 ] = patches_[ipatch]->EMfields->Jx_;
                    densitiesMPIz[mpiz+  MPIzIdx.size()] = patches_[ipatch]->EMfields->Jy_;
                    densitiesMPIz[mpiz+2*MPIzIdx.size()] = patches_[ipatch]->EMfields->Jz_;
                    mpiz++;
                }
                if( ( *this )( ipatch )->has_an_local_neighbor( 2 ) ) {
                    B2_localz[locz                 ] = patches_[ipatch]->EMfields->Bx_;
                    B2_localz[locz+LocalzIdx.size()] = patches_[ipatch]->EMfields->By_;

                    densitiesLocalz[locz                   ] = patches_[ipatch]->EMfields->Jx_;
                    densitiesLocalz[locz+  LocalzIdx.size()] = patches_[ipatch]->EMfields->Jy_;
                    densitiesLocalz[locz+2*LocalzIdx.size()] = patches_[ipatch]->EMfields->Jz_;
                    locz++;
                }
            }
        }

    }

    if( !dynamic_cast<ElectroMagnAM *>( patches_[0]->EMfields ) ) {
        for( unsigned int ipatch = 0 ; ipatch < size() ; ipatch++ ) {
            listJx_[ipatch]->MPIbuff.defineTags( patches_[ipatch], smpi, 1 );
            listJy_[ipatch]->MPIbuff.defineTags( patches_[ipatch], smpi, 2 );
            listJz_[ipatch]->MPIbuff.defineTags( patches_[ipatch], smpi, 3 );
            listBx_[ipatch]->MPIbuff.defineTags( patches_[ipatch], smpi, 6 );
            listBy_[ipatch]->MPIbuff.defineTags( patches_[ipatch], smpi, 7 );
            listBz_[ipatch]->MPIbuff.defineTags( patches_[ipatch], smpi, 8 );
            listrho_[ipatch]->MPIbuff.defineTags( patches_[ipatch], smpi, 4 );
        }
        if( patches_[0]->EMfields->envelope != NULL ) {
            for( unsigned int ipatch = 0 ; ipatch < size() ; ipatch++ ) {
                listA_ [ipatch]->MPIbuff.defineTags( patches_[ipatch], smpi, 0 ) ;
                listA0_[ipatch]->MPIbuff.defineTags( patches_[ipatch], smpi, 0 ) ;
                listPhi_ [ipatch]->MPIbuff.defineTags( patches_[ipatch], smpi, 0 ) ;
                listPhi0_ [ipatch]->MPIbuff.defineTags( patches_[ipatch], smpi, 0 ) ;
                listGradPhix_[ipatch]->MPIbuff.defineTags( patches_[ipatch], smpi, 0 ) ;
                listGradPhiy_[ipatch]->MPIbuff.defineTags( patches_[ipatch], smpi, 0 ) ;
                listGradPhiz_[ipatch]->MPIbuff.defineTags( patches_[ipatch], smpi, 0 ) ;
                listGradPhix0_[ipatch]->MPIbuff.defineTags( patches_[ipatch], smpi, 0 ) ;
                listGradPhiy0_[ipatch]->MPIbuff.defineTags( patches_[ipatch], smpi, 0 ) ;
                listGradPhiz0_[ipatch]->MPIbuff.defineTags( patches_[ipatch], smpi, 0 ) ;
                listEnv_Chi_[ipatch]->MPIbuff.defineTags( patches_[ipatch], smpi, 0 ) ;
            }

        }
    } else {
        unsigned int nmodes = static_cast<ElectroMagnAM *>( patches_[0]->EMfields )->El_.size();
        for( unsigned int imode=0 ; imode < nmodes ; imode++ ) {
            for( unsigned int ipatch = 0 ; ipatch < size() ; ipatch++ ) {
                listJl_[imode][ipatch]->MPIbuff.defineTags( patches_[ipatch], smpi, 0 );
                listJr_[imode][ipatch]->MPIbuff.defineTags( patches_[ipatch], smpi, 0 );
                listJt_[imode][ipatch]->MPIbuff.defineTags( patches_[ipatch], smpi, 0 );
                listBl_[imode][ipatch]->MPIbuff.defineTags( patches_[ipatch], smpi, 0 );
                listBr_[imode][ipatch]->MPIbuff.defineTags( patches_[ipatch], smpi, 0 );
                listBt_[imode][ipatch]->MPIbuff.defineTags( patches_[ipatch], smpi, 0 );
                listrho_AM_[imode][ipatch]->MPIbuff.defineTags( patches_[ipatch], smpi, 0 );
            }
        }
    }
}



void VectorPatch::update_field_list( int ispec, SmileiMPI *smpi )
{
    #pragma omp barrier
    if( !dynamic_cast<ElectroMagnAM *>( patches_[0]->EMfields ) ) {
        #pragma omp single
        {
            if( patches_[0]->EMfields->Jx_s [ispec] )
            {
                listJxs_.resize( size() ) ;
            } else
            {
                listJxs_.clear();
            }
            if( patches_[0]->EMfields->Jy_s [ispec] )
            {
                listJys_.resize( size() ) ;
            } else
            {
                listJys_.clear();
            }
            if( patches_[0]->EMfields->Jz_s [ispec] )
            {
                listJzs_.resize( size() ) ;
            } else
            {
                listJzs_.clear();
            }
            if( patches_[0]->EMfields->rho_s[ispec] )
            {
                listrhos_.resize( size() ) ;
            } else
            {
                listrhos_.clear();
            }

            if( patches_[0]->EMfields->envelope != NULL )
            {
                if( patches_[0]->EMfields->Env_Chi_s[ispec] ) {
                    listEnv_Chis_.resize( size() ) ;
                } else {
                    listEnv_Chis_.clear();
                }
            }
        }

        #pragma omp for schedule(static)
        for( unsigned int ipatch=0 ; ipatch < size() ; ipatch++ ) {
            if( patches_[ipatch]->EMfields->Jx_s [ispec] ) {
                listJxs_ [ipatch] = patches_[ipatch]->EMfields->Jx_s [ispec];
                listJxs_ [ipatch]->MPIbuff.defineTags( patches_[ipatch], smpi, 0 );
            }
            if( patches_[ipatch]->EMfields->Jy_s [ispec] ) {
                listJys_ [ipatch] = patches_[ipatch]->EMfields->Jy_s [ispec];
                listJys_ [ipatch]->MPIbuff.defineTags( patches_[ipatch], smpi, 0 );
            }
            if( patches_[ipatch]->EMfields->Jz_s [ispec] ) {
                listJzs_ [ipatch] = patches_[ipatch]->EMfields->Jz_s [ispec];
                listJzs_ [ipatch]->MPIbuff.defineTags( patches_[ipatch], smpi, 0 );
            }
            if( patches_[ipatch]->EMfields->rho_s[ispec] ) {
                listrhos_[ipatch] = patches_[ipatch]->EMfields->rho_s[ispec];
                listrhos_[ipatch]->MPIbuff.defineTags( patches_[ipatch], smpi, 0 );
            }

            if( patches_[0]->EMfields->envelope != NULL ) {
                if( patches_[ipatch]->EMfields->Env_Chi_s[ispec] ) {
                    listEnv_Chis_[ipatch] = patches_[ipatch]->EMfields->Env_Chi_s[ispec];
                    listEnv_Chis_[ipatch]->MPIbuff.defineTags( patches_[ipatch], smpi, 0 );
                }
            }
        }
    } else { // if ( dynamic_cast<ElectroMagnAM*>(patches_[0]->EMfields) )
        ElectroMagnAM *emAM =  static_cast<ElectroMagnAM *>( patches_[0]->EMfields );
        unsigned int nmodes = emAM->El_.size();
        unsigned int n_species = emAM->n_species;
        #pragma omp single
        {
            for( unsigned int imode=0 ; imode < nmodes ; imode++ ) {
                unsigned int ifield = imode*n_species + ispec ;
                if( emAM->Jl_s [ifield] ) {
                    listJls_[imode].resize( size() ) ;
                } else {
                    listJls_[imode].clear();
                }
                if( emAM->Jr_s [ifield] ) {
                    listJrs_[imode].resize( size() ) ;
                } else {
                    listJrs_[imode].clear();
                }
                if( emAM->Jt_s [ifield] ) {
                    listJts_[imode].resize( size() ) ;
                } else {
                    listJts_[imode].clear();
                }
                if( emAM->rho_AM_s [ifield] ) {
                    listrhos_AM_[imode].resize( size() ) ;
                } else {
                    listrhos_AM_[imode].clear();
                }
            }
        }
        for( unsigned int imode=0 ; imode < nmodes ; imode++ ) {
            unsigned int ifield = imode*n_species + ispec ;
            #pragma omp for schedule(static)
            for( unsigned int ipatch=0 ; ipatch < size() ; ipatch++ ) {
                emAM =  static_cast<ElectroMagnAM *>( patches_[ipatch]->EMfields );
                if( emAM->Jl_s [ifield] ) {
                    listJls_[imode][ipatch] = emAM->Jl_s [ifield];
                    listJls_[imode][ipatch]->MPIbuff.defineTags( patches_[ipatch], smpi, 0 );
                }
                if( emAM->Jr_s [ifield] ) {
                    listJrs_[imode][ipatch] = emAM->Jr_s [ifield];
                    listJrs_[imode][ipatch]->MPIbuff.defineTags( patches_[ipatch], smpi, 0 );
                }
                if( emAM->Jt_s [ifield] ) {
                    listJts_[imode][ipatch] = emAM->Jt_s [ifield];
                    listJts_[imode][ipatch]->MPIbuff.defineTags( patches_[ipatch], smpi, 0 );
                }
                if( emAM->rho_AM_s [ifield] ) {
                    listrhos_AM_[imode][ipatch] = emAM->rho_AM_s [ifield];
                    listrhos_AM_[imode][ipatch]->MPIbuff.defineTags( patches_[ipatch], smpi, 0 );
                }
            }
        }

    }



}


void VectorPatch::applyAntennas( double time )
{
#ifdef  __DEBUG
    if( nAntennas>0 ) {
        #pragma omp single
        TITLE( "Applying antennas at time t = " << time );
    }
#endif

    // Loop antennas
    for( unsigned int iAntenna=0; iAntenna<nAntennas; iAntenna++ ) {

        // Get intensity from antenna of the first patch
        #pragma omp single
        antenna_intensity = patches_[0]->EMfields->antennas[iAntenna].time_profile->valueAt( time );

        // Loop patches to apply
        #pragma omp for schedule(static)
        for( unsigned int ipatch=0 ; ipatch<size() ; ipatch++ ) {
            patches_[ipatch]->EMfields->applyAntenna( iAntenna, antenna_intensity );
        }

    }
}

// For each patch, apply the collisions
void VectorPatch::applyCollisions( Params &params, int itime, Timers &timers )
{
    timers.collisions.restart();

    if( Collisions::debye_length_required )
        #pragma omp for schedule(runtime)
        for( unsigned int ipatch=0 ; ipatch<size() ; ipatch++ ) {
            Collisions::calculate_debye_length( params, patches_[ipatch] );
        }

    unsigned int ncoll = patches_[0]->vecCollisions.size();

    #pragma omp for schedule(runtime)
    for( unsigned int ipatch=0 ; ipatch<size() ; ipatch++ )
        for( unsigned int icoll=0 ; icoll<ncoll; icoll++ ) {
            patches_[ipatch]->vecCollisions[icoll]->collide( params, patches_[ipatch], itime, localDiags );
        }

    #pragma omp single
    for( unsigned int icoll=0 ; icoll<ncoll; icoll++ ) {
        Collisions::debug( params, itime, icoll, *this );
    }
    #pragma omp barrier

    timers.collisions.update();
}

// For all patches, allocate a field if not allocated
void VectorPatch::allocateField( unsigned int ifield, Params &params )
{
    for( unsigned int ipatch=0 ; ipatch<size() ; ipatch++ ) {
        if( params.geometry != "AMcylindrical" ) {
            Field *field = emfields( ipatch )->allFields[ifield];
            if( field->data_ != NULL ) {
                continue;
            }
            if( field->name.substr( 0, 2 )=="Jx" ) {
                field->allocateDims( 0, false );
            } else if( field->name.substr( 0, 2 )=="Jy" ) {
                field->allocateDims( 1, false );
            } else if( field->name.substr( 0, 2 )=="Jz" ) {
                field->allocateDims( 2, false );
            } else if( field->name.substr( 0, 2 )=="Rh" ) {
                field->allocateDims();
            }
            //MESSAGE("HNA4");
        } else {
            cField2D *field = static_cast<cField2D *>( emfields( ipatch )->allFields[ifield] );
            if( field->cdata_ != NULL ) {
                continue;
            }
            if( field->name.substr( 0, 2 )=="Jl" ) {
                field->allocateDims( 0, false );
            } else if( field->name.substr( 0, 2 )=="Jr" ) {
                field->allocateDims( 1, false );
            } else if( field->name.substr( 0, 2 )=="Jt" ) {
                field->allocateDims( 2, false );
            } else if( field->name.substr( 0, 2 )=="Rh" ) {
                field->allocateDims();
            }
        }
    }
}


// For each patch, apply external fields
void VectorPatch::applyExternalFields()
{
    for( unsigned int ipatch=0 ; ipatch<size() ; ipatch++ ) {
        patches_[ipatch]->EMfields->applyExternalFields( ( *this )( ipatch ) );    // Must be patch
    }
}


// For each patch, apply external fields
void VectorPatch::applyExternalTimeFields(double time)
{
    for( unsigned int ipatch=0 ; ipatch<size() ; ipatch++ ) {
        patches_[ipatch]->EMfields->applyExternalTimeFields( ( *this )( ipatch ), time ); 
    }
}

//! Method use to reset the real value of all fields on which we imposed an external time field
void VectorPatch::resetExternalTimeFields()
{
    for( unsigned int ipatch=0 ; ipatch<size() ; ipatch++ ) {
        patches_[ipatch]->EMfields->resetExternalTimeFields();
    }
}

// For each patch, apply external fields
void VectorPatch::saveExternalFields( Params &params )
{
    if( params.save_magnectic_fields_for_SM ) {
        for( unsigned int ipatch=0 ; ipatch<size() ; ipatch++ ) {
            patches_[ipatch]->EMfields->saveExternalFields( ( *this )( ipatch ) );    // Must be patch
        }
    }
}


// Print information on the memory consumption
void VectorPatch::check_memory_consumption( SmileiMPI *smpi )
{
    long int particlesMem( 0 );
    for( unsigned int ipatch=0 ; ipatch<size() ; ipatch++ )
        for( unsigned int ispec=0 ; ispec<patches_[ipatch]->vecSpecies.size(); ispec++ ) {
            particlesMem += patches_[ipatch]->vecSpecies[ispec]->getMemFootPrint();
        }
    MESSAGE( 1, "(Master) Species part = " << ( int )( ( double )particlesMem / 1024./1024. ) << " MB" );

    long double dParticlesMem = ( double )particlesMem / 1024./1024./1024.;
    MPI_Reduce( smpi->isMaster()?MPI_IN_PLACE:&dParticlesMem, &dParticlesMem, 1, MPI_LONG_DOUBLE, MPI_SUM, 0, MPI_COMM_WORLD );
    MESSAGE( 1, setprecision( 3 ) << "Global Species part = " << dParticlesMem << " GB" );

    MPI_Reduce( smpi->isMaster()?MPI_IN_PLACE:&particlesMem, &particlesMem, 1, MPI_INT, MPI_MAX, 0, MPI_COMM_WORLD );
    MESSAGE( 1, "Max Species part = " << ( int )( ( double )particlesMem / 1024./1024. ) << " MB" );

    // fieldsMem contains field per species and average fields
    long int fieldsMem( 0 );
    for( unsigned int ipatch=0 ; ipatch<size() ; ipatch++ ) {
        fieldsMem += patches_[ipatch]->EMfields->getMemFootPrint();
    }
    MESSAGE( 1, "(Master) Fields part = " << ( int )( ( double )fieldsMem / 1024./1024. ) << " MB" );

    long double dFieldsMem = ( double )fieldsMem / 1024./1024./1024.;
    MPI_Reduce( smpi->isMaster()?MPI_IN_PLACE:&dFieldsMem, &dFieldsMem, 1, MPI_LONG_DOUBLE, MPI_SUM, 0, MPI_COMM_WORLD );
    MESSAGE( 1, setprecision( 3 ) << "Global Fields part = " << dFieldsMem << " GB" );

    MPI_Reduce( smpi->isMaster()?MPI_IN_PLACE:&fieldsMem, &fieldsMem, 1, MPI_INT, MPI_MAX, 0, MPI_COMM_WORLD );
    MESSAGE( 1, "Max Fields part = " << ( int )( ( double )fieldsMem / 1024./1024. ) << " MB" );


    for( unsigned int idiags=0 ; idiags<globalDiags.size() ; idiags++ ) {
        // fieldsMem contains field per species
        long int diagsMem( 0 );
        diagsMem += globalDiags[idiags]->getMemFootPrint();

        long double dDiagsMem = ( double )diagsMem / 1024./1024./1024.;
        MPI_Reduce( smpi->isMaster()?MPI_IN_PLACE:&dDiagsMem, &dDiagsMem, 1, MPI_LONG_DOUBLE, MPI_SUM, 0, MPI_COMM_WORLD );
        if( dDiagsMem>0. ) {
            MESSAGE( 1, "(Master) " <<  globalDiags[idiags]->filename << "  = " << ( int )( ( double )diagsMem / 1024./1024. ) << " MB" );
            MESSAGE( 1, setprecision( 3 ) << "Global " <<  globalDiags[idiags]->filename << " = " << dDiagsMem << " GB" );
        }

        MPI_Reduce( smpi->isMaster()?MPI_IN_PLACE:&diagsMem, &diagsMem, 1, MPI_INT, MPI_MAX, 0, MPI_COMM_WORLD );
        if( dDiagsMem>0. ) {
            MESSAGE( 1, "Max " <<  globalDiags[idiags]->filename << " = " << ( int )( ( double )diagsMem / 1024./1024. ) << " MB" );
        }
    }

    for( unsigned int idiags=0 ; idiags<localDiags.size() ; idiags++ ) {
        // fieldsMem contains field per species
        long int diagsMem( 0 );
        diagsMem += localDiags[idiags]->getMemFootPrint();

        long double dDiagsMem = ( double )diagsMem / 1024./1024./1024.;
        MPI_Reduce( smpi->isMaster()?MPI_IN_PLACE:&dDiagsMem, &dDiagsMem, 1, MPI_LONG_DOUBLE, MPI_SUM, 0, MPI_COMM_WORLD );
        if( dDiagsMem>0. ) {
            MESSAGE( 1, "(Master) " <<  localDiags[idiags]->filename << "  = " << ( int )( ( double )diagsMem / 1024./1024. ) << " MB" );
            MESSAGE( 1, setprecision( 3 ) << "Global " <<  localDiags[idiags]->filename << " = " << dDiagsMem << " GB" );
        }

        MPI_Reduce( smpi->isMaster()?MPI_IN_PLACE:&diagsMem, &diagsMem, 1, MPI_INT, MPI_MAX, 0, MPI_COMM_WORLD );
        if( dDiagsMem>0. ) {
            MESSAGE( 1, "Max " <<  localDiags[idiags]->filename << " = " << ( int )( ( double )diagsMem / 1024./1024. ) << " MB" );
        }
    }

    // Read value in /proc/pid/status
    //Tools::printMemFootPrint( "End Initialization" );
}


void VectorPatch::save_old_rho( Params &params )
{
    int n=0;
    #pragma omp for schedule(static)
    for( unsigned int ipatch=0 ; ipatch<this->size() ; ipatch++ ) {
        n = ( *this )( ipatch )->EMfields->rhoold_->dims_[0]*( *this )( ipatch )->EMfields->rhoold_->dims_[1]; //*(*this)(ipatch)->EMfields->rhoold_->dims_[2];
        if( params.nDim_field ==3 ) {
            n*=( *this )( ipatch )->EMfields->rhoold_->dims_[2];
        }
        std::memcpy( ( *this )( ipatch )->EMfields->rhoold_->data_, ( *this )( ipatch )->EMfields->rho_->data_, sizeof( double )*n );
    }
}



// Print information on the memory consumption
void VectorPatch::check_expected_disk_usage( SmileiMPI *smpi, Params &params, Checkpoint &checkpoint )
{
    if( smpi->isMaster() ) {

        MESSAGE( 1, "WARNING: disk usage by non-uniform particles maybe strongly underestimated," );
        MESSAGE( 1, "   especially when particles are created at runtime (ionization, pair generation, etc.)" );
        MESSAGE( 1, "" );

        // Find the initial and final timesteps for this simulation
        int istart = 0, istop = params.n_time;
        // If restarting simulation define the starting point
        if( params.restart ) {
            istart = checkpoint.this_run_start_step+1;
        }
        // If leaving the simulation after dump, define the stopping point
        if( checkpoint.dump_step > 0 && checkpoint.exit_after_dump ) {
            int ncheckpoint = ( istart/( int )checkpoint.dump_step ) + 1;
            int nextdumptime = ncheckpoint * ( int )checkpoint.dump_step;
            if( nextdumptime < istop ) {
                istop = nextdumptime;
            }
        }

        MESSAGE( 1, "Expected disk usage for diagnostics:" );
        // Calculate the footprint from local then global diagnostics
        uint64_t diagnostics_footprint = 0;
        for( unsigned int idiags=0 ; idiags<localDiags.size() ; idiags++ ) {
            uint64_t footprint = localDiags[idiags]->getDiskFootPrint( istart, istop, patches_[0] );
            diagnostics_footprint += footprint;
            MESSAGE( 2, "File " << localDiags[idiags]->filename << ": " << Tools::printBytes( footprint ) );
        }
        for( unsigned int idiags=0 ; idiags<globalDiags.size() ; idiags++ ) {
            uint64_t footprint = globalDiags[idiags]->getDiskFootPrint( istart, istop, patches_[0] );
            diagnostics_footprint += footprint;
            MESSAGE( 2, "File " << globalDiags[idiags]->filename << ": " << Tools::printBytes( footprint ) );
        }
        MESSAGE( 1, "Total disk usage for diagnostics: " << Tools::printBytes( diagnostics_footprint ) );
        MESSAGE( 1, "" );

        // If checkpoints to be written, estimate their size
        if( checkpoint.dump_step > 0 || checkpoint.dump_minutes > 0 ) {
            MESSAGE( 1, "Expected disk usage for each checkpoint:" );

            // - Contribution from the grid
            ElectroMagn *EM = patches_[0]->EMfields;
            //     * Calculate first the number of grid points in total
            uint64_t n_grid_points = 1;
            for( unsigned int i=0; i<params.nDim_field; i++ ) {
                n_grid_points *= ( params.n_space[i] + 2*params.oversize[i]+1 );
            }
            n_grid_points *= params.tot_number_of_patches;
            //     * Now calculate the total number of fields
            unsigned int n_fields = 9
                                    + EM->Exfilter.size() + EM->Eyfilter.size() + EM->Ezfilter.size()
                                    + EM->Bxfilter.size() + EM->Byfilter.size() + EM->Bzfilter.size();
            for( unsigned int idiag=0; idiag<EM->allFields_avg.size(); idiag++ ) {
                n_fields += EM->allFields_avg[idiag].size();
            }
            //     * Conclude the total field disk footprint
            uint64_t checkpoint_fields_footprint = n_grid_points * ( uint64_t )( n_fields * sizeof( double ) );
            MESSAGE( 2, "For fields: " << Tools::printBytes( checkpoint_fields_footprint ) );

            // - Contribution from particles
            uint64_t checkpoint_particles_footprint = 0;
            for( unsigned int ispec=0 ; ispec<patches_[0]->vecSpecies.size() ; ispec++ ) {
                Species *s = patches_[0]->vecSpecies[ispec];
                Particles *p = s->particles;
                //     * Calculate the size of particles' individual parameters
                uint64_t one_particle_size = 0;
                one_particle_size += ( p->Position.size() + p->Momentum.size() + 1 ) * sizeof( double );
                one_particle_size += 1 * sizeof( short );
                if( p->tracked ) {
                    one_particle_size += 1 * sizeof( uint64_t );
                }
                //     * Calculate an approximate number of particles
                PeekAtSpecies peek( params, ispec );
                uint64_t number_of_particles = peek.totalNumberofParticles();
                //     * Calculate the size of the first_index and last_index arrays
                uint64_t b_size = ( s->first_index.size() + s->last_index.size() ) * params.tot_number_of_patches * sizeof( int );
                //     * Conclude the disk footprint of this species
                checkpoint_particles_footprint += one_particle_size*number_of_particles + b_size;
            }
            MESSAGE( 2, "For particles: " << Tools::printBytes( checkpoint_particles_footprint ) );

            // - Contribution from diagnostics
            uint64_t checkpoint_diags_footprint = 0;
            //     * Averaged field diagnostics
            n_fields = 0;
            for( unsigned int idiag=0; idiag<EM->allFields_avg.size(); idiag++ ) {
                n_fields += EM->allFields_avg[idiag].size();
            }
            checkpoint_diags_footprint += n_grid_points * ( uint64_t )( n_fields * sizeof( double ) );
            //     * Screen diagnostics
            for( unsigned int idiag=0; idiag<globalDiags.size(); idiag++ )
                if( DiagnosticScreen *screen = dynamic_cast<DiagnosticScreen *>( globalDiags[idiag] ) ) {
                    checkpoint_diags_footprint += screen->data_sum.size() * sizeof( double );
                }
            MESSAGE( 2, "For diagnostics: " << Tools::printBytes( checkpoint_diags_footprint ) );

            uint64_t checkpoint_footprint = checkpoint_fields_footprint + checkpoint_particles_footprint + checkpoint_diags_footprint;
            MESSAGE( 1, "Total disk usage for one checkpoint: " << Tools::printBytes( checkpoint_footprint ) );
        }

    }
}

void VectorPatch::runEnvelopeModule( Params &params,
        SmileiMPI *smpi,
        SimWindow *simWindow,
        double time_dual, Timers &timers, int itime )
{
    // interpolate envelope for susceptibility deposition, project susceptibility for envelope equation, momentum advance
    ponderomotive_update_susceptibility_and_momentum( params, smpi, simWindow, time_dual, timers, itime );

    // comm and sum susceptibility
    sumSusceptibility( params, time_dual, timers, itime, simWindow, smpi );

    // solve envelope equation and comm envelope
    solveEnvelope( params, simWindow, itime, time_dual, timers, smpi );

    // interp updated envelope for position advance, update positions and currents for Maxwell's equations
    ponderomotive_update_position_and_currents( params, smpi, simWindow, time_dual, timers, itime );

}

// ---------------------------------------------------------------------------------------------------------------------
// For all patch, update momentum for particles interacting with envelope
// ---------------------------------------------------------------------------------------------------------------------
void VectorPatch::ponderomotive_update_susceptibility_and_momentum( Params &params,
        SmileiMPI *smpi,
        SimWindow *simWindow,
        double time_dual, Timers &timers, int itime )
{

    #pragma omp single
    diag_flag = needsRhoJsNow( itime );

    timers.particles.restart();

    #pragma omp for schedule(runtime)
    for( unsigned int ipatch=0 ; ipatch<this->size() ; ipatch++ ) {
        ( *this )( ipatch )->EMfields->restartEnvChi();
        for( unsigned int ispec=0 ; ispec<( *this )( ipatch )->vecSpecies.size() ; ispec++ ) {
            if( ( *this )( ipatch )->vecSpecies[ispec]->isProj( time_dual, simWindow ) || diag_flag ) {
                if( species( ipatch, ispec )->ponderomotive_dynamics ) {
                    if( ( *this )( ipatch )->vecSpecies[ispec]->vectorized_operators || params.cell_sorting )
                        species( ipatch, ispec )->ponderomotive_update_susceptibility_and_momentum( time_dual, ispec,
                                emfields( ipatch ),
                                params, diag_flag,
                                ( *this )( ipatch ), smpi,
                                localDiags );
                    else {
                        if( params.vectorization_mode == "adaptive" ) {
                            species( ipatch, ispec )->scalar_ponderomotive_update_susceptibility_and_momentum( time_dual, ispec,
                                    emfields( ipatch ),
                                    params, diag_flag,
                                    ( *this )( ipatch ), smpi,
                                    localDiags );
                        } else {
                            species( ipatch, ispec )->Species::ponderomotive_update_susceptibility_and_momentum( time_dual, ispec,
                                    emfields( ipatch ),
                                    params, diag_flag,
                                    ( *this )( ipatch ), smpi,
                                    localDiags );
                        }
                    }

                } // end condition on ponderomotive dynamics
            } // end diagnostic or projection if condition on species
        } // end loop on species
    } // end loop on patches

    timers.particles.update( );
#ifdef __DETAILED_TIMERS
    timers.interp_fields_env.update( *this, params.printNow( itime ) );
    timers.proj_susceptibility.update( *this, params.printNow( itime ) );
    timers.push_mom.update( *this, params.printNow( itime ) );
#endif

} // END ponderomotive_update_susceptibility_and_momentum

void VectorPatch::ponderomotive_update_position_and_currents( Params &params,
        SmileiMPI *smpi,
        SimWindow *simWindow,
        double time_dual, Timers &timers, int itime )
{

    #pragma omp single
    diag_flag = needsRhoJsNow( itime );

    timers.particles.restart();

    #pragma omp for schedule(runtime)
    for( unsigned int ipatch=0 ; ipatch<this->size() ; ipatch++ ) {
        for( unsigned int ispec=0 ; ispec<( *this )( ipatch )->vecSpecies.size() ; ispec++ ) {
            if( ( *this )( ipatch )->vecSpecies[ispec]->isProj( time_dual, simWindow ) || diag_flag ) {
                if( species( ipatch, ispec )->ponderomotive_dynamics ) {
                    if( ( *this )( ipatch )->vecSpecies[ispec]->vectorized_operators || params.cell_sorting )
                        species( ipatch, ispec )->ponderomotive_update_position_and_currents( time_dual, ispec,
                                emfields( ipatch ),
                                params, diag_flag, partwalls( ipatch ),
                                ( *this )( ipatch ), smpi,
                                localDiags );
                    else {

                        if( params.vectorization_mode == "adaptive" ) {
                            species( ipatch, ispec )->scalar_ponderomotive_update_position_and_currents( time_dual, ispec,
                                    emfields( ipatch ),
                                    params, diag_flag, partwalls( ipatch ),
                                    ( *this )( ipatch ), smpi,
                                    localDiags );
                        } else {
                            species( ipatch, ispec )->Species::ponderomotive_update_position_and_currents( time_dual, ispec,
                                    emfields( ipatch ),
                                    params, diag_flag, partwalls( ipatch ),
                                    ( *this )( ipatch ), smpi,
                                    localDiags );
                        }
                    }

                } // end condition on ponderomotive dynamics
            } // end diagnostic or projection if condition on species
        } // end loop on species
    } // end loop on patches

    timers.particles.update( params.printNow( itime ) );
#ifdef __DETAILED_TIMERS
    timers.interp_env_old.update( *this, params.printNow( itime ) );
    timers.proj_currents.update( *this, params.printNow( itime ) );
    timers.push_pos.update( *this, params.printNow( itime ) );
    timers.cell_keys.update( *this, params.printNow( itime ) );
#endif

    timers.syncPart.restart();
    for( unsigned int ispec=0 ; ispec<( *this )( 0 )->vecSpecies.size(); ispec++ ) {
        if( ( *this )( 0 )->vecSpecies[ispec]->ponderomotive_dynamics ) {
            if( ( *this )( 0 )->vecSpecies[ispec]->isProj( time_dual, simWindow ) ) {
                SyncVectorPatch::exchangeParticles( ( *this ), ispec, params, smpi, timers, itime ); // Included sort_part
            } // end condition on species
        } // end condition on envelope dynamics
    } // end loop on species
    timers.syncPart.update( params.printNow( itime ) );



} // END ponderomotive_update_position_and_currents


void VectorPatch::init_new_envelope( Params &params )
{
    if( ( *this )( 0 )->EMfields->envelope!=NULL ) {
        // for all patches, init new envelope from input namelist parameters
        for( unsigned int ipatch=0 ; ipatch<this->size() ; ipatch++ ) {
            ( *this )( ipatch )->EMfields->envelope->initEnvelope( ( *this )( ipatch ), ( *this )( ipatch )->EMfields );
        } // end loop on patches
    }
} // END init_new_envelope<|MERGE_RESOLUTION|>--- conflicted
+++ resolved
@@ -293,10 +293,6 @@
 {
 
     #pragma omp single
-<<<<<<< HEAD
-    diag_flag = needsRhoJsNow( itime );
-
-=======
 	{
 	// apply external time fields if requested
 	applyExternalTimeFields(time_dual);
@@ -304,7 +300,6 @@
     diag_flag = needsRhoJsNow( itime );
 	}    
 	
->>>>>>> 95d34db3
     timers.particles.restart();
     ostringstream t;
     #pragma omp for schedule(runtime)
