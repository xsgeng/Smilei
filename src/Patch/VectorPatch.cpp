#include "VectorPatch.h"

#include <cstdlib>
#include <iostream>
#include <iomanip>
#include <fstream>
#include <cstring>
#include <math.h>
//#include <string>

#include "Collisions.h"
#include "DomainDecompositionFactory.h"
#include "PatchesFactory.h"
#include "Species.h"
#include "Particles.h"
#include "PeekAtSpecies.h"
#include "SimWindow.h"
#include "SolverFactory.h"
#include "DiagnosticFactory.h"
#include "LaserEnvelope.h"
#include "ElectroMagnBC.h"
#include "Laser.h"

#include "SyncVectorPatch.h"
#include "interface.h"
#include "Timers.h"

using namespace std;


VectorPatch::VectorPatch()
{
    domain_decomposition_ = NULL ;
}


VectorPatch::VectorPatch( Params &params )
{
    domain_decomposition_ = DomainDecompositionFactory::create( params );
}


VectorPatch::~VectorPatch()
{
    if( domain_decomposition_ != NULL ) {
        delete domain_decomposition_;
    }
}


void VectorPatch::close( SmileiMPI *smpiData )
{
    closeAllDiags( smpiData );


    if( diag_timers.size() ) {
        MESSAGE( "\n\tDiagnostics profile :" );
    }
    for( unsigned int idiag = 0 ;  idiag < diag_timers.size() ; idiag++ ) {
        double sum( 0 );
        MPI_Reduce( &diag_timers[idiag]->time_acc_, &sum, 1, MPI_DOUBLE, MPI_SUM, 0, MPI_COMM_WORLD );
        MESSAGE( "\t\t" << setw( 20 ) << diag_timers[idiag]->name_ << "\t" << sum/( double )smpiData->getSize() );
    }

    for( unsigned int idiag = 0 ;  idiag < diag_timers.size() ; idiag++ ) {
        delete diag_timers[idiag];
    }
    diag_timers.clear();


    for( unsigned int idiag=0 ; idiag<localDiags.size(); idiag++ ) {
        delete localDiags[idiag];
    }
    localDiags.clear();

    for( unsigned int idiag=0 ; idiag<globalDiags.size(); idiag++ ) {
        delete globalDiags[idiag];
    }
    globalDiags.clear();

    for( unsigned int ipatch=0 ; ipatch<size(); ipatch++ ) {
        delete patches_[ipatch];
    }

    patches_.clear();
}

void VectorPatch::createDiags( Params &params, SmileiMPI *smpi, OpenPMDparams &openPMD )
{
    globalDiags = DiagnosticFactory::createGlobalDiagnostics( params, smpi, *this );
    localDiags  = DiagnosticFactory::createLocalDiagnostics( params, smpi, *this, openPMD );

    // Delete all unused fields
    for( unsigned int ipatch=0 ; ipatch<size() ; ipatch++ ) {
        if( params.geometry!="AMcylindrical" ) {
            for( unsigned int ifield=0 ; ifield<( *this )( ipatch )->EMfields->Jx_s.size(); ifield++ ) {
                if( ( *this )( ipatch )->EMfields->Jx_s[ifield]->data_ == NULL ) {
                    delete( *this )( ipatch )->EMfields->Jx_s[ifield];
                    ( *this )( ipatch )->EMfields->Jx_s[ifield]=NULL;
                }

            }
            for( unsigned int ifield=0 ; ifield<( *this )( ipatch )->EMfields->Jy_s.size(); ifield++ ) {
                if( ( *this )( ipatch )->EMfields->Jy_s[ifield]->data_ == NULL ) {
                    delete( *this )( ipatch )->EMfields->Jy_s[ifield];
                    ( *this )( ipatch )->EMfields->Jy_s[ifield]=NULL;
                }
            }
            for( unsigned int ifield=0 ; ifield<( *this )( ipatch )->EMfields->Jz_s.size(); ifield++ ) {
                if( ( *this )( ipatch )->EMfields->Jz_s[ifield]->data_ == NULL ) {
                    delete( *this )( ipatch )->EMfields->Jz_s[ifield];
                    ( *this )( ipatch )->EMfields->Jz_s[ifield]=NULL;
                }
            }
            for( unsigned int ifield=0 ; ifield<( *this )( ipatch )->EMfields->rho_s.size(); ifield++ ) {
                if( ( *this )( ipatch )->EMfields->rho_s[ifield]->data_ == NULL ) {
                    delete( *this )( ipatch )->EMfields->rho_s[ifield];
                    ( *this )( ipatch )->EMfields->rho_s[ifield]=NULL;
                }
            }

        } else {
            ElectroMagnAM *EMfields = static_cast<ElectroMagnAM *>( ( *this )( ipatch )->EMfields );
            for( unsigned int ifield=0 ; ifield<EMfields->Jl_s.size(); ifield++ ) {
                if( EMfields->Jl_s[ifield]->cdata_ == NULL ) {
                    delete EMfields->Jl_s[ifield];
                    EMfields->Jl_s[ifield]=NULL;
                }
            }
            for( unsigned int ifield=0 ; ifield<EMfields->Jr_s.size(); ifield++ ) {
                if( EMfields->Jr_s[ifield]->cdata_ == NULL ) {
                    delete EMfields->Jr_s[ifield];
                    EMfields->Jr_s[ifield]=NULL;
                }
            }
            for( unsigned int ifield=0 ; ifield<EMfields->Jt_s.size(); ifield++ ) {
                if( EMfields->Jt_s[ifield]->cdata_ == NULL ) {
                    delete EMfields->Jt_s[ifield];
                    EMfields->Jt_s[ifield]=NULL;
                }
            }

            for( unsigned int ifield=0 ; ifield<EMfields->rho_AM_s.size(); ifield++ ) {
                if( EMfields->rho_AM_s[ifield]->cdata_ == NULL ) {
                    delete EMfields->rho_AM_s[ifield];
                    EMfields->rho_AM_s[ifield]=NULL;
                }
            }

        }


        if( params.Laser_Envelope_model ) {
            for( unsigned int ifield=0 ; ifield<( *this )( ipatch )->EMfields->Env_Chi_s.size(); ifield++ ) {
                if( ( *this )( ipatch )->EMfields->Env_Chi_s[ifield]->data_ == NULL ) {
                    delete( *this )( ipatch )->EMfields->Env_Chi_s[ifield];
                    ( *this )( ipatch )->EMfields->Env_Chi_s[ifield]=NULL;
                }
            }
        }



    }

    for( unsigned int idiag = 0 ;  idiag < globalDiags.size() ; idiag++ ) {
        diag_timers.push_back( new Timer( globalDiags[idiag]->filename ) );
    }
    for( unsigned int idiag = 0 ;  idiag < localDiags.size() ; idiag++ ) {
        diag_timers.push_back( new Timer( localDiags[idiag]->filename ) );
    }

    for( unsigned int idiag = 0 ;  idiag < diag_timers.size() ; idiag++ ) {
        diag_timers[idiag]->init( smpi );
    }

}


// ---------------------------------------------------------------------------------------------------------------------
// ---------------------------------------------------------------------------------------------------------------------
// ----------------------------------------------       INTERFACES        ----------------------------------------------
// ---------------------------------------------------------------------------------------------------------------------
// ---------------------------------------------------------------------------------------------------------------------

// ---------------------------------------------------------------------------------------------------------------------
// Configure all patches for the new time step
// ---------------------------------------------------------------------------------------------------------------------
void VectorPatch::configuration( Params &params, Timers &timers, int itime )
{

    //if (params.has_adaptive_vectorization)
    //{

    timers.reconfiguration.restart();

    unsigned int npatches = this->size();

    // Clean buffers
    #pragma omp master
    {
        for( unsigned int ipatch=0 ; ipatch< npatches; ipatch++ ) {
            // For all species
            for( unsigned int ispec=0 ; ispec<( *this )( ipatch )->vecSpecies.size() ; ispec++ ) {
                ( *this )( ipatch )->cleanMPIBuffers( ispec, params );
            }
        }
    }
    #pragma omp barrier

    // Species configuration according to the default mode

    #pragma omp for schedule(runtime)
    for( unsigned int ipatch=0 ; ipatch<npatches ; ipatch++ ) {
        // Particle importation for all species
        for( unsigned int ispec=0 ; ispec<( *this )( ipatch )->vecSpecies.size() ; ispec++ ) {
            species( ipatch, ispec )->initial_configuration( params, ( *this )( ipatch ) );
        }
    }

    timers.reconfiguration.update( params.printNow( itime ) );
    //}

}

// ---------------------------------------------------------------------------------------------------------------------
// Reconfigure all patches for the new time step
// ---------------------------------------------------------------------------------------------------------------------
void VectorPatch::reconfiguration( Params &params, Timers &timers, int itime )
{
    //if (params.has_adaptive_vectorization)
    //{

    timers.reconfiguration.restart();

    unsigned int npatches = this->size();

    // Clean buffers
    #pragma omp master
    {
        for( unsigned int ipatch=0 ; ipatch < npatches ; ipatch++ ) {
            // For all species
            for( unsigned int ispec=0 ; ispec<( *this )( ipatch )->vecSpecies.size() ; ispec++ ) {
                ( *this )( ipatch )->cleanMPIBuffers( ispec, params );
            }
        }
    }
    #pragma omp barrier

    // Species reconfiguration for best performance
    // Change the status to use vectorized or not-vectorized operators
    // as a function of the metrics
    #pragma omp for schedule(runtime)
    for( unsigned int ipatch=0 ; ipatch < npatches ; ipatch++ ) {
        // Particle importation for all species
        for( unsigned int ispec=0 ; ispec<( *this )( ipatch )->vecSpecies.size() ; ispec++ ) {
            species( ipatch, ispec )->reconfiguration( params, ( *this )( ipatch ) );
        }
    }

    timers.reconfiguration.update( params.printNow( itime ) );
    //}
}


// ---------------------------------------------------------------------------------------------------------------------
// Sort all patches for the new time step
// ---------------------------------------------------------------------------------------------------------------------
void VectorPatch::sort_all_particles( Params &params )
{
#ifdef _VECTO
    if((  params.vectorization_mode != "off" ) || (params.cell_sorting) ) {
        //Need to sort because particles are not well sorted at creation
        for( unsigned int ipatch=0 ; ipatch < size() ; ipatch++ ) {
            for( unsigned int ispec=0 ; ispec<patches_[ipatch]->vecSpecies.size(); ispec++ ) {
                patches_[ipatch]->vecSpecies[ispec]->compute_part_cell_keys( params );
                patches_[ipatch]->vecSpecies[ispec]->sort_part( params );
            }
        }
    }
#endif
}

// ---------------------------------------------------------------------------------------------------------------------
// For all patches, move particles (restartRhoJ(s), dynamics and exchangeParticles)
// ---------------------------------------------------------------------------------------------------------------------
void VectorPatch::dynamics( Params &params,
                            SmileiMPI *smpi,
                            SimWindow *simWindow,
                            RadiationTables &RadiationTables,
                            MultiphotonBreitWheelerTables &MultiphotonBreitWheelerTables,
                            double time_dual, Timers &timers, int itime )
{

    #pragma omp single
    {
	// apply external time fields if requested
<<<<<<< HEAD
	applyExternalTimeFields(time_dual);
    
    diag_flag = needsRhoJsNow( itime );
	}
=======
	if ( emfields(0)->extTimeFields.size() )
            applyExternalTimeFields(time_dual);
        
        diag_flag = needsRhoJsNow( itime );
    }    
>>>>>>> 97b326cf
	
    timers.particles.restart();
    ostringstream t;
    #pragma omp for schedule(runtime)
    for( unsigned int ipatch=0 ; ipatch<this->size() ; ipatch++ ) {
        ( *this )( ipatch )->EMfields->restartRhoJ();
        //MESSAGE("restart rhoj");
        for( unsigned int ispec=0 ; ispec<( *this )( ipatch )->vecSpecies.size() ; ispec++ ) {
            Species *spec = species( ipatch, ispec );
            if( spec->ponderomotive_dynamics ) {
                continue;
            }
            if( spec->isProj( time_dual, simWindow ) || diag_flag ) {
                // Dynamics with vectorized operators
                if( spec->vectorized_operators || params.cell_sorting ) {
                    spec->dynamics( time_dual, ispec,
                                    emfields( ipatch ),
                                    params, diag_flag, partwalls( ipatch ),
                                    ( *this )( ipatch ), smpi,
                                    RadiationTables,
                                    MultiphotonBreitWheelerTables,
                                    localDiags );
                }
                // Dynamics with scalar operators
                else {
                    if( params.vectorization_mode == "adaptive" ) {
                        spec->scalar_dynamics( time_dual, ispec,
                                               emfields( ipatch ),
                                               params, diag_flag, partwalls( ipatch ),
                                               ( *this )( ipatch ), smpi,
                                               RadiationTables,
                                               MultiphotonBreitWheelerTables,
                                               localDiags );
                    } else {
                        spec->Species::dynamics( time_dual, ispec,
                                                 emfields( ipatch ),
                                                 params, diag_flag, partwalls( ipatch ),
                                                 ( *this )( ipatch ), smpi,
                                                 RadiationTables,
                                                 MultiphotonBreitWheelerTables,
                                                 localDiags );
                    }
                } // end if condition on envelope dynamics
            } // end if condition on species
        } // end loop on species
        //MESSAGE("species dynamics");
    } // end loop on patches


    timers.particles.update( params.printNow( itime ) );
#ifdef __DETAILED_TIMERS
    timers.interpolator.update( *this, params.printNow( itime ) );
    timers.pusher.update( *this, params.printNow( itime ) );
    timers.projector.update( *this, params.printNow( itime ) );
    timers.cell_keys.update( *this, params.printNow( itime ) );
    timers.ionization.update( *this, params.printNow( itime ) );
    timers.radiation.update( *this, params.printNow( itime ) );
    timers.multiphoton_Breit_Wheeler_timer.update( *this, params.printNow( itime ) );
#endif

    timers.syncPart.restart();
    for( unsigned int ispec=0 ; ispec<( *this )( 0 )->vecSpecies.size(); ispec++ ) {
        Species *spec = species( 0, ispec );
        if( !spec->ponderomotive_dynamics && spec->isProj( time_dual, simWindow ) ) {
            SyncVectorPatch::exchangeParticles( ( *this ), ispec, params, smpi, timers, itime ); // Included sort_part
        } // end condition on species
    } // end loop on species
    //MESSAGE("exchange particles");
    timers.syncPart.update( params.printNow( itime ) );
    
    // de-apply external time fields if requested
<<<<<<< HEAD
	resetExternalTimeFields();
=======
    if ( emfields(0)->extTimeFields.size() )
	resetExternalTimeFields(); 
>>>>>>> 97b326cf

#ifdef __DETAILED_TIMERS
    timers.sorting.update( *this, params.printNow( itime ) );
#endif
} // END dynamics

// ---------------------------------------------------------------------------------------------------------------------
// For all patches, project charge and current densities with standard scheme for diag purposes at t=0
// ---------------------------------------------------------------------------------------------------------------------
void VectorPatch::projection_for_diags( Params &params,
                                        SmileiMPI *smpi,
                                        SimWindow *simWindow,
                                        double time_dual, Timers &timers, int itime )
{

    #pragma omp single
    diag_flag = needsRhoJsNow( itime );

    #pragma omp for schedule(runtime)
    for( unsigned int ipatch=0 ; ipatch<this->size() ; ipatch++ ) {
        ( *this )( ipatch )->EMfields->restartRhoJ();
        for( unsigned int ispec=0 ; ispec<( *this )( ipatch )->vecSpecies.size() ; ispec++ ) {
            if( ( *this )( ipatch )->vecSpecies[ispec]->isProj( time_dual, simWindow ) || diag_flag ) {
                species( ipatch, ispec )->projection_for_diags( time_dual, ispec,
                        emfields( ipatch ),
                        params, diag_flag,
                        ( *this )( ipatch ), smpi );
            }
        }

    }

    // if Envelope is used, project the susceptibility of the particles interacting with the envelope
    if( params.Laser_Envelope_model ) {
        #pragma omp for schedule(runtime)
        for( unsigned int ipatch=0 ; ipatch<this->size() ; ipatch++ ) {
            ( *this )( ipatch )->EMfields->restartEnvChi();
            for( unsigned int ispec=0 ; ispec<( *this )( ipatch )->vecSpecies.size() ; ispec++ ) {
                if( ( *this )( ipatch )->vecSpecies[ispec]->isProj( time_dual, simWindow ) || diag_flag ) {
                    if( species( ipatch, ispec )->ponderomotive_dynamics ) {
                        species( ipatch, ispec )->ponderomotive_project_susceptibility( time_dual, ispec,
                                emfields( ipatch ),
                                params, diag_flag,
                                ( *this )( ipatch ), smpi,
                                localDiags );
                    } // end condition on ponderomotive dynamics
                } // end diagnostic or projection if condition on species
            } // end loop on species
        } // end loop on patches
    }

} // END projection for diags

void VectorPatch::finalizeAndSortParticles( Params &params, SmileiMPI *smpi, SimWindow *simWindow,
        double time_dual, Timers &timers, int itime )
{
    timers.syncPart.restart();


    // Particle synchronization and sorting
    // ----------------------------------------

    for( unsigned int ispec=0 ; ispec<( *this )( 0 )->vecSpecies.size(); ispec++ ) {
        if( ( *this )( 0 )->vecSpecies[ispec]->isProj( time_dual, simWindow ) ) {
            SyncVectorPatch::finalizeAndSortParticles( ( *this ), ispec, params, smpi, timers, itime ); // Included sort_part
        }

    }

    // Particle importation from physical mechanisms
    // ----------------------------------------

    #pragma omp for schedule(runtime)
    for( unsigned int ipatch=0 ; ipatch<this->size() ; ipatch++ ) {
        // Particle importation for all species
        for( unsigned int ispec=0 ; ispec<( *this )( ipatch )->vecSpecies.size() ; ispec++ ) {
            if( ( *this )( ipatch )->vecSpecies[ispec]->isProj( time_dual, simWindow ) || diag_flag ) {
                species( ipatch, ispec )->dynamics_import_particles( time_dual, ispec,
                        params,
                        ( *this )( ipatch ), smpi,
                        localDiags );
            }
        }
    }

    timers.syncPart.update( params.printNow( itime ) );

} // END finalizeAndSortParticles


//! Perform the particles merging on all patches
void VectorPatch::mergeParticles(Params &params, SmileiMPI *smpi, double time_dual,Timers &timers, int itime )
{
    timers.particleMerging.restart();
    
    #pragma omp for schedule(runtime)
    for( unsigned int ipatch=0 ; ipatch<this->size() ; ipatch++ ) {
        // Particle importation for all species
        for( unsigned int ispec=0 ; ispec<( *this )( ipatch )->vecSpecies.size() ; ispec++ ) {
            // Check if the particle merging is activated for this species
            if (species( ipatch, ispec )->has_merging_) {

                // Check the time selection
                if( species( ipatch, ispec )->merging_time_selection_->theTimeIsNow( itime ) ) {
                    species( ipatch, ispec )->mergeParticles( time_dual, ispec,
                            params,
                            ( *this )( ipatch ), smpi,
                            localDiags );
                }
            }
        }
    }
    
    timers.particleMerging.update( params.printNow( itime ) );
    
}

//! Clean MPI buffers and resize particle arrays to save memory
void VectorPatch::cleanParticlesOverhead(Params &params, Timers &timers, int itime )
{
    timers.syncPart.restart();
    
    if( itime%params.every_clean_particles_overhead==0 ) {
        #pragma omp master
        for( unsigned int ipatch=0 ; ipatch<this->size() ; ipatch++ ) {
            ( *this )( ipatch )->cleanParticlesOverhead( params );
        }
        #pragma omp barrier
    }

    timers.syncPart.update( params.printNow( itime ) );
}

//! Particle injection from the boundaries
void VectorPatch::injectParticlesFromBoundaries(Params &params, Timers &timers, unsigned int itime )
{
        
    timers.particleInjection.restart();
    
    //#pragma omp for schedule(runtime)
    #pragma omp master
    for( unsigned int ipatch=0 ; ipatch<this->size() ; ipatch++ ) {
        
        Patch * patch = ( *this )( ipatch );
        
        // Only for patch at the domain boundary
        if (patch->isBoundary()) {
            
            // Targeted species and species index
            unsigned int i_species ;
            
            vector<unsigned int> init_space( 3, 1 );
            init_space[0] = 1;
            init_space[1] = params.n_space[1];
            init_space[2] = params.n_space[2];
            
            vector<int>  previous_particle_number_per_species(patch->vecSpecies.size(),0);
            vector<unsigned int>  particle_index(patch->particle_injector_vector.size(),0);
            
            // Local buffer of particles
            vector<Particles> local_particles_vector(patch->particle_injector_vector.size());
            
            // Pointer to the current particle injector
            ParticleInjector * particle_injector;
            
            // Pointer to the current particle vector
            Particles* particles;
            
            // Pointer to the current species
            Species * injector_species;

            // Cell index for the particle creation
            int new_cell_idx = 0;

            // Parameters that depend on the patch location
            if ( patch->isXmin() ) {
                new_cell_idx=0;
                //index = (new_cell_idx)/params.clrw;
            } else if ( patch->isXmax() ) {
                new_cell_idx=params.n_space[0]-1;
                //index = (new_cell_idx)/params.clrw;
            }

            // Creation of the new particles for all injectors
            // Create particles as if t0 with ParticleCreator
            for (unsigned int i_injector=0 ; i_injector<patch->particle_injector_vector.size() ; i_injector++) {
                
                // Pointer to the current particle injector
                particle_injector = patch->particle_injector_vector[i_injector];
                
                if ( (patch->isXmin() && particle_injector->isXmin()) ||
                     (patch->isXmax() && particle_injector->isXmax()) ) {
                    
                    // We first get the species id associated to this injector
                    i_species = particle_injector->getSpeciesNumber();
                    
                    injector_species = patch->vecSpecies[i_species];
                    
                    // We store the number of particles
                    previous_particle_number_per_species[i_species] = injector_species->getNbrOfParticles();
                     
                    // Pointer to simplify the code
                    particles = &local_particles_vector[i_injector];
     
                    //No particles at the begining
                    // particles->resize(0);
                    particles->initialize(0,*injector_species->particles);
     
                    // Particle creator object
                    ParticleCreator particle_creator;
                    particle_creator.associate(particle_injector, particles, injector_species);
                    particle_creator.add_new_particle_energy_ = false;
                    
                    //particle_index[i_injector] = previous_particle_number_per_species[i_species];
                    // Creation of the particles in local_particles_vector
                    particle_creator.create( init_space, params, patch, new_cell_idx, itime );
                }
            }

            // Shift to update the positions
            double position_shift[3];
            if ( patch->isXmin() ) {
                position_shift[0] = -params.cell_length[0];
            } else if ( patch->isXmax() ) {
                position_shift[0] = params.cell_length[0];
            } else {
                position_shift[0] = 0;
            }
            if (params.nDim_field > 1) {
                if ( patch->isYmin() ) {
                    position_shift[1] = -params.cell_length[1];
                } else if ( patch->isYmax() ) {
                    position_shift[1] = params.cell_length[1];
                } else {
                    position_shift[1] = 0;
                }
            }
            if (params.nDim_field > 2) {
                if ( patch->isZmin() ) {
                    position_shift[2] = -params.cell_length[2];
                } else if ( patch->isZmax() ) {
                    position_shift[2] = params.cell_length[2];
                } else {
                    position_shift[2] = 0;
                }
            }
            
            
            // Update positions from momentum
            for (unsigned int i_injector=0 ; i_injector<patch->particle_injector_vector.size() ; i_injector++) {
                
                // Pointer to the current particle injector
                particle_injector = patch->particle_injector_vector[i_injector];
                
                // Particle created at the same position of another species
                if (!particle_injector->position_initialization_on_injector_) {

                    // Pointer to simplify the code
                    particles = &local_particles_vector[i_injector];

                    // Dimension of the simulation
                    for (unsigned int i=0; i< params.nDim_field; i++) {
                        #pragma omp simd
                        for ( unsigned int ip = 0; ip < particles->size() ; ip++ ) {
                            particles->Position[i][ip] += ( params.timestep*particles->Momentum[i][ip]
                                                        * particles->inv_lor_fac(ip) + position_shift[i]);
                        }
                    }
                    
                }
            }
            
            // Update positions with copy from another species
            for (unsigned int i_injector=0 ; i_injector<patch->particle_injector_vector.size() ; i_injector++) {
                
                // Pointer to the current particle injector
                particle_injector = patch->particle_injector_vector[i_injector];
                
                // Particle created at the same position of another species
                if (particle_injector->position_initialization_on_injector_) {

                    // We first get the species id associated to this injector
                    unsigned int i_injector_2 = particle_injector->position_initialization_on_injector_index_;

                    // Pointer to simplify the code
                    particles = &local_particles_vector[i_injector];
                    
                    for (unsigned int i=0; i< params.nDim_field; i++) {
                        #pragma omp simd
                        for ( unsigned int ip = 0; ip < particles->size() ; ip++ ) {
                            particles->Position[i][ip] =
                            local_particles_vector[i_injector_2].Position[i][ip];
                        }
                    }
                }
            }
            
            int new_particle_number;
            
            // Filter particles when initialized on different position
            for (unsigned int i_injector=0 ; i_injector<patch->particle_injector_vector.size() ; i_injector++) {

                if (local_particles_vector[i_injector].size() > 0) {

                    // We first get the species id associated to this injector
                    i_species = patch->particle_injector_vector[i_injector]->getSpeciesNumber();
                    
                    // species pointer
                    injector_species = species( ipatch, i_species );
                    
                    // Pointer to the current particle vector
                    particles =&local_particles_vector[i_injector];

                    // Then the new number of particles in species
                    new_particle_number = particles->size() - 1;

                    // Suppr not interesting parts ...
                    // 1D Xmin
                    if ( patch->isXmin()) {
                        for ( int ip = new_particle_number ; ip >= 0 ; ip-- ){
                            if ( particles->Position[0][ip] < 0. ) {
                                if (new_particle_number != ip) {
                                    particles->overwrite_part(new_particle_number,ip);
                                }
                                new_particle_number--;
                            }
                        } // end loop on particles
                    }
                    // 1D Xmax
                    if ( patch->isXmax()) {
                        for ( int ip = new_particle_number ; ip >= 0 ; ip-- ){
                            if ( particles->Position[0][ip] > params.grid_length[0] ) {
                                if (new_particle_number != ip) {
                                    particles->overwrite_part(new_particle_number,ip);
                                }
                                new_particle_number--;
                            }
                        } // end loop on particles
                    }

                    // 2D
                    if (params.nDim_field > 1) {
                        for ( int ip = new_particle_number ; ip >= 0 ; ip-- ){
                            if (( patch->isYmin() && ( particles->Position[1][ip] < 0.) ) ||
                                ( patch->isYmax() && ( particles->Position[1][ip] > params.grid_length[1]) )) {
                                // particle_in_domain = false;
                                if (new_particle_number != ip) {
                                    particles->overwrite_part(new_particle_number,ip);
                                }
                                new_particle_number--;
                            }
                        }
                    } // end loop on particles
                    
                    // 3D
                    if (params.nDim_field > 2) {
                        for ( int ip = new_particle_number ; ip >= 0 ; ip-- ){
                            if (( patch->isZmin() && ( particles->Position[2][ip] < 0.) ) ||
                                ( patch->isZmax() && ( particles->Position[2][ip] > params.grid_length[2]) )) {
                                // particle_in_domain = false;
                                //particles->erase_particle(ip);
                                if (new_particle_number > ip) {
                                    particles->overwrite_part(new_particle_number,ip);
                                }
                                new_particle_number--;
                            }
                        }
                    } // end loop on particles
                    
                    new_particle_number += 1;
                        
                    // New energy from particles
                    if( patch->isXmax() ) {
                        // Matter particle case
                        if( injector_species->mass > 0 ) {
                            for( int ip = 0; ip<new_particle_number; ip++ ) {
                                injector_species->new_particles_energy_ += particles->weight( ip )
                                *( particles->lor_fac( ip )-1.0 );
                            }
                        }
                        // Photon case
                        else if( injector_species->mass == 0 ) {
                            for( int ip=0; ip<new_particle_number; ip++ ) {
                                injector_species->new_particles_energy_ += particles->weight( ip )
                                *( particles->momentum_norm( ip ) );
                            }
                        }
                    }
                        
                    // Insertion of the particles as a group in the vector of species
                    if (new_particle_number > 0) {

                        particles->erase_particle_trail(new_particle_number);
                        injector_species->importParticles( params, patches_[ipatch], *particles, localDiags );

                    }
                
                } // if particles to inject
                
            } // end for i_injector
            
        } // Test patch at boundary

    } // end for ipatch
    
    timers.particleInjection.update( params.printNow( itime ) );
}

//! Computation of the total charge
void VectorPatch::computeCharge()
{
    #pragma omp for schedule(runtime)
    for( unsigned int ipatch=0 ; ipatch<this->size() ; ipatch++ ) {
        ( *this )( ipatch )->EMfields->restartRhoJ();
        for( unsigned int ispec=0 ; ispec<( *this )( ipatch )->vecSpecies.size() ; ispec++ ) {
            if( ( *this )( ipatch )->vecSpecies[ispec]->vectorized_operators ) {
                species( ipatch, ispec )->computeCharge( ispec, emfields( ipatch ) );
            } else {
                species( ipatch, ispec )->Species::computeCharge( ispec, emfields( ipatch ) );
            }
        }
    }

} // END computeRho

void VectorPatch::computeChargeRelativisticSpecies( double time_primal )
{
    #pragma omp for schedule(runtime)
    for( unsigned int ipatch=0 ; ipatch<this->size() ; ipatch++ ) {
        ( *this )( ipatch )->EMfields->restartRhoJ();
        for( unsigned int ispec=0 ; ispec<( *this )( ipatch )->vecSpecies.size() ; ispec++ ) {
            // project only if species needs relativistic initialization and it is the right time to initialize its fields
            if( ( species( ipatch, ispec )->relativistic_field_initialization ) &&
                    ( time_primal == species( ipatch, ispec )->time_relativistic_initialization ) ) {
                if( ( *this )( ipatch )->vecSpecies[ispec]->vectorized_operators ) {
                    species( ipatch, ispec )->computeCharge( ispec, emfields( ipatch ) );
                } else {
                    species( ipatch, ispec )->Species::computeCharge( ispec, emfields( ipatch ) );
                }
            }
        }
    }
} // END computeRho

void VectorPatch::resetRhoJ()
{
    #pragma omp for schedule(runtime)
    for( unsigned int ipatch=0 ; ipatch<this->size() ; ipatch++ ) {
        ( *this )( ipatch )->EMfields->restartRhoJ();
    }
}

// ---------------------------------------------------------------------------------------------------------------------
// For all patch, sum densities on ghost cells (sum per species if needed, sync per patch and MPI sync)
// ---------------------------------------------------------------------------------------------------------------------
void VectorPatch::sumDensities( Params &params, double time_dual, Timers &timers, int itime, SimWindow *simWindow, SmileiMPI *smpi )
{
    bool some_particles_are_moving = false;
    unsigned int n_species( ( *this )( 0 )->vecSpecies.size() );
    for( unsigned int ispec=0 ; ispec < n_species ; ispec++ ) {
        if( ( *this )( 0 )->vecSpecies[ispec]->isProj( time_dual, simWindow ) ) {
            some_particles_are_moving = true;
        }
    }
    if( !some_particles_are_moving  && !diag_flag ) {
        return;
    }

    timers.densities.restart();
    if( diag_flag ) {
        #pragma omp for schedule(static)
        for( unsigned int ipatch=0 ; ipatch<this->size() ; ipatch++ ) {
            // Per species in global, Attention if output -> Sync / per species fields
            ( *this )( ipatch )->EMfields->computeTotalRhoJ();
        }
    } //MESSAGE ("bug before");
    timers.densities.update();

    timers.syncDens.restart();
    if( params.geometry != "AMcylindrical" ) {
        SyncVectorPatch::sumRhoJ( params, ( *this ), smpi, timers, itime ); // MPI
    } else {
        for( unsigned int imode = 0 ; imode < static_cast<ElectroMagnAM *>( patches_[0]->EMfields )->Jl_.size() ; imode++ ) {
            SyncVectorPatch::sumRhoJ( params, ( *this ), imode, smpi, timers, itime );
        }
    }
    //MESSAGE ("bug after");
    if( diag_flag ) {
        for( unsigned int ispec=0 ; ispec<( *this )( 0 )->vecSpecies.size(); ispec++ ) {
            if( !( *this )( 0 )->vecSpecies[ispec]->particles->is_test ) {
                update_field_list( ispec, smpi );
                if( params.geometry != "AMcylindrical" ) {
                    SyncVectorPatch::sumRhoJs( params, ( *this ), ispec, smpi, timers, itime ); // MPI
                } else {
                    for( unsigned int imode = 0 ; imode < static_cast<ElectroMagnAM *>( patches_[0]->EMfields )->Jl_.size() ; imode++ ) {
                        SyncVectorPatch::sumRhoJs( params, ( *this ), imode, ispec, smpi, timers, itime );
                    }
                }
            }
        }
    }
    timers.syncDens.update( params.printNow( itime ) );
} // End sumDensities


// ---------------------------------------------------------------------------------------------------------------------
// ---------------------------------------------------------------------------------------------------------------------
void VectorPatch::sumSusceptibility( Params &params, double time_dual, Timers &timers, int itime, SimWindow *simWindow, SmileiMPI *smpi )
{
    bool some_particles_are_moving = false;
    unsigned int n_species( ( *this )( 0 )->vecSpecies.size() );
    for( unsigned int ispec=0 ; ispec < n_species ; ispec++ ) {
        if( ( *this )( 0 )->vecSpecies[ispec]->isProj( time_dual, simWindow ) ) {
            some_particles_are_moving = true;
        }
    }
    if( !some_particles_are_moving  && !diag_flag ) {
        return;
    }

    timers.susceptibility.restart();
    if( diag_flag ) {
        #pragma omp for schedule(static)
        for( unsigned int ipatch=0 ; ipatch<this->size() ; ipatch++ ) {
            // Per species in global, Attention if output -> Sync / per species fields
            ( *this )( ipatch )->EMfields->computeTotalEnvChi();
        }
    }

    if( diag_flag ) {
        for( unsigned int ispec=0 ; ispec<( *this )( 0 )->vecSpecies.size(); ispec++ ) {
            if( !( *this )( 0 )->vecSpecies[ispec]->particles->is_test ) {
                if( species( 0, ispec )->ponderomotive_dynamics ) {
                    update_field_list( ispec, smpi );
                    SyncVectorPatch::sumEnvChis( params, ( *this ), ispec, smpi, timers, itime );
                } // MPI
            }
        }
    }

    timers.susceptibility.update();

    timers.susceptibility.restart();
    if( ( params.geometry == "1Dcartesian" ) or ( params.geometry == "2Dcartesian" ) or ( params.geometry == "3Dcartesian" ) ) {
        SyncVectorPatch::sumEnvChi( params, ( *this ), smpi, timers, itime ); // MPI
    } else {
        ERROR( "Envelope model not yet implemented in this geometry" );
        // for (unsigned int imode = 0 ; imode < static_cast<ElectroMagnAM*>(patches_[0]->EMfields)->Jl_.size() ; imode++  ) {
        //     SyncVectorPatch::sumRhoJ( params, (*this), imode, timers, itime );
        // }
    }

    timers.susceptibility.update();

} // End sumSusceptibility



// ---------------------------------------------------------------------------------------------------------------------
// For all patch, update E and B (Ampere, Faraday, boundary conditions, exchange B and center B)
// ---------------------------------------------------------------------------------------------------------------------
void VectorPatch::solveMaxwell( Params &params, SimWindow *simWindow, int itime, double time_dual, Timers &timers, SmileiMPI *smpi )
{
    timers.maxwell.restart();

    for( unsigned int ipassfilter=0 ; ipassfilter<params.currentFilter_passes ; ipassfilter++ ) {
        #pragma omp for schedule(static)
        for( unsigned int ipatch=0 ; ipatch<this->size() ; ipatch++ ) {
            // Current spatial filtering
            ( *this )( ipatch )->EMfields->binomialCurrentFilter();
        }
        if (params.geometry != "AMcylindrical"){
            SyncVectorPatch::exchange_along_all_directions<double,Field>( listJx_, *this, smpi );
            SyncVectorPatch::finalize_exchange_along_all_directions( listJx_, *this );
            SyncVectorPatch::exchange_along_all_directions<double,Field>( listJy_, *this, smpi );
            SyncVectorPatch::finalize_exchange_along_all_directions( listJy_, *this );
            SyncVectorPatch::exchange_along_all_directions<double,Field>( listJz_, *this, smpi );
            SyncVectorPatch::finalize_exchange_along_all_directions( listJz_, *this );
        } else {
            for (unsigned int imode=0 ; imode < params.nmodes; imode++) {
                SyncVectorPatch::exchange_along_all_directions<complex<double>,cField>( listJl_[imode], *this, smpi );
                SyncVectorPatch::finalize_exchange_along_all_directions( listJl_[imode], *this );
                SyncVectorPatch::exchange_along_all_directions<complex<double>,cField>( listJr_[imode], *this, smpi );
                SyncVectorPatch::finalize_exchange_along_all_directions( listJr_[imode], *this );
                SyncVectorPatch::exchange_along_all_directions<complex<double>,cField>( listJt_[imode], *this, smpi );
                SyncVectorPatch::finalize_exchange_along_all_directions( listJt_[imode], *this );
            }
        }
    }
    #pragma omp for schedule(static)
    for( unsigned int ipatch=0 ; ipatch<this->size() ; ipatch++ ) {
        if( !params.is_spectral ) {
            // Saving magnetic fields (to compute centered fields used in the particle pusher)
            // Stores B at time n in B_m.
            ( *this )( ipatch )->EMfields->saveMagneticFields( params.is_spectral );
        }
        // Computes Ex_, Ey_, Ez_ on all points.
        // E is already synchronized because J has been synchronized before.
        ( *( *this )( ipatch )->EMfields->MaxwellAmpereSolver_ )( ( *this )( ipatch )->EMfields );
        //MESSAGE("SOLVE MAXWELL AMPERE");
        // Computes Bx_, By_, Bz_ at time n+1 on interior points.
        //for (unsigned int ipatch=0 ; ipatch<this->size() ; ipatch++) {
        ( *( *this )( ipatch )->EMfields->MaxwellFaradaySolver_ )( ( *this )( ipatch )->EMfields );
        //MESSAGE("SOLVE MAXWELL FARADAY");
    }
    //Synchronize B fields between patches.
    timers.maxwell.update( params.printNow( itime ) );


    timers.syncField.restart();
    if( params.geometry != "AMcylindrical" ) {
        if( params.is_spectral ) {
            SyncVectorPatch::exchangeE( params, ( *this ), smpi );
        }
        SyncVectorPatch::exchangeB( params, ( *this ), smpi );
    } else {
        for( unsigned int imode = 0 ; imode < static_cast<ElectroMagnAM *>( patches_[0]->EMfields )->El_.size() ; imode++ ) {
            SyncVectorPatch::exchangeE( params, ( *this ), imode, smpi );
            SyncVectorPatch::finalizeexchangeE( params, ( *this ), imode ); // disable async, because of tags which is the same for all modes
            SyncVectorPatch::exchangeB( params, ( *this ), imode, smpi );
            SyncVectorPatch::finalizeexchangeB( params, ( *this ), imode ); // disable async, because of tags which is the same for all modes
        }
    }
    timers.syncField.update( params.printNow( itime ) );


#ifdef _PICSAR
    //if ( (params.is_spectral) && (itime!=0) && ( time_dual > params.time_fields_frozen ) ) {
    if( ( itime!=0 ) && ( time_dual > params.time_fields_frozen ) ) {
        timers.syncField.restart();
        if( params.is_spectral ) {
            SyncVectorPatch::finalizeexchangeE( params, ( *this ) );
        }

        SyncVectorPatch::finalizeexchangeB( params, ( *this ) );
        timers.syncField.update( params.printNow( itime ) );

        #pragma omp for schedule(static)
        for( unsigned int ipatch=0 ; ipatch<this->size() ; ipatch++ ) {
            // Applies boundary conditions on B
            ( *this )( ipatch )->EMfields->boundaryConditions( itime, time_dual, ( *this )( ipatch ), params, simWindow );
            // Computes B at time n using B and B_m.
            if( !params.is_spectral ) {
                ( *this )( ipatch )->EMfields->centerMagneticFields();
            } else {
                ( *this )( ipatch )->EMfields->saveMagneticFields( params.is_spectral );
            }
        }
        if( params.is_spectral ) {
            save_old_rho( params );
        }
    }
#endif


} // END solveMaxwell

void VectorPatch::solveEnvelope( Params &params, SimWindow *simWindow, int itime, double time_dual, Timers &timers, SmileiMPI *smpi )
{

    if( ( *this )( 0 )->EMfields->envelope!=NULL ) {

        timers.envelope.restart();
        // Exchange susceptibility
        SyncVectorPatch::exchangeEnvChi( params, ( *this ), smpi );

        #pragma omp for schedule(static)
        for( unsigned int ipatch=0 ; ipatch<this->size() ; ipatch++ ) {

            // Saving Phi and GradPhi fields
            // (to compute centered quantities used in the particle position ponderomotive pusher)
            // Stores Phi at time n in Phi_m, GradPhi at time n in GradPhi_m
            ( *this )( ipatch )->EMfields->envelope->savePhi_and_GradPhi();

            // Computes A in all points
            ( *this )( ipatch )->EMfields->envelope->compute( ( *this )( ipatch )->EMfields );
            ( *this )( ipatch )->EMfields->envelope->boundaryConditions( itime, time_dual, ( *this )( ipatch ), params, simWindow );

            // Compute ponderomotive potential Phi=|A|^2/2
            ( *this )( ipatch )->EMfields->envelope->compute_Phi( ( *this )( ipatch )->EMfields );

        }

        // Exchange envelope A
        SyncVectorPatch::exchangeA( params, ( *this ), smpi );
        SyncVectorPatch::finalizeexchangeA( params, ( *this ) );

        // Exchange Phi
        SyncVectorPatch::exchangePhi( params, ( *this ), smpi );
        SyncVectorPatch::finalizeexchangePhi( params, ( *this ) );


        // Compute gradients of Phi
        for( unsigned int ipatch=0 ; ipatch<this->size() ; ipatch++ ) {
            ( *this )( ipatch )->EMfields->envelope->compute_gradient_Phi( ( *this )( ipatch )->EMfields );
            // Computes Phi and GradPhi at time n+1/2 using their values at timestep n+1 and n (the latter already in Phi_m and GradPhi_m)
            ( *this )( ipatch )->EMfields->envelope->centerPhi_and_GradPhi();
        }

        // Exchange GradPhi
        SyncVectorPatch::exchangeGradPhi( params, ( *this ), smpi );
        SyncVectorPatch::finalizeexchangeGradPhi( params, ( *this ) );
        timers.envelope.update();
    }

} // END solveEnvelope

void VectorPatch::finalize_sync_and_bc_fields( Params &params, SmileiMPI *smpi, SimWindow *simWindow,
        double time_dual, Timers &timers, int itime )
{
#ifndef _PICSAR
    if( ( !params.is_spectral ) && ( itime!=0 ) && ( time_dual > params.time_fields_frozen ) ) {
        if( params.geometry != "AMcylindrical" ) {
            timers.syncField.restart();
            SyncVectorPatch::finalizeexchangeB( params, ( *this ) );
            timers.syncField.update( params.printNow( itime ) );
        }

        #pragma omp for schedule(static)
        for( unsigned int ipatch=0 ; ipatch<this->size() ; ipatch++ ) {
            // Applies boundary conditions on B
            ( *this )( ipatch )->EMfields->boundaryConditions( itime, time_dual, ( *this )( ipatch ), params, simWindow );
            // Computes B at time n using B and B_m.
            ( *this )( ipatch )->EMfields->centerMagneticFields();
        }
    }
#endif

} // END finalize_sync_and_bc_fields


void VectorPatch::initExternals( Params &params )
{
    // Init all lasers
    for( unsigned int ipatch=0; ipatch<size(); ipatch++ ) {
        if( ( *this )( ipatch )->isXmin() && ( *this )( ipatch )->EMfields->emBoundCond[0] != NULL ) {
            unsigned int nlaser = ( *this )( ipatch )->EMfields->emBoundCond[0]->vecLaser.size();
            for( unsigned int ilaser = 0; ilaser < nlaser; ilaser++ ) {
                ( *this )( ipatch )->EMfields->emBoundCond[0]->vecLaser[ilaser]->initFields( params, ( *this )( ipatch ) );
            }
        }

        if( ( *this )( ipatch )->isXmax() && ( *this )( ipatch )->EMfields->emBoundCond[1] != NULL ) {
            unsigned int nlaser = ( *this )( ipatch )->EMfields->emBoundCond[1]->vecLaser.size();
            for( unsigned int ilaser = 0; ilaser < nlaser; ilaser++ ) {
                ( *this )( ipatch )->EMfields->emBoundCond[1]->vecLaser[ilaser]->initFields( params, ( *this )( ipatch ) );
            }
        }
    }

    // Init all antennas
    for( unsigned int ipatch=0; ipatch<size(); ipatch++ ) {
        ( *this )( ipatch )->EMfields->initAntennas( ( *this )( ipatch ) );
    }
}


void VectorPatch::initAllDiags( Params &params, SmileiMPI *smpi )
{
    // Global diags: scalars + particles
    for( unsigned int idiag = 0 ; idiag < globalDiags.size() ; idiag++ ) {
        globalDiags[idiag]->init( params, smpi, *this );
        // MPI master creates the file
        if( smpi->isMaster() ) {
            globalDiags[idiag]->openFile( params, smpi, true );
        }
    }

    // Local diags : fields, probes, tracks
    for( unsigned int idiag = 0 ; idiag < localDiags.size() ; idiag++ ) {
        localDiags[idiag]->init( params, smpi, *this );
    }

} // END initAllDiags


void VectorPatch::closeAllDiags( SmileiMPI *smpi )
{
    // MPI master closes all global diags
    if( smpi->isMaster() )
        for( unsigned int idiag = 0 ; idiag < globalDiags.size() ; idiag++ ) {
            globalDiags[idiag]->closeFile();
        }

    // All MPI close local diags
    for( unsigned int idiag = 0 ; idiag < localDiags.size() ; idiag++ ) {
        localDiags[idiag]->closeFile();
    }
}


void VectorPatch::openAllDiags( Params &params, SmileiMPI *smpi )
{
    // MPI master opens all global diags
    if( smpi->isMaster() )
        for( unsigned int idiag = 0 ; idiag < globalDiags.size() ; idiag++ ) {
            globalDiags[idiag]->openFile( params, smpi, false );
        }

    // All MPI open local diags
    for( unsigned int idiag = 0 ; idiag < localDiags.size() ; idiag++ ) {
        localDiags[idiag]->openFile( params, smpi, false );
    }
}


// ---------------------------------------------------------------------------------------------------------------------
// For all patch, Compute and Write all diags
//   - Scalars, Probes, Phases, TrackParticles, Fields, Average fields
//   - set diag_flag to 0 after write
// ---------------------------------------------------------------------------------------------------------------------
void VectorPatch::runAllDiags( Params &params, SmileiMPI *smpi, unsigned int itime, Timers &timers, SimWindow *simWindow )
{
    // Global diags: scalars + particles
    timers.diags.restart();
    for( unsigned int idiag = 0 ; idiag < globalDiags.size() ; idiag++ ) {
        diag_timers[idiag]->restart();

        #pragma omp single
        globalDiags[idiag]->theTimeIsNow = globalDiags[idiag]->prepare( itime );
        #pragma omp barrier
        if( globalDiags[idiag]->theTimeIsNow ) {
            // All patches run
            #pragma omp for schedule(runtime)
            for( unsigned int ipatch=0 ; ipatch<size() ; ipatch++ ) {
                globalDiags[idiag]->run( ( *this )( ipatch ), itime, simWindow );
            }
            // MPI procs gather the data and compute
            #pragma omp single
            smpi->computeGlobalDiags( globalDiags[idiag], itime );
            // MPI master writes
            #pragma omp single
            globalDiags[idiag]->write( itime, smpi );
        }

        diag_timers[idiag]->update();
    }

    // Local diags : fields, probes, tracks
    for( unsigned int idiag = 0 ; idiag < localDiags.size() ; idiag++ ) {
        diag_timers[globalDiags.size()+idiag]->restart();

        #pragma omp single
        localDiags[idiag]->theTimeIsNow = localDiags[idiag]->prepare( itime );
        #pragma omp barrier
        // All MPI run their stuff and write out
        if( localDiags[idiag]->theTimeIsNow ) {
            localDiags[idiag]->run( smpi, *this, itime, simWindow, timers );
        }

        diag_timers[globalDiags.size()+idiag]->update();
    }

    // Manage the "diag_flag" parameter, which indicates whether Rho and Js were used
    if( diag_flag ) {
        #pragma omp barrier
        #pragma omp single
        diag_flag = false;
        #pragma omp for
        for( unsigned int ipatch=0 ; ipatch<size() ; ipatch++ ) {
            ( *this )( ipatch )->EMfields->restartRhoJs();
        }
    }
    timers.diags.update();

    if (itime==0) {
        for( unsigned int idiag = 0 ; idiag < diag_timers.size() ; idiag++ )
            diag_timers[idiag]->reboot();
    }

} // END runAllDiags


// ---------------------------------------------------------------------------------------------------------------------
// Check if rho is null (MPI & patch sync)
// ---------------------------------------------------------------------------------------------------------------------
bool VectorPatch::isRhoNull( SmileiMPI *smpi )
{
    double norm2( 0. );
    double locnorm2( 0. );
    for( unsigned int ipatch=0 ; ipatch<this->size() ; ipatch++ ) {
        locnorm2 += ( *this )( ipatch )->EMfields->computeRhoNorm2();
    }

    MPI_Allreduce( &locnorm2, &norm2, 1, MPI_DOUBLE, MPI_SUM, MPI_COMM_WORLD );

    return ( norm2<=0. );
} // END isRhoNull


// ---------------------------------------------------------------------------------------------------------------------
// Solve Poisson to initialize E
//   - all steps are done locally, sync per patch, sync per MPI process
// ---------------------------------------------------------------------------------------------------------------------
void VectorPatch::solvePoisson( Params &params, SmileiMPI *smpi )
{
    Timer ptimer( "global" );
    ptimer.init( smpi );
    ptimer.restart();


    unsigned int iteration_max = params.poisson_max_iteration;
    double           error_max = params.poisson_max_error;
    unsigned int iteration=0;

    // Init & Store internal data (phi, r, p, Ap) per patch
    double rnew_dot_rnew_local( 0. );
    double rnew_dot_rnew( 0. );
    for( unsigned int ipatch=0 ; ipatch<this->size() ; ipatch++ ) {
        ( *this )( ipatch )->EMfields->initPoisson( ( *this )( ipatch ) );
        rnew_dot_rnew_local += ( *this )( ipatch )->EMfields->compute_r();
    }
    MPI_Allreduce( &rnew_dot_rnew_local, &rnew_dot_rnew, 1, MPI_DOUBLE, MPI_SUM, MPI_COMM_WORLD );

    std::vector<Field *> Ex_;
    std::vector<Field *> Ap_;

    for( unsigned int ipatch=0 ; ipatch<this->size() ; ipatch++ ) {
        Ex_.push_back( ( *this )( ipatch )->EMfields->Ex_ );
        Ap_.push_back( ( *this )( ipatch )->EMfields->Ap_ );
    }

    unsigned int nx_p2_global = ( params.n_space_global[0]+1 );
    if( Ex_[0]->dims_.size()>1 ) {
        nx_p2_global *= ( params.n_space_global[1]+1 );
        if( Ex_[0]->dims_.size()>2 ) {
            nx_p2_global *= ( params.n_space_global[2]+1 );
        }
    }

    // compute control parameter
    double ctrl = rnew_dot_rnew / ( double )( nx_p2_global );

    // ---------------------------------------------------------
    // Starting iterative loop for the conjugate gradient method
    // ---------------------------------------------------------
    if( smpi->isMaster() ) {
        DEBUG( "Starting iterative loop for CG method" );
    }
    while( ( ctrl > error_max ) && ( iteration<iteration_max ) ) {
        iteration++;
        if( smpi->isMaster() ) {
            DEBUG( "iteration " << iteration << " started with control parameter ctrl = " << ctrl*1.e14 << " x 1e-14" );
        }

        // scalar product of the residual
        double r_dot_r = rnew_dot_rnew;

        for( unsigned int ipatch=0 ; ipatch<this->size() ; ipatch++ ) {
            ( *this )( ipatch )->EMfields->compute_Ap( ( *this )( ipatch ) );
        }

        // Exchange Ap_ (intra & extra MPI)
        SyncVectorPatch::exchange_along_all_directions<double,Field>( Ap_, *this, smpi );
        SyncVectorPatch::finalize_exchange_along_all_directions( Ap_, *this );

        // scalar product p.Ap
        double p_dot_Ap       = 0.0;
        double p_dot_Ap_local = 0.0;
        for( unsigned int ipatch=0 ; ipatch<this->size() ; ipatch++ ) {
            p_dot_Ap_local += ( *this )( ipatch )->EMfields->compute_pAp();
        }
        MPI_Allreduce( &p_dot_Ap_local, &p_dot_Ap, 1, MPI_DOUBLE, MPI_SUM, MPI_COMM_WORLD );


        // compute new potential and residual
        for( unsigned int ipatch=0 ; ipatch<this->size() ; ipatch++ ) {
            ( *this )( ipatch )->EMfields->update_pand_r( r_dot_r, p_dot_Ap );
        }

        // compute new residual norm
        rnew_dot_rnew       = 0.0;
        rnew_dot_rnew_local = 0.0;
        for( unsigned int ipatch=0 ; ipatch<this->size() ; ipatch++ ) {
            rnew_dot_rnew_local += ( *this )( ipatch )->EMfields->compute_r();
        }
        MPI_Allreduce( &rnew_dot_rnew_local, &rnew_dot_rnew, 1, MPI_DOUBLE, MPI_SUM, MPI_COMM_WORLD );
        if( smpi->isMaster() ) {
            DEBUG( "new residual norm: rnew_dot_rnew = " << rnew_dot_rnew );
        }

        // compute new directio
        for( unsigned int ipatch=0 ; ipatch<this->size() ; ipatch++ ) {
            ( *this )( ipatch )->EMfields->update_p( rnew_dot_rnew, r_dot_r );
        }

        // compute control parameter
        ctrl = rnew_dot_rnew / ( double )( nx_p2_global );
        if( smpi->isMaster() ) {
            DEBUG( "iteration " << iteration << " done, exiting with control parameter ctrl = " << ctrl );
        }

    }//End of the iterative loop


    // --------------------------------
    // Status of the solver convergence
    // --------------------------------
    if( iteration_max>0 && iteration == iteration_max ) {
        if( smpi->isMaster() )
            WARNING( "Poisson solver did not converge: reached maximum iteration number: " << iteration
                     << ", relative err is ctrl = " << 1.0e14*ctrl << " x 1e-14" );
    } else {
        if( smpi->isMaster() )
            MESSAGE( 1, "Poisson solver converged at iteration: " << iteration
                     << ", relative err is ctrl = " << 1.0e14*ctrl << " x 1e-14" );
    }

    // ------------------------------------------
    // Compute the electrostatic fields Ex and Ey
    // ------------------------------------------
    for( unsigned int ipatch=0 ; ipatch<this->size() ; ipatch++ ) {
        ( *this )( ipatch )->EMfields->initE( ( *this )( ipatch ) );
    }

    SyncVectorPatch::exchangeE( params, *this, smpi );
    SyncVectorPatch::finalizeexchangeE( params, *this );

    // Centering of the electrostatic fields
    // -------------------------------------
    vector<double> E_Add( Ex_[0]->dims_.size(), 0. );
    if( Ex_[0]->dims_.size()==3 ) {
        double Ex_avg_local( 0. ), Ex_avg( 0. ), Ey_avg_local( 0. ), Ey_avg( 0. ), Ez_avg_local( 0. ), Ez_avg( 0. );
        for( unsigned int ipatch=0 ; ipatch<this->size() ; ipatch++ ) {
            Ex_avg_local += ( *this )( ipatch )->EMfields->computeExSum();
            Ey_avg_local += ( *this )( ipatch )->EMfields->computeEySum();
            Ez_avg_local += ( *this )( ipatch )->EMfields->computeEzSum();
        }

        MPI_Allreduce( &Ex_avg_local, &Ex_avg, 1, MPI_DOUBLE, MPI_SUM, MPI_COMM_WORLD );
        MPI_Allreduce( &Ey_avg_local, &Ey_avg, 1, MPI_DOUBLE, MPI_SUM, MPI_COMM_WORLD );
        MPI_Allreduce( &Ez_avg_local, &Ez_avg, 1, MPI_DOUBLE, MPI_SUM, MPI_COMM_WORLD );

        E_Add[0] = -Ex_avg/( ( params.n_space[0]+2 )*( params.n_space[1]+1 )*( params.n_space[2]+1 ) );
        E_Add[1] = -Ey_avg/( ( params.n_space[0]+1 )*( params.n_space[1]+2 )*( params.n_space[2]+1 ) );;
        E_Add[2] = -Ez_avg/( ( params.n_space[0]+1 )*( params.n_space[1]+1 )*( params.n_space[2]+2 ) );;
    } else if( Ex_[0]->dims_.size()==2 ) {
        double Ex_XminYmax = 0.0;
        double Ey_XminYmax = 0.0;
        double Ex_XmaxYmin = 0.0;
        double Ey_XmaxYmin = 0.0;

        //The YmaxXmin patch has Patch coordinates X=0, Y=2^m1-1= number_of_patches[1]-1.
        std::vector<int> xcall( 2, 0 );
        xcall[0] = 0;
        xcall[1] = params.number_of_patches[1]-1;
        int patch_YmaxXmin = domain_decomposition_->getDomainId( xcall );
        //The MPI rank owning it is
        int rank_XminYmax = smpi->hrank( patch_YmaxXmin );
        //The YminXmax patch has Patch coordinates X=2^m0-1= number_of_patches[0]-1, Y=0.
        //Its hindex is
        xcall[0] = params.number_of_patches[0]-1;
        xcall[1] = 0;
        int patch_YminXmax = domain_decomposition_->getDomainId( xcall );
        //The MPI rank owning it is
        int rank_XmaxYmin = smpi->hrank( patch_YminXmax );


        //cout << patch_YmaxXmin << " " << rank_XminYmax << " " << patch_YminXmax << " " << rank_XmaxYmin << endl;

        if( smpi->getRank() == rank_XminYmax ) {
            Ex_XminYmax = ( *this )( patch_YmaxXmin-( this->refHindex_ ) )->EMfields->getEx_XminYmax();
            Ey_XminYmax = ( *this )( patch_YmaxXmin-( this->refHindex_ ) )->EMfields->getEy_XminYmax();
        }

        // Xmax-Ymin corner
        if( smpi->getRank() == rank_XmaxYmin ) {
            Ex_XmaxYmin = ( *this )( patch_YminXmax-( this->refHindex_ ) )->EMfields->getEx_XmaxYmin();
            Ey_XmaxYmin = ( *this )( patch_YminXmax-( this->refHindex_ ) )->EMfields->getEy_XmaxYmin();
        }

        MPI_Bcast( &Ex_XminYmax, 1, MPI_DOUBLE, rank_XminYmax, MPI_COMM_WORLD );
        MPI_Bcast( &Ey_XminYmax, 1, MPI_DOUBLE, rank_XminYmax, MPI_COMM_WORLD );

        MPI_Bcast( &Ex_XmaxYmin, 1, MPI_DOUBLE, rank_XmaxYmin, MPI_COMM_WORLD );
        MPI_Bcast( &Ey_XmaxYmin, 1, MPI_DOUBLE, rank_XmaxYmin, MPI_COMM_WORLD );

        //This correction is always done, independantly of the periodicity. Is this correct ?
        E_Add[0] = -0.5*( Ex_XminYmax+Ex_XmaxYmin );
        E_Add[1] = -0.5*( Ey_XminYmax+Ey_XmaxYmin );

#ifdef _3D_LIKE_CENTERING
        double Ex_avg_local( 0. ), Ex_avg( 0. ), Ey_avg_local( 0. ), Ey_avg( 0. );
        for( unsigned int ipatch=0 ; ipatch<this->size() ; ipatch++ ) {
            Ex_avg_local += ( *this )( ipatch )->EMfields->computeExSum();
            Ey_avg_local += ( *this )( ipatch )->EMfields->computeEySum();
        }

        MPI_Allreduce( &Ex_avg_local, &Ex_avg, 1, MPI_DOUBLE, MPI_SUM, MPI_COMM_WORLD );
        MPI_Allreduce( &Ey_avg_local, &Ey_avg, 1, MPI_DOUBLE, MPI_SUM, MPI_COMM_WORLD );

        E_Add[0] = -Ex_avg/( ( params.n_space[0]+2 )*( params.n_space[1]+1 ) );
        E_Add[1] = -Ey_avg/( ( params.n_space[0]+1 )*( params.n_space[1]+2 ) );;
#endif

    } else if( Ex_[0]->dims_.size()==1 ) {
        double Ex_Xmin = 0.0;
        double Ex_Xmax = 0.0;

        unsigned int rankXmin = 0;
        if( smpi->getRank() == 0 ) {
            //Ex_Xmin = (*Ex1D)(index_bc_min[0]);
            Ex_Xmin = ( *this )( ( 0 )-( this->refHindex_ ) )->EMfields->getEx_Xmin();
        }
        MPI_Bcast( &Ex_Xmin, 1, MPI_DOUBLE, rankXmin, MPI_COMM_WORLD );

        unsigned int rankXmax = smpi->getSize()-1;
        if( smpi->getRank() == smpi->getSize()-1 ) {
            //Ex_Xmax = (*Ex1D)(index_bc_max[0]);
            Ex_Xmax = ( *this )( ( params.number_of_patches[0]-1 )-( this->refHindex_ ) )->EMfields->getEx_Xmax();
        }
        MPI_Bcast( &Ex_Xmax, 1, MPI_DOUBLE, rankXmax, MPI_COMM_WORLD );
        E_Add[0] = -0.5*( Ex_Xmin+Ex_Xmax );

#ifdef _3D_LIKE_CENTERING
        double Ex_avg_local( 0. ), Ex_avg( 0. );
        for( unsigned int ipatch=0 ; ipatch<this->size() ; ipatch++ ) {
            Ex_avg_local += ( *this )( ipatch )->EMfields->computeExSum();
        }

        MPI_Allreduce( &Ex_avg_local, &Ex_avg, 1, MPI_DOUBLE, MPI_SUM, MPI_COMM_WORLD );

        E_Add[0] = -Ex_avg/( ( params.n_space[0]+2 ) );
#endif

    }

    // Centering electrostatic fields
    for( unsigned int ipatch=0 ; ipatch<this->size() ; ipatch++ ) {
        ( *this )( ipatch )->EMfields->centeringE( E_Add );
    }


    // Compute error on the Poisson equation
    double deltaPoisson_max = 0.0;
    int i_deltaPoisson_max  = -1;

#ifdef _A_FINALISER
    for( unsigned int i=0; i<nx_p; i++ ) {
        double deltaPoisson = abs( ( ( *Ex1D )( i+1 )-( *Ex1D )( i ) )/dx - ( *rho1D )( i ) );
        if( deltaPoisson > deltaPoisson_max ) {
            deltaPoisson_max   = deltaPoisson;
            i_deltaPoisson_max = i;
        }
    }
#endif

    //!\todo Reduce to find global max
    if( smpi->isMaster() ) {
        MESSAGE( 1, "Poisson equation solved. Maximum err = " << deltaPoisson_max << " at i= " << i_deltaPoisson_max );
    }

    ptimer.update();
    MESSAGE( "Time in Poisson : " << ptimer.getTime() );

} // END solvePoisson


void VectorPatch::runRelativisticModule( double time_prim, Params &params, SmileiMPI* smpi,  Timers &timers )
{
    // Compute rho only for species needing relativistic field Initialization
    computeChargeRelativisticSpecies( time_prim );

    if (params.geometry != "AMcylindrical"){
        SyncVectorPatch::sum<double,Field>( listrho_, (*this), smpi, timers, 0 );
    } else {
        for( unsigned int imode=0 ; imode<params.nmodes ; imode++ ) {
            SyncVectorPatch::sumRhoJ( params, (*this), imode, smpi, timers, 0 );
        }
    }

    #pragma omp master
    {
        // Initialize the fields for these species
        if( !isRhoNull( smpi ) ) {
            TITLE( "Initializing relativistic species fields" );
            if (params.geometry != "AMcylindrical"){
                solveRelativisticPoisson( params, smpi, time_prim );
            } else {
                solveRelativisticPoissonAM( params, smpi, time_prim );
            }
        }
    }
    #pragma omp barrier

    // Reset rho and J and return to PIC loop
    resetRhoJ();

}


void VectorPatch::solveRelativisticPoisson( Params &params, SmileiMPI *smpi, double time_primal )
{


    //Timer ptimer("global");
    //ptimer.init(smpi);
    //ptimer.restart();

    // Assumption: one or more species move in vacuum with mean lorentz gamma factor gamma_mean in the x direction,
    // with low energy spread.
    // The electromagnetic fields of this species can be initialized solving a Poisson-like problem (here informally
    // referred to as "relativistic Poisson problem") and then performing a Lorentz back-transformation to find the
    // electromagnetic fields of the species in the lab frame.
    // See for example https://doi.org/10.1016/j.nima.2016.02.043 for more details
    // In case of non-monoenergetic relativistic distribution (NOT IMPLEMENTED AT THE MOMENT), the linearity of Maxwell's equations can be exploited:
    // divide the species in quasi-monoenergetic bins with gamma_i and repeat the same procedure for described above
    // for all bins. Finally, in the laboratory frame sum all the fields of the various energy-bin ensembles of particles.

    // All the parameters for the Poisson problem (e.g. maximum iteration) are the same used in the namelist
    // for the traditional Poisson problem

    // compute gamma_mean for the species for which the field is initialized
    double s_gamma( 0. );
    uint64_t nparticles( 0 );
    for( unsigned int ispec=0 ; ispec<( *this )( 0 )->vecSpecies.size() ; ispec++ ) {
        if( species( 0, ispec )->relativistic_field_initialization ) {
            for( unsigned int ipatch=0 ; ipatch<this->size() ; ipatch++ ) {
                if( time_primal==species( ipatch, ispec )->time_relativistic_initialization ) {
                    s_gamma += species( ipatch, ispec )->sum_gamma();
                    nparticles += species( ipatch, ispec )->getNbrOfParticles();
                }
            }
        }
    }
    double gamma_global( 0. );
    MPI_Allreduce( &s_gamma, &gamma_global, 1, MPI_DOUBLE, MPI_SUM, MPI_COMM_WORLD );
    uint64_t nparticles_global( 0 );
    MPI_Allreduce( &nparticles, &nparticles_global, 1, MPI_UNSIGNED_LONG_LONG, MPI_SUM, MPI_COMM_WORLD );
    MESSAGE( "GAMMA = " << gamma_global/( double )nparticles_global );

    //Timer ptimer("global");
    //ptimer.init(smpi);
    //ptimer.restart();

    double gamma_mean = gamma_global/( double )nparticles_global;

    unsigned int iteration_max = params.relativistic_poisson_max_iteration;
    double           error_max = params.relativistic_poisson_max_error;
    unsigned int iteration=0;

    // Init & Store internal data (phi, r, p, Ap) per patch
    double rnew_dot_rnew_local( 0. );
    double rnew_dot_rnew( 0. );
    for( unsigned int ipatch=0 ; ipatch<this->size() ; ipatch++ ) {
        ( *this )( ipatch )->EMfields->initPoisson( ( *this )( ipatch ) );
        rnew_dot_rnew_local += ( *this )( ipatch )->EMfields->compute_r();
        //cout << std::scientific << "rnew_dot_rnew_local = " << rnew_dot_rnew_local << endl;
        ( *this )( ipatch )->EMfields->initRelativisticPoissonFields( ( *this )( ipatch ) );
    }
    //cout << std::scientific << "rnew_dot_rnew_local = " << rnew_dot_rnew_local << endl;
    MPI_Allreduce( &rnew_dot_rnew_local, &rnew_dot_rnew, 1, MPI_DOUBLE, MPI_SUM, MPI_COMM_WORLD );

    std::vector<Field *> Ex_;
    std::vector<Field *> Ey_;
    std::vector<Field *> Ez_;
    std::vector<Field *> Bx_;
    std::vector<Field *> By_;
    std::vector<Field *> Bz_;
    std::vector<Field *> Bx_m;
    std::vector<Field *> By_m;
    std::vector<Field *> Bz_m;

    std::vector<Field *> Ex_rel_;
    std::vector<Field *> Ey_rel_;
    std::vector<Field *> Ez_rel_;
    std::vector<Field *> Bx_rel_;
    std::vector<Field *> By_rel_;
    std::vector<Field *> Bz_rel_;

    std::vector<Field *> Bx_rel_t_plus_halfdt_;
    std::vector<Field *> By_rel_t_plus_halfdt_;
    std::vector<Field *> Bz_rel_t_plus_halfdt_;
    std::vector<Field *> Bx_rel_t_minus_halfdt_;
    std::vector<Field *> By_rel_t_minus_halfdt_;
    std::vector<Field *> Bz_rel_t_minus_halfdt_;


    std::vector<Field *> Ap_;

    for( unsigned int ipatch=0 ; ipatch<this->size() ; ipatch++ ) {
        Ex_.push_back( ( *this )( ipatch )->EMfields->Ex_ );
        Ey_.push_back( ( *this )( ipatch )->EMfields->Ey_ );
        Ez_.push_back( ( *this )( ipatch )->EMfields->Ez_ );
        Bx_.push_back( ( *this )( ipatch )->EMfields->Bx_ );
        By_.push_back( ( *this )( ipatch )->EMfields->By_ );
        Bz_.push_back( ( *this )( ipatch )->EMfields->Bz_ );
        Bx_m.push_back( ( *this )( ipatch )->EMfields->Bx_m );
        By_m.push_back( ( *this )( ipatch )->EMfields->By_m );
        Bz_m.push_back( ( *this )( ipatch )->EMfields->Bz_m );
        Ex_rel_.push_back( ( *this )( ipatch )->EMfields->Ex_rel_ );
        Ey_rel_.push_back( ( *this )( ipatch )->EMfields->Ey_rel_ );
        Ez_rel_.push_back( ( *this )( ipatch )->EMfields->Ez_rel_ );
        Bx_rel_.push_back( ( *this )( ipatch )->EMfields->Bx_rel_ );
        By_rel_.push_back( ( *this )( ipatch )->EMfields->By_rel_ );
        Bz_rel_.push_back( ( *this )( ipatch )->EMfields->Bz_rel_ );
        Bx_rel_t_plus_halfdt_.push_back( ( *this )( ipatch )->EMfields->Bx_rel_t_plus_halfdt_ );
        By_rel_t_plus_halfdt_.push_back( ( *this )( ipatch )->EMfields->By_rel_t_plus_halfdt_ );
        Bz_rel_t_plus_halfdt_.push_back( ( *this )( ipatch )->EMfields->Bz_rel_t_plus_halfdt_ );
        Bx_rel_t_minus_halfdt_.push_back( ( *this )( ipatch )->EMfields->Bx_rel_t_minus_halfdt_ );
        By_rel_t_minus_halfdt_.push_back( ( *this )( ipatch )->EMfields->By_rel_t_minus_halfdt_ );
        Bz_rel_t_minus_halfdt_.push_back( ( *this )( ipatch )->EMfields->Bz_rel_t_minus_halfdt_ );

        Ap_.push_back( ( *this )( ipatch )->EMfields->Ap_ );
    }

    unsigned int nx_p2_global = ( params.n_space_global[0]+1 );
    //if ( Ex_[0]->dims_.size()>1 ) {
    if( Ex_rel_[0]->dims_.size()>1 ) {
        nx_p2_global *= ( params.n_space_global[1]+1 );
        if( Ex_rel_[0]->dims_.size()>2 ) {
            nx_p2_global *= ( params.n_space_global[2]+1 );
        }
    }


    // compute control parameter
    double norm2_source_term = sqrt( rnew_dot_rnew );
    //double ctrl = rnew_dot_rnew / (double)(nx_p2_global);
    double ctrl = sqrt( rnew_dot_rnew ) / norm2_source_term; // initially is equal to one

    // ---------------------------------------------------------
    // Starting iterative loop for the conjugate gradient method
    // ---------------------------------------------------------
    if( smpi->isMaster() ) {
        DEBUG( "Starting iterative loop for CG method" );
    }
    //cout << std::scientific << ctrl << "\t" << error_max << "\t" << iteration << "\t" << iteration_max << endl;
    while( ( ctrl > error_max ) && ( iteration<iteration_max ) ) {
        iteration++;

        if( ( smpi->isMaster() ) && ( iteration%1000==0 ) ) {
            MESSAGE( "iteration " << iteration << " started with control parameter ctrl = " << 1.0e22*ctrl << " x 1.e-22" );
        }

        // scalar product of the residual
        double r_dot_r = rnew_dot_rnew;

        for( unsigned int ipatch=0 ; ipatch<this->size() ; ipatch++ ) {
            ( *this )( ipatch )->EMfields->compute_Ap_relativistic_Poisson( ( *this )( ipatch ), gamma_mean );
        }

        // Exchange Ap_ (intra & extra MPI)
        SyncVectorPatch::exchange_along_all_directions_noomp<double,Field>( Ap_, *this, smpi );
        SyncVectorPatch::finalize_exchange_along_all_directions_noomp( Ap_, *this );


        // scalar product p.Ap
        double p_dot_Ap       = 0.0;
        double p_dot_Ap_local = 0.0;
        for( unsigned int ipatch=0 ; ipatch<this->size() ; ipatch++ ) {
            p_dot_Ap_local += ( *this )( ipatch )->EMfields->compute_pAp();
        }
        MPI_Allreduce( &p_dot_Ap_local, &p_dot_Ap, 1, MPI_DOUBLE, MPI_SUM, MPI_COMM_WORLD );


        // compute new potential and residual
        for( unsigned int ipatch=0 ; ipatch<this->size() ; ipatch++ ) {
            ( *this )( ipatch )->EMfields->update_pand_r( r_dot_r, p_dot_Ap );
        }

        // compute new residual norm
        rnew_dot_rnew       = 0.0;
        rnew_dot_rnew_local = 0.0;
        for( unsigned int ipatch=0 ; ipatch<this->size() ; ipatch++ ) {
            rnew_dot_rnew_local += ( *this )( ipatch )->EMfields->compute_r();
        }
        MPI_Allreduce( &rnew_dot_rnew_local, &rnew_dot_rnew, 1, MPI_DOUBLE, MPI_SUM, MPI_COMM_WORLD );
        if( smpi->isMaster() ) {
            DEBUG( "new residual norm: rnew_dot_rnew = " << rnew_dot_rnew );
        }

        // compute new directio
        for( unsigned int ipatch=0 ; ipatch<this->size() ; ipatch++ ) {
            ( *this )( ipatch )->EMfields->update_p( rnew_dot_rnew, r_dot_r );
        }

        // compute control parameter
        
        ctrl = sqrt( rnew_dot_rnew )/norm2_source_term;
        if( smpi->isMaster() ) {
            DEBUG( "iteration " << iteration << " done, exiting with control parameter ctrl = " << 1.0e22*ctrl << " x 1.e-22" );
        }

    }//End of the iterative loop


    // --------------------------------
    // Status of the solver convergence
    // --------------------------------
    if( iteration_max>0 && iteration == iteration_max ) {
        if( smpi->isMaster() )
            WARNING( "Relativistic Poisson solver did not converge: reached maximum iteration number: " << iteration
                     << ", relative err is ctrl = " << 1.0e22*ctrl << "x 1.e-22" );
    } else {
        if( smpi->isMaster() )
            MESSAGE( 1, "Relativistic Poisson solver converged at iteration: " << iteration
                     << ", relative err is ctrl = " << 1.0e22*ctrl << " x 1.e-22" );
    }

    // ------------------------------------------
    // Compute the electromagnetic fields E and B
    // ------------------------------------------

    // sync the potential
    //SyncVectorPatch::exchange( (*this)(ipatch)->EMfields->phi_, *this, smpi );
    //SyncVectorPatch::finalizeexchange( (*this)(ipatch)->EMfields->phi_, *this );

    // compute E and sync
    for( unsigned int ipatch=0 ; ipatch<this->size() ; ipatch++ ) {
        // begin loop on patches
        ( *this )( ipatch )->EMfields->initE_relativistic_Poisson( ( *this )( ipatch ), gamma_mean );
    } // end loop on patches
    
    SyncVectorPatch::exchange_along_all_directions_noomp<double,Field>( Ex_rel_, *this, smpi );
    SyncVectorPatch::finalize_exchange_along_all_directions_noomp( Ex_rel_, *this );
    SyncVectorPatch::exchange_along_all_directions_noomp<double,Field>( Ey_rel_, *this, smpi );
    SyncVectorPatch::finalize_exchange_along_all_directions_noomp( Ey_rel_, *this );
    SyncVectorPatch::exchange_along_all_directions_noomp<double,Field>( Ez_rel_, *this, smpi );
    SyncVectorPatch::finalize_exchange_along_all_directions_noomp( Ez_rel_, *this );
    //SyncVectorPatch::exchangeE( params, *this, smpi );
    //SyncVectorPatch::finalizeexchangeE( params, *this );

    // Force to zero the average value of electric field, as in traditional Poisson solver
    //// -------------------------------------
    vector<double> E_Add( Ex_rel_[0]->dims_.size(), 0. );
    if( Ex_rel_[0]->dims_.size()==3 ) {
        double Ex_avg_local( 0. ), Ex_avg( 0. ), Ey_avg_local( 0. ), Ey_avg( 0. ), Ez_avg_local( 0. ), Ez_avg( 0. );
        for( unsigned int ipatch=0 ; ipatch<this->size() ; ipatch++ ) {
            Ex_avg_local += ( *this )( ipatch )->EMfields->computeExrelSum();
            Ey_avg_local += ( *this )( ipatch )->EMfields->computeEyrelSum();
            Ez_avg_local += ( *this )( ipatch )->EMfields->computeEzrelSum();
        }

        MPI_Allreduce( &Ex_avg_local, &Ex_avg, 1, MPI_DOUBLE, MPI_SUM, MPI_COMM_WORLD );
        MPI_Allreduce( &Ey_avg_local, &Ey_avg, 1, MPI_DOUBLE, MPI_SUM, MPI_COMM_WORLD );
        MPI_Allreduce( &Ez_avg_local, &Ez_avg, 1, MPI_DOUBLE, MPI_SUM, MPI_COMM_WORLD );

        E_Add[0] = -Ex_avg/( ( params.n_space[0]+2 )*( params.n_space[1]+1 )*( params.n_space[2]+1 ) );
        E_Add[1] = -Ey_avg/( ( params.n_space[0]+1 )*( params.n_space[1]+2 )*( params.n_space[2]+1 ) );;
        E_Add[2] = -Ez_avg/( ( params.n_space[0]+1 )*( params.n_space[1]+1 )*( params.n_space[2]+2 ) );;
    } else if( Ex_rel_[0]->dims_.size()==2 ) {
        double Ex_XminYmax = 0.0;
        double Ey_XminYmax = 0.0;
        double Ex_XmaxYmin = 0.0;
        double Ey_XmaxYmin = 0.0;

        //The YmaxXmin patch has Patch coordinates X=0, Y=2^m1-1= number_of_patches[1]-1.
        std::vector<int> xcall( 2, 0 );
        xcall[0] = 0;
        xcall[1] = params.number_of_patches[1]-1;
        int patch_YmaxXmin = domain_decomposition_->getDomainId( xcall );
        //The MPI rank owning it is
        int rank_XminYmax = smpi->hrank( patch_YmaxXmin );
        //The YminXmax patch has Patch coordinates X=2^m0-1= number_of_patches[0]-1, Y=0.
        //Its hindex is
        xcall[0] = params.number_of_patches[0]-1;
        xcall[1] = 0;
        int patch_YminXmax = domain_decomposition_->getDomainId( xcall );
        //The MPI rank owning it is
        int rank_XmaxYmin = smpi->hrank( patch_YminXmax );


        //cout << patch_YmaxXmin << " " << rank_XminYmax << " " << patch_YminXmax << " " << rank_XmaxYmin << endl;

        if( smpi->getRank() == rank_XminYmax ) {
            Ex_XminYmax = ( *this )( patch_YmaxXmin-( this->refHindex_ ) )->EMfields->getExrel_XminYmax();
            Ey_XminYmax = ( *this )( patch_YmaxXmin-( this->refHindex_ ) )->EMfields->getEyrel_XminYmax();
        }

        // Xmax-Ymin corner
        if( smpi->getRank() == rank_XmaxYmin ) {
            Ex_XmaxYmin = ( *this )( patch_YminXmax-( this->refHindex_ ) )->EMfields->getExrel_XmaxYmin();
            Ey_XmaxYmin = ( *this )( patch_YminXmax-( this->refHindex_ ) )->EMfields->getEyrel_XmaxYmin();
        }

        MPI_Bcast( &Ex_XminYmax, 1, MPI_DOUBLE, rank_XminYmax, MPI_COMM_WORLD );
        MPI_Bcast( &Ey_XminYmax, 1, MPI_DOUBLE, rank_XminYmax, MPI_COMM_WORLD );

        MPI_Bcast( &Ex_XmaxYmin, 1, MPI_DOUBLE, rank_XmaxYmin, MPI_COMM_WORLD );
        MPI_Bcast( &Ey_XmaxYmin, 1, MPI_DOUBLE, rank_XmaxYmin, MPI_COMM_WORLD );

        //This correction is always done, independantly of the periodicity. Is this correct ?
        E_Add[0] = -0.5*( Ex_XminYmax+Ex_XmaxYmin );
        E_Add[1] = -0.5*( Ey_XminYmax+Ey_XmaxYmin );

#ifdef _3D_LIKE_CENTERING
        double Ex_avg_local( 0. ), Ex_avg( 0. ), Ey_avg_local( 0. ), Ey_avg( 0. );
        for( unsigned int ipatch=0 ; ipatch<this->size() ; ipatch++ ) {
            Ex_avg_local += ( *this )( ipatch )->EMfields->computeExrelSum();
            Ey_avg_local += ( *this )( ipatch )->EMfields->computeEyrelSum();
        }

        MPI_Allreduce( &Ex_avg_local, &Ex_avg, 1, MPI_DOUBLE, MPI_SUM, MPI_COMM_WORLD );
        MPI_Allreduce( &Ey_avg_local, &Ey_avg, 1, MPI_DOUBLE, MPI_SUM, MPI_COMM_WORLD );

        E_Add[0] = -Ex_avg/( ( params.n_space[0]+2 )*( params.n_space[1]+1 ) );
        E_Add[1] = -Ey_avg/( ( params.n_space[0]+1 )*( params.n_space[1]+2 ) );;
#endif

    }

    else if( Ex_rel_[0]->dims_.size()==1 ) {
        double Ex_Xmin = 0.0;
        double Ex_Xmax = 0.0;

        unsigned int rankXmin = 0;
        if( smpi->getRank() == 0 ) {
            //Ex_Xmin = (*Ex1D)(index_bc_min[0]);
            Ex_Xmin = ( *this )( ( 0 )-( this->refHindex_ ) )->EMfields->getExrel_Xmin();
        }
        MPI_Bcast( &Ex_Xmin, 1, MPI_DOUBLE, rankXmin, MPI_COMM_WORLD );

        unsigned int rankXmax = smpi->getSize()-1;
        if( smpi->getRank() == smpi->getSize()-1 ) {
            //Ex_Xmax = (*Ex1D)(index_bc_max[0]);
            Ex_Xmax = ( *this )( ( params.number_of_patches[0]-1 )-( this->refHindex_ ) )->EMfields->getExrel_Xmax();
        }
        MPI_Bcast( &Ex_Xmax, 1, MPI_DOUBLE, rankXmax, MPI_COMM_WORLD );
        E_Add[0] = -0.5*( Ex_Xmin+Ex_Xmax );

#ifdef _3D_LIKE_CENTERING
        double Ex_avg_local( 0. ), Ex_avg( 0. );
        for( unsigned int ipatch=0 ; ipatch<this->size() ; ipatch++ ) {
            Ex_avg_local += ( *this )( ipatch )->EMfields->computeExrelSum();
        }

        MPI_Allreduce( &Ex_avg_local, &Ex_avg, 1, MPI_DOUBLE, MPI_SUM, MPI_COMM_WORLD );

        E_Add[0] = -Ex_avg/( ( params.n_space[0]+2 ) );
#endif

    }

    // Centering electrostatic fields
    for( unsigned int ipatch=0 ; ipatch<this->size() ; ipatch++ ) {
        ( *this )( ipatch )->EMfields->centeringErel( E_Add );
    }

    // compute B and sync
    for( unsigned int ipatch=0 ; ipatch<this->size() ; ipatch++ ) {
        // begin loop on patches
        ( *this )( ipatch )->EMfields->initB_relativistic_Poisson( ( *this )( ipatch ), gamma_mean );
    } // end loop on patches
    
    SyncVectorPatch::exchange_along_all_directions_noomp<double,Field>( Bx_rel_, *this, smpi );
    SyncVectorPatch::finalize_exchange_along_all_directions_noomp( Bx_rel_, *this );
    SyncVectorPatch::exchange_along_all_directions_noomp<double,Field>( By_rel_, *this, smpi );
    SyncVectorPatch::finalize_exchange_along_all_directions_noomp( By_rel_, *this );
    SyncVectorPatch::exchange_along_all_directions_noomp<double,Field>( Bz_rel_, *this, smpi );
    SyncVectorPatch::finalize_exchange_along_all_directions_noomp( Bz_rel_, *this );


    // Proper spatial centering of the B fields in the Yee Cell through interpolation
    // (from B_rel to B_rel_t_plus_halfdt and B_rel_t_minus_halfdt)
    for( unsigned int ipatch=0 ; ipatch<this->size() ; ipatch++ ) {
        // begin loop on patches
        ( *this )( ipatch )->EMfields->center_fields_from_relativistic_Poisson( ( *this )( ipatch ) );
    } // end loop on patches

    // Re-exchange the properly spatially centered B field
    SyncVectorPatch::exchange_along_all_directions_noomp<double,Field>( Bx_rel_t_plus_halfdt_, *this, smpi );
    SyncVectorPatch::finalize_exchange_along_all_directions_noomp( Bx_rel_t_plus_halfdt_, *this );
    SyncVectorPatch::exchange_along_all_directions_noomp<double,Field>( By_rel_t_plus_halfdt_, *this, smpi );
    SyncVectorPatch::finalize_exchange_along_all_directions_noomp( By_rel_t_plus_halfdt_, *this );
    SyncVectorPatch::exchange_along_all_directions_noomp<double,Field>( Bz_rel_t_plus_halfdt_, *this, smpi );
    SyncVectorPatch::finalize_exchange_along_all_directions_noomp( Bz_rel_t_plus_halfdt_, *this );
    
    SyncVectorPatch::exchange_along_all_directions_noomp<double,Field>( Bx_rel_t_minus_halfdt_, *this, smpi );
    SyncVectorPatch::finalize_exchange_along_all_directions_noomp( Bx_rel_t_minus_halfdt_, *this );
    SyncVectorPatch::exchange_along_all_directions_noomp<double,Field>( By_rel_t_minus_halfdt_, *this, smpi );
    SyncVectorPatch::finalize_exchange_along_all_directions_noomp( By_rel_t_minus_halfdt_, *this );
    SyncVectorPatch::exchange_along_all_directions_noomp<double,Field>( Bz_rel_t_minus_halfdt_, *this, smpi );
    SyncVectorPatch::finalize_exchange_along_all_directions_noomp( Bz_rel_t_minus_halfdt_, *this );



    MESSAGE( 0, "Summing fields of relativistic species to the grid fields" );
    // sum the fields found  by relativistic Poisson solver to the existing em fields
    // E  = E  + E_rel
    // B  = B  + B_rel_t_plus_halfdt
    // Bm = Bm + B_rel_t_minus_halfdt

    for( unsigned int ipatch=0 ; ipatch<this->size() ; ipatch++ ) {
        // begin loop on patches
        ( *this )( ipatch )->EMfields->sum_rel_fields_to_em_fields( ( *this )( ipatch ) );
    } // end loop on patches

    // Exchange the fields after the addition of the relativistic species fields
    SyncVectorPatch::exchange_along_all_directions_noomp<double,Field>( Ex_, *this, smpi );
    SyncVectorPatch::finalize_exchange_along_all_directions_noomp( Ex_, *this );
    SyncVectorPatch::exchange_along_all_directions_noomp<double,Field>( Ey_, *this, smpi );
    SyncVectorPatch::finalize_exchange_along_all_directions_noomp( Ey_, *this );
    SyncVectorPatch::exchange_along_all_directions_noomp<double,Field>( Ez_, *this, smpi );
    SyncVectorPatch::finalize_exchange_along_all_directions_noomp( Ez_, *this );
    SyncVectorPatch::exchange_along_all_directions_noomp<double,Field>( Bx_, *this, smpi );
    SyncVectorPatch::finalize_exchange_along_all_directions_noomp( Bx_, *this );
    SyncVectorPatch::exchange_along_all_directions_noomp<double,Field>( By_, *this, smpi );
    SyncVectorPatch::finalize_exchange_along_all_directions_noomp( By_, *this );
    SyncVectorPatch::exchange_along_all_directions_noomp<double,Field>( Bz_, *this, smpi );
    SyncVectorPatch::finalize_exchange_along_all_directions_noomp( Bz_, *this );
    SyncVectorPatch::exchange_along_all_directions_noomp<double,Field>( Bx_m, *this, smpi );
    SyncVectorPatch::finalize_exchange_along_all_directions_noomp( Bx_m, *this );
    SyncVectorPatch::exchange_along_all_directions_noomp<double,Field>( By_m, *this, smpi );
    SyncVectorPatch::finalize_exchange_along_all_directions_noomp( By_m, *this );
    SyncVectorPatch::exchange_along_all_directions_noomp<double,Field>( Bz_m, *this, smpi );
    SyncVectorPatch::finalize_exchange_along_all_directions_noomp( Bz_m, *this );

    MESSAGE( 0, "Fields of relativistic species initialized" );
    //!\todo Reduce to find global max
    //if (smpi->isMaster())
    //  MESSAGE(1,"Relativistic Poisson equation solved. Maximum err = ");

    //ptimer.update();
    //MESSAGE("Time in Relativistic Poisson : " << ptimer.getTime() );


    //ptimer.update();
    //MESSAGE("Time in Relativistic Poisson : " << ptimer.getTime() );
    MESSAGE( "Relativistic Poisson finished" );

} // END solveRelativisticPoisson



void VectorPatch::solveRelativisticPoissonAM( Params &params, SmileiMPI *smpi, double time_primal )
{

    //Timer ptimer("global");
    //ptimer.init(smpi);
    //ptimer.restart();
    
    // Assumption: one or more species move in vacuum with mean lorentz gamma factor gamma_mean in the x direction,
    // with low energy spread.
    // The electromagnetic fields of this species can be initialized solving a Poisson-like problem (here informally
    // referred to as "relativistic Poisson problem") and then performing a Lorentz back-transformation to find the
    // electromagnetic fields of the species in the lab frame.
    // See for example https://doi.org/10.1016/j.nima.2016.02.043 for more details
    // In case of non-monoenergetic relativistic distribution (NOT IMPLEMENTED AT THE MOMENT), the linearity of Maxwell's equations can be exploited:
    // divide the species in quasi-monoenergetic bins with gamma_i and repeat the same procedure for described above
    // for all bins. Finally, in the laboratory frame sum all the fields of the various energy-bin ensembles of particles.
    
    // All the parameters for the Poisson problem (e.g. maximum iteration) are the same used in the namelist
    // for the traditional Poisson problem
    
    // compute gamma_mean for the species for which the field is initialized
    double s_gamma( 0. );
    uint64_t nparticles( 0 );
    for( unsigned int ispec=0 ; ispec<( *this )( 0 )->vecSpecies.size() ; ispec++ ) {
        if( species( 0, ispec )->relativistic_field_initialization ) {
            for( unsigned int ipatch=0 ; ipatch<this->size() ; ipatch++ ) {
                if( time_primal==species( ipatch, ispec )->time_relativistic_initialization ) {
                    s_gamma += species( ipatch, ispec )->sum_gamma();
                    nparticles += species( ipatch, ispec )->getNbrOfParticles();
                }
            }
        }
    }
    double gamma_global( 0. );
    MPI_Allreduce( &s_gamma, &gamma_global, 1, MPI_DOUBLE, MPI_SUM, MPI_COMM_WORLD );
    uint64_t nparticles_global( 0 );
    MPI_Allreduce( &nparticles, &nparticles_global, 1, MPI_UNSIGNED_LONG_LONG, MPI_SUM, MPI_COMM_WORLD );
    MESSAGE( "GAMMA = " << gamma_global/( double )nparticles_global );
    
    //Timer ptimer("global");
    //ptimer.init(smpi);
    //ptimer.restart();
    
    double gamma_mean = gamma_global/( double )nparticles_global;
    
    unsigned int iteration_max = params.relativistic_poisson_max_iteration;
    double           error_max = params.relativistic_poisson_max_error;
    unsigned int iteration=0;
    
    // Init & Store internal data (phi, r, p, Ap) per patch
    double rnew_dot_rnew_localAM_( 0. );
    double rnew_dot_rnewAM_( 0. );


    for( unsigned int ipatch=0 ; ipatch<this->size() ; ipatch++ ) {
        ( *this )( ipatch )->EMfields->initPoisson( ( *this )( ipatch ) );
        //cout << std::scientific << "rnew_dot_rnew_local = " << rnew_dot_rnew_local << endl;
        ( *this )( ipatch )->EMfields->initRelativisticPoissonFields( ( *this )( ipatch ) );
    }
    // //cout << std::scientific << "rnew_dot_rnew_local = " << rnew_dot_rnew_local << endl;

    std::vector<Field *> El_;
    std::vector<Field *> Er_;
    std::vector<Field *> Et_;
    std::vector<Field *> Bl_;
    std::vector<Field *> Br_;
    std::vector<Field *> Bt_;
    std::vector<Field *> Bl_m;
    std::vector<Field *> Br_m;
    std::vector<Field *> Bt_m;
    
    std::vector<Field *> El_rel_;
    std::vector<Field *> Er_rel_;
    std::vector<Field *> Et_rel_;
    std::vector<Field *> Bl_rel_;
    std::vector<Field *> Br_rel_;
    std::vector<Field *> Bt_rel_;
    
    std::vector<Field *> Bl_rel_t_plus_halfdt_;
    std::vector<Field *> Br_rel_t_plus_halfdt_;
    std::vector<Field *> Bt_rel_t_plus_halfdt_;
    std::vector<Field *> Bl_rel_t_minus_halfdt_;
    std::vector<Field *> Br_rel_t_minus_halfdt_;
    std::vector<Field *> Bt_rel_t_minus_halfdt_;
    
    std::vector<Field *> Ap_AM_;
    
    // For each mode, repeat the initialization procedure
    // (the relativistic Poisson equation is linear, so it can be decomposed in azimuthal modes)
    for( unsigned int imode=0 ; imode<params.nmodes_rel_field_init ; imode++ ) {
        
        // init Phi, r, p values
        for( unsigned int ipatch=0 ; ipatch<this->size() ; ipatch++ ) {
            ElectroMagnAM *emAM = static_cast<ElectroMagnAM *>( ( *this )( ipatch )->EMfields );
            emAM->initPoisson_init_phi_r_p_Ap( ( *this )( ipatch ), imode );
            rnew_dot_rnew_localAM_ += emAM->compute_r();
        }
        
        MPI_Allreduce( &rnew_dot_rnew_localAM_, &rnew_dot_rnewAM_, 1, MPI_DOUBLE, MPI_SUM, MPI_COMM_WORLD );

        for( unsigned int ipatch=0 ; ipatch<this->size() ; ipatch++ ) {
            ElectroMagnAM *emAM = static_cast<ElectroMagnAM *>( ( *this )( ipatch )->EMfields );
            El_.push_back( emAM->El_[imode] );
            Er_.push_back( emAM->Er_[imode] );
            Et_.push_back( emAM->Et_[imode] );
            Bl_.push_back( emAM->Bl_[imode] );
            Br_.push_back( emAM->Br_[imode] );
            Bt_.push_back( emAM->Bt_[imode] );
            Bl_m.push_back( emAM->Bl_m[imode] );
            Br_m.push_back( emAM->Br_m[imode] );
            Bt_m.push_back( emAM->Bt_m[imode] );
            El_rel_.push_back( emAM->El_rel_ );
            Er_rel_.push_back( emAM->Er_rel_ );
            Et_rel_.push_back( emAM->Et_rel_ );
            Bl_rel_.push_back( emAM->Bl_rel_ );
            Br_rel_.push_back( emAM->Br_rel_ );
            Bt_rel_.push_back( emAM->Bt_rel_ );
            Bl_rel_t_plus_halfdt_.push_back( emAM->Bl_rel_t_plus_halfdt_ );
            Br_rel_t_plus_halfdt_.push_back( emAM->Br_rel_t_plus_halfdt_ );
            Bt_rel_t_plus_halfdt_.push_back( emAM->Bt_rel_t_plus_halfdt_);
            Bl_rel_t_minus_halfdt_.push_back( emAM->Bl_rel_t_minus_halfdt_ );
            Br_rel_t_minus_halfdt_.push_back( emAM->Br_rel_t_minus_halfdt_ );
            Bt_rel_t_minus_halfdt_.push_back( emAM->Bt_rel_t_minus_halfdt_ );
            
            Ap_AM_.push_back( emAM->Ap_AM_ );
        }

        unsigned int nx_p2_global = ( params.n_space_global[0]+1 );
        //if ( Ex_[0]->dims_.size()>1 ) {
        if( El_rel_[0]->dims_.size()>1 ) {
            nx_p2_global *= ( params.n_space_global[1]+1 );
            if( El_rel_[0]->dims_.size()>2 ) {
                nx_p2_global *= ( params.n_space_global[2]+1 );
            }
        }

        // compute control parameter
        double norm2_source_term = sqrt( std::abs(rnew_dot_rnewAM_) );
        //double ctrl = rnew_dot_rnew / (double)(nx_p2_global);
        double ctrl = sqrt( std::abs(rnew_dot_rnewAM_) ) / norm2_source_term; // initially is equal to one
        
        // ---------------------------------------------------------
        // Starting iterative loop for the conjugate gradient method
        // ---------------------------------------------------------
        if( smpi->isMaster() ) {
            DEBUG( "Starting iterative loop for CG method for the mode "<<imode );
        }
        
        iteration = 0;//MESSAGE("Initial error parameter (must be 1) : "<<ctrl);
        //cout << std::scientific << ctrl << "\t" << error_max << "\t" << iteration << "\t" << iteration_max << endl;
        while( ( ctrl > error_max ) && ( iteration<iteration_max ) ) {
            iteration++;
        
            if( ( smpi->isMaster() ) && ( iteration%1000==0 ) ) {
                MESSAGE( "iteration " << iteration << " started with control parameter ctrl = " << 1.0e22*ctrl << " x 1.e-22" );
            }
        
            // scalar product of the residual
            double r_dot_rAM_ = rnew_dot_rnewAM_;
        
            for( unsigned int ipatch=0 ; ipatch<this->size() ; ipatch++ ) {
                ElectroMagnAM *emAM = static_cast<ElectroMagnAM *>( ( *this )( ipatch )->EMfields );
                emAM->compute_Ap_relativistic_Poisson_AM( ( *this )( ipatch ), gamma_mean, imode );
            }
        
            // Exchange Ap_ (intra & extra MPI)
            SyncVectorPatch::exchange_along_all_directions_noomp<complex<double>,cField>( Ap_AM_, *this, smpi );
            SyncVectorPatch::finalize_exchange_along_all_directions_noomp( Ap_AM_, *this );
        
        
            // scalar product p.Ap
            std::complex<double> p_dot_ApAM_       = 0.0;
            std::complex<double> p_dot_Ap_localAM_ = 0.0;
            for( unsigned int ipatch=0 ; ipatch<this->size() ; ipatch++ ) {
                ElectroMagnAM *emAM = static_cast<ElectroMagnAM *>( ( *this )( ipatch )->EMfields );
                p_dot_Ap_localAM_ += emAM->compute_pAp_AM();
            }
            MPI_Allreduce( &p_dot_Ap_localAM_, &p_dot_ApAM_, 2, MPI_DOUBLE, MPI_SUM, MPI_COMM_WORLD );
        
        
            // compute new potential and residual
            for( unsigned int ipatch=0 ; ipatch<this->size() ; ipatch++ ) {
                ElectroMagnAM *emAM = static_cast<ElectroMagnAM *>( ( *this )( ipatch )->EMfields );
                emAM->update_pand_r_AM( r_dot_rAM_, p_dot_ApAM_ );
            }
        
            // compute new residual norm
            rnew_dot_rnewAM_       = 0.0;
            rnew_dot_rnew_localAM_ = 0.0;
            for( unsigned int ipatch=0 ; ipatch<this->size() ; ipatch++ ) {
                ElectroMagnAM *emAM = static_cast<ElectroMagnAM *>( ( *this )( ipatch )->EMfields );
                rnew_dot_rnew_localAM_ += emAM->compute_r();
            }
            MPI_Allreduce( &rnew_dot_rnew_localAM_, &rnew_dot_rnewAM_, 1, MPI_DOUBLE, MPI_SUM, MPI_COMM_WORLD );
            if( smpi->isMaster() ) {
                DEBUG( "new residual norm: rnew_dot_rnew = " << rnew_dot_rnewAM_ );
            }
        
            // compute new directio
            for( unsigned int ipatch=0 ; ipatch<this->size() ; ipatch++ ) {
                ElectroMagnAM *emAM = static_cast<ElectroMagnAM *>( ( *this )( ipatch )->EMfields );
                emAM->update_p( rnew_dot_rnewAM_, r_dot_rAM_ );
            }
        
            // compute control parameter
          
            ctrl = sqrt( std::abs(rnew_dot_rnewAM_) )/norm2_source_term;
            if( smpi->isMaster() ) {
                DEBUG( "iteration " << iteration << " done, exiting with control parameter ctrl = " << 1.0e22*ctrl << " x 1.e-22" );
            }
        
        }//End of the iterative loop


        // --------------------------------
        // Status of the solver convergence
        // --------------------------------
        if( iteration_max>0 && iteration == iteration_max ) {
            if( smpi->isMaster() )
                WARNING( "Relativistic Poisson solver did not converge: reached maximum iteration number: " << iteration
                         << ", relative err is ctrl = " << 1.0e22*ctrl << "x 1.e-22" );
        } else {
            if( smpi->isMaster() )
                MESSAGE( 1, "Relativistic Poisson solver converged at iteration: " << iteration
                         << ", relative err is ctrl = " << 1.0e22*ctrl << " x 1.e-22" );
        }

        // ------------------------------------------
        // Compute the electromagnetic fields E and B
        // ------------------------------------------
        
        // sync the potential
        //SyncVectorPatch::exchange( (*this)(ipatch)->EMfields->phi_, *this, smpi );
        //SyncVectorPatch::finalizeexchange( (*this)(ipatch)->EMfields->phi_, *this );
        
        // compute E and sync
        for( unsigned int ipatch=0 ; ipatch<this->size() ; ipatch++ ) {
            ElectroMagnAM *emAM = static_cast<ElectroMagnAM *>( ( *this )( ipatch )->EMfields );
            // begin loop on patches
            emAM->initE_relativistic_Poisson_AM( ( *this )( ipatch ), gamma_mean, imode );
        } // end loop on patches
        
        SyncVectorPatch::exchange_along_all_directions_noomp<complex<double>,cField>( El_rel_, *this, smpi );
        SyncVectorPatch::finalize_exchange_along_all_directions_noomp( El_rel_, *this );
        SyncVectorPatch::exchange_along_all_directions_noomp<complex<double>,cField>( Er_rel_, *this, smpi );
        SyncVectorPatch::finalize_exchange_along_all_directions_noomp( Er_rel_, *this );
        SyncVectorPatch::exchange_along_all_directions_noomp<complex<double>,cField>( Et_rel_, *this, smpi );
        SyncVectorPatch::finalize_exchange_along_all_directions_noomp( Et_rel_, *this );

        // compute B and sync
        for( unsigned int ipatch=0 ; ipatch<this->size() ; ipatch++ ) {
            // begin loop on patches
            ElectroMagnAM *emAM = static_cast<ElectroMagnAM *>( ( *this )( ipatch )->EMfields );
            emAM->initB_relativistic_Poisson_AM( ( *this )( ipatch ), gamma_mean );
        } // end loop on patches
      
        SyncVectorPatch::exchange_along_all_directions_noomp<complex<double>,cField>( Bl_rel_, *this, smpi );
        SyncVectorPatch::finalize_exchange_along_all_directions_noomp( Bl_rel_, *this );
        SyncVectorPatch::exchange_along_all_directions_noomp<complex<double>,cField>( Br_rel_, *this, smpi );
        SyncVectorPatch::finalize_exchange_along_all_directions_noomp( Br_rel_, *this );
        SyncVectorPatch::exchange_along_all_directions_noomp<complex<double>,cField>( Bt_rel_, *this, smpi );
        SyncVectorPatch::finalize_exchange_along_all_directions_noomp( Bt_rel_, *this );
        
        
        // Proper spatial centering of the B fields in the Yee Cell through interpolation
        // (from B_rel to B_rel_t_plus_halfdt and B_rel_t_minus_halfdt)
        for( unsigned int ipatch=0 ; ipatch<this->size() ; ipatch++ ) {
            // begin loop on patches
            ElectroMagnAM *emAM = static_cast<ElectroMagnAM *>( ( *this )( ipatch )->EMfields );
            emAM->center_fields_from_relativistic_Poisson_AM( ( *this )( ipatch ) );
        } // end loop on patches
        
        // Re-exchange the properly spatially centered B field
        SyncVectorPatch::exchange_along_all_directions_noomp<complex<double>,cField>( Bl_rel_t_plus_halfdt_, *this, smpi );
        SyncVectorPatch::finalize_exchange_along_all_directions_noomp( Bl_rel_t_plus_halfdt_, *this );
        SyncVectorPatch::exchange_along_all_directions_noomp<complex<double>,cField>( Br_rel_t_plus_halfdt_, *this, smpi );
        SyncVectorPatch::finalize_exchange_along_all_directions_noomp( Br_rel_t_plus_halfdt_, *this );
        SyncVectorPatch::exchange_along_all_directions_noomp<complex<double>,cField>( Bt_rel_t_plus_halfdt_, *this, smpi );
        SyncVectorPatch::finalize_exchange_along_all_directions_noomp( Bt_rel_t_plus_halfdt_, *this );
        
        SyncVectorPatch::exchange_along_all_directions_noomp<complex<double>,cField>( Bl_rel_t_minus_halfdt_, *this, smpi );
        SyncVectorPatch::finalize_exchange_along_all_directions_noomp( Bl_rel_t_minus_halfdt_, *this );
        SyncVectorPatch::exchange_along_all_directions_noomp<complex<double>,cField>( Br_rel_t_minus_halfdt_, *this, smpi );
        SyncVectorPatch::finalize_exchange_along_all_directions_noomp( Br_rel_t_minus_halfdt_, *this );
        SyncVectorPatch::exchange_along_all_directions_noomp<complex<double>,cField>( Bt_rel_t_minus_halfdt_, *this, smpi );
        SyncVectorPatch::finalize_exchange_along_all_directions_noomp( Bt_rel_t_minus_halfdt_, *this );
        
        
        MESSAGE( 0, "Summing fields of relativistic species to the grid fields" );
        // sum the fields found  by relativistic Poisson solver to the existing em fields
        // E  = E  + E_rel
        // B  = B  + B_rel_t_plus_halfdt
        // Bm = Bm + B_rel_t_minus_halfdt
        
        for( unsigned int ipatch=0 ; ipatch<this->size() ; ipatch++ ) {
            // begin loop on patches
            ElectroMagnAM *emAM = static_cast<ElectroMagnAM *>( ( *this )( ipatch )->EMfields );
            emAM->sum_rel_fields_to_em_fields_AM( ( *this )( ipatch ), params, imode );
        } // end loop on patches
        
        
        // clean the auxiliary vectors for the present azimuthal mode
        for( unsigned int ipatch=0 ; ipatch<this->size() ; ipatch++ ) {
            
            El_.pop_back();
            Er_.pop_back();
            Et_.pop_back();
            Bl_.pop_back();
            Br_.pop_back();
            Bt_.pop_back();
            Bl_m.pop_back();
            Br_m.pop_back();
            Bt_m.pop_back();
            El_rel_.pop_back();
            Er_rel_.pop_back();
            Et_rel_.pop_back();
            Bl_rel_.pop_back();
            Br_rel_.pop_back();
            Bt_rel_.pop_back();
            Bl_rel_t_plus_halfdt_.pop_back();
            Br_rel_t_plus_halfdt_.pop_back();
            Bt_rel_t_plus_halfdt_.pop_back();
            Bl_rel_t_minus_halfdt_.pop_back();
            Br_rel_t_minus_halfdt_.pop_back();
            Bt_rel_t_minus_halfdt_.pop_back();
            
            Ap_AM_.pop_back();

        }
        
    }  // end loop on the modes

    for( unsigned int ipatch=0 ; ipatch<this->size() ; ipatch++ ) {
        ElectroMagnAM *emAM = static_cast<ElectroMagnAM *>( ( *this )( ipatch )->EMfields );
        emAM->delete_phi_r_p_Ap( ( *this )( ipatch ) );
        emAM->delete_relativistic_fields( ( *this )( ipatch ) );
    }

    // // Exchange the fields after the addition of the relativistic species fields
    for( unsigned int imode = 0 ; imode < params.nmodes_rel_field_init ; imode++ ) {
        SyncVectorPatch::exchangeE( params, ( *this ), imode, smpi );
        SyncVectorPatch::finalizeexchangeE( params, ( *this ), imode ); // disable async, because of tags which is the same for all modes
    }
    for( unsigned int imode = 0 ; imode < params.nmodes_rel_field_init ; imode++ ) {
        SyncVectorPatch::exchangeB( params, ( *this ), imode, smpi );
        SyncVectorPatch::finalizeexchangeB( params, ( *this ), imode ); // disable async, because of tags which is the same for all modes
    }
    
    MESSAGE( 0, "Fields of relativistic species initialized" );
    //!\todo Reduce to find global max
    //if (smpi->isMaster())
    //  MESSAGE(1,"Relativistic Poisson equation solved. Maximum err = ");
    
    //ptimer.update();
    //MESSAGE("Time in Relativistic Poisson : " << ptimer.getTime() );
    
    
    //ptimer.update();
    //MESSAGE("Time in Relativistic Poisson : " << ptimer.getTime() );
    MESSAGE( "Relativistic Poisson finished" );



}

// ---------------------------------------------------------------------------------------------------------------------
// ---------------------------------------------------------------------------------------------------------------------
// ----------------------------------------------    BALANCING METHODS    ----------------------------------------------
// ---------------------------------------------------------------------------------------------------------------------
// ---------------------------------------------------------------------------------------------------------------------


void VectorPatch::load_balance( Params &params, double time_dual, SmileiMPI *smpi, SimWindow *simWindow, unsigned int itime )
{

    // Compute new patch distribution
    smpi->recompute_patch_count( params, *this, time_dual );

    // Create empty patches according to this new distribution
    this->createPatches( params, smpi, simWindow );

    // Proceed to patch exchange, and delete patch which moved
    this->exchangePatches( smpi, params );

    // Tell that the patches moved this iteration (needed for probes)
    lastIterationPatchesMoved = itime;

}


// ---------------------------------------------------------------------------------------------------------------------
// Explicits patch movement regarding new patch distribution stored in smpi->patch_count
//   - compute send_patch_id_
//   - compute recv_patch_id_
//   - create empty (not really, created like at t0) new patch in recv_patches_
// ---------------------------------------------------------------------------------------------------------------------
void VectorPatch::createPatches( Params &params, SmileiMPI *smpi, SimWindow *simWindow )
{
    unsigned int n_moved( 0 );
    recv_patches_.resize( 0 );

    // Set Index of the 1st patch of the vector yet on current MPI rank
    // Is this really necessary ? It should be done already ...
    refHindex_ = ( *this )( 0 )->Hindex();

    // Current number of patch
    int nPatches_now = this->size() ;

    // When going to openMP, these two vectors must be stored by patch and not by vectorPatch.
    recv_patch_id_.clear();
    send_patch_id_.clear();

    // istart = Index of the futur 1st patch
    int istart( 0 );
    for( int irk=0 ; irk<smpi->getRank() ; irk++ ) {
        istart += smpi->patch_count[irk];
    }

    // recv_patch_id_ = vector of the hindex this process must own at the end of the exchange.
    for( int ipatch=0 ; ipatch<smpi->patch_count[smpi->getRank()] ; ipatch++ ) {
        recv_patch_id_.push_back( istart+ipatch );
    }


    // Loop on current patches to define patch to send
    for( int ipatch=0 ; ipatch < nPatches_now ; ipatch++ ) {
        //if  current hindex     <  future refHindex   OR      current hindex > future last hindex...
        if( ( refHindex_+ipatch < recv_patch_id_[0] ) || ( refHindex_+ipatch > recv_patch_id_.back() ) ) {
            // Put this patch in the send list.
            send_patch_id_.push_back( ipatch );
        }
    }


    // Backward loop on future patches to define suppress patch in receive list
    // before this loop, recv_patch_id_ stores all patches index define in SmileiMPI::patch_count
    int existing_patch_id = -1;
    for( int ipatch=recv_patch_id_.size()-1 ; ipatch>=0 ; ipatch-- ) {
        //if    future patch hindex  >= current refHindex AND  future patch hindex <= current last hindex
        if( ( recv_patch_id_[ipatch]>=refHindex_ ) && ( recv_patch_id_[ipatch] <= refHindex_ + nPatches_now - 1 ) ) {
            //Store an existing patch id for cloning.
            existing_patch_id = recv_patch_id_[ipatch];
            //Remove this patch from the receive list because I already own it.
            recv_patch_id_.erase( recv_patch_id_.begin()+ipatch );
        }
    }


    // Get an existing patch that will be used for cloning
    if( existing_patch_id<0 ) {
        ERROR( "No patch to clone. This should never happen!" );
    }
    Patch *existing_patch = ( *this )( existing_patch_id-refHindex_ );


    // Create new Patches
    n_moved = simWindow->getNmoved();
    // Store in local vector future patches
    // Loop on the patches I have to receive and do not already own.
    for( unsigned int ipatch=0 ; ipatch < recv_patch_id_.size() ; ipatch++ ) {
        // density profile is initializes as if t = 0 !
        // Species will be cleared when, nbr of particles will be known
        // Creation of a new patch, ready to receive its content from MPI neighbours.
        Patch *newPatch = PatchesFactory::clone( existing_patch, params, smpi, domain_decomposition_, recv_patch_id_[ipatch], n_moved, false );
        newPatch->finalizeMPIenvironment( params );
        //Store pointers to newly created patch in recv_patches_.
        recv_patches_.push_back( newPatch );
    }


} // END createPatches


// ---------------------------------------------------------------------------------------------------------------------
// Exchange patches, based on createPatches initialization
//   take care of reinitialize patch master and diag file managment
// ---------------------------------------------------------------------------------------------------------------------
void VectorPatch::exchangePatches( SmileiMPI *smpi, Params &params )
{

    //int newMPIrankbis, oldMPIrankbis, tmp;
    int newMPIrank = smpi->getRank() -1;
    int oldMPIrank = smpi->getRank() -1;
    int istart = 0;
    int nmessage = nrequests;

    for( int irk=0 ; irk<smpi->getRank() ; irk++ ) {
        istart += smpi->patch_count[irk];
    }


    // Send particles
    for( unsigned int ipatch=0 ; ipatch < send_patch_id_.size() ; ipatch++ ) {
        // locate rank which will own send_patch_id_[ipatch]
        // We assume patches are only exchanged with neighbours.
        // Once all patches supposed to be sent to the left are done, we send the rest to the right.
        // if hindex of patch to be sent      >  future hindex of the first patch owned by this process
        if( send_patch_id_[ipatch]+refHindex_ > istart ) {
            newMPIrank = smpi->getRank() + 1;
        }

        smpi->isend_species( ( *this )( send_patch_id_[ipatch] ), newMPIrank, ( refHindex_+send_patch_id_[ipatch] )*nmessage, params );
    }

    for( unsigned int ipatch=0 ; ipatch < recv_patch_id_.size() ; ipatch++ ) {
        //if  hindex of patch to be received > first hindex actually owned, that means it comes from the next MPI process and not from the previous anymore.
        if( recv_patch_id_[ipatch] > refHindex_ ) {
            oldMPIrank = smpi->getRank() + 1;
        }

        smpi->recv_species( recv_patches_[ipatch], oldMPIrank, recv_patch_id_[ipatch]*nmessage, params );
    }


    for( unsigned int ipatch=0 ; ipatch < send_patch_id_.size() ; ipatch++ ) {
        smpi->waitall( ( *this )( send_patch_id_[ipatch] ) );
    }

    smpi->barrier();


    // Split the exchangePatches process to avoid deadlock with OpenMPI (observed with OpenMPI on Irene and Poicnare, not with IntelMPI)
    newMPIrank = smpi->getRank() -1;
    oldMPIrank = smpi->getRank() -1;


    // Send fields
    for( unsigned int ipatch=0 ; ipatch < send_patch_id_.size() ; ipatch++ ) {
        // locate rank which will own send_patch_id_[ipatch]
        // We assume patches are only exchanged with neighbours.
        // Once all patches supposed to be sent to the left are done, we send the rest to the right.
        // if hindex of patch to be sent      >  future hindex of the first patch owned by this process
        if( send_patch_id_[ipatch]+refHindex_ > istart ) {
            newMPIrank = smpi->getRank() + 1;
        }

        smpi->isend_fields( ( *this )( send_patch_id_[ipatch] ), newMPIrank, ( refHindex_+send_patch_id_[ipatch] )*nmessage, params );
    }

    for( unsigned int ipatch=0 ; ipatch < recv_patch_id_.size() ; ipatch++ ) {
        //if  hindex of patch to be received > first hindex actually owned, that means it comes from the next MPI process and not from the previous anymore.
        if( recv_patch_id_[ipatch] > refHindex_ ) {
            oldMPIrank = smpi->getRank() + 1;
        }

        smpi->recv_fields( recv_patches_[ipatch], oldMPIrank, recv_patch_id_[ipatch]*nmessage, params );
    }


    for( unsigned int ipatch=0 ; ipatch < send_patch_id_.size() ; ipatch++ ) {
        smpi->waitall( ( *this )( send_patch_id_[ipatch] ) );
    }

    smpi->barrier();


    //Delete sent patches
    int nPatchSend( send_patch_id_.size() );
    for( int ipatch=nPatchSend-1 ; ipatch>=0 ; ipatch-- ) {
        //Ok while at least 1 old patch stay inon current CPU
        delete( *this )( send_patch_id_[ipatch] );
        patches_[ send_patch_id_[ipatch] ] = NULL;
        patches_.erase( patches_.begin() + send_patch_id_[ipatch] );

    }

#ifdef _VECTO
    if( params.vectorization_mode == "adaptive_mixed_sort" ) {
        // adaptive vectorization -- mixed sort
        // Recompute the cell keys before the next step and configure operators
        for( unsigned int ipatch=0 ; ipatch<recv_patch_id_.size() ; ipatch++ ) {
            for( unsigned int ispec=0 ; ispec< recv_patches_[ipatch]->vecSpecies.size() ; ispec++ ) {
                if( dynamic_cast<SpeciesVAdaptiveMixedSort *>( recv_patches_[ipatch]->vecSpecies[ispec] ) ) {
                    dynamic_cast<SpeciesVAdaptiveMixedSort *>( recv_patches_[ipatch]->vecSpecies[ispec] )->compute_part_cell_keys( params );
                    dynamic_cast<SpeciesVAdaptiveMixedSort *>( recv_patches_[ipatch]->vecSpecies[ispec] )->reconfigure_operators( params, recv_patches_[ipatch] );
                }
            }
        }
    } else if( params.vectorization_mode == "adaptive" ) {
        // adaptive vectorization --  always sort
        // Recompute the cell keys before the next step and configure operators
        for( unsigned int ipatch=0 ; ipatch<recv_patch_id_.size() ; ipatch++ ) {
            for( unsigned int ispec=0 ; ispec< recv_patches_[ipatch]->vecSpecies.size() ; ispec++ ) {
                if( dynamic_cast<SpeciesVAdaptive *>( recv_patches_[ipatch]->vecSpecies[ispec] ) ) {
                    dynamic_cast<SpeciesVAdaptive *>( recv_patches_[ipatch]->vecSpecies[ispec] )->compute_part_cell_keys( params );
                    dynamic_cast<SpeciesVAdaptive *>( recv_patches_[ipatch]->vecSpecies[ispec] )->reconfigure_operators( params, recv_patches_[ipatch] );
                }
            }
        }
    }
#endif

    //Put received patches in the global vecPatches
    for( unsigned int ipatch=0 ; ipatch<recv_patch_id_.size() ; ipatch++ ) {
        if( recv_patch_id_[ipatch] > refHindex_ ) {
            patches_.push_back( recv_patches_[ipatch] );
        } else {
            patches_.insert( patches_.begin()+ipatch, recv_patches_[ipatch] );
        }
    }
    recv_patches_.clear();


    for( unsigned int ipatch=0 ; ipatch<patches_.size() ; ipatch++ ) {
        ( *this )( ipatch )->updateMPIenv( smpi );
        if( ( *this )( ipatch )->has_an_MPI_neighbor() ) {
            ( *this )( ipatch )->createType( params );
        } else {
            ( *this )( ipatch )->cleanType();
        }
    }
    this->set_refHindex() ;
    update_field_list( smpi ) ;

} // END exchangePatches

// ---------------------------------------------------------------------------------------------------------------------
// Write in a file patches communications
//   - Send/Recv MPI rank
//   - Send/Recv patch Id
// ---------------------------------------------------------------------------------------------------------------------
void VectorPatch::output_exchanges( SmileiMPI *smpi )
{
    ofstream output_file;
    ostringstream name( "" );
    name << "debug_output"<<smpi->getRank()<<".txt" ;
    output_file.open( name.str().c_str(), std::ofstream::out | std::ofstream::app );
    int newMPIrank, oldMPIrank;
    newMPIrank = smpi->getRank() -1;
    oldMPIrank = smpi->getRank() -1;
    int istart( 0 );
    for( int irk=0 ; irk<smpi->getRank() ; irk++ ) {
        istart += smpi->patch_count[irk];
    }
    for( unsigned int ipatch=0 ; ipatch < send_patch_id_.size() ; ipatch++ ) {
        if( send_patch_id_[ipatch]+refHindex_ > istart ) {
            newMPIrank = smpi->getRank() + 1;
        }
        output_file << "Rank " << smpi->getRank() << " sending patch " << send_patch_id_[ipatch]+refHindex_ << " to " << newMPIrank << endl;
    }
    for( unsigned int ipatch=0 ; ipatch < recv_patch_id_.size() ; ipatch++ ) {
        if( recv_patch_id_[ipatch] > refHindex_ ) {
            oldMPIrank = smpi->getRank() + 1;
        }
        output_file << "Rank " << smpi->getRank() << " receiving patch " << recv_patch_id_[ipatch] << " from " << oldMPIrank << endl;
    }
    output_file << "NEXT" << endl;
    output_file.close();
} // END output_exchanges

//! Resize vector of field*
void VectorPatch::update_field_list( SmileiMPI *smpi )
{
    int nDim( 0 );
    if( !dynamic_cast<ElectroMagnAM *>( patches_[0]->EMfields ) ) {
        nDim = patches_[0]->EMfields->Ex_->dims_.size();
    } else {
        nDim = static_cast<ElectroMagnAM *>( patches_[0]->EMfields )->El_[0]->dims_.size();
    }
    densities.resize( 3*size() ) ; // Jx + Jy + Jz

    //                          1D  2D  3D
    Bs0.resize( 2*size() ) ; //  2   2   2
    Bs1.resize( 2*size() ) ; //  0   2   2
    Bs2.resize( 2*size() ) ; //  0   0   2

    densitiesLocalx.clear();
    densitiesLocaly.clear();
    densitiesLocalz.clear();
    densitiesMPIx.clear();
    densitiesMPIy.clear();
    densitiesMPIz.clear();
    LocalxIdx.clear();
    LocalyIdx.clear();
    LocalzIdx.clear();
    MPIxIdx.clear();
    MPIyIdx.clear();
    MPIzIdx.clear();

    if( !dynamic_cast<ElectroMagnAM *>( patches_[0]->EMfields ) ) {

        listJx_.resize( size() ) ;
        listJy_.resize( size() ) ;
        listJz_.resize( size() ) ;
        listrho_.resize( size() ) ;
        listEx_.resize( size() ) ;
        listEy_.resize( size() ) ;
        listEz_.resize( size() ) ;
        listBx_.resize( size() ) ;
        listBy_.resize( size() ) ;
        listBz_.resize( size() ) ;

        if( patches_[0]->EMfields->envelope != NULL ) {
            listA_.resize( size() ) ;
            listA0_.resize( size() ) ;
            listPhi_.resize( size() ) ;
            listPhi0_.resize( size() ) ;
            listGradPhix_.resize( size() ) ;
            listGradPhiy_.resize( size() ) ;
            listGradPhiz_.resize( size() ) ;
            listGradPhix0_.resize( size() ) ;
            listGradPhiy0_.resize( size() ) ;
            listGradPhiz0_.resize( size() ) ;
            listEnv_Chi_.resize( size() ) ;
        }

        for( unsigned int ipatch=0 ; ipatch < size() ; ipatch++ ) {
            listJx_[ipatch] = patches_[ipatch]->EMfields->Jx_ ;
            listJy_[ipatch] = patches_[ipatch]->EMfields->Jy_ ;
            listJz_[ipatch] = patches_[ipatch]->EMfields->Jz_ ;
            listrho_[ipatch] =patches_[ipatch]->EMfields->rho_;
            listEx_[ipatch] = patches_[ipatch]->EMfields->Ex_ ;
            listEy_[ipatch] = patches_[ipatch]->EMfields->Ey_ ;
            listEz_[ipatch] = patches_[ipatch]->EMfields->Ez_ ;
            listBx_[ipatch] = patches_[ipatch]->EMfields->Bx_ ;
            listBy_[ipatch] = patches_[ipatch]->EMfields->By_ ;
            listBz_[ipatch] = patches_[ipatch]->EMfields->Bz_ ;
        }
        if( patches_[0]->EMfields->envelope != NULL ) {
            for( unsigned int ipatch=0 ; ipatch < size() ; ipatch++ ) {
                listA_[ipatch]         = patches_[ipatch]->EMfields->envelope->A_ ;
                listA0_[ipatch]        = patches_[ipatch]->EMfields->envelope->A0_ ;
                listPhi_[ipatch]       = patches_[ipatch]->EMfields->envelope->Phi_ ;
                listPhi0_[ipatch]      = patches_[ipatch]->EMfields->envelope->Phi_m ;
                listGradPhix_[ipatch]  = patches_[ipatch]->EMfields->envelope->GradPhix_ ;
                listGradPhiy_[ipatch]  = patches_[ipatch]->EMfields->envelope->GradPhiy_ ;
                listGradPhiz_[ipatch]  = patches_[ipatch]->EMfields->envelope->GradPhiz_ ;
                listGradPhix0_[ipatch] = patches_[ipatch]->EMfields->envelope->GradPhix_m ;
                listGradPhiy0_[ipatch] = patches_[ipatch]->EMfields->envelope->GradPhiy_m ;
                listGradPhiz0_[ipatch] = patches_[ipatch]->EMfields->envelope->GradPhiz_m ;
                listEnv_Chi_[ipatch]   = patches_[ipatch]->EMfields->Env_Chi_ ;
            }
        }

    } else {
        unsigned int nmodes = static_cast<ElectroMagnAM *>( patches_[0]->EMfields )->El_.size();
        listJl_.resize( nmodes ) ;
        listJr_.resize( nmodes ) ;
        listJt_.resize( nmodes ) ;
        listrho_AM_.resize( nmodes ) ;
        listJls_.resize( nmodes ) ;
        listJrs_.resize( nmodes ) ;
        listJts_.resize( nmodes ) ;
        listrhos_AM_.resize( nmodes ) ;
        listEl_.resize( nmodes ) ;
        listEr_.resize( nmodes ) ;
        listEt_.resize( nmodes ) ;
        listBl_.resize( nmodes ) ;
        listBr_.resize( nmodes ) ;
        listBt_.resize( nmodes ) ;

        for( unsigned int imode=0 ; imode < nmodes ; imode++ ) {
            listJl_[imode].resize( size() );
            listJr_[imode].resize( size() );
            listJt_[imode].resize( size() );
            listrho_AM_[imode].resize( size() );
            listEl_[imode].resize( size() );
            listEr_[imode].resize( size() );
            listEt_[imode].resize( size() );
            listBl_[imode].resize( size() );
            listBr_[imode].resize( size() );
            listBt_[imode].resize( size() );
            for( unsigned int ipatch=0 ; ipatch < size() ; ipatch++ ) {
                listJl_[imode][ipatch]     = static_cast<ElectroMagnAM *>( patches_[ipatch]->EMfields )->Jl_[imode] ;
                listJr_[imode][ipatch]     = static_cast<ElectroMagnAM *>( patches_[ipatch]->EMfields )->Jr_[imode] ;
                listJt_[imode][ipatch]     = static_cast<ElectroMagnAM *>( patches_[ipatch]->EMfields )->Jt_[imode] ;
                listrho_AM_[imode][ipatch] =static_cast<ElectroMagnAM *>( patches_[ipatch]->EMfields )->rho_AM_[imode];
                listEl_[imode][ipatch]     = static_cast<ElectroMagnAM *>( patches_[ipatch]->EMfields )->El_[imode] ;
                listEr_[imode][ipatch]     = static_cast<ElectroMagnAM *>( patches_[ipatch]->EMfields )->Er_[imode] ;
                listEt_[imode][ipatch]     = static_cast<ElectroMagnAM *>( patches_[ipatch]->EMfields )->Et_[imode] ;
                listBl_[imode][ipatch]     = static_cast<ElectroMagnAM *>( patches_[ipatch]->EMfields )->Bl_[imode] ;
                listBr_[imode][ipatch]     = static_cast<ElectroMagnAM *>( patches_[ipatch]->EMfields )->Br_[imode] ;
                listBt_[imode][ipatch]     = static_cast<ElectroMagnAM *>( patches_[ipatch]->EMfields )->Bt_[imode] ;
            }
        }
    }

    B_localx.clear();
    B_MPIx.clear();

    B1_localy.clear();
    B1_MPIy.clear();

    B2_localz.clear();
    B2_MPIz.clear();

    for( unsigned int ipatch=0 ; ipatch < size() ; ipatch++ ) {
        densities[ipatch         ] = patches_[ipatch]->EMfields->Jx_ ;
        densities[ipatch+  size()] = patches_[ipatch]->EMfields->Jy_ ;
        densities[ipatch+2*size()] = patches_[ipatch]->EMfields->Jz_ ;

        Bs0[ipatch       ] = patches_[ipatch]->EMfields->By_ ;
        Bs0[ipatch+size()] = patches_[ipatch]->EMfields->Bz_ ;

        // TO DO , B size depend of nDim
        // Pas grave, au pire inutil
        Bs1[ipatch       ] = patches_[ipatch]->EMfields->Bx_ ;
        Bs1[ipatch+size()] = patches_[ipatch]->EMfields->Bz_ ;

        // TO DO , B size depend of nDim
        // Pas grave, au pire inutil
        Bs2[ipatch       ] = patches_[ipatch]->EMfields->Bx_ ;
        Bs2[ipatch+size()] = patches_[ipatch]->EMfields->By_ ;
    }

    for( unsigned int ipatch=0 ; ipatch < size() ; ipatch++ ) {
        if( ( *this )( ipatch )->has_an_MPI_neighbor( 0 ) ) {
            MPIxIdx.push_back( ipatch );
        }
        if( ( *this )( ipatch )->has_an_local_neighbor( 0 ) ) {
            LocalxIdx.push_back( ipatch );
        }
    }
    if( nDim>1 ) {
        for( unsigned int ipatch=0 ; ipatch < size() ; ipatch++ ) {
            if( ( *this )( ipatch )->has_an_MPI_neighbor( 1 ) ) {
                MPIyIdx.push_back( ipatch );
            }
            if( ( *this )( ipatch )->has_an_local_neighbor( 1 ) ) {
                LocalyIdx.push_back( ipatch );
            }
        }
        if( nDim>2 ) {
            for( unsigned int ipatch=0 ; ipatch < size() ; ipatch++ ) {

                if( ( *this )( ipatch )->has_an_MPI_neighbor( 2 ) ) {
                    MPIzIdx.push_back( ipatch );
                }
                if( ( *this )( ipatch )->has_an_local_neighbor( 2 ) ) {
                    LocalzIdx.push_back( ipatch );
                }
            }
        }
    }

    B_MPIx.resize( 2*MPIxIdx.size() );
    B_localx.resize( 2*LocalxIdx.size() );
    B1_MPIy.resize( 2*MPIyIdx.size() );
    B1_localy.resize( 2*LocalyIdx.size() );
    B2_MPIz.resize( 2*MPIzIdx.size() );
    B2_localz.resize( 2*LocalzIdx.size() );

    densitiesMPIx.resize( 3*MPIxIdx.size() );
    densitiesLocalx.resize( 3*LocalxIdx.size() );
    densitiesMPIy.resize( 3*MPIyIdx.size() );
    densitiesLocaly.resize( 3*LocalyIdx.size() );
    densitiesMPIz.resize( 3*MPIzIdx.size() );
    densitiesLocalz.resize( 3*LocalzIdx.size() );

    int mpix( 0 ), locx( 0 ), mpiy( 0 ), locy( 0 ), mpiz( 0 ), locz( 0 );

    for( unsigned int ipatch=0 ; ipatch < size() ; ipatch++ ) {

        if( ( *this )( ipatch )->has_an_MPI_neighbor( 0 ) ) {
            B_MPIx[mpix               ] = patches_[ipatch]->EMfields->By_;
            B_MPIx[mpix+MPIxIdx.size()] = patches_[ipatch]->EMfields->Bz_;

            densitiesMPIx[mpix                 ] = patches_[ipatch]->EMfields->Jx_;
            densitiesMPIx[mpix+  MPIxIdx.size()] = patches_[ipatch]->EMfields->Jy_;
            densitiesMPIx[mpix+2*MPIxIdx.size()] = patches_[ipatch]->EMfields->Jz_;
            mpix++;
        }
        if( ( *this )( ipatch )->has_an_local_neighbor( 0 ) ) {
            B_localx[locx                 ] = patches_[ipatch]->EMfields->By_;
            B_localx[locx+LocalxIdx.size()] = patches_[ipatch]->EMfields->Bz_;

            densitiesLocalx[locx                   ] = patches_[ipatch]->EMfields->Jx_;
            densitiesLocalx[locx+  LocalxIdx.size()] = patches_[ipatch]->EMfields->Jy_;
            densitiesLocalx[locx+2*LocalxIdx.size()] = patches_[ipatch]->EMfields->Jz_;
            locx++;
        }
    }
    if( nDim>1 ) {
        for( unsigned int ipatch=0 ; ipatch < size() ; ipatch++ ) {
            if( ( *this )( ipatch )->has_an_MPI_neighbor( 1 ) ) {
                B1_MPIy[mpiy               ] = patches_[ipatch]->EMfields->Bx_;
                B1_MPIy[mpiy+MPIyIdx.size()] = patches_[ipatch]->EMfields->Bz_;

                densitiesMPIy[mpiy                 ] = patches_[ipatch]->EMfields->Jx_;
                densitiesMPIy[mpiy+  MPIyIdx.size()] = patches_[ipatch]->EMfields->Jy_;
                densitiesMPIy[mpiy+2*MPIyIdx.size()] = patches_[ipatch]->EMfields->Jz_;
                mpiy++;
            }
            if( ( *this )( ipatch )->has_an_local_neighbor( 1 ) ) {
                B1_localy[locy                 ] = patches_[ipatch]->EMfields->Bx_;
                B1_localy[locy+LocalyIdx.size()] = patches_[ipatch]->EMfields->Bz_;

                densitiesLocaly[locy                   ] = patches_[ipatch]->EMfields->Jx_;
                densitiesLocaly[locy+  LocalyIdx.size()] = patches_[ipatch]->EMfields->Jy_;
                densitiesLocaly[locy+2*LocalyIdx.size()] = patches_[ipatch]->EMfields->Jz_;
                locy++;
            }
        }
        if( nDim>2 ) {
            for( unsigned int ipatch=0 ; ipatch < size() ; ipatch++ ) {
                if( ( *this )( ipatch )->has_an_MPI_neighbor( 2 ) ) {
                    B2_MPIz[mpiz               ] = patches_[ipatch]->EMfields->Bx_;
                    B2_MPIz[mpiz+MPIzIdx.size()] = patches_[ipatch]->EMfields->By_;

                    densitiesMPIz[mpiz                 ] = patches_[ipatch]->EMfields->Jx_;
                    densitiesMPIz[mpiz+  MPIzIdx.size()] = patches_[ipatch]->EMfields->Jy_;
                    densitiesMPIz[mpiz+2*MPIzIdx.size()] = patches_[ipatch]->EMfields->Jz_;
                    mpiz++;
                }
                if( ( *this )( ipatch )->has_an_local_neighbor( 2 ) ) {
                    B2_localz[locz                 ] = patches_[ipatch]->EMfields->Bx_;
                    B2_localz[locz+LocalzIdx.size()] = patches_[ipatch]->EMfields->By_;

                    densitiesLocalz[locz                   ] = patches_[ipatch]->EMfields->Jx_;
                    densitiesLocalz[locz+  LocalzIdx.size()] = patches_[ipatch]->EMfields->Jy_;
                    densitiesLocalz[locz+2*LocalzIdx.size()] = patches_[ipatch]->EMfields->Jz_;
                    locz++;
                }
            }
        }

    }

    if( !dynamic_cast<ElectroMagnAM *>( patches_[0]->EMfields ) ) {
        for( unsigned int ipatch = 0 ; ipatch < size() ; ipatch++ ) {
            listJx_[ipatch]->MPIbuff.defineTags( patches_[ipatch], smpi, 1 );
            listJy_[ipatch]->MPIbuff.defineTags( patches_[ipatch], smpi, 2 );
            listJz_[ipatch]->MPIbuff.defineTags( patches_[ipatch], smpi, 3 );
            listBx_[ipatch]->MPIbuff.defineTags( patches_[ipatch], smpi, 6 );
            listBy_[ipatch]->MPIbuff.defineTags( patches_[ipatch], smpi, 7 );
            listBz_[ipatch]->MPIbuff.defineTags( patches_[ipatch], smpi, 8 );
            listrho_[ipatch]->MPIbuff.defineTags( patches_[ipatch], smpi, 4 );
        }
        if( patches_[0]->EMfields->envelope != NULL ) {
            for( unsigned int ipatch = 0 ; ipatch < size() ; ipatch++ ) {
                listA_ [ipatch]->MPIbuff.defineTags( patches_[ipatch], smpi, 0 ) ;
                listA0_[ipatch]->MPIbuff.defineTags( patches_[ipatch], smpi, 0 ) ;
                listPhi_ [ipatch]->MPIbuff.defineTags( patches_[ipatch], smpi, 0 ) ;
                listPhi0_ [ipatch]->MPIbuff.defineTags( patches_[ipatch], smpi, 0 ) ;
                listGradPhix_[ipatch]->MPIbuff.defineTags( patches_[ipatch], smpi, 0 ) ;
                listGradPhiy_[ipatch]->MPIbuff.defineTags( patches_[ipatch], smpi, 0 ) ;
                listGradPhiz_[ipatch]->MPIbuff.defineTags( patches_[ipatch], smpi, 0 ) ;
                listGradPhix0_[ipatch]->MPIbuff.defineTags( patches_[ipatch], smpi, 0 ) ;
                listGradPhiy0_[ipatch]->MPIbuff.defineTags( patches_[ipatch], smpi, 0 ) ;
                listGradPhiz0_[ipatch]->MPIbuff.defineTags( patches_[ipatch], smpi, 0 ) ;
                listEnv_Chi_[ipatch]->MPIbuff.defineTags( patches_[ipatch], smpi, 0 ) ;
            }

        }
    } else {
        unsigned int nmodes = static_cast<ElectroMagnAM *>( patches_[0]->EMfields )->El_.size();
        for( unsigned int imode=0 ; imode < nmodes ; imode++ ) {
            for( unsigned int ipatch = 0 ; ipatch < size() ; ipatch++ ) {
                listJl_[imode][ipatch]->MPIbuff.defineTags( patches_[ipatch], smpi, 0 );
                listJr_[imode][ipatch]->MPIbuff.defineTags( patches_[ipatch], smpi, 0 );
                listJt_[imode][ipatch]->MPIbuff.defineTags( patches_[ipatch], smpi, 0 );
                listBl_[imode][ipatch]->MPIbuff.defineTags( patches_[ipatch], smpi, 0 );
                listBr_[imode][ipatch]->MPIbuff.defineTags( patches_[ipatch], smpi, 0 );
                listBt_[imode][ipatch]->MPIbuff.defineTags( patches_[ipatch], smpi, 0 );
                listEl_[imode][ipatch]->MPIbuff.defineTags( patches_[ipatch], smpi, 0 );
                listEr_[imode][ipatch]->MPIbuff.defineTags( patches_[ipatch], smpi, 0 );
                listEt_[imode][ipatch]->MPIbuff.defineTags( patches_[ipatch], smpi, 0 );
                listrho_AM_[imode][ipatch]->MPIbuff.defineTags( patches_[ipatch], smpi, 0 );
            }
        }
    }
}



void VectorPatch::update_field_list( int ispec, SmileiMPI *smpi )
{
    #pragma omp barrier
    if( !dynamic_cast<ElectroMagnAM *>( patches_[0]->EMfields ) ) {
        #pragma omp single
        {
            if( patches_[0]->EMfields->Jx_s [ispec] )
            {
                listJxs_.resize( size() ) ;
            } else
            {
                listJxs_.clear();
            }
            if( patches_[0]->EMfields->Jy_s [ispec] )
            {
                listJys_.resize( size() ) ;
            } else
            {
                listJys_.clear();
            }
            if( patches_[0]->EMfields->Jz_s [ispec] )
            {
                listJzs_.resize( size() ) ;
            } else
            {
                listJzs_.clear();
            }
            if( patches_[0]->EMfields->rho_s[ispec] )
            {
                listrhos_.resize( size() ) ;
            } else
            {
                listrhos_.clear();
            }

            if( patches_[0]->EMfields->envelope != NULL )
            {
                if( patches_[0]->EMfields->Env_Chi_s[ispec] ) {
                    listEnv_Chis_.resize( size() ) ;
                } else {
                    listEnv_Chis_.clear();
                }
            }
        }

        #pragma omp for schedule(static)
        for( unsigned int ipatch=0 ; ipatch < size() ; ipatch++ ) {
            if( patches_[ipatch]->EMfields->Jx_s [ispec] ) {
                listJxs_ [ipatch] = patches_[ipatch]->EMfields->Jx_s [ispec];
                listJxs_ [ipatch]->MPIbuff.defineTags( patches_[ipatch], smpi, 0 );
            }
            if( patches_[ipatch]->EMfields->Jy_s [ispec] ) {
                listJys_ [ipatch] = patches_[ipatch]->EMfields->Jy_s [ispec];
                listJys_ [ipatch]->MPIbuff.defineTags( patches_[ipatch], smpi, 0 );
            }
            if( patches_[ipatch]->EMfields->Jz_s [ispec] ) {
                listJzs_ [ipatch] = patches_[ipatch]->EMfields->Jz_s [ispec];
                listJzs_ [ipatch]->MPIbuff.defineTags( patches_[ipatch], smpi, 0 );
            }
            if( patches_[ipatch]->EMfields->rho_s[ispec] ) {
                listrhos_[ipatch] = patches_[ipatch]->EMfields->rho_s[ispec];
                listrhos_[ipatch]->MPIbuff.defineTags( patches_[ipatch], smpi, 0 );
            }

            if( patches_[0]->EMfields->envelope != NULL ) {
                if( patches_[ipatch]->EMfields->Env_Chi_s[ispec] ) {
                    listEnv_Chis_[ipatch] = patches_[ipatch]->EMfields->Env_Chi_s[ispec];
                    listEnv_Chis_[ipatch]->MPIbuff.defineTags( patches_[ipatch], smpi, 0 );
                }
            }
        }
    } else { // if ( dynamic_cast<ElectroMagnAM*>(patches_[0]->EMfields) )
        ElectroMagnAM *emAM =  static_cast<ElectroMagnAM *>( patches_[0]->EMfields );
        unsigned int nmodes = emAM->El_.size();
        unsigned int n_species = emAM->n_species;
        #pragma omp single
        {
            for( unsigned int imode=0 ; imode < nmodes ; imode++ ) {
                unsigned int ifield = imode*n_species + ispec ;
                if( emAM->Jl_s [ifield] ) {
                    listJls_[imode].resize( size() ) ;
                } else {
                    listJls_[imode].clear();
                }
                if( emAM->Jr_s [ifield] ) {
                    listJrs_[imode].resize( size() ) ;
                } else {
                    listJrs_[imode].clear();
                }
                if( emAM->Jt_s [ifield] ) {
                    listJts_[imode].resize( size() ) ;
                } else {
                    listJts_[imode].clear();
                }
                if( emAM->rho_AM_s [ifield] ) {
                    listrhos_AM_[imode].resize( size() ) ;
                } else {
                    listrhos_AM_[imode].clear();
                }
            }
        }
        for( unsigned int imode=0 ; imode < nmodes ; imode++ ) {
            unsigned int ifield = imode*n_species + ispec ;
            #pragma omp for schedule(static)
            for( unsigned int ipatch=0 ; ipatch < size() ; ipatch++ ) {
                emAM =  static_cast<ElectroMagnAM *>( patches_[ipatch]->EMfields );
                if( emAM->Jl_s [ifield] ) {
                    listJls_[imode][ipatch] = emAM->Jl_s [ifield];
                    listJls_[imode][ipatch]->MPIbuff.defineTags( patches_[ipatch], smpi, 0 );
                }
                if( emAM->Jr_s [ifield] ) {
                    listJrs_[imode][ipatch] = emAM->Jr_s [ifield];
                    listJrs_[imode][ipatch]->MPIbuff.defineTags( patches_[ipatch], smpi, 0 );
                }
                if( emAM->Jt_s [ifield] ) {
                    listJts_[imode][ipatch] = emAM->Jt_s [ifield];
                    listJts_[imode][ipatch]->MPIbuff.defineTags( patches_[ipatch], smpi, 0 );
                }
                if( emAM->rho_AM_s [ifield] ) {
                    listrhos_AM_[imode][ipatch] = emAM->rho_AM_s [ifield];
                    listrhos_AM_[imode][ipatch]->MPIbuff.defineTags( patches_[ipatch], smpi, 0 );
                }
            }
        }

    }



}


void VectorPatch::applyAntennas( double time )
{
#ifdef  __DEBUG
    if( nAntennas>0 ) {
        #pragma omp single
        TITLE( "Applying antennas at time t = " << time );
    }
#endif

    // Loop antennas
    for( unsigned int iAntenna=0; iAntenna<nAntennas; iAntenna++ ) {

        // Get intensity from antenna of the first patch
        #pragma omp single
        antenna_intensity = patches_[0]->EMfields->antennas[iAntenna].time_profile->valueAt( time );

        // Loop patches to apply
        #pragma omp for schedule(static)
        for( unsigned int ipatch=0 ; ipatch<size() ; ipatch++ ) {
            patches_[ipatch]->EMfields->applyAntenna( iAntenna, antenna_intensity );
        }

    }
}

// For each patch, apply the collisions
void VectorPatch::applyCollisions( Params &params, int itime, Timers &timers )
{
    timers.collisions.restart();

    if( Collisions::debye_length_required )
        #pragma omp for schedule(runtime)
        for( unsigned int ipatch=0 ; ipatch<size() ; ipatch++ ) {
            Collisions::calculate_debye_length( params, patches_[ipatch] );
        }

    unsigned int ncoll = patches_[0]->vecCollisions.size();

    #pragma omp for schedule(runtime)
    for( unsigned int ipatch=0 ; ipatch<size() ; ipatch++ )
        for( unsigned int icoll=0 ; icoll<ncoll; icoll++ ) {
            patches_[ipatch]->vecCollisions[icoll]->collide( params, patches_[ipatch], itime, localDiags );
        }

    #pragma omp single
    for( unsigned int icoll=0 ; icoll<ncoll; icoll++ ) {
        Collisions::debug( params, itime, icoll, *this );
    }
    #pragma omp barrier

    timers.collisions.update();
}

// For all patches, allocate a field if not allocated
void VectorPatch::allocateField( unsigned int ifield, Params &params )
{
    for( unsigned int ipatch=0 ; ipatch<size() ; ipatch++ ) {
        if( params.geometry != "AMcylindrical" ) {
            Field *field = emfields( ipatch )->allFields[ifield];
            if( field->data_ != NULL ) {
                continue;
            }
            if( field->name.substr( 0, 2 )=="Jx" ) {
                field->allocateDims( 0, false );
            } else if( field->name.substr( 0, 2 )=="Jy" ) {
                field->allocateDims( 1, false );
            } else if( field->name.substr( 0, 2 )=="Jz" ) {
                field->allocateDims( 2, false );
            } else if( field->name.substr( 0, 2 )=="Rh" ) {
                field->allocateDims();
            }
            //MESSAGE("HNA4");
        } else {
            cField2D *field = static_cast<cField2D *>( emfields( ipatch )->allFields[ifield] );
            if( field->cdata_ != NULL ) {
                continue;
            }
            if( field->name.substr( 0, 2 )=="Jl" ) {
                field->allocateDims( 0, false );
            } else if( field->name.substr( 0, 2 )=="Jr" ) {
                field->allocateDims( 1, false );
            } else if( field->name.substr( 0, 2 )=="Jt" ) {
                field->allocateDims( 2, false );
            } else if( field->name.substr( 0, 2 )=="Rh" ) {
                field->allocateDims();
            }
        }
    }
}


// For each patch, apply external fields
void VectorPatch::applyExternalFields()
{
    for( unsigned int ipatch=0 ; ipatch<size() ; ipatch++ ) {
        patches_[ipatch]->EMfields->applyExternalFields( ( *this )( ipatch ) );    // Must be patch
    }
}


// For each patch, apply external fields
void VectorPatch::applyExternalTimeFields(double time)
{
    for( unsigned int ipatch=0 ; ipatch<size() ; ipatch++ ) {
        patches_[ipatch]->EMfields->applyExternalTimeFields( ( *this )( ipatch ), time );
    }
}

//! Method use to reset the real value of all fields on which we imposed an external time field
void VectorPatch::resetExternalTimeFields()
{
    for( unsigned int ipatch=0 ; ipatch<size() ; ipatch++ ) {
        patches_[ipatch]->EMfields->resetExternalTimeFields();
    }
}

// For each patch, apply external fields
void VectorPatch::saveExternalFields( Params &params )
{
    if( params.save_magnectic_fields_for_SM ) {
        for( unsigned int ipatch=0 ; ipatch<size() ; ipatch++ ) {
            patches_[ipatch]->EMfields->saveExternalFields( ( *this )( ipatch ) );    // Must be patch
        }
    }
}


// Print information on the memory consumption
void VectorPatch::check_memory_consumption( SmileiMPI *smpi )
{
    long int particlesMem( 0 );
    for( unsigned int ipatch=0 ; ipatch<size() ; ipatch++ )
        for( unsigned int ispec=0 ; ispec<patches_[ipatch]->vecSpecies.size(); ispec++ ) {
            particlesMem += patches_[ipatch]->vecSpecies[ispec]->getMemFootPrint();
        }
    MESSAGE( 1, "(Master) Species part = " << ( int )( ( double )particlesMem / 1024./1024. ) << " MB" );

    long double dParticlesMem = ( double )particlesMem / 1024./1024./1024.;
    MPI_Reduce( smpi->isMaster()?MPI_IN_PLACE:&dParticlesMem, &dParticlesMem, 1, MPI_LONG_DOUBLE, MPI_SUM, 0, MPI_COMM_WORLD );
    MESSAGE( 1, setprecision( 3 ) << "Global Species part = " << dParticlesMem << " GB" );

    MPI_Reduce( smpi->isMaster()?MPI_IN_PLACE:&particlesMem, &particlesMem, 1, MPI_INT, MPI_MAX, 0, MPI_COMM_WORLD );
    MESSAGE( 1, "Max Species part = " << ( int )( ( double )particlesMem / 1024./1024. ) << " MB" );

    // fieldsMem contains field per species and average fields
    long int fieldsMem( 0 );
    for( unsigned int ipatch=0 ; ipatch<size() ; ipatch++ ) {
        fieldsMem += patches_[ipatch]->EMfields->getMemFootPrint();
    }
    MESSAGE( 1, "(Master) Fields part = " << ( int )( ( double )fieldsMem / 1024./1024. ) << " MB" );

    long double dFieldsMem = ( double )fieldsMem / 1024./1024./1024.;
    MPI_Reduce( smpi->isMaster()?MPI_IN_PLACE:&dFieldsMem, &dFieldsMem, 1, MPI_LONG_DOUBLE, MPI_SUM, 0, MPI_COMM_WORLD );
    MESSAGE( 1, setprecision( 3 ) << "Global Fields part = " << dFieldsMem << " GB" );

    MPI_Reduce( smpi->isMaster()?MPI_IN_PLACE:&fieldsMem, &fieldsMem, 1, MPI_INT, MPI_MAX, 0, MPI_COMM_WORLD );
    MESSAGE( 1, "Max Fields part = " << ( int )( ( double )fieldsMem / 1024./1024. ) << " MB" );


    for( unsigned int idiags=0 ; idiags<globalDiags.size() ; idiags++ ) {
        // fieldsMem contains field per species
        long int diagsMem( 0 );
        diagsMem += globalDiags[idiags]->getMemFootPrint();

        long double dDiagsMem = ( double )diagsMem / 1024./1024./1024.;
        MPI_Reduce( smpi->isMaster()?MPI_IN_PLACE:&dDiagsMem, &dDiagsMem, 1, MPI_LONG_DOUBLE, MPI_SUM, 0, MPI_COMM_WORLD );
        if( dDiagsMem>0. ) {
            MESSAGE( 1, "(Master) " <<  globalDiags[idiags]->filename << "  = " << ( int )( ( double )diagsMem / 1024./1024. ) << " MB" );
            MESSAGE( 1, setprecision( 3 ) << "Global " <<  globalDiags[idiags]->filename << " = " << dDiagsMem << " GB" );
        }

        MPI_Reduce( smpi->isMaster()?MPI_IN_PLACE:&diagsMem, &diagsMem, 1, MPI_INT, MPI_MAX, 0, MPI_COMM_WORLD );
        if( dDiagsMem>0. ) {
            MESSAGE( 1, "Max " <<  globalDiags[idiags]->filename << " = " << ( int )( ( double )diagsMem / 1024./1024. ) << " MB" );
        }
    }

    for( unsigned int idiags=0 ; idiags<localDiags.size() ; idiags++ ) {
        // fieldsMem contains field per species
        long int diagsMem( 0 );
        diagsMem += localDiags[idiags]->getMemFootPrint();

        long double dDiagsMem = ( double )diagsMem / 1024./1024./1024.;
        MPI_Reduce( smpi->isMaster()?MPI_IN_PLACE:&dDiagsMem, &dDiagsMem, 1, MPI_LONG_DOUBLE, MPI_SUM, 0, MPI_COMM_WORLD );
        if( dDiagsMem>0. ) {
            MESSAGE( 1, "(Master) " <<  localDiags[idiags]->filename << "  = " << ( int )( ( double )diagsMem / 1024./1024. ) << " MB" );
            MESSAGE( 1, setprecision( 3 ) << "Global " <<  localDiags[idiags]->filename << " = " << dDiagsMem << " GB" );
        }

        MPI_Reduce( smpi->isMaster()?MPI_IN_PLACE:&diagsMem, &diagsMem, 1, MPI_INT, MPI_MAX, 0, MPI_COMM_WORLD );
        if( dDiagsMem>0. ) {
            MESSAGE( 1, "Max " <<  localDiags[idiags]->filename << " = " << ( int )( ( double )diagsMem / 1024./1024. ) << " MB" );
        }
    }

    // Read value in /proc/pid/status
    //Tools::printMemFootPrint( "End Initialization" );
}


void VectorPatch::save_old_rho( Params &params )
{
    int n=0;
    #pragma omp for schedule(static)
    for( unsigned int ipatch=0 ; ipatch<this->size() ; ipatch++ ) {
        n = ( *this )( ipatch )->EMfields->rhoold_->dims_[0]*( *this )( ipatch )->EMfields->rhoold_->dims_[1]; //*(*this)(ipatch)->EMfields->rhoold_->dims_[2];
        if( params.nDim_field ==3 ) {
            n*=( *this )( ipatch )->EMfields->rhoold_->dims_[2];
        }
        std::memcpy( ( *this )( ipatch )->EMfields->rhoold_->data_, ( *this )( ipatch )->EMfields->rho_->data_, sizeof( double )*n );
    }
}



// Print information on the memory consumption
void VectorPatch::check_expected_disk_usage( SmileiMPI *smpi, Params &params, Checkpoint &checkpoint )
{
    if( smpi->isMaster() ) {

        MESSAGE( 1, "WARNING: disk usage by non-uniform particles maybe strongly underestimated," );
        MESSAGE( 1, "   especially when particles are created at runtime (ionization, pair generation, etc.)" );
        MESSAGE( 1, "" );

        // Find the initial and final timesteps for this simulation
        int istart = 0, istop = params.n_time;
        // If restarting simulation define the starting point
        if( params.restart ) {
            istart = checkpoint.this_run_start_step+1;
        }
        // If leaving the simulation after dump, define the stopping point
        if( checkpoint.dump_step > 0 && checkpoint.exit_after_dump ) {
            int ncheckpoint = ( istart/( int )checkpoint.dump_step ) + 1;
            int nextdumptime = ncheckpoint * ( int )checkpoint.dump_step;
            if( nextdumptime < istop ) {
                istop = nextdumptime;
            }
        }

        MESSAGE( 1, "Expected disk usage for diagnostics:" );
        // Calculate the footprint from local then global diagnostics
        uint64_t diagnostics_footprint = 0;
        for( unsigned int idiags=0 ; idiags<localDiags.size() ; idiags++ ) {
            uint64_t footprint = localDiags[idiags]->getDiskFootPrint( istart, istop, patches_[0] );
            diagnostics_footprint += footprint;
            MESSAGE( 2, "File " << localDiags[idiags]->filename << ": " << Tools::printBytes( footprint ) );
        }
        for( unsigned int idiags=0 ; idiags<globalDiags.size() ; idiags++ ) {
            uint64_t footprint = globalDiags[idiags]->getDiskFootPrint( istart, istop, patches_[0] );
            diagnostics_footprint += footprint;
            MESSAGE( 2, "File " << globalDiags[idiags]->filename << ": " << Tools::printBytes( footprint ) );
        }
        MESSAGE( 1, "Total disk usage for diagnostics: " << Tools::printBytes( diagnostics_footprint ) );
        MESSAGE( 1, "" );

        // If checkpoints to be written, estimate their size
        if( checkpoint.dump_step > 0 || checkpoint.dump_minutes > 0 ) {
            MESSAGE( 1, "Expected disk usage for each checkpoint:" );

            // - Contribution from the grid
            ElectroMagn *EM = patches_[0]->EMfields;
            //     * Calculate first the number of grid points in total
            uint64_t n_grid_points = 1;
            for( unsigned int i=0; i<params.nDim_field; i++ ) {
                n_grid_points *= ( params.n_space[i] + 2*params.oversize[i]+1 );
            }
            n_grid_points *= params.tot_number_of_patches;
            //     * Now calculate the total number of fields
            unsigned int n_fields = 9
                                    + EM->Exfilter.size() + EM->Eyfilter.size() + EM->Ezfilter.size()
                                    + EM->Bxfilter.size() + EM->Byfilter.size() + EM->Bzfilter.size();
            for( unsigned int idiag=0; idiag<EM->allFields_avg.size(); idiag++ ) {
                n_fields += EM->allFields_avg[idiag].size();
            }
            //     * Conclude the total field disk footprint
            uint64_t checkpoint_fields_footprint = n_grid_points * ( uint64_t )( n_fields * sizeof( double ) );
            MESSAGE( 2, "For fields: " << Tools::printBytes( checkpoint_fields_footprint ) );

            // - Contribution from particles
            uint64_t checkpoint_particles_footprint = 0;
            for( unsigned int ispec=0 ; ispec<patches_[0]->vecSpecies.size() ; ispec++ ) {
                Species *s = patches_[0]->vecSpecies[ispec];
                Particles *p = s->particles;
                //     * Calculate the size of particles' individual parameters
                uint64_t one_particle_size = 0;
                one_particle_size += ( p->Position.size() + p->Momentum.size() + 1 ) * sizeof( double );
                one_particle_size += 1 * sizeof( short );
                if( p->tracked ) {
                    one_particle_size += 1 * sizeof( uint64_t );
                }
                //     * Calculate an approximate number of particles
                PeekAtSpecies peek( params, ispec );
                uint64_t number_of_particles = peek.totalNumberofParticles();
                //     * Calculate the size of the first_index and last_index arrays
                uint64_t b_size = ( s->first_index.size() + s->last_index.size() ) * params.tot_number_of_patches * sizeof( int );
                //     * Conclude the disk footprint of this species
                checkpoint_particles_footprint += one_particle_size*number_of_particles + b_size;
            }
            MESSAGE( 2, "For particles: " << Tools::printBytes( checkpoint_particles_footprint ) );

            // - Contribution from diagnostics
            uint64_t checkpoint_diags_footprint = 0;
            //     * Averaged field diagnostics
            n_fields = 0;
            for( unsigned int idiag=0; idiag<EM->allFields_avg.size(); idiag++ ) {
                n_fields += EM->allFields_avg[idiag].size();
            }
            checkpoint_diags_footprint += n_grid_points * ( uint64_t )( n_fields * sizeof( double ) );
            //     * Screen diagnostics
            for( unsigned int idiag=0; idiag<globalDiags.size(); idiag++ )
                if( DiagnosticScreen *screen = dynamic_cast<DiagnosticScreen *>( globalDiags[idiag] ) ) {
                    checkpoint_diags_footprint += screen->data_sum.size() * sizeof( double );
                }
            MESSAGE( 2, "For diagnostics: " << Tools::printBytes( checkpoint_diags_footprint ) );

            uint64_t checkpoint_footprint = checkpoint_fields_footprint + checkpoint_particles_footprint + checkpoint_diags_footprint;
            MESSAGE( 1, "Total disk usage for one checkpoint: " << Tools::printBytes( checkpoint_footprint ) );
        }

    }
}

void VectorPatch::runEnvelopeModule( Params &params,
        SmileiMPI *smpi,
        SimWindow *simWindow,
        double time_dual, Timers &timers, int itime )
{
    // interpolate envelope for susceptibility deposition, project susceptibility for envelope equation, momentum advance
    ponderomotive_update_susceptibility_and_momentum( params, smpi, simWindow, time_dual, timers, itime );

    // comm and sum susceptibility
    sumSusceptibility( params, time_dual, timers, itime, simWindow, smpi );

    // solve envelope equation and comm envelope
    solveEnvelope( params, simWindow, itime, time_dual, timers, smpi );

    // interp updated envelope for position advance, update positions and currents for Maxwell's equations
    ponderomotive_update_position_and_currents( params, smpi, simWindow, time_dual, timers, itime );

}

// ---------------------------------------------------------------------------------------------------------------------
// For all patch, update momentum for particles interacting with envelope
// ---------------------------------------------------------------------------------------------------------------------
void VectorPatch::ponderomotive_update_susceptibility_and_momentum( Params &params,
        SmileiMPI *smpi,
        SimWindow *simWindow,
        double time_dual, Timers &timers, int itime )
{

    #pragma omp single
    diag_flag = needsRhoJsNow( itime );

    timers.particles.restart();

    #pragma omp for schedule(runtime)
    for( unsigned int ipatch=0 ; ipatch<this->size() ; ipatch++ ) {
        ( *this )( ipatch )->EMfields->restartEnvChi();
        for( unsigned int ispec=0 ; ispec<( *this )( ipatch )->vecSpecies.size() ; ispec++ ) {
            if( ( *this )( ipatch )->vecSpecies[ispec]->isProj( time_dual, simWindow ) || diag_flag ) {
                if( species( ipatch, ispec )->ponderomotive_dynamics ) {
                    if( ( *this )( ipatch )->vecSpecies[ispec]->vectorized_operators || params.cell_sorting )
                        species( ipatch, ispec )->ponderomotive_update_susceptibility_and_momentum( time_dual, ispec,
                                emfields( ipatch ),
                                params, diag_flag,
                                ( *this )( ipatch ), smpi,
                                localDiags );
                    else {
                        if( params.vectorization_mode == "adaptive" ) {
                            species( ipatch, ispec )->scalar_ponderomotive_update_susceptibility_and_momentum( time_dual, ispec,
                                    emfields( ipatch ),
                                    params, diag_flag,
                                    ( *this )( ipatch ), smpi,
                                    localDiags );
                        } else {
                            species( ipatch, ispec )->Species::ponderomotive_update_susceptibility_and_momentum( time_dual, ispec,
                                    emfields( ipatch ),
                                    params, diag_flag,
                                    ( *this )( ipatch ), smpi,
                                    localDiags );
                        }
                    }

                } // end condition on ponderomotive dynamics
            } // end diagnostic or projection if condition on species
        } // end loop on species
    } // end loop on patches

    timers.particles.update( );
#ifdef __DETAILED_TIMERS
    timers.interp_fields_env.update( *this, params.printNow( itime ) );
    timers.proj_susceptibility.update( *this, params.printNow( itime ) );
    timers.push_mom.update( *this, params.printNow( itime ) );
#endif

} // END ponderomotive_update_susceptibility_and_momentum

void VectorPatch::ponderomotive_update_position_and_currents( Params &params,
        SmileiMPI *smpi,
        SimWindow *simWindow,
        double time_dual, Timers &timers, int itime )
{

    #pragma omp single
    diag_flag = needsRhoJsNow( itime );

    timers.particles.restart();

    #pragma omp for schedule(runtime)
    for( unsigned int ipatch=0 ; ipatch<this->size() ; ipatch++ ) {
        for( unsigned int ispec=0 ; ispec<( *this )( ipatch )->vecSpecies.size() ; ispec++ ) {
            if( ( *this )( ipatch )->vecSpecies[ispec]->isProj( time_dual, simWindow ) || diag_flag ) {
                if( species( ipatch, ispec )->ponderomotive_dynamics ) {
                    if( ( *this )( ipatch )->vecSpecies[ispec]->vectorized_operators || params.cell_sorting )
                        species( ipatch, ispec )->ponderomotive_update_position_and_currents( time_dual, ispec,
                                emfields( ipatch ),
                                params, diag_flag, partwalls( ipatch ),
                                ( *this )( ipatch ), smpi,
                                localDiags );
                    else {

                        if( params.vectorization_mode == "adaptive" ) {
                            species( ipatch, ispec )->scalar_ponderomotive_update_position_and_currents( time_dual, ispec,
                                    emfields( ipatch ),
                                    params, diag_flag, partwalls( ipatch ),
                                    ( *this )( ipatch ), smpi,
                                    localDiags );
                        } else {
                            species( ipatch, ispec )->Species::ponderomotive_update_position_and_currents( time_dual, ispec,
                                    emfields( ipatch ),
                                    params, diag_flag, partwalls( ipatch ),
                                    ( *this )( ipatch ), smpi,
                                    localDiags );
                        }
                    }

                } // end condition on ponderomotive dynamics
            } // end diagnostic or projection if condition on species
        } // end loop on species
    } // end loop on patches

    timers.particles.update( params.printNow( itime ) );
#ifdef __DETAILED_TIMERS
    timers.interp_env_old.update( *this, params.printNow( itime ) );
    timers.proj_currents.update( *this, params.printNow( itime ) );
    timers.push_pos.update( *this, params.printNow( itime ) );
    timers.cell_keys.update( *this, params.printNow( itime ) );
#endif

    timers.syncPart.restart();
    for( unsigned int ispec=0 ; ispec<( *this )( 0 )->vecSpecies.size(); ispec++ ) {
        if( ( *this )( 0 )->vecSpecies[ispec]->ponderomotive_dynamics ) {
            if( ( *this )( 0 )->vecSpecies[ispec]->isProj( time_dual, simWindow ) ) {
                SyncVectorPatch::exchangeParticles( ( *this ), ispec, params, smpi, timers, itime ); // Included sort_part
            } // end condition on species
        } // end condition on envelope dynamics
    } // end loop on species
    timers.syncPart.update( params.printNow( itime ) );



} // END ponderomotive_update_position_and_currents


void VectorPatch::init_new_envelope( Params &params )
{
    if( ( *this )( 0 )->EMfields->envelope!=NULL ) {
        // for all patches, init new envelope from input namelist parameters
        for( unsigned int ipatch=0 ; ipatch<this->size() ; ipatch++ ) {
            ( *this )( ipatch )->EMfields->envelope->initEnvelope( ( *this )( ipatch ), ( *this )( ipatch )->EMfields );
        } // end loop on patches
    }
} // END init_new_envelope<|MERGE_RESOLUTION|>--- conflicted
+++ resolved
@@ -295,18 +295,11 @@
     #pragma omp single
     {
 	// apply external time fields if requested
-<<<<<<< HEAD
-	applyExternalTimeFields(time_dual);
-    
-    diag_flag = needsRhoJsNow( itime );
-	}
-=======
 	if ( emfields(0)->extTimeFields.size() )
             applyExternalTimeFields(time_dual);
         
         diag_flag = needsRhoJsNow( itime );
-    }    
->>>>>>> 97b326cf
+    }
 	
     timers.particles.restart();
     ostringstream t;
@@ -378,12 +371,8 @@
     timers.syncPart.update( params.printNow( itime ) );
     
     // de-apply external time fields if requested
-<<<<<<< HEAD
+    if ( emfields(0)->extTimeFields.size() )
 	resetExternalTimeFields();
-=======
-    if ( emfields(0)->extTimeFields.size() )
-	resetExternalTimeFields(); 
->>>>>>> 97b326cf
 
 #ifdef __DETAILED_TIMERS
     timers.sorting.update( *this, params.printNow( itime ) );
