#include "VectorPatch.h"

#include <cstdlib>
#include <iostream>
#include <iomanip>
#include <fstream>
#include <cstring>
#include <math.h>
//#include <string>

#include "Collisions.h"
#include "DomainDecompositionFactory.h"
#include "PatchesFactory.h"
#include "Species.h"
#include "Particles.h"
#include "PeekAtSpecies.h"
#include "SimWindow.h"
#include "SolverFactory.h"
#include "DiagnosticFactory.h"
#include "LaserEnvelope.h"

#include "SyncVectorPatch.h"
#include "interface.h"
#include "Timers.h"

using namespace std;


VectorPatch::VectorPatch()
{
    domain_decomposition_ = NULL ;
}


VectorPatch::VectorPatch( Params& params )
{
    domain_decomposition_ = DomainDecompositionFactory::create( params );
}


VectorPatch::~VectorPatch()
{
    //if ( domain_decomposition_ != NULL )
    //    delete domain_decomposition_;
}


void VectorPatch::close(SmileiMPI * smpiData)
{
    closeAllDiags( smpiData );


    if ( diag_timers.size() )
        MESSAGE( "\n\tDiagnostics profile :" );
    for ( unsigned int idiag = 0 ;  idiag < diag_timers.size() ; idiag++ ) {
        double sum(0);
        MPI_Reduce( &diag_timers[idiag]->time_acc_, &sum, 1, MPI_DOUBLE, MPI_SUM, 0, MPI_COMM_WORLD );
        MESSAGE( "\t\t" << setw(20) << diag_timers[idiag]->name_ << "\t" << sum/(double)smpiData->getSize() );
    }

    for ( unsigned int idiag = 0 ;  idiag < diag_timers.size() ; idiag++ )
        delete diag_timers[idiag];
    diag_timers.clear();


    for (unsigned int idiag=0 ; idiag<localDiags.size(); idiag++)
        delete localDiags[idiag];
    localDiags.clear();

    for (unsigned int idiag=0 ; idiag<globalDiags.size(); idiag++)
        delete globalDiags[idiag];
    globalDiags.clear();

    for (unsigned int ipatch=0 ; ipatch<size(); ipatch++)
        delete patches_[ipatch];

    patches_.clear();
}

void VectorPatch::createDiags(Params& params, SmileiMPI* smpi, OpenPMDparams& openPMD)
{
    globalDiags = DiagnosticFactory::createGlobalDiagnostics(params, smpi, *this );
    localDiags  = DiagnosticFactory::createLocalDiagnostics (params, smpi, *this, openPMD );

    // Delete all unused fields
    for (unsigned int ipatch=0 ; ipatch<size() ; ipatch++) {
        for (unsigned int ifield=0 ; ifield<(*this)(ipatch)->EMfields->Jx_s.size(); ifield++) {
            if( (*this)(ipatch)->EMfields->Jx_s[ifield]->data_ == NULL ){
                delete (*this)(ipatch)->EMfields->Jx_s[ifield];
                (*this)(ipatch)->EMfields->Jx_s[ifield]=NULL;
            }
        }
        for (unsigned int ifield=0 ; ifield<(*this)(ipatch)->EMfields->Jy_s.size(); ifield++) {
            if( (*this)(ipatch)->EMfields->Jy_s[ifield]->data_ == NULL ){
                delete (*this)(ipatch)->EMfields->Jy_s[ifield];
                (*this)(ipatch)->EMfields->Jy_s[ifield]=NULL;
            }
        }
        for (unsigned int ifield=0 ; ifield<(*this)(ipatch)->EMfields->Jz_s.size(); ifield++) {
            if( (*this)(ipatch)->EMfields->Jz_s[ifield]->data_ == NULL ){
                delete (*this)(ipatch)->EMfields->Jz_s[ifield];
                (*this)(ipatch)->EMfields->Jz_s[ifield]=NULL;
            }
        }
        for (unsigned int ifield=0 ; ifield<(*this)(ipatch)->EMfields->rho_s.size(); ifield++) {
            if( (*this)(ipatch)->EMfields->rho_s[ifield]->data_ == NULL ){
                delete (*this)(ipatch)->EMfields->rho_s[ifield];
                (*this)(ipatch)->EMfields->rho_s[ifield]=NULL;
            }
        }

        if (params.Laser_Envelope_model){   
            for (unsigned int ifield=0 ; ifield<(*this)(ipatch)->EMfields->Env_Chi_s.size(); ifield++) {
                if( (*this)(ipatch)->EMfields->Env_Chi_s[ifield]->data_ == NULL ){
                        delete (*this)(ipatch)->EMfields->Env_Chi_s[ifield];
                        (*this)(ipatch)->EMfields->Env_Chi_s[ifield]=NULL;
                }
            }
        }



    }

    for ( unsigned int idiag = 0 ;  idiag < globalDiags.size() ; idiag++ )
        diag_timers.push_back( new Timer( globalDiags[idiag]->filename ) );
    for ( unsigned int idiag = 0 ;  idiag < localDiags.size() ; idiag++ )
        diag_timers.push_back( new Timer( localDiags[idiag]->filename ) );

    for ( unsigned int idiag = 0 ;  idiag < diag_timers.size() ; idiag++ )
        diag_timers[idiag]->init(smpi);



}


// ---------------------------------------------------------------------------------------------------------------------
// ---------------------------------------------------------------------------------------------------------------------
// ----------------------------------------------       INTERFACES        ----------------------------------------------
// ---------------------------------------------------------------------------------------------------------------------
// ---------------------------------------------------------------------------------------------------------------------

// ---------------------------------------------------------------------------------------------------------------------
<<<<<<< HEAD
// Configure all patches for the new time step
=======
// Reconfigure all patches for the new time step
>>>>>>> 841a3bc9
// ---------------------------------------------------------------------------------------------------------------------
void VectorPatch::configuration(Params& params, Timers &timers, int itime)
{

<<<<<<< HEAD
    //if (params.vecto == "dynamic" || params.vecto == "dynamic2")
    //{

        timers.reconfiguration.restart();

        // Clean buffers
        #pragma omp master
        for (unsigned int ipatch=0 ; ipatch<(*this).size() ; ipatch++) {
            // For all species
            for (unsigned int ispec=0 ; ispec<(*this)(ipatch)->vecSpecies.size() ; ispec++) {
                (*this)(ipatch)->cleanMPIBuffers(ispec, params);
            }
        }
        #pragma omp barrier

        // Species reconfiguration for best performance
        // Change the status to use vectorized or not-vectorized operators
        // as a function of the metrics
        #pragma omp for schedule(runtime)
        for (unsigned int ipatch=0 ; ipatch<(*this).size() ; ipatch++) {
            // Particle importation for all species
            for (unsigned int ispec=0 ; ispec<(*this)(ipatch)->vecSpecies.size() ; ispec++) {
                species(ipatch, ispec)->configuration(params, (*this)(ipatch));
            }
        }

        timers.reconfiguration.update( params.printNow( itime ) );
    //}

}

// ---------------------------------------------------------------------------------------------------------------------
// Reconfigure all patches for the new time step
// ---------------------------------------------------------------------------------------------------------------------
void VectorPatch::reconfiguration(Params& params, Timers &timers, int itime)
{
    //if (params.vecto == "dynamic" || params.vecto == "dynamic2")
    //{

        timers.reconfiguration.restart();

        // Clean buffers
        #pragma omp master
        for (unsigned int ipatch=0 ; ipatch<(*this).size() ; ipatch++) {
            // For all species
            for (unsigned int ispec=0 ; ispec<(*this)(ipatch)->vecSpecies.size() ; ispec++) {
                (*this)(ipatch)->cleanMPIBuffers(ispec, params);
            }
        }
        #pragma omp barrier

        // Species reconfiguration for best performance
        // Change the status to use vectorized or not-vectorized operators
        // as a function of the metrics
        #pragma omp for schedule(runtime)
        for (unsigned int ipatch=0 ; ipatch<(*this).size() ; ipatch++) {
            // Particle importation for all species
            for (unsigned int ispec=0 ; ispec<(*this)(ipatch)->vecSpecies.size() ; ispec++) {
                species(ipatch, ispec)->reconfiguration(params, (*this)(ipatch));
            }
        }

        timers.reconfiguration.update( params.printNow( itime ) );
    //}
=======
    timers.reconfiguration.restart();

    // Species reconfiguration for best performance
    // Change the status to use vectorized or not-vectorized operators
    // as a function of the metrics
    #pragma omp master
    for (unsigned int ipatch=0 ; ipatch<(*this).size() ; ipatch++) {
        // Particle importation for all species
        for (unsigned int ispec=0 ; ispec<(*this)(ipatch)->vecSpecies.size() ; ispec++) {
            (*this)(ipatch)->cleanMPIBuffers(ispec, params);
        }
    }
    #pragma omp barrier

    // Species reconfiguration for best performance
    // Change the status to use vectorized or not-vectorized operators
    // as a function of the metrics

    unsigned int npatches = (*this).size();

    #pragma omp for schedule(runtime)
    for (unsigned int ipatch=0 ; ipatch<npatches ; ipatch++) {
        // Particle importation for all species
        for (unsigned int ispec=0 ; ispec<(*this)(ipatch)->vecSpecies.size() ; ispec++) {
            species(ipatch, ispec)->reconfiguration(params, (*this)(ipatch));
        }
    }

    timers.reconfiguration.update( params.printNow( itime ) );

>>>>>>> 841a3bc9
}

// ---------------------------------------------------------------------------------------------------------------------
// For all patch, move particles (restartRhoJ(s), dynamics and exchangeParticles)
// ---------------------------------------------------------------------------------------------------------------------
void VectorPatch::dynamics(Params& params,
                           SmileiMPI* smpi,
                           SimWindow* simWindow,
                           RadiationTables & RadiationTables,
                           MultiphotonBreitWheelerTables & MultiphotonBreitWheelerTables,
                           double time_dual, Timers &timers, int itime)
{

    #pragma omp single
    diag_flag = needsRhoJsNow(itime);

    timers.particles.restart();
    ostringstream t;
    #pragma omp for schedule(runtime)
    for (unsigned int ipatch=0 ; ipatch<(*this).size() ; ipatch++) {
        (*this)(ipatch)->EMfields->restartRhoJ();
        for (unsigned int ispec=0 ; ispec<(*this)(ipatch)->vecSpecies.size() ; ispec++) {
            if ( (*this)(ipatch)->vecSpecies[ispec]->isProj(time_dual, simWindow) || diag_flag  ) {
                // Dynamics with vectorized operators
<<<<<<< HEAD
                if ((*this)(ipatch)->vecSpecies[ispec]->vectorized_operators)
=======
                if (((*this)(ipatch)->vecSpecies[ispec]->vectorized_operators)&&(!(*this)(ipatch)->vecSpecies[ispec]->ponderomotive_dynamics))
>>>>>>> 841a3bc9
                {
                    species(ipatch, ispec)->dynamics(time_dual, ispec,
                                                     emfields(ipatch),
                                                     params, diag_flag, partwalls(ipatch),
                                                     (*this)(ipatch), smpi,
                                                     RadiationTables,
                                                     MultiphotonBreitWheelerTables,
                                                     localDiags);
                }
                // Dynamics with scalar operators
                else
                {
                    if (params.vecto == "dynamic2")
                    {
                        species(ipatch, ispec)->scalar_dynamics(time_dual, ispec,
                                                      emfields(ipatch),
                                                      params, diag_flag, partwalls(ipatch),
                                                      (*this)(ipatch), smpi,
                                                      RadiationTables,
                                                      MultiphotonBreitWheelerTables,
                                                      localDiags);
                    }
<<<<<<< HEAD
                    else
=======
                    else if (!(*this)(ipatch)->vecSpecies[ispec]->ponderomotive_dynamics)
>>>>>>> 841a3bc9
                    {
                        species(ipatch, ispec)->Species::dynamics(time_dual, ispec,
                                                         emfields(ipatch),
                                                         params, diag_flag, partwalls(ipatch),
                                                         (*this)(ipatch), smpi,
                                                         RadiationTables,
                                                         MultiphotonBreitWheelerTables,
                                                         localDiags);
                    }
<<<<<<< HEAD
                }
            }
        }
=======
                } // end if condition on envelope dynamics
            } // end if condition on species
        } // end loop on species
    } // end loop on patches

>>>>>>> 841a3bc9

    timers.particles.update( params.printNow( itime ) );

    timers.syncPart.restart();
    for (unsigned int ispec=0 ; ispec<(*this)(0)->vecSpecies.size(); ispec++) {
        if (!(*this)(0)->vecSpecies[ispec]->ponderomotive_dynamics){
            if ( (*this)(0)->vecSpecies[ispec]->isProj(time_dual, simWindow) ){
                SyncVectorPatch::exchangeParticles((*this), ispec, params, smpi, timers, itime ); // Included sort_part
            } // end condition on species
        } // end condition on envelope dynamics
    } // end loop on species
    timers.syncPart.update( params.printNow( itime ) );
} // END dynamics


void VectorPatch::finalize_and_sort_parts(Params& params, SmileiMPI* smpi, SimWindow* simWindow,
                           RadiationTables & RadiationTables,
                           MultiphotonBreitWheelerTables & MultiphotonBreitWheelerTables,
                           double time_dual, Timers &timers, int itime)
{
    timers.syncPart.restart();
    for (unsigned int ispec=0 ; ispec<(*this)(0)->vecSpecies.size(); ispec++) {
        if ( (*this)(0)->vecSpecies[ispec]->isProj(time_dual, simWindow) ){
            SyncVectorPatch::finalize_and_sort_parts((*this), ispec, params, smpi, timers, itime ); // Included sort_part
        }
    }

    #pragma omp for schedule(runtime)
    for (unsigned int ipatch=0 ; ipatch<(*this).size() ; ipatch++) {
        // Particle importation for all species
        for (unsigned int ispec=0 ; ispec<(*this)(ipatch)->vecSpecies.size() ; ispec++) {
            if ( (*this)(ipatch)->vecSpecies[ispec]->isProj(time_dual, simWindow) || diag_flag  ) {
                if ((*this)(ipatch)->vecSpecies[ispec]->vectorized_operators)
                {
                    species(ipatch, ispec)->dynamics_import_particles(time_dual, ispec,
                                                                      params,
                                                                      (*this)(ipatch), smpi,
                                                                      RadiationTables,
                                                                      MultiphotonBreitWheelerTables,
                                                                      localDiags);
                }
                else
                {
                    species(ipatch, ispec)->Species::dynamics_import_particles(time_dual, ispec,
                                                                      params,
                                                                      (*this)(ipatch), smpi,
                                                                      RadiationTables,
                                                                      MultiphotonBreitWheelerTables,
                                                                      localDiags);
                }
            }
        }
    }

    // Species reconfiguration for best performance
    // Change the status to use vectorized or not-vectorized operators
    // as a function of the metrics
    /*#pragma omp for schedule(runtime)
    for (unsigned int ipatch=0 ; ipatch<(*this).size() ; ipatch++) {
        // Particle importation for all species
        for (unsigned int ispec=0 ; ispec<(*this)(ipatch)->vecSpecies.size() ; ispec++) {
            species(ipatch, ispec)->reconfiguration(params, (*this)(ipatch));
        }
    }*/

    if (itime%params.every_clean_particles_overhead==0) {
        #pragma omp master
        for (unsigned int ipatch=0 ; ipatch<(*this).size() ; ipatch++)
            (*this)(ipatch)->cleanParticlesOverhead(params);
        #pragma omp barrier
    }

    timers.syncPart.update( params.printNow( itime ) );

} // END finalize_and_sort_parts


void VectorPatch::computeCharge()
{
    #pragma omp for schedule(runtime)
    for (unsigned int ipatch=0 ; ipatch<(*this).size() ; ipatch++) {
        (*this)(ipatch)->EMfields->restartRhoJ();
        for (unsigned int ispec=0 ; ispec<(*this)(ipatch)->vecSpecies.size() ; ispec++) {
            if ((*this)(ipatch)->vecSpecies[ispec]->vectorized_operators)
            {
                species(ipatch, ispec)->computeCharge(ispec, emfields(ipatch));
            }
            else
            {
                species(ipatch, ispec)->Species::computeCharge(ispec, emfields(ipatch));
            }
        }
    }

} // END computeRho

void VectorPatch::computeChargeRelativisticSpecies(double time_primal)
{
    #pragma omp for schedule(runtime)
    for (unsigned int ipatch=0 ; ipatch<(*this).size() ; ipatch++) {
        (*this)(ipatch)->EMfields->restartRhoJ();
        for (unsigned int ispec=0 ; ispec<(*this)(ipatch)->vecSpecies.size() ; ispec++) {
            // project only if species needs relativistic initialization and it is the right time to initialize its fields
            if ( ( species(ipatch, ispec)->relativistic_field_initialization               ) &&
                 ( time_primal == species(ipatch, ispec)->time_relativistic_initialization ) ) {
<<<<<<< HEAD
                 if ((*this)(ipatch)->vecSpecies[ispec]->vectorized_operators)
                 {
                     species(ipatch, ispec)->computeCharge(ispec, emfields(ipatch));
                 }
                 else
                 {
                     species(ipatch, ispec)->Species::computeCharge(ispec, emfields(ipatch));
                 }
=======
                species(ipatch, ispec)->computeCharge(ispec, emfields(ipatch) );
>>>>>>> 841a3bc9
            }
        }
    }
} // END computeRho

void VectorPatch::resetRhoJ()
{
    #pragma omp for schedule(runtime)
    for (unsigned int ipatch=0 ; ipatch<(*this).size() ; ipatch++) {
        (*this)(ipatch)->EMfields->restartRhoJ();
    }
}

// ---------------------------------------------------------------------------------------------------------------------
// For all patch, sum densities on ghost cells (sum per species if needed, sync per patch and MPI sync)
// ---------------------------------------------------------------------------------------------------------------------
void VectorPatch::sumDensities(Params &params, double time_dual, Timers &timers, int itime, SimWindow* simWindow )
{
    bool some_particles_are_moving = false;
    unsigned int n_species( (*this)(0)->vecSpecies.size() );
    for ( unsigned int ispec=0 ; ispec < n_species ; ispec++ ) {
        if ( (*this)(0)->vecSpecies[ispec]->isProj(time_dual, simWindow) )
            some_particles_are_moving = true;
    }
    if ( !some_particles_are_moving  && !diag_flag )
        return;

    timers.densities.restart();
    if  (diag_flag){
        #pragma omp for schedule(static)
        for (unsigned int ipatch=0 ; ipatch<(*this).size() ; ipatch++) {
             // Per species in global, Attention if output -> Sync / per species fields
            (*this)(ipatch)->EMfields->computeTotalRhoJ();
        }
    }
    timers.densities.update();


    timers.syncDens.restart();
    if ( params.geometry != "3drz" ) {
        SyncVectorPatch::sumRhoJ( params, (*this), timers, itime ); // MPI
    }
    else {
        for (unsigned int imode = 0 ; imode < static_cast<ElectroMagn3DRZ*>(patches_[0]->EMfields)->Jl_.size() ; imode++  ) {
            SyncVectorPatch::sumRhoJ( params, (*this), imode, timers, itime );
        }
    }

    if(diag_flag){
        for (unsigned int ispec=0 ; ispec<(*this)(0)->vecSpecies.size(); ispec++) {
            if( ! (*this)(0)->vecSpecies[ispec]->particles->is_test ) {
                update_field_list(ispec);
                SyncVectorPatch::sumRhoJs( params, (*this), ispec, timers, itime ); // MPI
            }
        }
    }
    timers.syncDens.update( params.printNow( itime ) );

} // End sumDensities


// ---------------------------------------------------------------------------------------------------------------------
// For all patch, sum densities on ghost cells (sum per species if needed, sync per patch and MPI sync)
// ---------------------------------------------------------------------------------------------------------------------
void VectorPatch::sumSusceptibility(Params &params, double time_dual, Timers &timers, int itime, SimWindow* simWindow )
{
    bool some_particles_are_moving = false;
    unsigned int n_species( (*this)(0)->vecSpecies.size() );
    for ( unsigned int ispec=0 ; ispec < n_species ; ispec++ ) {
        if ( (*this)(0)->vecSpecies[ispec]->isProj(time_dual, simWindow) )
            some_particles_are_moving = true;
    }
    if ( !some_particles_are_moving  && !diag_flag )
        return;

    timers.densities.restart();
    if  (diag_flag){
        #pragma omp for schedule(static)
        for (unsigned int ipatch=0 ; ipatch<(*this).size() ; ipatch++) {
             // Per species in global, Attention if output -> Sync / per species fields
            (*this)(ipatch)->EMfields->computeTotalEnvChi();
        }
    }
    timers.densities.update();


    timers.syncDens.restart();
    if ( params.geometry == "3Dcartesian" ) {
        SyncVectorPatch::sumEnvChi( params, (*this), timers, itime ); // MPI
    }
    else { ERROR("Envelope model not yet implemented in this geometry");
        // for (unsigned int imode = 0 ; imode < static_cast<ElectroMagn3DRZ*>(patches_[0]->EMfields)->Jl_.size() ; imode++  ) {
        //     SyncVectorPatch::sumRhoJ( params, (*this), imode, timers, itime );
        // }
    }

    timers.syncDens.update( params.printNow( itime ) );

} // End sumSusceptibility



// ---------------------------------------------------------------------------------------------------------------------
// For all patch, update E and B (Ampere, Faraday, boundary conditions, exchange B and center B)
// ---------------------------------------------------------------------------------------------------------------------
void VectorPatch::solveMaxwell(Params& params, SimWindow* simWindow, int itime, double time_dual, Timers & timers)
{
    timers.maxwell.restart();

    for (unsigned int ipassfilter=0 ; ipassfilter<params.currentFilter_passes ; ipassfilter++){
        #pragma omp for schedule(static)
        for (unsigned int ipatch=0 ; ipatch<(*this).size() ; ipatch++){
            // Current spatial filtering
            (*this)(ipatch)->EMfields->binomialCurrentFilter();
        }
        SyncVectorPatch::exchangeJ( params, (*this) );
        SyncVectorPatch::finalizeexchangeJ( params, (*this) );
    }
    #pragma omp for schedule(static)
    for (unsigned int ipatch=0 ; ipatch<(*this).size() ; ipatch++){
        if (!params.is_spectral) {
            // Saving magnetic fields (to compute centered fields used in the particle pusher)
            // Stores B at time n in B_m.
            (*this)(ipatch)->EMfields->saveMagneticFields(params.is_spectral);
        }
        // Computes Ex_, Ey_, Ez_ on all points.
        // E is already synchronized because J has been synchronized before.
        (*(*this)(ipatch)->EMfields->MaxwellAmpereSolver_)((*this)(ipatch)->EMfields);
        // Computes Bx_, By_, Bz_ at time n+1 on interior points.
        //for (unsigned int ipatch=0 ; ipatch<(*this).size() ; ipatch++) {
        (*(*this)(ipatch)->EMfields->MaxwellFaradaySolver_)((*this)(ipatch)->EMfields);
    }
    //Synchronize B fields between patches.
    timers.maxwell.update( params.printNow( itime ) );


    timers.syncField.restart();
    if ( params.geometry != "3drz" ) {
        if (params.is_spectral)
            SyncVectorPatch::exchangeE( params, (*this) );
        SyncVectorPatch::exchangeB( params, (*this) );
    }
    else {
        for (unsigned int imode = 0 ; imode < static_cast<ElectroMagn3DRZ*>(patches_[0]->EMfields)->El_.size() ; imode++  ) {
            SyncVectorPatch::exchangeB( params, (*this), imode );
            SyncVectorPatch::finalizeexchangeB( params, (*this), imode ); // disable async, because of tags which is the same for all modes
        }
    }
    timers.syncField.update(  params.printNow( itime ) );


    #ifdef _PICSAR
    //if ( (params.is_spectral) && (itime!=0) && ( time_dual > params.time_fields_frozen ) ) {
    if (                           (itime!=0) && ( time_dual > params.time_fields_frozen ) ) {
        timers.syncField.restart();
        if (params.is_spectral)
            SyncVectorPatch::finalizeexchangeE( params, (*this) );

        SyncVectorPatch::finalizeexchangeB( params, (*this) );
        timers.syncField.update(  params.printNow( itime ) );

        #pragma omp for schedule(static)
        for (unsigned int ipatch=0 ; ipatch<(*this).size() ; ipatch++){
            // Applies boundary conditions on B
            (*this)(ipatch)->EMfields->boundaryConditions(itime, time_dual, (*this)(ipatch), params, simWindow);
            // Computes B at time n using B and B_m.
            if (!params.is_spectral)
                (*this)(ipatch)->EMfields->centerMagneticFields();
            else
                (*this)(ipatch)->EMfields->saveMagneticFields(params.is_spectral);
        }
        if (params.is_spectral)
            save_old_rho( params );
    }
    #endif


} // END solveMaxwell

void VectorPatch::solveEnvelope(Params& params, SimWindow* simWindow, int itime, double time_dual, Timers & timers)
{
     
    if ((*this)(0)->EMfields->envelope!=NULL) {

        // Exchange susceptibility
        SyncVectorPatch::exchangeEnvChi( params, (*this) );

        #pragma omp for schedule(static)
        for (unsigned int ipatch=0 ; ipatch<(*this).size() ; ipatch++){
            // Computes A in all points
            (*this)(ipatch)->EMfields->envelope->compute(  (*this)(ipatch)->EMfields );
            (*this)(ipatch)->EMfields->envelope->boundaryConditions(itime, time_dual, (*this)(ipatch), params, simWindow);
        }
      
        // Exchange envelope A
        SyncVectorPatch::exchangeA( params, (*this) );
        SyncVectorPatch::finalizeexchangeA( params, (*this) );


        // Compute ponderomotive potential Phi=|A|^2/2
        for (unsigned int ipatch=0 ; ipatch<(*this).size() ; ipatch++){ 
            (*this)(ipatch)->EMfields->envelope->compute_Phi(  (*this)(ipatch)->EMfields );
        }

        // Exchange Phi
        SyncVectorPatch::exchangePhi(params, (*this));
        SyncVectorPatch::finalizeexchangePhi( params, (*this) );
     

        // Compute gradients of Phi
        for (unsigned int ipatch=0 ; ipatch<(*this).size() ; ipatch++){
            (*this)(ipatch)->EMfields->envelope->compute_gradient_Phi(  (*this)(ipatch)->EMfields );
        }

        // Exchange GradPhi
        SyncVectorPatch::exchangeGradPhi( params, (*this) );
        SyncVectorPatch::finalizeexchangeGradPhi( params, (*this) );
    }

} // END solveEnvelope

void VectorPatch::finalize_sync_and_bc_fields(Params& params, SmileiMPI* smpi, SimWindow* simWindow,
                           double time_dual, Timers &timers, int itime)
{
    #ifndef _PICSAR
    if ( (!params.is_spectral) && (itime!=0) && ( time_dual > params.time_fields_frozen ) ) {
        if ( params.geometry != "3drz" ) {
            timers.syncField.restart();
            SyncVectorPatch::finalizeexchangeB( params, (*this) );
            timers.syncField.update(  params.printNow( itime ) );
        }

        #pragma omp for schedule(static)
        for (unsigned int ipatch=0 ; ipatch<(*this).size() ; ipatch++){
            // Applies boundary conditions on B
            (*this)(ipatch)->EMfields->boundaryConditions(itime, time_dual, (*this)(ipatch), params, simWindow);
            // Computes B at time n using B and B_m.
            (*this)(ipatch)->EMfields->centerMagneticFields();
        }
    }
    #endif

} // END finalize_sync_and_bc_fields


void VectorPatch::initExternals(Params& params)
{
    // Init all lasers
    for( unsigned int ipatch=0; ipatch<size(); ipatch++ ) {
        if( (*this)(ipatch)->isXmin() && (*this)(ipatch)->EMfields->emBoundCond[0] != NULL ) {
            unsigned int nlaser = (*this)(ipatch)->EMfields->emBoundCond[0]->vecLaser.size();
            for (unsigned int ilaser = 0; ilaser < nlaser; ilaser++)
                (*this)(ipatch)->EMfields->emBoundCond[0]->vecLaser[ilaser]->initFields(params, (*this)(ipatch));
        }

        if( (*this)(ipatch)->isXmax() && (*this)(ipatch)->EMfields->emBoundCond[1] != NULL ) {
            unsigned int nlaser = (*this)(ipatch)->EMfields->emBoundCond[1]->vecLaser.size();
            for (unsigned int ilaser = 0; ilaser < nlaser; ilaser++)
                (*this)(ipatch)->EMfields->emBoundCond[1]->vecLaser[ilaser]->initFields(params, (*this)(ipatch));
        }
    }

    // Init all antennas
    for( unsigned int ipatch=0; ipatch<size(); ipatch++ ) {
        (*this)(ipatch)->EMfields->initAntennas((*this)(ipatch));
    }
}


void VectorPatch::initAllDiags(Params& params, SmileiMPI* smpi)
{
    // Global diags: scalars + particles
    for (unsigned int idiag = 0 ; idiag < globalDiags.size() ; idiag++) {
        globalDiags[idiag]->init(params, smpi, *this);
        // MPI master creates the file
        if( smpi->isMaster() )
            globalDiags[idiag]->openFile( params, smpi, true );
    }

    // Local diags : fields, probes, tracks
    for (unsigned int idiag = 0 ; idiag < localDiags.size() ; idiag++)
        localDiags[idiag]->init(params, smpi, *this);

} // END initAllDiags


void VectorPatch::closeAllDiags(SmileiMPI* smpi)
{
    // MPI master closes all global diags
    if ( smpi->isMaster() )
        for (unsigned int idiag = 0 ; idiag < globalDiags.size() ; idiag++)
            globalDiags[idiag]->closeFile();

    // All MPI close local diags
    for (unsigned int idiag = 0 ; idiag < localDiags.size() ; idiag++)
        localDiags[idiag]->closeFile();
}


void VectorPatch::openAllDiags(Params& params,SmileiMPI* smpi)
{
    // MPI master opens all global diags
    if ( smpi->isMaster() )
        for (unsigned int idiag = 0 ; idiag < globalDiags.size() ; idiag++)
            globalDiags[idiag]->openFile( params, smpi, false );

    // All MPI open local diags
    for (unsigned int idiag = 0 ; idiag < localDiags.size() ; idiag++)
        localDiags[idiag]->openFile( params, smpi, false );
}


// ---------------------------------------------------------------------------------------------------------------------
// For all patch, Compute and Write all diags
//   - Scalars, Probes, Phases, TrackParticles, Fields, Average fields
//   - set diag_flag to 0 after write
// ---------------------------------------------------------------------------------------------------------------------
void VectorPatch::runAllDiags(Params& params, SmileiMPI* smpi, unsigned int itime, Timers & timers, SimWindow* simWindow)
{
    // Global diags: scalars + particles
    timers.diags.restart();
    for (unsigned int idiag = 0 ; idiag < globalDiags.size() ; idiag++) {
        diag_timers[idiag]->restart();

        #pragma omp single
        globalDiags[idiag]->theTimeIsNow = globalDiags[idiag]->prepare( itime );
        #pragma omp barrier
        if( globalDiags[idiag]->theTimeIsNow ) {
            // All patches run
            #pragma omp for schedule(runtime)
            for (unsigned int ipatch=0 ; ipatch<size() ; ipatch++)
                globalDiags[idiag]->run( (*this)(ipatch), itime, simWindow );
            // MPI procs gather the data and compute
            #pragma omp single
            smpi->computeGlobalDiags( globalDiags[idiag], itime);
            // MPI master writes
            #pragma omp single
            globalDiags[idiag]->write( itime , smpi );
        }

        diag_timers[idiag]->update();
    }

    // Local diags : fields, probes, tracks
    for (unsigned int idiag = 0 ; idiag < localDiags.size() ; idiag++) {
        diag_timers[globalDiags.size()+idiag]->restart();

        #pragma omp single
        localDiags[idiag]->theTimeIsNow = localDiags[idiag]->prepare( itime );
        #pragma omp barrier
        // All MPI run their stuff and write out
        if( localDiags[idiag]->theTimeIsNow )
            localDiags[idiag]->run( smpi, *this, itime, simWindow, timers );

        diag_timers[globalDiags.size()+idiag]->update();
    }

    // Manage the "diag_flag" parameter, which indicates whether Rho and Js were used
    if( diag_flag ) {
        #pragma omp barrier
        #pragma omp single
        diag_flag = false;
        #pragma omp for
        for (unsigned int ipatch=0 ; ipatch<size() ; ipatch++)
            (*this)(ipatch)->EMfields->restartRhoJs();
    }
    timers.diags.update();

} // END runAllDiags


// ---------------------------------------------------------------------------------------------------------------------
// Check if rho is null (MPI & patch sync)
// ---------------------------------------------------------------------------------------------------------------------
bool VectorPatch::isRhoNull( SmileiMPI* smpi )
{
    double norm2(0.);
    double locnorm2(0.);
    for (unsigned int ipatch=0 ; ipatch<this->size() ; ipatch++)
        locnorm2 += (*this)(ipatch)->EMfields->computeRhoNorm2();

    MPI_Allreduce(&locnorm2, &norm2, 1, MPI_DOUBLE, MPI_SUM, MPI_COMM_WORLD);

    return (norm2<=0.);
} // END isRhoNull


// ---------------------------------------------------------------------------------------------------------------------
// Solve Poisson to initialize E
//   - all steps are done locally, sync per patch, sync per MPI process
// ---------------------------------------------------------------------------------------------------------------------
void VectorPatch::solvePoisson( Params &params, SmileiMPI* smpi )
{
    Timer ptimer("global");
    ptimer.init(smpi);
    ptimer.restart();


    unsigned int iteration_max = params.poisson_max_iteration;
    double           error_max = params.poisson_max_error;
    unsigned int iteration=0;

    // Init & Store internal data (phi, r, p, Ap) per patch
    double rnew_dot_rnew_local(0.);
    double rnew_dot_rnew(0.);
    for (unsigned int ipatch=0 ; ipatch<this->size() ; ipatch++) {
        (*this)(ipatch)->EMfields->initPoisson( (*this)(ipatch) );
        rnew_dot_rnew_local += (*this)(ipatch)->EMfields->compute_r();
    }
    MPI_Allreduce(&rnew_dot_rnew_local, &rnew_dot_rnew, 1, MPI_DOUBLE, MPI_SUM, MPI_COMM_WORLD);

    std::vector<Field*> Ex_;
    std::vector<Field*> Ap_;

    for (unsigned int ipatch=0 ; ipatch<this->size() ; ipatch++) {
        Ex_.push_back( (*this)(ipatch)->EMfields->Ex_ );
        Ap_.push_back( (*this)(ipatch)->EMfields->Ap_ );
    }

    unsigned int nx_p2_global = (params.n_space_global[0]+1);
    if ( Ex_[0]->dims_.size()>1 ) {
        nx_p2_global *= (params.n_space_global[1]+1);
        if ( Ex_[0]->dims_.size()>2 ) {
            nx_p2_global *= (params.n_space_global[2]+1);
        }
    }

    // compute control parameter
    double ctrl = rnew_dot_rnew / (double)(nx_p2_global);

    // ---------------------------------------------------------
    // Starting iterative loop for the conjugate gradient method
    // ---------------------------------------------------------
    if (smpi->isMaster()) DEBUG("Starting iterative loop for CG method");
    while ( (ctrl > error_max) && (iteration<iteration_max) ) {
        iteration++;
        if (smpi->isMaster()) DEBUG("iteration " << iteration << " started with control parameter ctrl = " << ctrl*1.e14 << " x 1e-14");

        // scalar product of the residual
        double r_dot_r = rnew_dot_rnew;

        for (unsigned int ipatch=0 ; ipatch<this->size() ; ipatch++)
            (*this)(ipatch)->EMfields->compute_Ap( (*this)(ipatch) );

        // Exchange Ap_ (intra & extra MPI)
        SyncVectorPatch::exchange_along_all_directions          ( Ap_, *this );
        SyncVectorPatch::finalize_exchange_along_all_directions ( Ap_, *this );

       // scalar product p.Ap
        double p_dot_Ap       = 0.0;
        double p_dot_Ap_local = 0.0;
        for (unsigned int ipatch=0 ; ipatch<this->size() ; ipatch++) {
            p_dot_Ap_local += (*this)(ipatch)->EMfields->compute_pAp();
        }
        MPI_Allreduce(&p_dot_Ap_local, &p_dot_Ap, 1, MPI_DOUBLE, MPI_SUM, MPI_COMM_WORLD);


        // compute new potential and residual
        for (unsigned int ipatch=0 ; ipatch<this->size() ; ipatch++) {
            (*this)(ipatch)->EMfields->update_pand_r( r_dot_r, p_dot_Ap );
        }

        // compute new residual norm
        rnew_dot_rnew       = 0.0;
        rnew_dot_rnew_local = 0.0;
        for (unsigned int ipatch=0 ; ipatch<this->size() ; ipatch++) {
            rnew_dot_rnew_local += (*this)(ipatch)->EMfields->compute_r();
        }
        MPI_Allreduce(&rnew_dot_rnew_local, &rnew_dot_rnew, 1, MPI_DOUBLE, MPI_SUM, MPI_COMM_WORLD);
        if (smpi->isMaster()) DEBUG("new residual norm: rnew_dot_rnew = " << rnew_dot_rnew);

        // compute new directio
        for (unsigned int ipatch=0 ; ipatch<this->size() ; ipatch++) {
            (*this)(ipatch)->EMfields->update_p( rnew_dot_rnew, r_dot_r );
        }

        // compute control parameter
        ctrl = rnew_dot_rnew / (double)(nx_p2_global);
        if (smpi->isMaster()) DEBUG("iteration " << iteration << " done, exiting with control parameter ctrl = " << ctrl);

    }//End of the iterative loop


    // --------------------------------
    // Status of the solver convergence
    // --------------------------------
    if (iteration_max>0 && iteration == iteration_max) {
        if (smpi->isMaster())
            WARNING("Poisson solver did not converge: reached maximum iteration number: " << iteration
                    << ", relative err is ctrl = " << 1.0e14*ctrl << " x 1e-14");
    }
    else {
        if (smpi->isMaster())
            MESSAGE(1,"Poisson solver converged at iteration: " << iteration
                    << ", relative err is ctrl = " << 1.0e14*ctrl << " x 1e-14");
    }

    // ------------------------------------------
    // Compute the electrostatic fields Ex and Ey
    // ------------------------------------------
    for (unsigned int ipatch=0 ; ipatch<this->size() ; ipatch++)
        (*this)(ipatch)->EMfields->initE( (*this)(ipatch) );

    SyncVectorPatch::exchangeE( params, *this );
    SyncVectorPatch::finalizeexchangeE( params, *this );

    // Centering of the electrostatic fields
    // -------------------------------------
    vector<double> E_Add(Ex_[0]->dims_.size(),0.);
    if ( Ex_[0]->dims_.size()==3 ) {
        double Ex_avg_local(0.), Ex_avg(0.), Ey_avg_local(0.), Ey_avg(0.), Ez_avg_local(0.), Ez_avg(0.);
        for (unsigned int ipatch=0 ; ipatch<this->size() ; ipatch++) {
            Ex_avg_local += (*this)(ipatch)->EMfields->computeExSum();
            Ey_avg_local += (*this)(ipatch)->EMfields->computeEySum();
            Ez_avg_local += (*this)(ipatch)->EMfields->computeEzSum();
        }

        MPI_Allreduce(&Ex_avg_local, &Ex_avg, 1, MPI_DOUBLE, MPI_SUM, MPI_COMM_WORLD);
        MPI_Allreduce(&Ey_avg_local, &Ey_avg, 1, MPI_DOUBLE, MPI_SUM, MPI_COMM_WORLD);
        MPI_Allreduce(&Ez_avg_local, &Ez_avg, 1, MPI_DOUBLE, MPI_SUM, MPI_COMM_WORLD);

        E_Add[0] = -Ex_avg/((params.n_space[0]+2)*(params.n_space[1]+1)*(params.n_space[2]+1));
        E_Add[1] = -Ey_avg/((params.n_space[0]+1)*(params.n_space[1]+2)*(params.n_space[2]+1));;
        E_Add[2] = -Ez_avg/((params.n_space[0]+1)*(params.n_space[1]+1)*(params.n_space[2]+2));;
    }
    else if ( Ex_[0]->dims_.size()==2 ) {
        double Ex_XminYmax = 0.0;
        double Ey_XminYmax = 0.0;
        double Ex_XmaxYmin = 0.0;
        double Ey_XmaxYmin = 0.0;

        //The YmaxXmin patch has Patch coordinates X=0, Y=2^m1-1= number_of_patches[1]-1.
        std::vector<int> xcall( 2, 0 );
        xcall[0] = 0;
        xcall[1] = params.number_of_patches[1]-1;
        int patch_YmaxXmin = domain_decomposition_->getDomainId( xcall );
        //The MPI rank owning it is
        int rank_XminYmax = smpi->hrank(patch_YmaxXmin);
        //The YminXmax patch has Patch coordinates X=2^m0-1= number_of_patches[0]-1, Y=0.
        //Its hindex is
        xcall[0] = params.number_of_patches[0]-1;
        xcall[1] = 0;
        int patch_YminXmax = domain_decomposition_->getDomainId( xcall );
        //The MPI rank owning it is
        int rank_XmaxYmin = smpi->hrank(patch_YminXmax);


        //cout << patch_YmaxXmin << " " << rank_XminYmax << " " << patch_YminXmax << " " << rank_XmaxYmin << endl;

        if ( smpi->getRank() == rank_XminYmax ) {
            Ex_XminYmax = (*this)(patch_YmaxXmin-((*this).refHindex_))->EMfields->getEx_XminYmax();
            Ey_XminYmax = (*this)(patch_YmaxXmin-((*this).refHindex_))->EMfields->getEy_XminYmax();
        }

        // Xmax-Ymin corner
        if ( smpi->getRank() == rank_XmaxYmin ) {
            Ex_XmaxYmin = (*this)(patch_YminXmax-((*this).refHindex_))->EMfields->getEx_XmaxYmin();
            Ey_XmaxYmin = (*this)(patch_YminXmax-((*this).refHindex_))->EMfields->getEy_XmaxYmin();
        }

        MPI_Bcast(&Ex_XminYmax, 1, MPI_DOUBLE, rank_XminYmax, MPI_COMM_WORLD);
        MPI_Bcast(&Ey_XminYmax, 1, MPI_DOUBLE, rank_XminYmax, MPI_COMM_WORLD);

        MPI_Bcast(&Ex_XmaxYmin, 1, MPI_DOUBLE, rank_XmaxYmin, MPI_COMM_WORLD);
        MPI_Bcast(&Ey_XmaxYmin, 1, MPI_DOUBLE, rank_XmaxYmin, MPI_COMM_WORLD);

        //This correction is always done, independantly of the periodicity. Is this correct ?
        E_Add[0] = -0.5*(Ex_XminYmax+Ex_XmaxYmin);
        E_Add[1] = -0.5*(Ey_XminYmax+Ey_XmaxYmin);

#ifdef _3D_LIKE_CENTERING
        double Ex_avg_local(0.), Ex_avg(0.), Ey_avg_local(0.), Ey_avg(0.);
        for (unsigned int ipatch=0 ; ipatch<this->size() ; ipatch++) {
            Ex_avg_local += (*this)(ipatch)->EMfields->computeExSum();
            Ey_avg_local += (*this)(ipatch)->EMfields->computeEySum();
        }

        MPI_Allreduce(&Ex_avg_local, &Ex_avg, 1, MPI_DOUBLE, MPI_SUM, MPI_COMM_WORLD);
        MPI_Allreduce(&Ey_avg_local, &Ey_avg, 1, MPI_DOUBLE, MPI_SUM, MPI_COMM_WORLD);

        E_Add[0] = -Ex_avg/((params.n_space[0]+2)*(params.n_space[1]+1));
        E_Add[1] = -Ey_avg/((params.n_space[0]+1)*(params.n_space[1]+2));;
#endif

    }
    else if( Ex_[0]->dims_.size()==1 ) {
        double Ex_Xmin = 0.0;
        double Ex_Xmax = 0.0;

        unsigned int rankXmin = 0;
        if ( smpi->getRank() == 0 ) {
            //Ex_Xmin = (*Ex1D)(index_bc_min[0]);
            Ex_Xmin = (*this)( (0)-((*this).refHindex_))->EMfields->getEx_Xmin();
        }
        MPI_Bcast(&Ex_Xmin, 1, MPI_DOUBLE, rankXmin, MPI_COMM_WORLD);

        unsigned int rankXmax = smpi->getSize()-1;
        if ( smpi->getRank() == smpi->getSize()-1 ) {
            //Ex_Xmax = (*Ex1D)(index_bc_max[0]);
            Ex_Xmax = (*this)( (params.number_of_patches[0]-1)-((*this).refHindex_))->EMfields->getEx_Xmax();
        }
        MPI_Bcast(&Ex_Xmax, 1, MPI_DOUBLE, rankXmax, MPI_COMM_WORLD);
        E_Add[0] = -0.5*(Ex_Xmin+Ex_Xmax);

#ifdef _3D_LIKE_CENTERING
        double Ex_avg_local(0.), Ex_avg(0.);
        for (unsigned int ipatch=0 ; ipatch<this->size() ; ipatch++) {
            Ex_avg_local += (*this)(ipatch)->EMfields->computeExSum();
        }

        MPI_Allreduce(&Ex_avg_local, &Ex_avg, 1, MPI_DOUBLE, MPI_SUM, MPI_COMM_WORLD);

        E_Add[0] = -Ex_avg/((params.n_space[0]+2));
#endif

    }

    // Centering electrostatic fields
    for (unsigned int ipatch=0 ; ipatch<this->size() ; ipatch++)
        (*this)(ipatch)->EMfields->centeringE( E_Add );


    // Compute error on the Poisson equation
    double deltaPoisson_max = 0.0;
    int i_deltaPoisson_max  = -1;

#ifdef _A_FINALISER
    for (unsigned int i=0; i<nx_p; i++) {
        double deltaPoisson = abs( ((*Ex1D)(i+1)-(*Ex1D)(i))/dx - (*rho1D)(i) );
        if (deltaPoisson > deltaPoisson_max) {
            deltaPoisson_max   = deltaPoisson;
            i_deltaPoisson_max = i;
        }
    }
#endif

    //!\todo Reduce to find global max
    if (smpi->isMaster())
        MESSAGE(1,"Poisson equation solved. Maximum err = " << deltaPoisson_max << " at i= " << i_deltaPoisson_max);

    ptimer.update();
    MESSAGE("Time in Poisson : " << ptimer.getTime() );

} // END solvePoisson


void VectorPatch::solveRelativisticPoisson( Params &params, SmileiMPI* smpi, double time_primal )
{


    Timer ptimer("global");
    ptimer.init(smpi);
    ptimer.restart();

    // Assumption: one or more species move in vacuum with mean lorentz gamma factor gamma_mean in the x direction,
    // with low energy spread.
    // The electromagnetic fields of this species can be initialized solving a Poisson-like problem (here informally
    // referred to as "relativistic Poisson problem") and then performing a Lorentz back-transformation to find the
    // electromagnetic fields of the species in the lab frame.
    // See for example https://doi.org/10.1016/j.nima.2016.02.043 for more details
    // In case of non-monoenergetic relativistic distribution (NOT IMPLEMENTED AT THE MOMENT), the linearity of Maxwell's equations can be exploited:
    // divide the species in quasi-monoenergetic bins with gamma_i and repeat the same procedure for described above
    // for all bins. Finally, in the laboratory frame sum all the fields of the various energy-bin ensembles of particles.

    // All the parameters for the Poisson problem (e.g. maximum iteration) are the same used in the namelist
    // for the traditional Poisson problem

    // compute gamma_mean for the species for which the field is initialized
    double s_gamma(0.);
    uint64_t nparticles(0);
    for (unsigned int ispec=0 ; ispec<(*this)(0)->vecSpecies.size() ; ispec++) {
        if (species(0, ispec)->relativistic_field_initialization){
            for (unsigned int ipatch=0 ; ipatch<(*this).size() ; ipatch++) {
                if (time_primal==species(ipatch, ispec)->time_relativistic_initialization){
                    s_gamma += species(ipatch, ispec)->sum_gamma();
                    nparticles += species(ipatch, ispec)->getNbrOfParticles();
                                                                                          }
            }
        }
    }
    double gamma_global(0.);
    MPI_Allreduce(&s_gamma, &gamma_global, 1, MPI_DOUBLE, MPI_SUM, MPI_COMM_WORLD);
    uint64_t nparticles_global(0);
    MPI_Allreduce(&nparticles, &nparticles_global, 1, MPI_UNSIGNED_LONG_LONG, MPI_SUM, MPI_COMM_WORLD);
    MESSAGE( "GAMMA = " << gamma_global/(double)nparticles_global);

    //Timer ptimer("global");
    //ptimer.init(smpi);
    //ptimer.restart();

    double gamma_mean = gamma_global/(double)nparticles_global;

    unsigned int iteration_max = params.relativistic_poisson_max_iteration;
    double           error_max = params.relativistic_poisson_max_error;
    unsigned int iteration=0;

    // Init & Store internal data (phi, r, p, Ap) per patch
    double rnew_dot_rnew_local(0.);
    double rnew_dot_rnew(0.);
    for (unsigned int ipatch=0 ; ipatch<this->size() ; ipatch++) {
        (*this)(ipatch)->EMfields->initPoisson( (*this)(ipatch) );
        rnew_dot_rnew_local += (*this)(ipatch)->EMfields->compute_r();
        //cout << std::scientific << "rnew_dot_rnew_local = " << rnew_dot_rnew_local << endl;
        (*this)(ipatch)->EMfields->initRelativisticPoissonFields( (*this)(ipatch) );
    }
    //cout << std::scientific << "rnew_dot_rnew_local = " << rnew_dot_rnew_local << endl;
    MPI_Allreduce(&rnew_dot_rnew_local, &rnew_dot_rnew, 1, MPI_DOUBLE, MPI_SUM, MPI_COMM_WORLD);

    //std::vector<Field*> Ex_;
    std::vector<Field*> Ex_rel_;
    std::vector<Field*> Ey_rel_;
    std::vector<Field*> Ez_rel_;
    std::vector<Field*> Bx_rel_;
    std::vector<Field*> By_rel_;
    std::vector<Field*> Bz_rel_;
    std::vector<Field*> Ap_;

    for (unsigned int ipatch=0 ; ipatch<this->size() ; ipatch++) {
        //Ex_.push_back( (*this)(ipatch)->EMfields->Ex_ );
        Ex_rel_.push_back( (*this)(ipatch)->EMfields->Ex_rel_ );
        Ey_rel_.push_back( (*this)(ipatch)->EMfields->Ey_rel_ );
        Ez_rel_.push_back( (*this)(ipatch)->EMfields->Ez_rel_ );
        Bx_rel_.push_back( (*this)(ipatch)->EMfields->Bx_rel_ );
        By_rel_.push_back( (*this)(ipatch)->EMfields->By_rel_ );
        Bz_rel_.push_back( (*this)(ipatch)->EMfields->Bz_rel_ );

        Ap_.push_back( (*this)(ipatch)->EMfields->Ap_ );
    }

    unsigned int nx_p2_global = (params.n_space_global[0]+1);
    //if ( Ex_[0]->dims_.size()>1 ) {
    if ( Ex_rel_[0]->dims_.size()>1 ) {
        nx_p2_global *= (params.n_space_global[1]+1);
        if ( Ex_rel_[0]->dims_.size()>2 ) {
            nx_p2_global *= (params.n_space_global[2]+1);
        }
    }


    // compute control parameter
    double norm2_source_term = sqrt(rnew_dot_rnew);
    //double ctrl = rnew_dot_rnew / (double)(nx_p2_global);
    double ctrl = sqrt(rnew_dot_rnew) / norm2_source_term; // initially is equal to one

    // ---------------------------------------------------------
    // Starting iterative loop for the conjugate gradient method
    // ---------------------------------------------------------
    if (smpi->isMaster()) DEBUG("Starting iterative loop for CG method");
    //cout << std::scientific << ctrl << "\t" << error_max << "\t" << iteration << "\t" << iteration_max << endl;
    while ( (ctrl > error_max) && (iteration<iteration_max) ) {
        iteration++;

        if ( (smpi->isMaster()) && (iteration%1000==0) ) {
            MESSAGE("iteration " << iteration << " started with control parameter ctrl = " << 1.0e22*ctrl << " x 1.e-22");
        }

        // scalar product of the residual
        double r_dot_r = rnew_dot_rnew;

        for (unsigned int ipatch=0 ; ipatch<this->size() ; ipatch++)
            (*this)(ipatch)->EMfields->compute_Ap_relativistic_Poisson( (*this)(ipatch), gamma_mean );

        // Exchange Ap_ (intra & extra MPI)
        SyncVectorPatch::exchange_along_all_directions_noomp          ( Ap_, *this );
        SyncVectorPatch::finalize_exchange_along_all_directions_noomp ( Ap_, *this );


       // scalar product p.Ap
        double p_dot_Ap       = 0.0;
        double p_dot_Ap_local = 0.0;
        for (unsigned int ipatch=0 ; ipatch<this->size() ; ipatch++) {
            p_dot_Ap_local += (*this)(ipatch)->EMfields->compute_pAp();
        }
        MPI_Allreduce(&p_dot_Ap_local, &p_dot_Ap, 1, MPI_DOUBLE, MPI_SUM, MPI_COMM_WORLD);


        // compute new potential and residual
        for (unsigned int ipatch=0 ; ipatch<this->size() ; ipatch++) {
            (*this)(ipatch)->EMfields->update_pand_r( r_dot_r, p_dot_Ap );
        }

        // compute new residual norm
        rnew_dot_rnew       = 0.0;
        rnew_dot_rnew_local = 0.0;
        for (unsigned int ipatch=0 ; ipatch<this->size() ; ipatch++) {
            rnew_dot_rnew_local += (*this)(ipatch)->EMfields->compute_r();
        }
        MPI_Allreduce(&rnew_dot_rnew_local, &rnew_dot_rnew, 1, MPI_DOUBLE, MPI_SUM, MPI_COMM_WORLD);
        if (smpi->isMaster()) DEBUG("new residual norm: rnew_dot_rnew = " << rnew_dot_rnew);

        // compute new directio
        for (unsigned int ipatch=0 ; ipatch<this->size() ; ipatch++) {
            (*this)(ipatch)->EMfields->update_p( rnew_dot_rnew, r_dot_r );
        }

        // compute control parameter
        //ctrl = rnew_dot_rnew / (double)(nx_p2_global);
        ctrl = sqrt(rnew_dot_rnew)/norm2_source_term;
        if (smpi->isMaster()) {
            DEBUG("iteration " << iteration << " done, exiting with control parameter ctrl = " << 1.0e22*ctrl << " x 1.e-22");
        }

    }//End of the iterative loop


    // --------------------------------
    // Status of the solver convergence
    // --------------------------------
    if (iteration_max>0 && iteration == iteration_max) {
        if (smpi->isMaster())
            WARNING("Relativistic Poisson solver did not converge: reached maximum iteration number: " << iteration
                    << ", relative err is ctrl = " << 1.0e22*ctrl << "x 1.e-22" );
    }
    else {
        if (smpi->isMaster())
            MESSAGE(1,"Relativistic Poisson solver converged at iteration: " << iteration
                    << ", relative err is ctrl = " << 1.0e22*ctrl << " x 1.e-22" );
    }

    // ------------------------------------------
    // Compute the electromagnetic fields E and B
    // ------------------------------------------

    // sync the potential
    //SyncVectorPatch::exchange( (*this)(ipatch)->EMfields->phi_, *this );
    //SyncVectorPatch::finalizeexchange( (*this)(ipatch)->EMfields->phi_, *this );

    // compute E and sync
    for (unsigned int ipatch=0 ; ipatch<this->size() ; ipatch++)
        { // begin loop on patches
        (*this)(ipatch)->EMfields->initE_relativistic_Poisson( (*this)(ipatch), gamma_mean );
        } // end loop on patches

    SyncVectorPatch::exchange_along_all_directions_noomp          ( Ex_rel_, *this );
    SyncVectorPatch::finalize_exchange_along_all_directions_noomp ( Ex_rel_, *this );
    SyncVectorPatch::exchange_along_all_directions_noomp          ( Ey_rel_, *this );
    SyncVectorPatch::finalize_exchange_along_all_directions_noomp ( Ey_rel_, *this );
    SyncVectorPatch::exchange_along_all_directions_noomp          ( Ez_rel_, *this );
    SyncVectorPatch::finalize_exchange_along_all_directions_noomp ( Ez_rel_, *this );
    //SyncVectorPatch::exchangeE( params, *this );
    //SyncVectorPatch::finalizeexchangeE( params, *this );

    // Force to zero the average value of electric field, as in traditional Poisson solver
    //// -------------------------------------
    vector<double> E_Add(Ex_rel_[0]->dims_.size(),0.);
    if ( Ex_rel_[0]->dims_.size()==3 ) {
        double Ex_avg_local(0.), Ex_avg(0.), Ey_avg_local(0.), Ey_avg(0.), Ez_avg_local(0.), Ez_avg(0.);
        for (unsigned int ipatch=0 ; ipatch<this->size() ; ipatch++) {
            Ex_avg_local += (*this)(ipatch)->EMfields->computeExrelSum();
            Ey_avg_local += (*this)(ipatch)->EMfields->computeEyrelSum();
            Ez_avg_local += (*this)(ipatch)->EMfields->computeEzrelSum();
        }

        MPI_Allreduce(&Ex_avg_local, &Ex_avg, 1, MPI_DOUBLE, MPI_SUM, MPI_COMM_WORLD);
        MPI_Allreduce(&Ey_avg_local, &Ey_avg, 1, MPI_DOUBLE, MPI_SUM, MPI_COMM_WORLD);
        MPI_Allreduce(&Ez_avg_local, &Ez_avg, 1, MPI_DOUBLE, MPI_SUM, MPI_COMM_WORLD);

        E_Add[0] = -Ex_avg/((params.n_space[0]+2)*(params.n_space[1]+1)*(params.n_space[2]+1));
        E_Add[1] = -Ey_avg/((params.n_space[0]+1)*(params.n_space[1]+2)*(params.n_space[2]+1));;
        E_Add[2] = -Ez_avg/((params.n_space[0]+1)*(params.n_space[1]+1)*(params.n_space[2]+2));;
    }
    else if ( Ex_rel_[0]->dims_.size()==2 ) {
        double Ex_XminYmax = 0.0;
        double Ey_XminYmax = 0.0;
        double Ex_XmaxYmin = 0.0;
        double Ey_XmaxYmin = 0.0;

    //The YmaxXmin patch has Patch coordinates X=0, Y=2^m1-1= number_of_patches[1]-1.
    std::vector<int> xcall( 2, 0 );
    xcall[0] = 0;
    xcall[1] = params.number_of_patches[1]-1;
    int patch_YmaxXmin = domain_decomposition_->getDomainId( xcall );
    //The MPI rank owning it is
    int rank_XminYmax = smpi->hrank(patch_YmaxXmin);
    //The YminXmax patch has Patch coordinates X=2^m0-1= number_of_patches[0]-1, Y=0.
    //Its hindex is
    xcall[0] = params.number_of_patches[0]-1;
    xcall[1] = 0;
    int patch_YminXmax = domain_decomposition_->getDomainId( xcall );
    //The MPI rank owning it is
    int rank_XmaxYmin = smpi->hrank(patch_YminXmax);


    //cout << patch_YmaxXmin << " " << rank_XminYmax << " " << patch_YminXmax << " " << rank_XmaxYmin << endl;

    if ( smpi->getRank() == rank_XminYmax ) {
            Ex_XminYmax = (*this)(patch_YmaxXmin-((*this).refHindex_))->EMfields->getExrel_XminYmax();
            Ey_XminYmax = (*this)(patch_YmaxXmin-((*this).refHindex_))->EMfields->getEyrel_XminYmax();
        }

    // Xmax-Ymin corner
    if ( smpi->getRank() == rank_XmaxYmin ) {
            Ex_XmaxYmin = (*this)(patch_YminXmax-((*this).refHindex_))->EMfields->getExrel_XmaxYmin();
            Ey_XmaxYmin = (*this)(patch_YminXmax-((*this).refHindex_))->EMfields->getEyrel_XmaxYmin();
        }

    MPI_Bcast(&Ex_XminYmax, 1, MPI_DOUBLE, rank_XminYmax, MPI_COMM_WORLD);
    MPI_Bcast(&Ey_XminYmax, 1, MPI_DOUBLE, rank_XminYmax, MPI_COMM_WORLD);

    MPI_Bcast(&Ex_XmaxYmin, 1, MPI_DOUBLE, rank_XmaxYmin, MPI_COMM_WORLD);
    MPI_Bcast(&Ey_XmaxYmin, 1, MPI_DOUBLE, rank_XmaxYmin, MPI_COMM_WORLD);

    //This correction is always done, independantly of the periodicity. Is this correct ?
    E_Add[0] = -0.5*(Ex_XminYmax+Ex_XmaxYmin);
    E_Add[1] = -0.5*(Ey_XminYmax+Ey_XmaxYmin);

#ifdef _3D_LIKE_CENTERING
        double Ex_avg_local(0.), Ex_avg(0.), Ey_avg_local(0.), Ey_avg(0.);
        for (unsigned int ipatch=0 ; ipatch<this->size() ; ipatch++) {
            Ex_avg_local += (*this)(ipatch)->EMfields->computeExrelSum();
            Ey_avg_local += (*this)(ipatch)->EMfields->computeEyrelSum();
        }

        MPI_Allreduce(&Ex_avg_local, &Ex_avg, 1, MPI_DOUBLE, MPI_SUM, MPI_COMM_WORLD);
        MPI_Allreduce(&Ey_avg_local, &Ey_avg, 1, MPI_DOUBLE, MPI_SUM, MPI_COMM_WORLD);

        E_Add[0] = -Ex_avg/((params.n_space[0]+2)*(params.n_space[1]+1));
        E_Add[1] = -Ey_avg/((params.n_space[0]+1)*(params.n_space[1]+2));;
#endif

    }

    else if( Ex_rel_[0]->dims_.size()==1 ) {
        double Ex_Xmin = 0.0;
        double Ex_Xmax = 0.0;

        unsigned int rankXmin = 0;
        if ( smpi->getRank() == 0 ) {
            //Ex_Xmin = (*Ex1D)(index_bc_min[0]);
            Ex_Xmin = (*this)( (0)-((*this).refHindex_))->EMfields->getExrel_Xmin();
        }
        MPI_Bcast(&Ex_Xmin, 1, MPI_DOUBLE, rankXmin, MPI_COMM_WORLD);

        unsigned int rankXmax = smpi->getSize()-1;
        if ( smpi->getRank() == smpi->getSize()-1 ) {
            //Ex_Xmax = (*Ex1D)(index_bc_max[0]);
            Ex_Xmax = (*this)( (params.number_of_patches[0]-1)-((*this).refHindex_))->EMfields->getExrel_Xmax();
        }
        MPI_Bcast(&Ex_Xmax, 1, MPI_DOUBLE, rankXmax, MPI_COMM_WORLD);
        E_Add[0] = -0.5*(Ex_Xmin+Ex_Xmax);

#ifdef _3D_LIKE_CENTERING
        double Ex_avg_local(0.), Ex_avg(0.);
        for (unsigned int ipatch=0 ; ipatch<this->size() ; ipatch++) {
            Ex_avg_local += (*this)(ipatch)->EMfields->computeExrelSum();
        }

        MPI_Allreduce(&Ex_avg_local, &Ex_avg, 1, MPI_DOUBLE, MPI_SUM, MPI_COMM_WORLD);

        E_Add[0] = -Ex_avg/((params.n_space[0]+2));
#endif

    }

    // Centering electrostatic fields
    for (unsigned int ipatch=0 ; ipatch<this->size() ; ipatch++)
        (*this)(ipatch)->EMfields->centeringErel( E_Add );

    // compute B and sync
    for (unsigned int ipatch=0 ; ipatch<this->size() ; ipatch++)
        { // begin loop on patches
        (*this)(ipatch)->EMfields->initB_relativistic_Poisson( (*this)(ipatch), gamma_mean );
        } // end loop on patches

    SyncVectorPatch::exchange_along_all_directions_noomp          ( Bx_rel_, *this );
    SyncVectorPatch::finalize_exchange_along_all_directions_noomp ( Bx_rel_, *this );
    SyncVectorPatch::exchange_along_all_directions_noomp          ( By_rel_, *this );
    SyncVectorPatch::finalize_exchange_along_all_directions_noomp ( By_rel_, *this );
    SyncVectorPatch::exchange_along_all_directions_noomp          ( Bz_rel_, *this );
    SyncVectorPatch::finalize_exchange_along_all_directions_noomp ( Bz_rel_, *this );
    //SyncVectorPatch::exchangeB( params, *this );
    //SyncVectorPatch::finalizeexchangeB( params, *this );

    // Proper spatial centering of the electromagnetic fields in the Yee Cell through interpolation
    // -------------------------------------
    // if (!params.is_spectral){
    //     for (unsigned int ipatch=0 ; ipatch<this->size() ; ipatch++)
    //         { // begin loop on patches
    //         (*this)(ipatch)->EMfields->center_fields_from_relativistic_Poisson( (*this)(ipatch));
    //         } // end loop on patches
    //
    //     // re-exchange the properly spatially centered B field
    //     SyncVectorPatch::exchange_along_all_directions_noomp          ( Bx_rel_, *this );
    //     SyncVectorPatch::finalize_exchange_along_all_directions_noomp ( Bx_rel_, *this );
    //     SyncVectorPatch::exchange_along_all_directions_noomp          ( By_rel_, *this );
    //     SyncVectorPatch::finalize_exchange_along_all_directions_noomp ( By_rel_, *this );
    //     SyncVectorPatch::exchange_along_all_directions_noomp          ( Bz_rel_, *this );
    //     SyncVectorPatch::finalize_exchange_along_all_directions_noomp ( Bz_rel_, *this );
    //     //SyncVectorPatch::exchangeB( params, *this );
    //     //SyncVectorPatch::finalizeexchangeB( params, *this );
    // }

   MESSAGE(0,"Summing fields of relativistic species to the grid fields");
   // sum the fields found  by relativistic Poisson solver to the existing em fields
   // Includes proper spatial centering of the electromagnetic fields in the Yee Cell through interpolation
   for (unsigned int ipatch=0 ; ipatch<this->size() ; ipatch++)
       { // begin loop on patches
       (*this)(ipatch)->EMfields->sum_rel_fields_to_em_fields( (*this)(ipatch));
       } // end loop on patches


    MESSAGE(0,"Fields of relativistic species initialized");
    //!\todo Reduce to find global max
    //if (smpi->isMaster())
    //  MESSAGE(1,"Relativistic Poisson equation solved. Maximum err = ");

    //ptimer.update();
    //MESSAGE("Time in Relativistic Poisson : " << ptimer.getTime() );


    ptimer.update();
    MESSAGE("Time in Relativistic Poisson : " << ptimer.getTime() );

} // END solveRelativisticPoisson


// ---------------------------------------------------------------------------------------------------------------------
// ---------------------------------------------------------------------------------------------------------------------
// ----------------------------------------------    BALANCING METHODS    ----------------------------------------------
// ---------------------------------------------------------------------------------------------------------------------
// ---------------------------------------------------------------------------------------------------------------------


void VectorPatch::load_balance(Params& params, double time_dual, SmileiMPI* smpi, SimWindow* simWindow, unsigned int itime)
{

    // Compute new patch distribution
    smpi->recompute_patch_count( params, *this, time_dual );

    // Create empty patches according to this new distribution
    this->createPatches(params, smpi, simWindow);

    // Proceed to patch exchange, and delete patch which moved
    this->exchangePatches(smpi, params);

    // Tell that the patches moved this iteration (needed for probes)
    lastIterationPatchesMoved = itime;

}


// ---------------------------------------------------------------------------------------------------------------------
// Explicits patch movement regarding new patch distribution stored in smpi->patch_count
//   - compute send_patch_id_
//   - compute recv_patch_id_
//   - create empty (not really, created like at t0) new patch in recv_patches_
// ---------------------------------------------------------------------------------------------------------------------
void VectorPatch::createPatches(Params& params, SmileiMPI* smpi, SimWindow* simWindow)
{
    unsigned int n_moved(0);
    recv_patches_.resize(0);

    // Set Index of the 1st patch of the vector yet on current MPI rank
    // Is this really necessary ? It should be done already ...
    refHindex_ = (*this)(0)->Hindex();

    // Current number of patch
    int nPatches_now = this->size() ;

    // When going to openMP, these two vectors must be stored by patch and not by vectorPatch.
    recv_patch_id_.clear();
    send_patch_id_.clear();

    // istart = Index of the futur 1st patch
    int istart( 0 );
    for (int irk=0 ; irk<smpi->getRank() ; irk++) istart += smpi->patch_count[irk];

    // recv_patch_id_ = vector of the hindex this process must own at the end of the exchange.
    for (int ipatch=0 ; ipatch<smpi->patch_count[smpi->getRank()] ; ipatch++)
        recv_patch_id_.push_back( istart+ipatch );


    // Loop on current patches to define patch to send
    for (int ipatch=0 ; ipatch < nPatches_now ; ipatch++) {
        //if  current hindex     <  future refHindex   OR      current hindex > future last hindex...
        if ( ( refHindex_+ipatch < recv_patch_id_[0] ) || ( refHindex_+ipatch > recv_patch_id_.back() ) ) {
            // Put this patch in the send list.
            send_patch_id_.push_back( ipatch );
        }
    }


    // Backward loop on future patches to define suppress patch in receive list
    // before this loop, recv_patch_id_ stores all patches index define in SmileiMPI::patch_count
    int existing_patch_id = -1;
    for ( int ipatch=recv_patch_id_.size()-1 ; ipatch>=0 ; ipatch--) {
        //if    future patch hindex  >= current refHindex AND  future patch hindex <= current last hindex
        if ( ( recv_patch_id_[ipatch]>=refHindex_ ) && ( recv_patch_id_[ipatch] <= refHindex_ + nPatches_now - 1 ) ) {
            //Store an existing patch id for cloning.
            existing_patch_id = recv_patch_id_[ipatch];
            //Remove this patch from the receive list because I already own it.
            recv_patch_id_.erase( recv_patch_id_.begin()+ipatch );
        }
    }


    // Get an existing patch that will be used for cloning
    if( existing_patch_id<0 )
        ERROR("No patch to clone. This should never happen!");
    Patch * existing_patch = (*this)(existing_patch_id-refHindex_);


    // Create new Patches
    n_moved = simWindow->getNmoved();
    // Store in local vector future patches
    // Loop on the patches I have to receive and do not already own.
    for (unsigned int ipatch=0 ; ipatch < recv_patch_id_.size() ; ipatch++) {
        // density profile is initializes as if t = 0 !
        // Species will be cleared when, nbr of particles will be known
        // Creation of a new patch, ready to receive its content from MPI neighbours.
        Patch* newPatch = PatchesFactory::clone(existing_patch, params, smpi, domain_decomposition_, recv_patch_id_[ipatch], n_moved, false );
        newPatch->finalizeMPIenvironment(params);
        //Store pointers to newly created patch in recv_patches_.
        recv_patches_.push_back( newPatch );
    }


} // END createPatches


// ---------------------------------------------------------------------------------------------------------------------
// Exchange patches, based on createPatches initialization
//   take care of reinitialize patch master and diag file managment
// ---------------------------------------------------------------------------------------------------------------------
void VectorPatch::exchangePatches(SmileiMPI* smpi, Params& params)
{

    //int newMPIrankbis, oldMPIrankbis, tmp;
    int newMPIrank = smpi->getRank() -1;
    int oldMPIrank = smpi->getRank() -1;
    int istart = 0;
    int nmessage = nrequests;

    for (int irk=0 ; irk<smpi->getRank() ; irk++) istart += smpi->patch_count[irk];


    // Send particles
    for (unsigned int ipatch=0 ; ipatch < send_patch_id_.size() ; ipatch++) {
        // locate rank which will own send_patch_id_[ipatch]
        // We assume patches are only exchanged with neighbours.
        // Once all patches supposed to be sent to the left are done, we send the rest to the right.
        // if hindex of patch to be sent      >  future hindex of the first patch owned by this process
        if (send_patch_id_[ipatch]+refHindex_ > istart ) newMPIrank = smpi->getRank() + 1;

        smpi->isend( (*this)(send_patch_id_[ipatch]), newMPIrank, (refHindex_+send_patch_id_[ipatch])*nmessage, params );
    }

    for (unsigned int ipatch=0 ; ipatch < recv_patch_id_.size() ; ipatch++) {
        //if  hindex of patch to be received > first hindex actually owned, that means it comes from the next MPI process and not from the previous anymore.
        if(recv_patch_id_[ipatch] > refHindex_ ) oldMPIrank = smpi->getRank() + 1;

        smpi->recv( recv_patches_[ipatch], oldMPIrank, recv_patch_id_[ipatch]*nmessage, params );
    }


    for (unsigned int ipatch=0 ; ipatch < send_patch_id_.size() ; ipatch++)
        smpi->waitall( (*this)(send_patch_id_[ipatch]) );

    smpi->barrier();
    //Delete sent patches
    int nPatchSend(send_patch_id_.size());
    for (int ipatch=nPatchSend-1 ; ipatch>=0 ; ipatch--) {
        //Ok while at least 1 old patch stay inon current CPU
        delete (*this)(send_patch_id_[ipatch]);
        patches_[ send_patch_id_[ipatch] ] = NULL;
        patches_.erase( patches_.begin() + send_patch_id_[ipatch] );

    }

#ifdef _VECTO
    if (params.vecto == "dynamic")
    {
        // Dynamic vecto
        // Recompute the cell keys before the next step and configure operators
        for (unsigned int ipatch=0 ; ipatch<recv_patch_id_.size() ; ipatch++) {
            for (unsigned int ispec=0 ; ispec< recv_patches_[ipatch]->vecSpecies.size() ; ispec++)
            {
                if ( dynamic_cast<SpeciesDynamicV*>(recv_patches_[ipatch]->vecSpecies[ispec]) )
                {
                    dynamic_cast<SpeciesDynamicV*>(recv_patches_[ipatch]->vecSpecies[ispec])->compute_part_cell_keys(params);
                    dynamic_cast<SpeciesDynamicV*>(recv_patches_[ipatch]->vecSpecies[ispec])->reconfigure_operators(params, recv_patches_[ipatch]);
                }
            }
        }
    }
    else if (params.vecto == "dynamic2")
    {
        // Dynamic vecto mode 2
        // Recompute the cell keys before the next step and configure operators
        for (unsigned int ipatch=0 ; ipatch<recv_patch_id_.size() ; ipatch++) {
            for (unsigned int ispec=0 ; ispec< recv_patches_[ipatch]->vecSpecies.size() ; ispec++)
            {
                if ( dynamic_cast<SpeciesDynamicV2*>(recv_patches_[ipatch]->vecSpecies[ispec]) )
                {
                    dynamic_cast<SpeciesDynamicV2*>(recv_patches_[ipatch]->vecSpecies[ispec])->compute_part_cell_keys(params);
                    dynamic_cast<SpeciesDynamicV2*>(recv_patches_[ipatch]->vecSpecies[ispec])->reconfigure_operators(params, recv_patches_[ipatch]);
                }
            }
        }
    }
#endif

    //Put received patches in the global vecPatches
    for (unsigned int ipatch=0 ; ipatch<recv_patch_id_.size() ; ipatch++) {
        if ( recv_patch_id_[ipatch] > refHindex_ )
            patches_.push_back( recv_patches_[ipatch] );
        else
            patches_.insert( patches_.begin()+ipatch, recv_patches_[ipatch] );
    }
    recv_patches_.clear();


    for (unsigned int ipatch=0 ; ipatch<patches_.size() ; ipatch++ ) {
        (*this)(ipatch)->updateMPIenv(smpi);
        if ((*this)(ipatch)->has_an_MPI_neighbor())
            (*this)(ipatch)->createType(params);
         else
            (*this)(ipatch)->cleanType();
    }
    (*this).set_refHindex() ;
    update_field_list() ;

} // END exchangePatches

// ---------------------------------------------------------------------------------------------------------------------
// Write in a file patches communications
//   - Send/Recv MPI rank
//   - Send/Recv patch Id
// ---------------------------------------------------------------------------------------------------------------------
void VectorPatch::output_exchanges(SmileiMPI* smpi)
{
    ofstream output_file;
    ostringstream name("");
    name << "debug_output"<<smpi->getRank()<<".txt" ;
    output_file.open(name.str().c_str(), std::ofstream::out | std::ofstream::app);
    int newMPIrank, oldMPIrank;
    newMPIrank = smpi->getRank() -1;
    oldMPIrank = smpi->getRank() -1;
    int istart( 0 );
    for (int irk=0 ; irk<smpi->getRank() ; irk++) istart += smpi->patch_count[irk];
    for (unsigned int ipatch=0 ; ipatch < send_patch_id_.size() ; ipatch++) {
        if(send_patch_id_[ipatch]+refHindex_ > istart ) newMPIrank = smpi->getRank() + 1;
        output_file << "Rank " << smpi->getRank() << " sending patch " << send_patch_id_[ipatch]+refHindex_ << " to " << newMPIrank << endl;
    }
    for (unsigned int ipatch=0 ; ipatch < recv_patch_id_.size() ; ipatch++) {
        if(recv_patch_id_[ipatch] > refHindex_ ) oldMPIrank = smpi->getRank() + 1;
        output_file << "Rank " << smpi->getRank() << " receiving patch " << recv_patch_id_[ipatch] << " from " << oldMPIrank << endl;
    }
    output_file << "NEXT" << endl;
    output_file.close();
} // END output_exchanges

//! Resize vector of field*
void VectorPatch::update_field_list()
{
    int nDim(0);
    if ( !dynamic_cast<ElectroMagn3DRZ*>(patches_[0]->EMfields) )
        nDim = patches_[0]->EMfields->Ex_->dims_.size();
    else
        nDim = static_cast<ElectroMagn3DRZ*>(patches_[0]->EMfields)->El_[0]->dims_.size();
    densities.resize( 3*size() ) ; // Jx + Jy + Jz

    //                          1D  2D  3D
    Bs0.resize( 2*size() ) ; //  2   2   2
    Bs1.resize( 2*size() ) ; //  0   2   2
    Bs2.resize( 2*size() ) ; //  0   0   2

    densitiesLocalx.clear();
    densitiesLocaly.clear();
    densitiesLocalz.clear();
    densitiesMPIx.clear();
    densitiesMPIy.clear();
    densitiesMPIz.clear();
    LocalxIdx.clear();
    LocalyIdx.clear();
    LocalzIdx.clear();
    MPIxIdx.clear();
    MPIyIdx.clear();
    MPIzIdx.clear();

    listJx_.resize( size() ) ;
    listJy_.resize( size() ) ;
    listJz_.resize( size() ) ;
    listrho_.resize( size() ) ;
    listEx_.resize( size() ) ;
    listEy_.resize( size() ) ;
    listEz_.resize( size() ) ;
    listBx_.resize( size() ) ;
    listBy_.resize( size() ) ;
    listBz_.resize( size() ) ;
    
    if (patches_[0]->EMfields->envelope != NULL){
      listA_.resize ( size() ) ;
      listA0_.resize( size() ) ;
      listPhi_.resize ( size() ) ;
      listPhi0_.resize ( size() ) ;
      listGradPhix_.resize( size() ) ;
      listGradPhiy_.resize( size() ) ;
      listGradPhiz_.resize( size() ) ;
      listGradPhix0_.resize( size() ) ;
      listGradPhiy0_.resize( size() ) ;
      listGradPhiz0_.resize( size() ) ;
      listEnv_Chi_.resize( size() ) ;
                                                      }

    for (unsigned int ipatch=0 ; ipatch < size() ; ipatch++) {
        listJx_[ipatch] = patches_[ipatch]->EMfields->Jx_ ;
        listJy_[ipatch] = patches_[ipatch]->EMfields->Jy_ ;
        listJz_[ipatch] = patches_[ipatch]->EMfields->Jz_ ;
        listrho_[ipatch] =patches_[ipatch]->EMfields->rho_;
        listEx_[ipatch] = patches_[ipatch]->EMfields->Ex_ ;
        listEy_[ipatch] = patches_[ipatch]->EMfields->Ey_ ;
        listEz_[ipatch] = patches_[ipatch]->EMfields->Ez_ ;
        listBx_[ipatch] = patches_[ipatch]->EMfields->Bx_ ;
        listBy_[ipatch] = patches_[ipatch]->EMfields->By_ ;
        listBz_[ipatch] = patches_[ipatch]->EMfields->Bz_ ;
        if (patches_[ipatch]->EMfields->envelope != NULL){
          listA_[ipatch]  = patches_[ipatch]->EMfields->envelope->A_ ;
          listA0_[ipatch] = patches_[ipatch]->EMfields->envelope->A0_ ;
          listPhi_[ipatch]  = patches_[ipatch]->EMfields->envelope->Phi_ ;
          listPhi0_[ipatch]  = patches_[ipatch]->EMfields->envelope->Phiold_ ;
          listGradPhix_[ipatch] = patches_[ipatch]->EMfields->envelope->GradPhix_ ;
          listGradPhiy_[ipatch] = patches_[ipatch]->EMfields->envelope->GradPhiy_ ;
          listGradPhiz_[ipatch] = patches_[ipatch]->EMfields->envelope->GradPhiz_ ;
          listGradPhix0_[ipatch] = patches_[ipatch]->EMfields->envelope->GradPhixold_ ;
          listGradPhiy0_[ipatch] = patches_[ipatch]->EMfields->envelope->GradPhiyold_ ;
          listGradPhiz0_[ipatch] = patches_[ipatch]->EMfields->envelope->GradPhizold_ ;
          listEnv_Chi_[ipatch] = patches_[ipatch]->EMfields->Env_Chi_ ;
                                                        }
    }


    #ifdef _TODO_RZ
    // Manage RZ & cartesian
    #endif

    if ( dynamic_cast<ElectroMagn3DRZ*>(patches_[0]->EMfields) ) {
        unsigned int nmodes = static_cast<ElectroMagn3DRZ*>(patches_[0]->EMfields)->El_.size();
        listJl_.resize( nmodes ) ;
        listJr_.resize( nmodes ) ;
        listJt_.resize( nmodes ) ;
        listrho_RZ_.resize( nmodes ) ;
        listEl_.resize( nmodes ) ;
        listEr_.resize( nmodes ) ;
        listEt_.resize( nmodes ) ;
        listBl_.resize( nmodes ) ;
        listBr_.resize( nmodes ) ;
        listBt_.resize( nmodes ) ;
    
        for (unsigned int imode=0 ; imode < nmodes ; imode++) {
            listJl_[imode].resize( size() );
            listJr_[imode].resize( size() );
            listJt_[imode].resize( size() );
            listrho_RZ_[imode].resize( size() );
            listEl_[imode].resize( size() );
            listEr_[imode].resize( size() );
            listEt_[imode].resize( size() );
            listBl_[imode].resize( size() );
            listBr_[imode].resize( size() );
            listBt_[imode].resize( size() );
            for (unsigned int ipatch=0 ; ipatch < size() ; ipatch++) {
                listJl_[imode][ipatch] = static_cast<ElectroMagn3DRZ*>(patches_[ipatch]->EMfields)->Jl_[imode] ;
                listJr_[imode][ipatch] = static_cast<ElectroMagn3DRZ*>(patches_[ipatch]->EMfields)->Jr_[imode] ;
                listJt_[imode][ipatch] = static_cast<ElectroMagn3DRZ*>(patches_[ipatch]->EMfields)->Jt_[imode] ;
                listrho_RZ_[imode][ipatch] =static_cast<ElectroMagn3DRZ*>(patches_[ipatch]->EMfields)->rho_RZ_[imode];
                listEl_[imode][ipatch] = static_cast<ElectroMagn3DRZ*>(patches_[ipatch]->EMfields)->El_[imode] ;
                listEr_[imode][ipatch] = static_cast<ElectroMagn3DRZ*>(patches_[ipatch]->EMfields)->Er_[imode] ;
                listEt_[imode][ipatch] = static_cast<ElectroMagn3DRZ*>(patches_[ipatch]->EMfields)->Et_[imode] ;
                listBl_[imode][ipatch] = static_cast<ElectroMagn3DRZ*>(patches_[ipatch]->EMfields)->Bl_[imode] ;
                listBr_[imode][ipatch] = static_cast<ElectroMagn3DRZ*>(patches_[ipatch]->EMfields)->Br_[imode] ;
                listBt_[imode][ipatch] = static_cast<ElectroMagn3DRZ*>(patches_[ipatch]->EMfields)->Bt_[imode] ;
            }
        }
    }
    #ifdef _TODO_RZ
    // Manage RZ & cartesian
    #endif


    B_localx.clear();
    B_MPIx.clear();

    B1_localy.clear();
    B1_MPIy.clear();

    B2_localz.clear();
    B2_MPIz.clear();

    for (unsigned int ipatch=0 ; ipatch < size() ; ipatch++) {
        densities[ipatch         ] = patches_[ipatch]->EMfields->Jx_ ;
        densities[ipatch+  size()] = patches_[ipatch]->EMfields->Jy_ ;
        densities[ipatch+2*size()] = patches_[ipatch]->EMfields->Jz_ ;

        Bs0[ipatch       ] = patches_[ipatch]->EMfields->By_ ;
        Bs0[ipatch+size()] = patches_[ipatch]->EMfields->Bz_ ;

        // TO DO , B size depend of nDim
        // Pas grave, au pire inutil
        Bs1[ipatch       ] = patches_[ipatch]->EMfields->Bx_ ;
        Bs1[ipatch+size()] = patches_[ipatch]->EMfields->Bz_ ;

        // TO DO , B size depend of nDim
        // Pas grave, au pire inutil
        Bs2[ipatch       ] = patches_[ipatch]->EMfields->Bx_ ;
        Bs2[ipatch+size()] = patches_[ipatch]->EMfields->By_ ;
    }

    for (unsigned int ipatch=0 ; ipatch < size() ; ipatch++) {
        if ( (*this)(ipatch)->has_an_MPI_neighbor( 0 ) ) {
            MPIxIdx.push_back(ipatch);
        }
        if ( (*this)(ipatch)->has_an_local_neighbor( 0 ) ) {
            LocalxIdx.push_back(ipatch);
        }
    }
    if (nDim>1) {
        for (unsigned int ipatch=0 ; ipatch < size() ; ipatch++) {
            if ( (*this)(ipatch)->has_an_MPI_neighbor( 1 ) ) {
                MPIyIdx.push_back(ipatch);
            }
            if ( (*this)(ipatch)->has_an_local_neighbor( 1 ) ) {
                LocalyIdx.push_back(ipatch);
            }
        }
        if (nDim>2) {
            for (unsigned int ipatch=0 ; ipatch < size() ; ipatch++) {

                if ( (*this)(ipatch)->has_an_MPI_neighbor( 2 ) ) {
                    MPIzIdx.push_back(ipatch);
                }
                if ( (*this)(ipatch)->has_an_local_neighbor( 2 ) ) {
                    LocalzIdx.push_back(ipatch);
                }
            }
        }
    }

    B_MPIx.resize( 2*MPIxIdx.size() );
    B_localx.resize( 2*LocalxIdx.size() );
    B1_MPIy.resize( 2*MPIyIdx.size() );
    B1_localy.resize( 2*LocalyIdx.size() );
    B2_MPIz.resize( 2*MPIzIdx.size() );
    B2_localz.resize( 2*LocalzIdx.size() );

    densitiesMPIx.resize( 3*MPIxIdx.size() );
    densitiesLocalx.resize( 3*LocalxIdx.size() );
    densitiesMPIy.resize( 3*MPIyIdx.size() );
    densitiesLocaly.resize( 3*LocalyIdx.size() );
    densitiesMPIz.resize( 3*MPIzIdx.size() );
    densitiesLocalz.resize( 3*LocalzIdx.size() );

    int mpix(0), locx(0), mpiy(0), locy(0), mpiz(0), locz(0);

    for (unsigned int ipatch=0 ; ipatch < size() ; ipatch++) {

        if ( (*this)(ipatch)->has_an_MPI_neighbor( 0 ) ) {
            B_MPIx[mpix               ] = patches_[ipatch]->EMfields->By_;
            B_MPIx[mpix+MPIxIdx.size()] = patches_[ipatch]->EMfields->Bz_;

            densitiesMPIx[mpix                 ] = patches_[ipatch]->EMfields->Jx_;
            densitiesMPIx[mpix+  MPIxIdx.size()] = patches_[ipatch]->EMfields->Jy_;
            densitiesMPIx[mpix+2*MPIxIdx.size()] = patches_[ipatch]->EMfields->Jz_;
            mpix++;
        }
        if ( (*this)(ipatch)->has_an_local_neighbor( 0 ) ) {
            B_localx[locx                 ] = patches_[ipatch]->EMfields->By_;
            B_localx[locx+LocalxIdx.size()] = patches_[ipatch]->EMfields->Bz_;

            densitiesLocalx[locx                   ] = patches_[ipatch]->EMfields->Jx_;
            densitiesLocalx[locx+  LocalxIdx.size()] = patches_[ipatch]->EMfields->Jy_;
            densitiesLocalx[locx+2*LocalxIdx.size()] = patches_[ipatch]->EMfields->Jz_;
            locx++;
        }
    }
    if (nDim>1) {
        for (unsigned int ipatch=0 ; ipatch < size() ; ipatch++) {
            if ( (*this)(ipatch)->has_an_MPI_neighbor( 1 ) ) {
                B1_MPIy[mpiy               ] = patches_[ipatch]->EMfields->Bx_;
                B1_MPIy[mpiy+MPIyIdx.size()] = patches_[ipatch]->EMfields->Bz_;

                densitiesMPIy[mpiy                 ] = patches_[ipatch]->EMfields->Jx_;
                densitiesMPIy[mpiy+  MPIyIdx.size()] = patches_[ipatch]->EMfields->Jy_;
                densitiesMPIy[mpiy+2*MPIyIdx.size()] = patches_[ipatch]->EMfields->Jz_;
                mpiy++;
            }
            if ( (*this)(ipatch)->has_an_local_neighbor( 1 ) ) {
                B1_localy[locy                 ] = patches_[ipatch]->EMfields->Bx_;
                B1_localy[locy+LocalyIdx.size()] = patches_[ipatch]->EMfields->Bz_;

                densitiesLocaly[locy                   ] = patches_[ipatch]->EMfields->Jx_;
                densitiesLocaly[locy+  LocalyIdx.size()] = patches_[ipatch]->EMfields->Jy_;
                densitiesLocaly[locy+2*LocalyIdx.size()] = patches_[ipatch]->EMfields->Jz_;
                locy++;
            }
        }
        if (nDim>2) {
            for (unsigned int ipatch=0 ; ipatch < size() ; ipatch++) {
                if ( (*this)(ipatch)->has_an_MPI_neighbor( 2 ) ) {
                    B2_MPIz[mpiz               ] = patches_[ipatch]->EMfields->Bx_;
                    B2_MPIz[mpiz+MPIzIdx.size()] = patches_[ipatch]->EMfields->By_;

                    densitiesMPIz[mpiz                 ] = patches_[ipatch]->EMfields->Jx_;
                    densitiesMPIz[mpiz+  MPIzIdx.size()] = patches_[ipatch]->EMfields->Jy_;
                    densitiesMPIz[mpiz+2*MPIzIdx.size()] = patches_[ipatch]->EMfields->Jz_;
                    mpiz++;
                }
                if ( (*this)(ipatch)->has_an_local_neighbor( 2 ) ) {
                    B2_localz[locz                 ] = patches_[ipatch]->EMfields->Bx_;
                    B2_localz[locz+LocalzIdx.size()] = patches_[ipatch]->EMfields->By_;

                    densitiesLocalz[locz                   ] = patches_[ipatch]->EMfields->Jx_;
                    densitiesLocalz[locz+  LocalzIdx.size()] = patches_[ipatch]->EMfields->Jy_;
                    densitiesLocalz[locz+2*LocalzIdx.size()] = patches_[ipatch]->EMfields->Jz_;
                    locz++;
                }
            }
        }

    }

    if ( !dynamic_cast<ElectroMagn3DRZ*>(patches_[0]->EMfields) ) {
        for ( unsigned int ifields = 0 ; ifields < listBx_.size() ; ifields++ ) {
            listJx_[ifields]->MPIbuff.defineTags( patches_[ifields], 1 );
            listJy_[ifields]->MPIbuff.defineTags( patches_[ifields], 2 );
            listJz_[ifields]->MPIbuff.defineTags( patches_[ifields], 3 );
            listBx_[ifields]->MPIbuff.defineTags( patches_[ifields], 6 );
            listBy_[ifields]->MPIbuff.defineTags( patches_[ifields], 7 );
            listBz_[ifields]->MPIbuff.defineTags( patches_[ifields], 8 );

            listrho_[ifields]->MPIbuff.defineTags( patches_[ifields], 4 );
        }
    }
    else {
        unsigned int nmodes = static_cast<ElectroMagn3DRZ*>(patches_[0]->EMfields)->El_.size();
        for (unsigned int imode=0 ; imode < nmodes ; imode++) {
            for ( unsigned int ifields = 0 ; ifields < listBl_[imode].size() ; ifields++ ) {
                listJl_[imode][ifields]->MPIbuff.defineTags( patches_[ifields], 0 );
                listJr_[imode][ifields]->MPIbuff.defineTags( patches_[ifields], 0 );
                listJt_[imode][ifields]->MPIbuff.defineTags( patches_[ifields], 0 );
                listBl_[imode][ifields]->MPIbuff.defineTags( patches_[ifields], 0 );
                listBr_[imode][ifields]->MPIbuff.defineTags( patches_[ifields], 0 );
                listBt_[imode][ifields]->MPIbuff.defineTags( patches_[ifields], 0 );

                listrho_RZ_[imode][ifields]->MPIbuff.defineTags( patches_[ifields], 0 );
            }
        }
    }
    if (patches_[0]->EMfields->envelope != NULL){
        for ( unsigned int ifields = 0 ; ifields < listA_.size() ; ifields++ ) {
            listA_ [ifields]->MPIbuff.defineTags( patches_[ifields], 0 ) ;
            listA0_[ifields]->MPIbuff.defineTags( patches_[ifields], 0 ) ;
            listPhi_ [ifields]->MPIbuff.defineTags( patches_[ifields], 0 ) ;
            listPhi0_ [ifields]->MPIbuff.defineTags( patches_[ifields], 0 ) ;
            listGradPhix_[ifields]->MPIbuff.defineTags( patches_[ifields], 0 ) ;
            listGradPhiy_[ifields]->MPIbuff.defineTags( patches_[ifields], 0 ) ;
            listGradPhiz_[ifields]->MPIbuff.defineTags( patches_[ifields], 0 ) ;
            listGradPhix0_[ifields]->MPIbuff.defineTags( patches_[ifields], 0 ) ;
            listGradPhiy0_[ifields]->MPIbuff.defineTags( patches_[ifields], 0 ) ;
            listGradPhiz0_[ifields]->MPIbuff.defineTags( patches_[ifields], 0 ) ;
            listEnv_Chi_[ifields]->MPIbuff.defineTags( patches_[ifields], 0 ) ;
        }
    }
}



void VectorPatch::update_field_list(int ispec)
{
    #pragma omp barrier
    #pragma omp single
    {
        if(patches_[0]->EMfields->Jx_s [ispec]) listJxs_.resize( size() ) ;
        else
            listJxs_.clear();
        if(patches_[0]->EMfields->Jy_s [ispec]) listJys_.resize( size() ) ;
        else
            listJys_.clear();
        if(patches_[0]->EMfields->Jz_s [ispec]) listJzs_.resize( size() ) ;
        else
            listJzs_.clear();
        if(patches_[0]->EMfields->rho_s[ispec]) listrhos_.resize( size() ) ;
        else
            listrhos_.clear();

        if (patches_[0]->EMfields->envelope != NULL){
             if(patches_[0]->EMfields->Env_Chi_s[ispec]) listEnv_Chis_.resize( size() ) ;
             else
                 listEnv_Chis_.clear();
                                                    }
    }

    #pragma omp for schedule(static)
    for (unsigned int ipatch=0 ; ipatch < size() ; ipatch++) {
        if(patches_[ipatch]->EMfields->Jx_s [ispec]) {
            listJxs_ [ipatch] = patches_[ipatch]->EMfields->Jx_s [ispec];
            listJxs_ [ipatch]->MPIbuff.defineTags( patches_[ipatch], 0 );
        }
        if(patches_[ipatch]->EMfields->Jy_s [ispec]) {
            listJys_ [ipatch] = patches_[ipatch]->EMfields->Jy_s [ispec];
            listJys_ [ipatch]->MPIbuff.defineTags( patches_[ipatch], 0 );
        }
        if(patches_[ipatch]->EMfields->Jz_s [ispec]) {
            listJzs_ [ipatch] = patches_[ipatch]->EMfields->Jz_s [ispec];
            listJzs_ [ipatch]->MPIbuff.defineTags( patches_[ipatch], 0 );
        }
        if(patches_[ipatch]->EMfields->rho_s[ispec]) {
            listrhos_[ipatch] = patches_[ipatch]->EMfields->rho_s[ispec];
            listrhos_[ipatch]->MPIbuff.defineTags( patches_[ipatch], 0 );
        }

        if (patches_[0]->EMfields->envelope != NULL){
             if(patches_[ipatch]->EMfields->Env_Chi_s[ispec]) {
                 listEnv_Chis_[ipatch] = patches_[ipatch]->EMfields->Env_Chi_s[ispec];
                 listEnv_Chis_[ipatch]->MPIbuff.defineTags( patches_[ipatch], 0 );
             }
                                                    }



    }




}


void VectorPatch::applyAntennas(double time)
{
#ifdef  __DEBUG
    if( nAntennas>0 ) {
        #pragma omp single
        TITLE("Applying antennas at time t = " << time);
    }
#endif

    // Loop antennas
    for(unsigned int iAntenna=0; iAntenna<nAntennas; iAntenna++) {

        // Get intensity from antenna of the first patch
        #pragma omp single
        antenna_intensity = patches_[0]->EMfields->antennas[iAntenna].time_profile->valueAt(time);

        // Loop patches to apply
        #pragma omp for schedule(static)
        for (unsigned int ipatch=0 ; ipatch<size() ; ipatch++) {
            patches_[ipatch]->EMfields->applyAntenna(iAntenna, antenna_intensity);
        }

    }
}

// For each patch, apply the collisions
void VectorPatch::applyCollisions(Params& params, int itime, Timers & timers)
{
    timers.collisions.restart();

    if (Collisions::debye_length_required)
        #pragma omp for schedule(static)
        for (unsigned int ipatch=0 ; ipatch<size() ; ipatch++)
            Collisions::calculate_debye_length(params,patches_[ipatch]);

    unsigned int ncoll = patches_[0]->vecCollisions.size();

    #pragma omp for schedule(static)
    for (unsigned int ipatch=0 ; ipatch<size() ; ipatch++)
        for (unsigned int icoll=0 ; icoll<ncoll; icoll++)
            patches_[ipatch]->vecCollisions[icoll]->collide(params,patches_[ipatch],itime, localDiags);

    #pragma omp single
    for (unsigned int icoll=0 ; icoll<ncoll; icoll++)
        Collisions::debug(params, itime, icoll, *this);
    #pragma omp barrier

    timers.collisions.update();
}


// For each patch, apply external fields
void VectorPatch::applyExternalFields()
{
    for (unsigned int ipatch=0 ; ipatch<size() ; ipatch++)
        patches_[ipatch]->EMfields->applyExternalFields( (*this)(ipatch) ); // Must be patch
}


// For each patch, apply external fields
void VectorPatch::saveExternalFields( Params &params )
{
    if (params.save_magnectic_fields_for_SM) {
        for (unsigned int ipatch=0 ; ipatch<size() ; ipatch++)
            patches_[ipatch]->EMfields->saveExternalFields( (*this)(ipatch) ); // Must be patch
    }
}


// Print information on the memory consumption
void VectorPatch::check_memory_consumption(SmileiMPI* smpi)
{
    long int particlesMem(0);
    for (unsigned int ipatch=0 ; ipatch<size() ; ipatch++)
        for (unsigned int ispec=0 ; ispec<patches_[ipatch]->vecSpecies.size(); ispec++)
            particlesMem += patches_[ipatch]->vecSpecies[ispec]->getMemFootPrint();
    MESSAGE( 1, "(Master) Species part = " << (int)( (double)particlesMem / 1024./1024.) << " MB" );

    long double dParticlesMem = (double)particlesMem / 1024./1024./1024.;
    MPI_Reduce( smpi->isMaster()?MPI_IN_PLACE:&dParticlesMem, &dParticlesMem, 1, MPI_LONG_DOUBLE, MPI_SUM, 0, MPI_COMM_WORLD );
    MESSAGE( 1, setprecision(3) << "Global Species part = " << dParticlesMem << " GB" );

    MPI_Reduce( smpi->isMaster()?MPI_IN_PLACE:&particlesMem, &particlesMem, 1, MPI_INT, MPI_MAX, 0, MPI_COMM_WORLD );
    MESSAGE( 1, "Max Species part = " << (int)( (double)particlesMem / 1024./1024.) << " MB" );

    // fieldsMem contains field per species and average fields
    long int fieldsMem(0);
    for (unsigned int ipatch=0 ; ipatch<size() ; ipatch++)
        fieldsMem += patches_[ipatch]->EMfields->getMemFootPrint();
    MESSAGE( 1, "(Master) Fields part = " << (int)( (double)fieldsMem / 1024./1024.) << " MB" );

    long double dFieldsMem = (double)fieldsMem / 1024./1024./1024.;
    MPI_Reduce( smpi->isMaster()?MPI_IN_PLACE:&dFieldsMem, &dFieldsMem, 1, MPI_LONG_DOUBLE, MPI_SUM, 0, MPI_COMM_WORLD );
    MESSAGE( 1, setprecision(3) << "Global Fields part = " << dFieldsMem << " GB" );

    MPI_Reduce( smpi->isMaster()?MPI_IN_PLACE:&fieldsMem, &fieldsMem, 1, MPI_INT, MPI_MAX, 0, MPI_COMM_WORLD );
    MESSAGE( 1, "Max Fields part = " << (int)( (double)fieldsMem / 1024./1024.) << " MB" );


    for (unsigned int idiags=0 ; idiags<globalDiags.size() ; idiags++) {
        // fieldsMem contains field per species
        long int diagsMem(0);
        diagsMem += globalDiags[idiags]->getMemFootPrint();

        long double dDiagsMem = (double)diagsMem / 1024./1024./1024.;
        MPI_Reduce( smpi->isMaster()?MPI_IN_PLACE:&dDiagsMem, &dDiagsMem, 1, MPI_LONG_DOUBLE, MPI_SUM, 0, MPI_COMM_WORLD );
        if (dDiagsMem>0.) {
            MESSAGE( 1, "(Master) " <<  globalDiags[idiags]->filename << "  = " << (int)( (double)diagsMem / 1024./1024.) << " MB" );
            MESSAGE( 1, setprecision(3) << "Global " <<  globalDiags[idiags]->filename << " = " << dDiagsMem << " GB" );
        }

        MPI_Reduce( smpi->isMaster()?MPI_IN_PLACE:&diagsMem, &diagsMem, 1, MPI_INT, MPI_MAX, 0, MPI_COMM_WORLD );
        if (dDiagsMem>0.)
            MESSAGE( 1, "Max " <<  globalDiags[idiags]->filename << " = " << (int)( (double)diagsMem / 1024./1024.) << " MB" );
    }

    for (unsigned int idiags=0 ; idiags<localDiags.size() ; idiags++) {
        // fieldsMem contains field per species
        long int diagsMem(0);
        diagsMem += localDiags[idiags]->getMemFootPrint();

        long double dDiagsMem = (double)diagsMem / 1024./1024./1024.;
        MPI_Reduce( smpi->isMaster()?MPI_IN_PLACE:&dDiagsMem, &dDiagsMem, 1, MPI_LONG_DOUBLE, MPI_SUM, 0, MPI_COMM_WORLD );
        if (dDiagsMem>0.) {
            MESSAGE( 1, "(Master) " <<  localDiags[idiags]->filename << "  = " << (int)( (double)diagsMem / 1024./1024.) << " MB" );
            MESSAGE( 1, setprecision(3) << "Global " <<  localDiags[idiags]->filename << " = " << dDiagsMem << " GB" );
        }

        MPI_Reduce( smpi->isMaster()?MPI_IN_PLACE:&diagsMem, &diagsMem, 1, MPI_INT, MPI_MAX, 0, MPI_COMM_WORLD );
        if (dDiagsMem>0.)
            MESSAGE( 1, "Max " <<  localDiags[idiags]->filename << " = " << (int)( (double)diagsMem / 1024./1024.) << " MB" );
    }

    // Read value in /proc/pid/status
    //Tools::printMemFootPrint( "End Initialization" );
}


void VectorPatch::save_old_rho(Params &params)
{
        int n=0;
        #pragma omp for schedule(static)
        for (unsigned int ipatch=0 ; ipatch<(*this).size() ; ipatch++){
        n =  (*this)(ipatch)->EMfields->rhoold_->dims_[0]*(*this)(ipatch)->EMfields->rhoold_->dims_[1];//*(*this)(ipatch)->EMfields->rhoold_->dims_[2];
        if(params.nDim_field ==3) n*=(*this)(ipatch)->EMfields->rhoold_->dims_[2];
                std::memcpy((*this)(ipatch)->EMfields->rhoold_->data_,(*this)(ipatch)->EMfields->rho_->data_,sizeof(double)*n);
        }
}



// Print information on the memory consumption
void VectorPatch::check_expected_disk_usage( SmileiMPI* smpi, Params& params, Checkpoint& checkpoint)
{
    if( smpi->isMaster() ){

        MESSAGE(1, "WARNING: disk usage by non-uniform particles maybe strongly underestimated," );
        MESSAGE(1, "   especially when particles are created at runtime (ionization, pair generation, etc.)" );
        MESSAGE(1, "" );

        // Find the initial and final timesteps for this simulation
        int istart = 0, istop = params.n_time;
        // If restarting simulation define the starting point
        if( params.restart ) {
            istart = checkpoint.this_run_start_step+1;
        }
        // If leaving the simulation after dump, define the stopping point
        if( checkpoint.dump_step > 0 && checkpoint.exit_after_dump ) {
            int ncheckpoint = (istart/(int)checkpoint.dump_step) + 1;
            int nextdumptime = ncheckpoint * (int)checkpoint.dump_step;
            if( nextdumptime < istop ) istop = nextdumptime;
        }

        MESSAGE(1, "Expected disk usage for diagnostics:" );
        // Calculate the footprint from local then global diagnostics
        uint64_t diagnostics_footprint = 0;
        for (unsigned int idiags=0 ; idiags<localDiags.size() ; idiags++) {
            uint64_t footprint = localDiags[idiags]->getDiskFootPrint(istart, istop, patches_[0]);
            diagnostics_footprint += footprint;
            MESSAGE(2, "File " << localDiags[idiags]->filename << ": " << Tools::printBytes(footprint));
        }
        for (unsigned int idiags=0 ; idiags<globalDiags.size() ; idiags++) {
            uint64_t footprint = globalDiags[idiags]->getDiskFootPrint(istart, istop, patches_[0]);
            diagnostics_footprint += footprint;
            MESSAGE(2, "File " << globalDiags[idiags]->filename << ": " << Tools::printBytes(footprint));
        }
        MESSAGE(1, "Total disk usage for diagnostics: " << Tools::printBytes(diagnostics_footprint) );
        MESSAGE(1, "" );

        // If checkpoints to be written, estimate their size
        if( checkpoint.dump_step > 0 || checkpoint.dump_minutes > 0 ) {
            MESSAGE(1, "Expected disk usage for each checkpoint:");

            // - Contribution from the grid
            ElectroMagn* EM = patches_[0]->EMfields;
            //     * Calculate first the number of grid points in total
            uint64_t n_grid_points = 1;
            for (unsigned int i=0; i<params.nDim_field; i++)
                n_grid_points *= (params.n_space[i] + 2*params.oversize[i]+1);
            n_grid_points *= params.tot_number_of_patches;
            //     * Now calculate the total number of fields
            unsigned int n_fields = 9
              + EM->Exfilter.size() + EM->Eyfilter.size() + EM->Ezfilter.size()
              + EM->Bxfilter.size() + EM->Byfilter.size() + EM->Bzfilter.size();
            for( unsigned int idiag=0; idiag<EM->allFields_avg.size(); idiag++ )
                n_fields += EM->allFields_avg[idiag].size();
            //     * Conclude the total field disk footprint
            uint64_t checkpoint_fields_footprint = n_grid_points * (uint64_t)(n_fields * sizeof(double));
            MESSAGE(2, "For fields: " << Tools::printBytes(checkpoint_fields_footprint));

            // - Contribution from particles
            uint64_t checkpoint_particles_footprint = 0;
            for (unsigned int ispec=0 ; ispec<patches_[0]->vecSpecies.size() ; ispec++) {
                Species *s = patches_[0]->vecSpecies[ispec];
                Particles *p = s->particles;
            //     * Calculate the size of particles' individual parameters
                uint64_t one_particle_size = 0;
                one_particle_size += (p->Position.size() + p->Momentum.size() + 1) * sizeof(double);
                one_particle_size += 1 * sizeof(short);
                if (p->tracked)
                    one_particle_size += 1 * sizeof(uint64_t);
            //     * Calculate an approximate number of particles
                PeekAtSpecies peek(params, ispec);
                uint64_t number_of_particles = peek.totalNumberofParticles();
            //     * Calculate the size of the bmin and bmax arrays
                uint64_t b_size = (s->bmin.size() + s->bmax.size()) * params.tot_number_of_patches * sizeof(int);
            //     * Conclude the disk footprint of this species
                checkpoint_particles_footprint += one_particle_size*number_of_particles + b_size;
            }
            MESSAGE(2, "For particles: " << Tools::printBytes(checkpoint_particles_footprint));

            // - Contribution from diagnostics
            uint64_t checkpoint_diags_footprint = 0;
            //     * Averaged field diagnostics
            n_fields = 0;
            for( unsigned int idiag=0; idiag<EM->allFields_avg.size(); idiag++ )
                n_fields += EM->allFields_avg[idiag].size();
            checkpoint_diags_footprint += n_grid_points * (uint64_t)(n_fields * sizeof(double));
            //     * Screen diagnostics
            for( unsigned int idiag=0; idiag<globalDiags.size(); idiag++ )
                if( DiagnosticScreen* screen = dynamic_cast<DiagnosticScreen*>(globalDiags[idiag]) )
                    checkpoint_diags_footprint += screen->data_sum.size() * sizeof(double);
            MESSAGE(2, "For diagnostics: " << Tools::printBytes(checkpoint_diags_footprint));

            uint64_t checkpoint_footprint = checkpoint_fields_footprint + checkpoint_particles_footprint + checkpoint_diags_footprint;
            MESSAGE(1, "Total disk usage for one checkpoint: " << Tools::printBytes(checkpoint_footprint) );
        }
<<<<<<< HEAD

    }
}
=======

    }
}

// ---------------------------------------------------------------------------------------------------------------------
// For all patch, update momentum for particles interacting with envelope
// ---------------------------------------------------------------------------------------------------------------------
void VectorPatch::ponderomotive_update_susceptibilty_and_momentum(Params& params,
                           SmileiMPI* smpi,
                           SimWindow* simWindow,
                           double time_dual, Timers &timers, int itime)
{
    
    #pragma omp single
    diag_flag = needsRhoJsNow(itime);
    
    #pragma omp for schedule(runtime)
    for (unsigned int ipatch=0 ; ipatch<(*this).size() ; ipatch++) {
        (*this)(ipatch)->EMfields->restartEnvChi();
        for (unsigned int ispec=0 ; ispec<(*this)(ipatch)->vecSpecies.size() ; ispec++) {
            if ( (*this)(ipatch)->vecSpecies[ispec]->isProj(time_dual, simWindow) || diag_flag  ) {
                if (species(ipatch, ispec)->ponderomotive_dynamics){
                species(ipatch, ispec)->ponderomotive_update_susceptibilty_and_momentum(time_dual, ispec,
                                                                                        emfields(ipatch), interp_envelope(ipatch),
                                                 params, diag_flag,
                                                 (*this)(ipatch), smpi,
                                                 localDiags); 
                                                                    } // end condition on ponderomotive dynamics
            } // end diagnostic or projection if condition on species
        } // end loop on species
    } // end loop on patches
 
} // END ponderomotive_update_susceptibilty_and_momentum

void VectorPatch::ponderomotive_update_position_and_currents(Params& params,
                           SmileiMPI* smpi,
                           SimWindow* simWindow,
                           double time_dual, Timers &timers, int itime)
{

    #pragma omp single
    diag_flag = needsRhoJsNow(itime);
    
    #pragma omp for schedule(runtime)
    for (unsigned int ipatch=0 ; ipatch<(*this).size() ; ipatch++) {
        for (unsigned int ispec=0 ; ispec<(*this)(ipatch)->vecSpecies.size() ; ispec++) {
            if ( (*this)(ipatch)->vecSpecies[ispec]->isProj(time_dual, simWindow) || diag_flag  ) {
                if (species(ipatch, ispec)->ponderomotive_dynamics){
                species(ipatch, ispec)->ponderomotive_update_position_and_currents(time_dual, ispec,
                                                                                   emfields(ipatch), interp_envelope(ipatch), proj(ipatch,ispec),
                                                 params, diag_flag, partwalls(ipatch),
                                                 (*this)(ipatch), smpi,
                                                 localDiags);
                                                                    } // end condition on ponderomotive dynamics
            } // end diagnostic or projection if condition on species
        } // end loop on species
    } // end loop on patches
  
    timers.particles.update( params.printNow( itime ) );

    timers.syncPart.restart();
    for (unsigned int ispec=0 ; ispec<(*this)(0)->vecSpecies.size(); ispec++) {
        if ((*this)(0)->vecSpecies[ispec]->ponderomotive_dynamics){
            if ( (*this)(0)->vecSpecies[ispec]->isProj(time_dual, simWindow) ){
                SyncVectorPatch::exchangeParticles((*this), ispec, params, smpi, timers, itime ); // Included sort_part
            } // end condition on species
        } // end condition on envelope dynamics
    } // end loop on species
    timers.syncPart.update( params.printNow( itime ) );



} // END ponderomotive_update_position_and_currents


void VectorPatch::init_new_envelope(Params& params)
{
    if ((*this)(0)->EMfields->envelope!=NULL) {
        // for all patches, init new envelope from input namelist parameters
        for (unsigned int ipatch=0 ; ipatch<(*this).size() ; ipatch++) {
            (*this)(ipatch)->EMfields->envelope->initEnvelope( (*this)(ipatch), (*this)(ipatch)->EMfields );
        } // end loop on patches
    }
} // END init_new_envelope
>>>>>>> 841a3bc9
<|MERGE_RESOLUTION|>--- conflicted
+++ resolved
@@ -109,7 +109,7 @@
             }
         }
 
-        if (params.Laser_Envelope_model){   
+        if (params.Laser_Envelope_model){
             for (unsigned int ifield=0 ; ifield<(*this)(ipatch)->EMfields->Env_Chi_s.size(); ifield++) {
                 if( (*this)(ipatch)->EMfields->Env_Chi_s[ifield]->data_ == NULL ){
                         delete (*this)(ipatch)->EMfields->Env_Chi_s[ifield];
@@ -142,27 +142,67 @@
 // ---------------------------------------------------------------------------------------------------------------------
 
 // ---------------------------------------------------------------------------------------------------------------------
-<<<<<<< HEAD
 // Configure all patches for the new time step
-=======
-// Reconfigure all patches for the new time step
->>>>>>> 841a3bc9
 // ---------------------------------------------------------------------------------------------------------------------
 void VectorPatch::configuration(Params& params, Timers &timers, int itime)
 {
 
-<<<<<<< HEAD
     //if (params.vecto == "dynamic" || params.vecto == "dynamic2")
     //{
 
-        timers.reconfiguration.restart();
-
-        // Clean buffers
-        #pragma omp master
-        for (unsigned int ipatch=0 ; ipatch<(*this).size() ; ipatch++) {
+    timers.reconfiguration.restart();
+
+    unsigned int npatches = (*this).size();
+
+    // Clean buffers
+    #pragma omp master
+    {
+        for (unsigned int ipatch=0 ; ipatch< npatches; ipatch++) {
             // For all species
             for (unsigned int ispec=0 ; ispec<(*this)(ipatch)->vecSpecies.size() ; ispec++) {
                 (*this)(ipatch)->cleanMPIBuffers(ispec, params);
+            }
+        }
+    }
+    #pragma omp barrier
+
+    // Species reconfiguration for best performance
+    // Change the status to use vectorized or not-vectorized operators
+    // as a function of the metrics
+
+    #pragma omp for schedule(runtime)
+    for (unsigned int ipatch=0 ; ipatch<npatches ; ipatch++) {
+        // Particle importation for all species
+        for (unsigned int ispec=0 ; ispec<(*this)(ipatch)->vecSpecies.size() ; ispec++) {
+            species(ipatch, ispec)->configuration(params, (*this)(ipatch));
+        }
+    }
+
+    timers.reconfiguration.update( params.printNow( itime ) );
+    //}
+
+}
+
+// ---------------------------------------------------------------------------------------------------------------------
+// Reconfigure all patches for the new time step
+// ---------------------------------------------------------------------------------------------------------------------
+void VectorPatch::reconfiguration(Params& params, Timers &timers, int itime)
+{
+    //if (params.vecto == "dynamic" || params.vecto == "dynamic2")
+    //{
+
+        timers.reconfiguration.restart();
+
+        unsigned int npatches = (*this).size();
+
+        // Clean buffers
+        #pragma omp master
+        {
+            for (unsigned int ipatch=0 ; ipatch < npatches ; ipatch++) {
+                // For all species
+                for (unsigned int ispec=0 ; ispec<(*this)(ipatch)->vecSpecies.size() ; ispec++) {
+                    (*this)(ipatch)->cleanMPIBuffers(ispec, params);
+                }
             }
         }
         #pragma omp barrier
@@ -171,43 +211,7 @@
         // Change the status to use vectorized or not-vectorized operators
         // as a function of the metrics
         #pragma omp for schedule(runtime)
-        for (unsigned int ipatch=0 ; ipatch<(*this).size() ; ipatch++) {
-            // Particle importation for all species
-            for (unsigned int ispec=0 ; ispec<(*this)(ipatch)->vecSpecies.size() ; ispec++) {
-                species(ipatch, ispec)->configuration(params, (*this)(ipatch));
-            }
-        }
-
-        timers.reconfiguration.update( params.printNow( itime ) );
-    //}
-
-}
-
-// ---------------------------------------------------------------------------------------------------------------------
-// Reconfigure all patches for the new time step
-// ---------------------------------------------------------------------------------------------------------------------
-void VectorPatch::reconfiguration(Params& params, Timers &timers, int itime)
-{
-    //if (params.vecto == "dynamic" || params.vecto == "dynamic2")
-    //{
-
-        timers.reconfiguration.restart();
-
-        // Clean buffers
-        #pragma omp master
-        for (unsigned int ipatch=0 ; ipatch<(*this).size() ; ipatch++) {
-            // For all species
-            for (unsigned int ispec=0 ; ispec<(*this)(ipatch)->vecSpecies.size() ; ispec++) {
-                (*this)(ipatch)->cleanMPIBuffers(ispec, params);
-            }
-        }
-        #pragma omp barrier
-
-        // Species reconfiguration for best performance
-        // Change the status to use vectorized or not-vectorized operators
-        // as a function of the metrics
-        #pragma omp for schedule(runtime)
-        for (unsigned int ipatch=0 ; ipatch<(*this).size() ; ipatch++) {
+        for (unsigned int ipatch=0 ; ipatch < npatches ; ipatch++) {
             // Particle importation for all species
             for (unsigned int ispec=0 ; ispec<(*this)(ipatch)->vecSpecies.size() ; ispec++) {
                 species(ipatch, ispec)->reconfiguration(params, (*this)(ipatch));
@@ -216,38 +220,6 @@
 
         timers.reconfiguration.update( params.printNow( itime ) );
     //}
-=======
-    timers.reconfiguration.restart();
-
-    // Species reconfiguration for best performance
-    // Change the status to use vectorized or not-vectorized operators
-    // as a function of the metrics
-    #pragma omp master
-    for (unsigned int ipatch=0 ; ipatch<(*this).size() ; ipatch++) {
-        // Particle importation for all species
-        for (unsigned int ispec=0 ; ispec<(*this)(ipatch)->vecSpecies.size() ; ispec++) {
-            (*this)(ipatch)->cleanMPIBuffers(ispec, params);
-        }
-    }
-    #pragma omp barrier
-
-    // Species reconfiguration for best performance
-    // Change the status to use vectorized or not-vectorized operators
-    // as a function of the metrics
-
-    unsigned int npatches = (*this).size();
-
-    #pragma omp for schedule(runtime)
-    for (unsigned int ipatch=0 ; ipatch<npatches ; ipatch++) {
-        // Particle importation for all species
-        for (unsigned int ispec=0 ; ispec<(*this)(ipatch)->vecSpecies.size() ; ispec++) {
-            species(ipatch, ispec)->reconfiguration(params, (*this)(ipatch));
-        }
-    }
-
-    timers.reconfiguration.update( params.printNow( itime ) );
-
->>>>>>> 841a3bc9
 }
 
 // ---------------------------------------------------------------------------------------------------------------------
@@ -272,11 +244,7 @@
         for (unsigned int ispec=0 ; ispec<(*this)(ipatch)->vecSpecies.size() ; ispec++) {
             if ( (*this)(ipatch)->vecSpecies[ispec]->isProj(time_dual, simWindow) || diag_flag  ) {
                 // Dynamics with vectorized operators
-<<<<<<< HEAD
-                if ((*this)(ipatch)->vecSpecies[ispec]->vectorized_operators)
-=======
                 if (((*this)(ipatch)->vecSpecies[ispec]->vectorized_operators)&&(!(*this)(ipatch)->vecSpecies[ispec]->ponderomotive_dynamics))
->>>>>>> 841a3bc9
                 {
                     species(ipatch, ispec)->dynamics(time_dual, ispec,
                                                      emfields(ipatch),
@@ -299,11 +267,7 @@
                                                       MultiphotonBreitWheelerTables,
                                                       localDiags);
                     }
-<<<<<<< HEAD
-                    else
-=======
                     else if (!(*this)(ipatch)->vecSpecies[ispec]->ponderomotive_dynamics)
->>>>>>> 841a3bc9
                     {
                         species(ipatch, ispec)->Species::dynamics(time_dual, ispec,
                                                          emfields(ipatch),
@@ -313,17 +277,11 @@
                                                          MultiphotonBreitWheelerTables,
                                                          localDiags);
                     }
-<<<<<<< HEAD
-                }
-            }
-        }
-=======
                 } // end if condition on envelope dynamics
             } // end if condition on species
         } // end loop on species
     } // end loop on patches
 
->>>>>>> 841a3bc9
 
     timers.particles.update( params.printNow( itime ) );
 
@@ -429,7 +387,6 @@
             // project only if species needs relativistic initialization and it is the right time to initialize its fields
             if ( ( species(ipatch, ispec)->relativistic_field_initialization               ) &&
                  ( time_primal == species(ipatch, ispec)->time_relativistic_initialization ) ) {
-<<<<<<< HEAD
                  if ((*this)(ipatch)->vecSpecies[ispec]->vectorized_operators)
                  {
                      species(ipatch, ispec)->computeCharge(ispec, emfields(ipatch));
@@ -438,9 +395,6 @@
                  {
                      species(ipatch, ispec)->Species::computeCharge(ispec, emfields(ipatch));
                  }
-=======
-                species(ipatch, ispec)->computeCharge(ispec, emfields(ipatch) );
->>>>>>> 841a3bc9
             }
         }
     }
@@ -622,7 +576,7 @@
 
 void VectorPatch::solveEnvelope(Params& params, SimWindow* simWindow, int itime, double time_dual, Timers & timers)
 {
-     
+
     if ((*this)(0)->EMfields->envelope!=NULL) {
 
         // Exchange susceptibility
@@ -634,21 +588,21 @@
             (*this)(ipatch)->EMfields->envelope->compute(  (*this)(ipatch)->EMfields );
             (*this)(ipatch)->EMfields->envelope->boundaryConditions(itime, time_dual, (*this)(ipatch), params, simWindow);
         }
-      
+
         // Exchange envelope A
         SyncVectorPatch::exchangeA( params, (*this) );
         SyncVectorPatch::finalizeexchangeA( params, (*this) );
 
 
         // Compute ponderomotive potential Phi=|A|^2/2
-        for (unsigned int ipatch=0 ; ipatch<(*this).size() ; ipatch++){ 
+        for (unsigned int ipatch=0 ; ipatch<(*this).size() ; ipatch++){
             (*this)(ipatch)->EMfields->envelope->compute_Phi(  (*this)(ipatch)->EMfields );
         }
 
         // Exchange Phi
         SyncVectorPatch::exchangePhi(params, (*this));
         SyncVectorPatch::finalizeexchangePhi( params, (*this) );
-     
+
 
         // Compute gradients of Phi
         for (unsigned int ipatch=0 ; ipatch<(*this).size() ; ipatch++){
@@ -1731,7 +1685,7 @@
     listBx_.resize( size() ) ;
     listBy_.resize( size() ) ;
     listBz_.resize( size() ) ;
-    
+
     if (patches_[0]->EMfields->envelope != NULL){
       listA_.resize ( size() ) ;
       listA0_.resize( size() ) ;
@@ -1789,7 +1743,7 @@
         listBl_.resize( nmodes ) ;
         listBr_.resize( nmodes ) ;
         listBt_.resize( nmodes ) ;
-    
+
         for (unsigned int imode=0 ; imode < nmodes ; imode++) {
             listJl_[imode].resize( size() );
             listJr_[imode].resize( size() );
@@ -2315,11 +2269,6 @@
             uint64_t checkpoint_footprint = checkpoint_fields_footprint + checkpoint_particles_footprint + checkpoint_diags_footprint;
             MESSAGE(1, "Total disk usage for one checkpoint: " << Tools::printBytes(checkpoint_footprint) );
         }
-<<<<<<< HEAD
-
-    }
-}
-=======
 
     }
 }
@@ -2332,10 +2281,10 @@
                            SimWindow* simWindow,
                            double time_dual, Timers &timers, int itime)
 {
-    
+
     #pragma omp single
     diag_flag = needsRhoJsNow(itime);
-    
+
     #pragma omp for schedule(runtime)
     for (unsigned int ipatch=0 ; ipatch<(*this).size() ; ipatch++) {
         (*this)(ipatch)->EMfields->restartEnvChi();
@@ -2346,12 +2295,12 @@
                                                                                         emfields(ipatch), interp_envelope(ipatch),
                                                  params, diag_flag,
                                                  (*this)(ipatch), smpi,
-                                                 localDiags); 
+                                                 localDiags);
                                                                     } // end condition on ponderomotive dynamics
             } // end diagnostic or projection if condition on species
         } // end loop on species
     } // end loop on patches
- 
+
 } // END ponderomotive_update_susceptibilty_and_momentum
 
 void VectorPatch::ponderomotive_update_position_and_currents(Params& params,
@@ -2362,7 +2311,7 @@
 
     #pragma omp single
     diag_flag = needsRhoJsNow(itime);
-    
+
     #pragma omp for schedule(runtime)
     for (unsigned int ipatch=0 ; ipatch<(*this).size() ; ipatch++) {
         for (unsigned int ispec=0 ; ispec<(*this)(ipatch)->vecSpecies.size() ; ispec++) {
@@ -2377,7 +2326,7 @@
             } // end diagnostic or projection if condition on species
         } // end loop on species
     } // end loop on patches
-  
+
     timers.particles.update( params.printNow( itime ) );
 
     timers.syncPart.restart();
@@ -2403,5 +2352,4 @@
             (*this)(ipatch)->EMfields->envelope->initEnvelope( (*this)(ipatch), (*this)(ipatch)->EMfields );
         } // end loop on patches
     }
-} // END init_new_envelope
->>>>>>> 841a3bc9
+} // END init_new_envelope