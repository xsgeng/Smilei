#include "VectorPatch.h"

#include <cstdlib>
#include <iostream>
#include <iomanip>
#include <fstream>
#include <cstring>
//#include <string>

#include "Collisions.h"
#include "DomainDecompositionFactory.h"
#include "PatchesFactory.h"
#include "Species.h"
#include "Particles.h"
#include "PeekAtSpecies.h"
#include "SimWindow.h"
#include "SolverFactory.h"
#include "DiagnosticFactory.h"
#include "LaserEnvelope.h"

#include "SyncVectorPatch.h"
#include "interface.h"
#include "Timers.h"

using namespace std;


VectorPatch::VectorPatch()
{
    domain_decomposition_ = NULL ;
}


VectorPatch::VectorPatch( Params& params )
{
    domain_decomposition_ = DomainDecompositionFactory::create( params );
}


VectorPatch::~VectorPatch()
{
    //if ( domain_decomposition_ != NULL )
    //    delete domain_decomposition_;
}


void VectorPatch::close(SmileiMPI * smpiData)
{
    closeAllDiags( smpiData );

    for (unsigned int idiag=0 ; idiag<localDiags.size(); idiag++)
        delete localDiags[idiag];
    localDiags.clear();

    for (unsigned int idiag=0 ; idiag<globalDiags.size(); idiag++)
        delete globalDiags[idiag];
    globalDiags.clear();

    for (unsigned int ipatch=0 ; ipatch<size(); ipatch++)
        delete patches_[ipatch];

    patches_.clear();
}

void VectorPatch::createDiags(Params& params, SmileiMPI* smpi, OpenPMDparams& openPMD)
{
    globalDiags = DiagnosticFactory::createGlobalDiagnostics(params, smpi, *this );
    localDiags  = DiagnosticFactory::createLocalDiagnostics (params, smpi, *this, openPMD );

    // Delete all unused fields
    for (unsigned int ipatch=0 ; ipatch<size() ; ipatch++) {
        for (unsigned int ifield=0 ; ifield<(*this)(ipatch)->EMfields->Jx_s.size(); ifield++) {
            if( (*this)(ipatch)->EMfields->Jx_s[ifield]->data_ == NULL ){
                delete (*this)(ipatch)->EMfields->Jx_s[ifield];
                (*this)(ipatch)->EMfields->Jx_s[ifield]=NULL;
            }
        }
        for (unsigned int ifield=0 ; ifield<(*this)(ipatch)->EMfields->Jy_s.size(); ifield++) {
            if( (*this)(ipatch)->EMfields->Jy_s[ifield]->data_ == NULL ){
                delete (*this)(ipatch)->EMfields->Jy_s[ifield];
                (*this)(ipatch)->EMfields->Jy_s[ifield]=NULL;
            }
        }
        for (unsigned int ifield=0 ; ifield<(*this)(ipatch)->EMfields->Jz_s.size(); ifield++) {
            if( (*this)(ipatch)->EMfields->Jz_s[ifield]->data_ == NULL ){
                delete (*this)(ipatch)->EMfields->Jz_s[ifield];
                (*this)(ipatch)->EMfields->Jz_s[ifield]=NULL;
            }
        }
        for (unsigned int ifield=0 ; ifield<(*this)(ipatch)->EMfields->rho_s.size(); ifield++) {
            if( (*this)(ipatch)->EMfields->rho_s[ifield]->data_ == NULL ){
                delete (*this)(ipatch)->EMfields->rho_s[ifield];
                (*this)(ipatch)->EMfields->rho_s[ifield]=NULL;
            }
        }
    }
}


// ---------------------------------------------------------------------------------------------------------------------
// ---------------------------------------------------------------------------------------------------------------------
// ----------------------------------------------       INTERFACES        ----------------------------------------------
// ---------------------------------------------------------------------------------------------------------------------
// ---------------------------------------------------------------------------------------------------------------------


// ---------------------------------------------------------------------------------------------------------------------
// For all patch, move particles (restartRhoJ(s), dynamics and exchangeParticles)
// ---------------------------------------------------------------------------------------------------------------------
void VectorPatch::dynamics(Params& params,
                           SmileiMPI* smpi,
                           SimWindow* simWindow,
                           RadiationTables & RadiationTables,
                           MultiphotonBreitWheelerTables & MultiphotonBreitWheelerTables,
                           double time_dual, Timers &timers, int itime)
{

    #pragma omp single
    diag_flag = needsRhoJsNow(itime);

    timers.particles.restart();
    ostringstream t;
    #pragma omp for schedule(runtime)
    for (unsigned int ipatch=0 ; ipatch<(*this).size() ; ipatch++) {
        (*this)(ipatch)->EMfields->restartRhoJ();
        for (unsigned int ispec=0 ; ispec<(*this)(ipatch)->vecSpecies.size() ; ispec++) {
            if ( (*this)(ipatch)->vecSpecies[ispec]->isProj(time_dual, simWindow) || diag_flag  ) {
                species(ipatch, ispec)->dynamics(time_dual, ispec,
                                                 emfields(ipatch), interp(ipatch), proj(ipatch),
                                                 params, diag_flag, partwalls(ipatch),
                                                 (*this)(ipatch), smpi,
                                                 RadiationTables,
                                                 MultiphotonBreitWheelerTables,
                                                 localDiags);
            }
        }

    }
    timers.particles.update( params.printNow( itime ) );

    timers.syncPart.restart();
    for (unsigned int ispec=0 ; ispec<(*this)(0)->vecSpecies.size(); ispec++) {
        if ( (*this)(0)->vecSpecies[ispec]->isProj(time_dual, simWindow) ){
            SyncVectorPatch::exchangeParticles((*this), ispec, params, smpi, timers, itime ); // Included sort_part
        }
    }
    timers.syncPart.update( params.printNow( itime ) );

} // END dynamics


void VectorPatch::finalize_and_sort_parts(Params& params, SmileiMPI* smpi, SimWindow* simWindow,
                           RadiationTables & RadiationTables,
                           MultiphotonBreitWheelerTables & MultiphotonBreitWheelerTables,
                           double time_dual, Timers &timers, int itime)
{
    timers.syncPart.restart();
    for (unsigned int ispec=0 ; ispec<(*this)(0)->vecSpecies.size(); ispec++) {
        if ( (*this)(0)->vecSpecies[ispec]->isProj(time_dual, simWindow) ){
            SyncVectorPatch::finalize_and_sort_parts((*this), ispec, params, smpi, timers, itime ); // Included sort_part
        }
    }

    #pragma omp for schedule(runtime)
    for (unsigned int ipatch=0 ; ipatch<(*this).size() ; ipatch++) {
        // Particle importation for all species
        for (unsigned int ispec=0 ; ispec<(*this)(ipatch)->vecSpecies.size() ; ispec++) {
            if ( (*this)(ipatch)->vecSpecies[ispec]->isProj(time_dual, simWindow) || diag_flag  ) {

                species(ipatch, ispec)->dynamics_import_particles(time_dual, ispec,
                                                                  params,
                                                                  (*this)(ipatch), smpi,
                                                                  RadiationTables,
                                                                  MultiphotonBreitWheelerTables,
                                                                  localDiags);
            }
        }
    }
    if (itime%params.every_clean_particles_overhead==0) {
        #pragma omp master
        for (unsigned int ipatch=0 ; ipatch<(*this).size() ; ipatch++)
            (*this)(ipatch)->cleanParticlesOverhead(params);
        #pragma omp barrier
    }
    timers.syncPart.update( params.printNow( itime ) );

} // END finalize_and_sort_parts


void VectorPatch::computeCharge()
{
    #pragma omp for schedule(runtime)
    for (unsigned int ipatch=0 ; ipatch<(*this).size() ; ipatch++) {
        (*this)(ipatch)->EMfields->restartRhoJ();
        for (unsigned int ispec=0 ; ispec<(*this)(ipatch)->vecSpecies.size() ; ispec++) {
            species(ipatch, ispec)->computeCharge(ispec, emfields(ipatch), proj(ipatch) );
        }
    }

} // END computeRho


// ---------------------------------------------------------------------------------------------------------------------
// For all patch, sum densities on ghost cells (sum per species if needed, sync per patch and MPI sync)
// ---------------------------------------------------------------------------------------------------------------------
void VectorPatch::sumDensities(Params &params, double time_dual, Timers &timers, int itime, SimWindow* simWindow )
{
    bool some_particles_are_moving = false;
    unsigned int n_species( (*this)(0)->vecSpecies.size() );
    for ( unsigned int ispec=0 ; ispec < n_species ; ispec++ ) {
        if ( (*this)(0)->vecSpecies[ispec]->isProj(time_dual, simWindow) )
            some_particles_are_moving = true;
    }
    if ( !some_particles_are_moving  && !diag_flag )
        return;

    timers.densities.restart();
    if  (diag_flag){
        #pragma omp for schedule(static)
        for (unsigned int ipatch=0 ; ipatch<(*this).size() ; ipatch++) {
             // Per species in global, Attention if output -> Sync / per species fields
            (*this)(ipatch)->EMfields->computeTotalRhoJ();
        }
    }
    timers.densities.update();


    timers.syncDens.restart();
    if ( params.geometry != "3drz" ) {
        SyncVectorPatch::sumRhoJ( params, (*this), timers, itime ); // MPI
    }
    else {
        for (unsigned int imode = 0 ; imode < static_cast<ElectroMagn3DRZ*>(patches_[0]->EMfields)->Jl_.size() ; imode++  ) {
            SyncVectorPatch::sumRhoJ( params, (*this), imode, timers, itime );
        }
    }

    if(diag_flag){
        for (unsigned int ispec=0 ; ispec<(*this)(0)->vecSpecies.size(); ispec++) {
            if( ! (*this)(0)->vecSpecies[ispec]->particles->is_test ) {
                update_field_list(ispec);
                SyncVectorPatch::sumRhoJs( params, (*this), ispec, timers, itime ); // MPI
            }
        }
    }
    timers.syncDens.update( params.printNow( itime ) );

} // End sumDensities


// ---------------------------------------------------------------------------------------------------------------------
// For all patch, update E and B (Ampere, Faraday, boundary conditions, exchange B and center B)
// ---------------------------------------------------------------------------------------------------------------------
void VectorPatch::solveMaxwell(Params& params, SimWindow* simWindow, int itime, double time_dual, Timers & timers)
{
    timers.maxwell.restart();

    for (unsigned int ipassfilter=0 ; ipassfilter<params.currentFilter_passes ; ipassfilter++){
        #pragma omp for schedule(static)
        for (unsigned int ipatch=0 ; ipatch<(*this).size() ; ipatch++){
            // Current spatial filtering
            (*this)(ipatch)->EMfields->binomialCurrentFilter();
        }
        SyncVectorPatch::exchangeJ( params, (*this) );
        SyncVectorPatch::finalizeexchangeJ( params, (*this) );
    }
    #pragma omp for schedule(static)
    for (unsigned int ipatch=0 ; ipatch<(*this).size() ; ipatch++){
        if (!params.is_spectral) {
            // Saving magnetic fields (to compute centered fields used in the particle pusher)
            // Stores B at time n in B_m.
            (*this)(ipatch)->EMfields->saveMagneticFields(params.is_spectral);
        }
        // Computes Ex_, Ey_, Ez_ on all points.
        // E is already synchronized because J has been synchronized before.
        (*(*this)(ipatch)->EMfields->MaxwellAmpereSolver_)((*this)(ipatch)->EMfields);
        // Computes Bx_, By_, Bz_ at time n+1 on interior points.
        //for (unsigned int ipatch=0 ; ipatch<(*this).size() ; ipatch++) {
        (*(*this)(ipatch)->EMfields->MaxwellFaradaySolver_)((*this)(ipatch)->EMfields);
    }
    //Synchronize B fields between patches.
    timers.maxwell.update( params.printNow( itime ) );


    timers.syncField.restart();
    if ( params.geometry != "3drz" ) {
        if (params.is_spectral)
            SyncVectorPatch::exchangeE( params, (*this) );
        SyncVectorPatch::exchangeB( params, (*this) );
    }
    else {
        for (unsigned int imode = 0 ; imode < static_cast<ElectroMagn3DRZ*>(patches_[0]->EMfields)->El_.size() ; imode++  ) {
            SyncVectorPatch::exchangeB( params, (*this), imode );
            SyncVectorPatch::finalizeexchangeB( params, (*this), imode ); // disable async, because of tags which is the same for all modes
        }
    }
    timers.syncField.update(  params.printNow( itime ) );


    #ifdef _PICSAR
    //if ( (params.is_spectral) && (itime!=0) && ( time_dual > params.time_fields_frozen ) ) {
    if (                           (itime!=0) && ( time_dual > params.time_fields_frozen ) ) {
        timers.syncField.restart();
        if (params.is_spectral)
            SyncVectorPatch::finalizeexchangeE( params, (*this) );
        SyncVectorPatch::finalizeexchangeB( params, (*this) );
        timers.syncField.update(  params.printNow( itime ) );

        #pragma omp for schedule(static)
        for (unsigned int ipatch=0 ; ipatch<(*this).size() ; ipatch++){
            // Applies boundary conditions on B
            (*this)(ipatch)->EMfields->boundaryConditions(itime, time_dual, (*this)(ipatch), params, simWindow);
            // Computes B at time n using B and B_m.
            if (!params.is_spectral)
                (*this)(ipatch)->EMfields->centerMagneticFields();
            else
                (*this)(ipatch)->EMfields->saveMagneticFields(params.is_spectral);
        }
        if (params.is_spectral)
            save_old_rho( params );
    }
    #endif


} // END solveMaxwell

void VectorPatch::solveEnvelope(Params& params, SimWindow* simWindow, int itime, double time_dual, Timers & timers)
{
    // timers.maxwell.restart();

    // for (unsigned int ipassfilter=0 ; ipassfilter<params.currentFilter_passes ; ipassfilter++){
    //     #pragma omp for schedule(static)
    //     for (unsigned int ipatch=0 ; ipatch<(*this).size() ; ipatch++){
    //         // Current spatial filtering
    //         (*this)(ipatch)->EMfields->binomialCurrentFilter();
    //     }
    //     SyncVectorPatch::exchangeJ( (*this) );
    //     SyncVectorPatch::finalizeexchangeJ( (*this) );
    // }
    if ((*this)(0)->EMfields->envelope!=NULL) {
        #pragma omp for schedule(static)
        for (unsigned int ipatch=0 ; ipatch<(*this).size() ; ipatch++){
            // Computes A in all points
            (*this)(ipatch)->EMfields->envelope->compute(  (*this)(ipatch)->EMfields );
        }
<<<<<<< HEAD
        SyncVectorPatch::exchangeA( params, (*this) );
        SyncVectorPatch::finalizeexchangeA( params, (*this) );
    }

=======

        SyncVectorPatch::exchangeA( params, (*this) );
        SyncVectorPatch::finalizeexchangeA( params, (*this) );
    }
>>>>>>> e9f47f5f

    // //Synchronize B fields between patches.
    // timers.maxwell.update( params.printNow( itime ) );
    // 
    // timers.syncField.restart();
    // SyncVectorPatch::exchangeB( (*this) );
    // timers.syncField.update(  params.printNow( itime ) );

} // END solveEnvelope

void VectorPatch::finalize_sync_and_bc_fields(Params& params, SmileiMPI* smpi, SimWindow* simWindow,
                           double time_dual, Timers &timers, int itime)
{
    #ifndef _PICSAR
    if ( (!params.is_spectral) && (itime!=0) && ( time_dual > params.time_fields_frozen ) ) {
        if ( params.geometry != "3drz" ) {
            timers.syncField.restart();
            SyncVectorPatch::finalizeexchangeB( params, (*this) );
            timers.syncField.update(  params.printNow( itime ) );
        }

        #pragma omp for schedule(static)
        for (unsigned int ipatch=0 ; ipatch<(*this).size() ; ipatch++){
            // Applies boundary conditions on B
            (*this)(ipatch)->EMfields->boundaryConditions(itime, time_dual, (*this)(ipatch), params, simWindow);
            // Computes B at time n using B and B_m.
            (*this)(ipatch)->EMfields->centerMagneticFields();
        }
    }
    #endif

} // END finalize_sync_and_bc_fields


void VectorPatch::initExternals(Params& params)
{
    // Init all lasers
    for( unsigned int ipatch=0; ipatch<size(); ipatch++ ) {
        // check if patch is on the border
        int iBC(-1);
        if     ( (*this)(ipatch)->isXmin() ) {
            iBC = 0;
        }
        else if( (*this)(ipatch)->isXmax() ) {
            iBC = 1;
        }
        else continue;
        // If patch is on border, then fill the fields arrays
        unsigned int nlaser = 0;
        if ( (iBC!=-1) && ( (*this)(ipatch)->EMfields->emBoundCond[iBC] != NULL ) )
            nlaser = (*this)(ipatch)->EMfields->emBoundCond[iBC]->vecLaser.size();
        for (unsigned int ilaser = 0; ilaser < nlaser; ilaser++)
             (*this)(ipatch)->EMfields->emBoundCond[iBC]->vecLaser[ilaser]->initFields(params, (*this)(ipatch));
    }

    // Init all antennas
    for( unsigned int ipatch=0; ipatch<size(); ipatch++ ) {
        (*this)(ipatch)->EMfields->initAntennas((*this)(ipatch));
    }
}


void VectorPatch::initAllDiags(Params& params, SmileiMPI* smpi)
{
    // Global diags: scalars + particles
    for (unsigned int idiag = 0 ; idiag < globalDiags.size() ; idiag++) {
        globalDiags[idiag]->init(params, smpi, *this);
        // MPI master creates the file
        if( smpi->isMaster() )
            globalDiags[idiag]->openFile( params, smpi, true );
    }
    
    // Local diags : fields, probes, tracks
    for (unsigned int idiag = 0 ; idiag < localDiags.size() ; idiag++)
        localDiags[idiag]->init(params, smpi, *this);

} // END initAllDiags


void VectorPatch::closeAllDiags(SmileiMPI* smpi)
{
    // MPI master closes all global diags
    if ( smpi->isMaster() )
        for (unsigned int idiag = 0 ; idiag < globalDiags.size() ; idiag++)
            globalDiags[idiag]->closeFile();
    
    // All MPI close local diags
    for (unsigned int idiag = 0 ; idiag < localDiags.size() ; idiag++)
        localDiags[idiag]->closeFile();
}


void VectorPatch::openAllDiags(Params& params,SmileiMPI* smpi)
{
    // MPI master opens all global diags
    if ( smpi->isMaster() )
        for (unsigned int idiag = 0 ; idiag < globalDiags.size() ; idiag++)
            globalDiags[idiag]->openFile( params, smpi, false );
    
    // All MPI open local diags
    for (unsigned int idiag = 0 ; idiag < localDiags.size() ; idiag++)
        localDiags[idiag]->openFile( params, smpi, false );
}


// ---------------------------------------------------------------------------------------------------------------------
// For all patch, Compute and Write all diags
//   - Scalars, Probes, Phases, TrackParticles, Fields, Average fields
//   - set diag_flag to 0 after write
// ---------------------------------------------------------------------------------------------------------------------
void VectorPatch::runAllDiags(Params& params, SmileiMPI* smpi, unsigned int itime, Timers & timers, SimWindow* simWindow)
{

    // Global diags: scalars + particles
    timers.diags.restart();
    for (unsigned int idiag = 0 ; idiag < globalDiags.size() ; idiag++) {
        #pragma omp single
        globalDiags[idiag]->theTimeIsNow = globalDiags[idiag]->prepare( itime );
        #pragma omp barrier
        if( globalDiags[idiag]->theTimeIsNow ) {
            // All patches run
            #pragma omp for schedule(runtime)
            for (unsigned int ipatch=0 ; ipatch<size() ; ipatch++)
                globalDiags[idiag]->run( (*this)(ipatch), itime, simWindow );
            // MPI procs gather the data and compute
            #pragma omp single
            smpi->computeGlobalDiags( globalDiags[idiag], itime);
            // MPI master writes
            #pragma omp single
            globalDiags[idiag]->write( itime , smpi );
        }
    }
    
    // Local diags : fields, probes, tracks
    for (unsigned int idiag = 0 ; idiag < localDiags.size() ; idiag++) {
        #pragma omp single
        localDiags[idiag]->theTimeIsNow = localDiags[idiag]->prepare( itime );
        #pragma omp barrier
        // All MPI run their stuff and write out
        if( localDiags[idiag]->theTimeIsNow )
            localDiags[idiag]->run( smpi, *this, itime, simWindow, timers );
    }
    
    // Manage the "diag_flag" parameter, which indicates whether Rho and Js were used
    if( diag_flag ) {
        #pragma omp barrier
        #pragma omp single
        diag_flag = false;
        #pragma omp for
        for (unsigned int ipatch=0 ; ipatch<size() ; ipatch++)
            (*this)(ipatch)->EMfields->restartRhoJs();
    }
    timers.diags.update();

} // END runAllDiags


// ---------------------------------------------------------------------------------------------------------------------
// Check if rho is null (MPI & patch sync)
// ---------------------------------------------------------------------------------------------------------------------
bool VectorPatch::isRhoNull( SmileiMPI* smpi )
{
    double norm2(0.);
    double locnorm2(0.);
    for (unsigned int ipatch=0 ; ipatch<this->size() ; ipatch++)
        locnorm2 += (*this)(ipatch)->EMfields->computeRhoNorm2();

    MPI_Allreduce(&locnorm2, &norm2, 1, MPI_DOUBLE, MPI_SUM, MPI_COMM_WORLD);

    return (norm2<=0.);
} // END isRhoNull


// ---------------------------------------------------------------------------------------------------------------------
// Solve Poisson to initialize E
//   - all steps are done locally, sync per patch, sync per MPI process
// ---------------------------------------------------------------------------------------------------------------------
void VectorPatch::solvePoisson( Params &params, SmileiMPI* smpi )
{
    Timer ptimer("global");
    ptimer.init(smpi);
    ptimer.restart();


    unsigned int iteration_max = params.poisson_max_iteration;
    double           error_max = params.poisson_max_error;
    unsigned int iteration=0;

    // Init & Store internal data (phi, r, p, Ap) per patch
    double rnew_dot_rnew_local(0.);
    double rnew_dot_rnew(0.);
    for (unsigned int ipatch=0 ; ipatch<this->size() ; ipatch++) {
        (*this)(ipatch)->EMfields->initPoisson( (*this)(ipatch) );
        rnew_dot_rnew_local += (*this)(ipatch)->EMfields->compute_r();
    }
    MPI_Allreduce(&rnew_dot_rnew_local, &rnew_dot_rnew, 1, MPI_DOUBLE, MPI_SUM, MPI_COMM_WORLD);

    std::vector<Field*> Ex_;
    std::vector<Field*> Ap_;

    for (unsigned int ipatch=0 ; ipatch<this->size() ; ipatch++) {
        Ex_.push_back( (*this)(ipatch)->EMfields->Ex_ );
        Ap_.push_back( (*this)(ipatch)->EMfields->Ap_ );
    }

    unsigned int nx_p2_global = (params.n_space_global[0]+1);
    if ( Ex_[0]->dims_.size()>1 ) {
        nx_p2_global *= (params.n_space_global[1]+1);
        if ( Ex_[0]->dims_.size()>2 ) {
            nx_p2_global *= (params.n_space_global[2]+1);
        }
    }

    // compute control parameter
    double ctrl = rnew_dot_rnew / (double)(nx_p2_global);

    // ---------------------------------------------------------
    // Starting iterative loop for the conjugate gradient method
    // ---------------------------------------------------------
    if (smpi->isMaster()) DEBUG("Starting iterative loop for CG method");
    while ( (ctrl > error_max) && (iteration<iteration_max) ) {
        iteration++;
        if (smpi->isMaster()) DEBUG("iteration " << iteration << " started with control parameter ctrl = " << ctrl*1.e14 << " x 1e-14");

        // scalar product of the residual
        double r_dot_r = rnew_dot_rnew;

        for (unsigned int ipatch=0 ; ipatch<this->size() ; ipatch++)
            (*this)(ipatch)->EMfields->compute_Ap( (*this)(ipatch) );

        // Exchange Ap_ (intra & extra MPI)
        SyncVectorPatch::exchange( Ap_, *this );
        SyncVectorPatch::finalizeexchange( Ap_, *this );

       // scalar product p.Ap
        double p_dot_Ap       = 0.0;
        double p_dot_Ap_local = 0.0;
        for (unsigned int ipatch=0 ; ipatch<this->size() ; ipatch++) {
            p_dot_Ap_local += (*this)(ipatch)->EMfields->compute_pAp();
        }
        MPI_Allreduce(&p_dot_Ap_local, &p_dot_Ap, 1, MPI_DOUBLE, MPI_SUM, MPI_COMM_WORLD);


        // compute new potential and residual
        for (unsigned int ipatch=0 ; ipatch<this->size() ; ipatch++) {
            (*this)(ipatch)->EMfields->update_pand_r( r_dot_r, p_dot_Ap );
        }

        // compute new residual norm
        rnew_dot_rnew       = 0.0;
        rnew_dot_rnew_local = 0.0;
        for (unsigned int ipatch=0 ; ipatch<this->size() ; ipatch++) {
            rnew_dot_rnew_local += (*this)(ipatch)->EMfields->compute_r();
        }
        MPI_Allreduce(&rnew_dot_rnew_local, &rnew_dot_rnew, 1, MPI_DOUBLE, MPI_SUM, MPI_COMM_WORLD);
        if (smpi->isMaster()) DEBUG("new residual norm: rnew_dot_rnew = " << rnew_dot_rnew);

        // compute new directio
        for (unsigned int ipatch=0 ; ipatch<this->size() ; ipatch++) {
            (*this)(ipatch)->EMfields->update_p( rnew_dot_rnew, r_dot_r );
        }

        // compute control parameter
        ctrl = rnew_dot_rnew / (double)(nx_p2_global);
        if (smpi->isMaster()) DEBUG("iteration " << iteration << " done, exiting with control parameter ctrl = " << ctrl);

    }//End of the iterative loop


    // --------------------------------
    // Status of the solver convergence
    // --------------------------------
    if (iteration_max>0 && iteration == iteration_max) {
        if (smpi->isMaster())
            WARNING("Poisson solver did not converge: reached maximum iteration number: " << iteration
                    << ", relative err is ctrl = " << 1.0e14*ctrl << " x 1e-14");
    }
    else {
        if (smpi->isMaster())
            MESSAGE(1,"Poisson solver converged at iteration: " << iteration
                    << ", relative err is ctrl = " << 1.0e14*ctrl << " x 1e-14");
    }

    // ------------------------------------------
    // Compute the electrostatic fields Ex and Ey
    // ------------------------------------------
    for (unsigned int ipatch=0 ; ipatch<this->size() ; ipatch++)
        (*this)(ipatch)->EMfields->initE( (*this)(ipatch) );

    SyncVectorPatch::exchangeE( params, *this );
    SyncVectorPatch::finalizeexchangeE( params, *this );

    // Centering of the electrostatic fields
    // -------------------------------------
    vector<double> E_Add(Ex_[0]->dims_.size(),0.);
    if ( Ex_[0]->dims_.size()==3 ) {
        double Ex_avg_local(0.), Ex_avg(0.), Ey_avg_local(0.), Ey_avg(0.), Ez_avg_local(0.), Ez_avg(0.);
        for (unsigned int ipatch=0 ; ipatch<this->size() ; ipatch++) {
            Ex_avg_local += (*this)(ipatch)->EMfields->computeExSum();
            Ey_avg_local += (*this)(ipatch)->EMfields->computeEySum();
            Ez_avg_local += (*this)(ipatch)->EMfields->computeEzSum();
        }

        MPI_Allreduce(&Ex_avg_local, &Ex_avg, 1, MPI_DOUBLE, MPI_SUM, MPI_COMM_WORLD);
        MPI_Allreduce(&Ey_avg_local, &Ey_avg, 1, MPI_DOUBLE, MPI_SUM, MPI_COMM_WORLD);
        MPI_Allreduce(&Ez_avg_local, &Ez_avg, 1, MPI_DOUBLE, MPI_SUM, MPI_COMM_WORLD);

        E_Add[0] = -Ex_avg/((params.n_space[0]+2)*(params.n_space[1]+1)*(params.n_space[2]+1));
        E_Add[1] = -Ey_avg/((params.n_space[0]+1)*(params.n_space[1]+2)*(params.n_space[2]+1));;
        E_Add[2] = -Ez_avg/((params.n_space[0]+1)*(params.n_space[1]+1)*(params.n_space[2]+2));;
    }
    else if ( Ex_[0]->dims_.size()==2 ) {
        double Ex_XminYmax = 0.0;
        double Ey_XminYmax = 0.0;
        double Ex_XmaxYmin = 0.0;
        double Ey_XmaxYmin = 0.0;

        //The YmaxXmin patch has Patch coordinates X=0, Y=2^m1-1= number_of_patches[1]-1.
        std::vector<int> xcall( 2, 0 );
        xcall[0] = 0;
        xcall[1] = params.number_of_patches[1]-1;
        int patch_YmaxXmin = domain_decomposition_->getDomainId( xcall );
        //The MPI rank owning it is
        int rank_XminYmax = smpi->hrank(patch_YmaxXmin);
        //The YminXmax patch has Patch coordinates X=2^m0-1= number_of_patches[0]-1, Y=0.
        //Its hindex is
        xcall[0] = params.number_of_patches[0]-1;
        xcall[1] = 0;
        int patch_YminXmax = domain_decomposition_->getDomainId( xcall );
        //The MPI rank owning it is
        int rank_XmaxYmin = smpi->hrank(patch_YminXmax);


        //cout << patch_YmaxXmin << " " << rank_XminYmax << " " << patch_YminXmax << " " << rank_XmaxYmin << endl;

        if ( smpi->getRank() == rank_XminYmax ) {
            Ex_XminYmax = (*this)(patch_YmaxXmin-((*this).refHindex_))->EMfields->getEx_XminYmax();
            Ey_XminYmax = (*this)(patch_YmaxXmin-((*this).refHindex_))->EMfields->getEy_XminYmax();
        }

        // Xmax-Ymin corner
        if ( smpi->getRank() == rank_XmaxYmin ) {
            Ex_XmaxYmin = (*this)(patch_YminXmax-((*this).refHindex_))->EMfields->getEx_XmaxYmin();
            Ey_XmaxYmin = (*this)(patch_YminXmax-((*this).refHindex_))->EMfields->getEy_XmaxYmin();
        }

        MPI_Bcast(&Ex_XminYmax, 1, MPI_DOUBLE, rank_XminYmax, MPI_COMM_WORLD);
        MPI_Bcast(&Ey_XminYmax, 1, MPI_DOUBLE, rank_XminYmax, MPI_COMM_WORLD);

        MPI_Bcast(&Ex_XmaxYmin, 1, MPI_DOUBLE, rank_XmaxYmin, MPI_COMM_WORLD);
        MPI_Bcast(&Ey_XmaxYmin, 1, MPI_DOUBLE, rank_XmaxYmin, MPI_COMM_WORLD);

        //This correction is always done, independantly of the periodicity. Is this correct ?
        E_Add[0] = -0.5*(Ex_XminYmax+Ex_XmaxYmin);
        E_Add[1] = -0.5*(Ey_XminYmax+Ey_XmaxYmin);

#ifdef _3D_LIKE_CENTERING
        double Ex_avg_local(0.), Ex_avg(0.), Ey_avg_local(0.), Ey_avg(0.);
        for (unsigned int ipatch=0 ; ipatch<this->size() ; ipatch++) {
            Ex_avg_local += (*this)(ipatch)->EMfields->computeExSum();
            Ey_avg_local += (*this)(ipatch)->EMfields->computeEySum();
        }

        MPI_Allreduce(&Ex_avg_local, &Ex_avg, 1, MPI_DOUBLE, MPI_SUM, MPI_COMM_WORLD);
        MPI_Allreduce(&Ey_avg_local, &Ey_avg, 1, MPI_DOUBLE, MPI_SUM, MPI_COMM_WORLD);

        E_Add[0] = -Ex_avg/((params.n_space[0]+2)*(params.n_space[1]+1));
        E_Add[1] = -Ey_avg/((params.n_space[0]+1)*(params.n_space[1]+2));;
#endif

    }
    else if( Ex_[0]->dims_.size()==1 ) {
        double Ex_Xmin = 0.0;
        double Ex_Xmax = 0.0;

        unsigned int rankXmin = 0;
        if ( smpi->getRank() == 0 ) {
            //Ex_Xmin = (*Ex1D)(index_bc_min[0]);
            Ex_Xmin = (*this)( (0)-((*this).refHindex_))->EMfields->getEx_Xmin();
        }
        MPI_Bcast(&Ex_Xmin, 1, MPI_DOUBLE, rankXmin, MPI_COMM_WORLD);

        unsigned int rankXmax = smpi->getSize()-1;
        if ( smpi->getRank() == smpi->getSize()-1 ) {
            //Ex_Xmax = (*Ex1D)(index_bc_max[0]);
            Ex_Xmax = (*this)( (params.number_of_patches[0]-1)-((*this).refHindex_))->EMfields->getEx_Xmax();
        }
        MPI_Bcast(&Ex_Xmax, 1, MPI_DOUBLE, rankXmax, MPI_COMM_WORLD);
        E_Add[0] = -0.5*(Ex_Xmin+Ex_Xmax);

#ifdef _3D_LIKE_CENTERING
        double Ex_avg_local(0.), Ex_avg(0.);
        for (unsigned int ipatch=0 ; ipatch<this->size() ; ipatch++) {
            Ex_avg_local += (*this)(ipatch)->EMfields->computeExSum();
        }

        MPI_Allreduce(&Ex_avg_local, &Ex_avg, 1, MPI_DOUBLE, MPI_SUM, MPI_COMM_WORLD);

        E_Add[0] = -Ex_avg/((params.n_space[0]+2));
#endif

    }

    // Centering electrostatic fields
    for (unsigned int ipatch=0 ; ipatch<this->size() ; ipatch++)
        (*this)(ipatch)->EMfields->centeringE( E_Add );


    // Compute error on the Poisson equation
    double deltaPoisson_max = 0.0;
    int i_deltaPoisson_max  = -1;

#ifdef _A_FINALISER
    for (unsigned int i=0; i<nx_p; i++) {
        double deltaPoisson = abs( ((*Ex1D)(i+1)-(*Ex1D)(i))/dx - (*rho1D)(i) );
        if (deltaPoisson > deltaPoisson_max) {
            deltaPoisson_max   = deltaPoisson;
            i_deltaPoisson_max = i;
        }
    }
#endif

    //!\todo Reduce to find global max
    if (smpi->isMaster())
        MESSAGE(1,"Poisson equation solved. Maximum err = " << deltaPoisson_max << " at i= " << i_deltaPoisson_max);

    ptimer.update();
    MESSAGE("Time in Poisson : " << ptimer.getTime() );

} // END solvePoisson


// ---------------------------------------------------------------------------------------------------------------------
// ---------------------------------------------------------------------------------------------------------------------
// ----------------------------------------------    BALANCING METHODS    ----------------------------------------------
// ---------------------------------------------------------------------------------------------------------------------
// ---------------------------------------------------------------------------------------------------------------------


void VectorPatch::load_balance(Params& params, double time_dual, SmileiMPI* smpi, SimWindow* simWindow, unsigned int itime)
{

    // Compute new patch distribution
    smpi->recompute_patch_count( params, *this, time_dual );

    // Create empty patches according to this new distribution
    this->createPatches(params, smpi, simWindow);

    // Proceed to patch exchange, and delete patch which moved
    this->exchangePatches(smpi, params);

    // Tell that the patches moved this iteration (needed for probes)
    lastIterationPatchesMoved = itime;

}


// ---------------------------------------------------------------------------------------------------------------------
// Explicits patch movement regarding new patch distribution stored in smpi->patch_count
//   - compute send_patch_id_
//   - compute recv_patch_id_
//   - create empty (not really, created like at t0) new patch in recv_patches_
// ---------------------------------------------------------------------------------------------------------------------
void VectorPatch::createPatches(Params& params, SmileiMPI* smpi, SimWindow* simWindow)
{
    unsigned int n_moved(0);
    recv_patches_.resize(0);

    // Set Index of the 1st patch of the vector yet on current MPI rank
    // Is this really necessary ? It should be done already ...
    refHindex_ = (*this)(0)->Hindex();

    // Current number of patch
    int nPatches_now = this->size() ;

    // When going to openMP, these two vectors must be stored by patch and not by vectorPatch.
    recv_patch_id_.clear();
    send_patch_id_.clear();

    // istart = Index of the futur 1st patch
    int istart( 0 );
    for (int irk=0 ; irk<smpi->getRank() ; irk++) istart += smpi->patch_count[irk];

    // recv_patch_id_ = vector of the hindex this process must own at the end of the exchange.
    for (int ipatch=0 ; ipatch<smpi->patch_count[smpi->getRank()] ; ipatch++)
        recv_patch_id_.push_back( istart+ipatch );


    // Loop on current patches to define patch to send
    for (int ipatch=0 ; ipatch < nPatches_now ; ipatch++) {
        //if  current hindex     <  future refHindex   OR      current hindex > future last hindex...
        if ( ( refHindex_+ipatch < recv_patch_id_[0] ) || ( refHindex_+ipatch > recv_patch_id_.back() ) ) {
            // Put this patch in the send list.
            send_patch_id_.push_back( ipatch );
        }
    }


    // Backward loop on future patches to define suppress patch in receive list
    // before this loop, recv_patch_id_ stores all patches index define in SmileiMPI::patch_count
    int existing_patch_id = -1;
    for ( int ipatch=recv_patch_id_.size()-1 ; ipatch>=0 ; ipatch--) {
        //if    future patch hindex  >= current refHindex AND  future patch hindex <= current last hindex
        if ( ( recv_patch_id_[ipatch]>=refHindex_ ) && ( recv_patch_id_[ipatch] <= refHindex_ + nPatches_now - 1 ) ) {
            //Store an existing patch id for cloning.
            existing_patch_id = recv_patch_id_[ipatch];
            //Remove this patch from the receive list because I already own it.
            recv_patch_id_.erase( recv_patch_id_.begin()+ipatch );
        }
    }


    // Get an existing patch that will be used for cloning
    if( existing_patch_id<0 )
        ERROR("No patch to clone. This should never happen!");
    Patch * existing_patch = (*this)(existing_patch_id-refHindex_);


    // Create new Patches
    n_moved = simWindow->getNmoved();
    // Store in local vector future patches
    // Loop on the patches I have to receive and do not already own.
    for (unsigned int ipatch=0 ; ipatch < recv_patch_id_.size() ; ipatch++) {
        // density profile is initializes as if t = 0 !
        // Species will be cleared when, nbr of particles will be known
        // Creation of a new patch, ready to receive its content from MPI neighbours.
        Patch* newPatch = PatchesFactory::clone(existing_patch, params, smpi, domain_decomposition_, recv_patch_id_[ipatch], n_moved, false );
        newPatch->finalizeMPIenvironment(params);
        //Store pointers to newly created patch in recv_patches_.
        recv_patches_.push_back( newPatch );
    }


} // END createPatches


// ---------------------------------------------------------------------------------------------------------------------
// Exchange patches, based on createPatches initialization
//   take care of reinitialize patch master and diag file managment
// ---------------------------------------------------------------------------------------------------------------------
void VectorPatch::exchangePatches(SmileiMPI* smpi, Params& params)
{

    //int newMPIrankbis, oldMPIrankbis, tmp;
    int newMPIrank = smpi->getRank() -1;
    int oldMPIrank = smpi->getRank() -1;
    int istart = 0;
    int nmessage = nrequests;

    for (int irk=0 ; irk<smpi->getRank() ; irk++) istart += smpi->patch_count[irk];


    // Send particles
    for (unsigned int ipatch=0 ; ipatch < send_patch_id_.size() ; ipatch++) {
        // locate rank which will own send_patch_id_[ipatch]
        // We assume patches are only exchanged with neighbours.
        // Once all patches supposed to be sent to the left are done, we send the rest to the right.
        // if hindex of patch to be sent      >  future hindex of the first patch owned by this process
        if (send_patch_id_[ipatch]+refHindex_ > istart ) newMPIrank = smpi->getRank() + 1;

        smpi->isend( (*this)(send_patch_id_[ipatch]), newMPIrank, (refHindex_+send_patch_id_[ipatch])*nmessage, params );
    }

    for (unsigned int ipatch=0 ; ipatch < recv_patch_id_.size() ; ipatch++) {
        //if  hindex of patch to be received > first hindex actually owned, that means it comes from the next MPI process and not from the previous anymore.
        if(recv_patch_id_[ipatch] > refHindex_ ) oldMPIrank = smpi->getRank() + 1;

        smpi->recv( recv_patches_[ipatch], oldMPIrank, recv_patch_id_[ipatch]*nmessage, params );
    }


    for (unsigned int ipatch=0 ; ipatch < send_patch_id_.size() ; ipatch++)
        smpi->waitall( (*this)(send_patch_id_[ipatch]) );

    smpi->barrier();
    //Delete sent patches
    int nPatchSend(send_patch_id_.size());
    for (int ipatch=nPatchSend-1 ; ipatch>=0 ; ipatch--) {
        //Ok while at least 1 old patch stay inon current CPU
        delete (*this)(send_patch_id_[ipatch]);
        patches_[ send_patch_id_[ipatch] ] = NULL;
        patches_.erase( patches_.begin() + send_patch_id_[ipatch] );

    }


    //Put received patches in the global vecPatches
    for (unsigned int ipatch=0 ; ipatch<recv_patch_id_.size() ; ipatch++) {
        if ( recv_patch_id_[ipatch] > refHindex_ )
            patches_.push_back( recv_patches_[ipatch] );
        else
            patches_.insert( patches_.begin()+ipatch, recv_patches_[ipatch] );
    }
    recv_patches_.clear();


    for (unsigned int ipatch=0 ; ipatch<patches_.size() ; ipatch++ ) {
        (*this)(ipatch)->updateMPIenv(smpi);
        if ((*this)(ipatch)->has_an_MPI_neighbor())
            (*this)(ipatch)->createType(params);
         else
            (*this)(ipatch)->cleanType();
    }
    (*this).set_refHindex() ;
    update_field_list() ;

} // END exchangePatches

// ---------------------------------------------------------------------------------------------------------------------
// Write in a file patches communications
//   - Send/Recv MPI rank
//   - Send/Recv patch Id
// ---------------------------------------------------------------------------------------------------------------------
void VectorPatch::output_exchanges(SmileiMPI* smpi)
{
    ofstream output_file;
    ostringstream name("");
    name << "debug_output"<<smpi->getRank()<<".txt" ;
    output_file.open(name.str().c_str(), std::ofstream::out | std::ofstream::app);
    int newMPIrank, oldMPIrank;
    newMPIrank = smpi->getRank() -1;
    oldMPIrank = smpi->getRank() -1;
    int istart( 0 );
    for (int irk=0 ; irk<smpi->getRank() ; irk++) istart += smpi->patch_count[irk];
    for (unsigned int ipatch=0 ; ipatch < send_patch_id_.size() ; ipatch++) {
        if(send_patch_id_[ipatch]+refHindex_ > istart ) newMPIrank = smpi->getRank() + 1;
        output_file << "Rank " << smpi->getRank() << " sending patch " << send_patch_id_[ipatch]+refHindex_ << " to " << newMPIrank << endl;
    }
    for (unsigned int ipatch=0 ; ipatch < recv_patch_id_.size() ; ipatch++) {
        if(recv_patch_id_[ipatch] > refHindex_ ) oldMPIrank = smpi->getRank() + 1;
        output_file << "Rank " << smpi->getRank() << " receiving patch " << recv_patch_id_[ipatch] << " from " << oldMPIrank << endl;
    }
    output_file << "NEXT" << endl;
    output_file.close();
} // END output_exchanges

//! Resize vector of field*
void VectorPatch::update_field_list()
{
    int nDim(0);
    if ( !dynamic_cast<ElectroMagn3DRZ*>(patches_[0]->EMfields) )
        nDim = patches_[0]->EMfields->Ex_->dims_.size();
    else
        nDim = static_cast<ElectroMagn3DRZ*>(patches_[0]->EMfields)->El_[0]->dims_.size();
    densities.resize( 3*size() ) ; // Jx + Jy + Jz

    //                          1D  2D  3D
    Bs0.resize( 2*size() ) ; //  2   2   2
    Bs1.resize( 2*size() ) ; //  0   2   2
    Bs2.resize( 2*size() ) ; //  0   0   2

    densitiesLocalx.clear();
    densitiesLocaly.clear();
    densitiesLocalz.clear();
    densitiesMPIx.clear();
    densitiesMPIy.clear();
    densitiesMPIz.clear();
    LocalxIdx.clear();
    LocalyIdx.clear();
    LocalzIdx.clear();
    MPIxIdx.clear();
    MPIyIdx.clear();
    MPIzIdx.clear();

    listJx_.resize( size() ) ;
    listJy_.resize( size() ) ;
    listJz_.resize( size() ) ;
    listrho_.resize( size() ) ;
    listEx_.resize( size() ) ;
    listEy_.resize( size() ) ;
    listEz_.resize( size() ) ;
    listBx_.resize( size() ) ;
    listBy_.resize( size() ) ;
    listBz_.resize( size() ) ;
    
    if (patches_[0]->EMfields->envelope != NULL){
      listA_.resize ( size() ) ;
      listA0_.resize( size() ) ;
                                                      }

    for (unsigned int ipatch=0 ; ipatch < size() ; ipatch++) {
        listJx_[ipatch] = patches_[ipatch]->EMfields->Jx_ ;
        listJy_[ipatch] = patches_[ipatch]->EMfields->Jy_ ;
        listJz_[ipatch] = patches_[ipatch]->EMfields->Jz_ ;
        listrho_[ipatch] =patches_[ipatch]->EMfields->rho_;
        listEx_[ipatch] = patches_[ipatch]->EMfields->Ex_ ;
        listEy_[ipatch] = patches_[ipatch]->EMfields->Ey_ ;
        listEz_[ipatch] = patches_[ipatch]->EMfields->Ez_ ;
        listBx_[ipatch] = patches_[ipatch]->EMfields->Bx_ ;
        listBy_[ipatch] = patches_[ipatch]->EMfields->By_ ;
        listBz_[ipatch] = patches_[ipatch]->EMfields->Bz_ ;
        if (patches_[ipatch]->EMfields->envelope != NULL){
          listA_[ipatch]  = patches_[ipatch]->EMfields->envelope->A_ ;
          listA0_[ipatch] = patches_[ipatch]->EMfields->envelope->A0_ ;
                                                        }
    }


    #ifdef _TODO_RZ
    // Manage RZ & cartesian
    #endif

    if ( dynamic_cast<ElectroMagn3DRZ*>(patches_[0]->EMfields) ) {
        unsigned int nmodes = static_cast<ElectroMagn3DRZ*>(patches_[0]->EMfields)->El_.size();
        listJl_.resize( nmodes ) ;
        listJr_.resize( nmodes ) ;
        listJt_.resize( nmodes ) ;
        listrho_RZ_.resize( nmodes ) ;
        listEl_.resize( nmodes ) ;
        listEr_.resize( nmodes ) ;
        listEt_.resize( nmodes ) ;
        listBl_.resize( nmodes ) ;
        listBr_.resize( nmodes ) ;
        listBt_.resize( nmodes ) ;
    
        for (unsigned int imode=0 ; imode < nmodes ; imode++) {
            listJl_[imode].resize( size() );
            listJr_[imode].resize( size() );
            listJt_[imode].resize( size() );
            listrho_RZ_[imode].resize( size() );
            listEl_[imode].resize( size() );
            listEr_[imode].resize( size() );
            listEt_[imode].resize( size() );
            listBl_[imode].resize( size() );
            listBr_[imode].resize( size() );
            listBt_[imode].resize( size() );
            for (unsigned int ipatch=0 ; ipatch < size() ; ipatch++) {
                listJl_[imode][ipatch] = static_cast<ElectroMagn3DRZ*>(patches_[ipatch]->EMfields)->Jl_[imode] ;
                listJr_[imode][ipatch] = static_cast<ElectroMagn3DRZ*>(patches_[ipatch]->EMfields)->Jr_[imode] ;
                listJt_[imode][ipatch] = static_cast<ElectroMagn3DRZ*>(patches_[ipatch]->EMfields)->Jt_[imode] ;
                listrho_RZ_[imode][ipatch] =static_cast<ElectroMagn3DRZ*>(patches_[ipatch]->EMfields)->rho_RZ_[imode];
                listEl_[imode][ipatch] = static_cast<ElectroMagn3DRZ*>(patches_[ipatch]->EMfields)->El_[imode] ;
                listEr_[imode][ipatch] = static_cast<ElectroMagn3DRZ*>(patches_[ipatch]->EMfields)->Er_[imode] ;
                listEt_[imode][ipatch] = static_cast<ElectroMagn3DRZ*>(patches_[ipatch]->EMfields)->Et_[imode] ;
                listBl_[imode][ipatch] = static_cast<ElectroMagn3DRZ*>(patches_[ipatch]->EMfields)->Bl_[imode] ;
                listBr_[imode][ipatch] = static_cast<ElectroMagn3DRZ*>(patches_[ipatch]->EMfields)->Br_[imode] ;
                listBt_[imode][ipatch] = static_cast<ElectroMagn3DRZ*>(patches_[ipatch]->EMfields)->Bt_[imode] ;
            }
        }
    }
    #ifdef _TODO_RZ
    // Manage RZ & cartesian
    #endif


    B_localx.clear();
    B_MPIx.clear();

    B1_localy.clear();
    B1_MPIy.clear();

    B2_localz.clear();
    B2_MPIz.clear();

    for (unsigned int ipatch=0 ; ipatch < size() ; ipatch++) {
        densities[ipatch         ] = patches_[ipatch]->EMfields->Jx_ ;
        densities[ipatch+  size()] = patches_[ipatch]->EMfields->Jy_ ;
        densities[ipatch+2*size()] = patches_[ipatch]->EMfields->Jz_ ;

        Bs0[ipatch       ] = patches_[ipatch]->EMfields->By_ ;
        Bs0[ipatch+size()] = patches_[ipatch]->EMfields->Bz_ ;

        // TO DO , B size depend of nDim
        // Pas grave, au pire inutil
        Bs1[ipatch       ] = patches_[ipatch]->EMfields->Bx_ ;
        Bs1[ipatch+size()] = patches_[ipatch]->EMfields->Bz_ ;

        // TO DO , B size depend of nDim
        // Pas grave, au pire inutil
        Bs2[ipatch       ] = patches_[ipatch]->EMfields->Bx_ ;
        Bs2[ipatch+size()] = patches_[ipatch]->EMfields->By_ ;
    }

    for (unsigned int ipatch=0 ; ipatch < size() ; ipatch++) {
        if ( (*this)(ipatch)->has_an_MPI_neighbor( 0 ) ) {
            MPIxIdx.push_back(ipatch);
        }
        if ( (*this)(ipatch)->has_an_local_neighbor( 0 ) ) {
            LocalxIdx.push_back(ipatch);
        }
    }
    if (nDim>1) {
        for (unsigned int ipatch=0 ; ipatch < size() ; ipatch++) {
            if ( (*this)(ipatch)->has_an_MPI_neighbor( 1 ) ) {
                MPIyIdx.push_back(ipatch);
            }
            if ( (*this)(ipatch)->has_an_local_neighbor( 1 ) ) {
                LocalyIdx.push_back(ipatch);
            }
        }
        if (nDim>2) {
            for (unsigned int ipatch=0 ; ipatch < size() ; ipatch++) {

                if ( (*this)(ipatch)->has_an_MPI_neighbor( 2 ) ) {
                    MPIzIdx.push_back(ipatch);
                }
                if ( (*this)(ipatch)->has_an_local_neighbor( 2 ) ) {
                    LocalzIdx.push_back(ipatch);
                }
            }
        }
    }

    B_MPIx.resize( 2*MPIxIdx.size() );
    B_localx.resize( 2*LocalxIdx.size() );
    B1_MPIy.resize( 2*MPIyIdx.size() );
    B1_localy.resize( 2*LocalyIdx.size() );
    B2_MPIz.resize( 2*MPIzIdx.size() );
    B2_localz.resize( 2*LocalzIdx.size() );

    densitiesMPIx.resize( 3*MPIxIdx.size() );
    densitiesLocalx.resize( 3*LocalxIdx.size() );
    densitiesMPIy.resize( 3*MPIyIdx.size() );
    densitiesLocaly.resize( 3*LocalyIdx.size() );
    densitiesMPIz.resize( 3*MPIzIdx.size() );
    densitiesLocalz.resize( 3*LocalzIdx.size() );

    int mpix(0), locx(0), mpiy(0), locy(0), mpiz(0), locz(0);

    for (unsigned int ipatch=0 ; ipatch < size() ; ipatch++) {

        if ( (*this)(ipatch)->has_an_MPI_neighbor( 0 ) ) {
            B_MPIx[mpix               ] = patches_[ipatch]->EMfields->By_;
            B_MPIx[mpix+MPIxIdx.size()] = patches_[ipatch]->EMfields->Bz_;

            densitiesMPIx[mpix                 ] = patches_[ipatch]->EMfields->Jx_;
            densitiesMPIx[mpix+  MPIxIdx.size()] = patches_[ipatch]->EMfields->Jy_;
            densitiesMPIx[mpix+2*MPIxIdx.size()] = patches_[ipatch]->EMfields->Jz_;
            mpix++;
        }
        if ( (*this)(ipatch)->has_an_local_neighbor( 0 ) ) {
            B_localx[locx                 ] = patches_[ipatch]->EMfields->By_;
            B_localx[locx+LocalxIdx.size()] = patches_[ipatch]->EMfields->Bz_;

            densitiesLocalx[locx                   ] = patches_[ipatch]->EMfields->Jx_;
            densitiesLocalx[locx+  LocalxIdx.size()] = patches_[ipatch]->EMfields->Jy_;
            densitiesLocalx[locx+2*LocalxIdx.size()] = patches_[ipatch]->EMfields->Jz_;
            locx++;
        }
    }
    if (nDim>1) {
        for (unsigned int ipatch=0 ; ipatch < size() ; ipatch++) {
            if ( (*this)(ipatch)->has_an_MPI_neighbor( 1 ) ) {
                B1_MPIy[mpiy               ] = patches_[ipatch]->EMfields->Bx_;
                B1_MPIy[mpiy+MPIyIdx.size()] = patches_[ipatch]->EMfields->Bz_;

                densitiesMPIy[mpiy                 ] = patches_[ipatch]->EMfields->Jx_;
                densitiesMPIy[mpiy+  MPIyIdx.size()] = patches_[ipatch]->EMfields->Jy_;
                densitiesMPIy[mpiy+2*MPIyIdx.size()] = patches_[ipatch]->EMfields->Jz_;
                mpiy++;
            }
            if ( (*this)(ipatch)->has_an_local_neighbor( 1 ) ) {
                B1_localy[locy                 ] = patches_[ipatch]->EMfields->Bx_;
                B1_localy[locy+LocalyIdx.size()] = patches_[ipatch]->EMfields->Bz_;

                densitiesLocaly[locy                   ] = patches_[ipatch]->EMfields->Jx_;
                densitiesLocaly[locy+  LocalyIdx.size()] = patches_[ipatch]->EMfields->Jy_;
                densitiesLocaly[locy+2*LocalyIdx.size()] = patches_[ipatch]->EMfields->Jz_;
                locy++;
            }
        }
        if (nDim>2) {
            for (unsigned int ipatch=0 ; ipatch < size() ; ipatch++) {
                if ( (*this)(ipatch)->has_an_MPI_neighbor( 2 ) ) {
                    B2_MPIz[mpiz               ] = patches_[ipatch]->EMfields->Bx_;
                    B2_MPIz[mpiz+MPIzIdx.size()] = patches_[ipatch]->EMfields->By_;

                    densitiesMPIz[mpiz                 ] = patches_[ipatch]->EMfields->Jx_;
                    densitiesMPIz[mpiz+  MPIzIdx.size()] = patches_[ipatch]->EMfields->Jy_;
                    densitiesMPIz[mpiz+2*MPIzIdx.size()] = patches_[ipatch]->EMfields->Jz_;
                    mpiz++;
                }
                if ( (*this)(ipatch)->has_an_local_neighbor( 2 ) ) {
                    B2_localz[locz                 ] = patches_[ipatch]->EMfields->Bx_;
                    B2_localz[locz+LocalzIdx.size()] = patches_[ipatch]->EMfields->By_;

                    densitiesLocalz[locz                   ] = patches_[ipatch]->EMfields->Jx_;
                    densitiesLocalz[locz+  LocalzIdx.size()] = patches_[ipatch]->EMfields->Jy_;
                    densitiesLocalz[locz+2*LocalzIdx.size()] = patches_[ipatch]->EMfields->Jz_;
                    locz++;
                }
            }
        }

    }

    if ( !dynamic_cast<ElectroMagn3DRZ*>(patches_[0]->EMfields) ) {
        for ( unsigned int ifields = 0 ; ifields < listBx_.size() ; ifields++ ) {
            listJx_[ifields]->MPIbuff.defineTags( patches_[ifields], 1 );
            listJy_[ifields]->MPIbuff.defineTags( patches_[ifields], 2 );
            listJz_[ifields]->MPIbuff.defineTags( patches_[ifields], 3 );
            listBx_[ifields]->MPIbuff.defineTags( patches_[ifields], 6 );
            listBy_[ifields]->MPIbuff.defineTags( patches_[ifields], 7 );
            listBz_[ifields]->MPIbuff.defineTags( patches_[ifields], 8 );

            listrho_[ifields]->MPIbuff.defineTags( patches_[ifields], 4 );
        }
    }
    else {
        unsigned int nmodes = static_cast<ElectroMagn3DRZ*>(patches_[0]->EMfields)->El_.size();
        for (unsigned int imode=0 ; imode < nmodes ; imode++) {
            for ( unsigned int ifields = 0 ; ifields < listBl_[imode].size() ; ifields++ ) {
                listJl_[imode][ifields]->MPIbuff.defineTags( patches_[ifields], 1 );
                listJr_[imode][ifields]->MPIbuff.defineTags( patches_[ifields], 2 );
                listJr_[imode][ifields]->MPIbuff.defineTags( patches_[ifields], 3 );
                listBl_[imode][ifields]->MPIbuff.defineTags( patches_[ifields], 6 );
                listBr_[imode][ifields]->MPIbuff.defineTags( patches_[ifields], 7 );
                listBt_[imode][ifields]->MPIbuff.defineTags( patches_[ifields], 8 );

                listrho_RZ_[imode][ifields]->MPIbuff.defineTags( patches_[ifields], 4 );
            }
        }
    }
}



void VectorPatch::update_field_list(int ispec)
{
    #pragma omp barrier
    #pragma omp single
    {
        if(patches_[0]->EMfields->Jx_s [ispec]) listJxs_.resize( size() ) ;
        else
            listJxs_.clear();
        if(patches_[0]->EMfields->Jy_s [ispec]) listJys_.resize( size() ) ;
        else
            listJys_.clear();
        if(patches_[0]->EMfields->Jz_s [ispec]) listJzs_.resize( size() ) ;
        else
            listJzs_.clear();
        if(patches_[0]->EMfields->rho_s[ispec]) listrhos_.resize( size() ) ;
        else
            listrhos_.clear();
    }

    #pragma omp for schedule(static)
    for (unsigned int ipatch=0 ; ipatch < size() ; ipatch++) {
        if(patches_[ipatch]->EMfields->Jx_s [ispec]) {
            listJxs_ [ipatch] = patches_[ipatch]->EMfields->Jx_s [ispec];
            listJxs_ [ipatch]->MPIbuff.defineTags( patches_[ipatch], 0 );
        }
        if(patches_[ipatch]->EMfields->Jy_s [ispec]) {
            listJys_ [ipatch] = patches_[ipatch]->EMfields->Jy_s [ispec];
            listJys_ [ipatch]->MPIbuff.defineTags( patches_[ipatch], 0 );
        }
        if(patches_[ipatch]->EMfields->Jz_s [ispec]) {
            listJzs_ [ipatch] = patches_[ipatch]->EMfields->Jz_s [ispec];
            listJzs_ [ipatch]->MPIbuff.defineTags( patches_[ipatch], 0 );
        }
        if(patches_[ipatch]->EMfields->rho_s[ispec]) {
            listrhos_[ipatch] = patches_[ipatch]->EMfields->rho_s[ispec];
            listrhos_[ipatch]->MPIbuff.defineTags( patches_[ipatch], 0 );
        }
    }




}


void VectorPatch::applyAntennas(double time)
{
#ifdef  __DEBUG
    if( nAntennas>0 ) {
        #pragma omp single
        TITLE("Applying antennas at time t = " << time);
    }
#endif

    // Loop antennas
    for(unsigned int iAntenna=0; iAntenna<nAntennas; iAntenna++) {

        // Get intensity from antenna of the first patch
        #pragma omp single
        antenna_intensity = patches_[0]->EMfields->antennas[iAntenna].time_profile->valueAt(time);

        // Loop patches to apply
        #pragma omp for schedule(static)
        for (unsigned int ipatch=0 ; ipatch<size() ; ipatch++) {
            patches_[ipatch]->EMfields->applyAntenna(iAntenna, antenna_intensity);
        }

    }
}

// For each patch, apply the collisions
void VectorPatch::applyCollisions(Params& params, int itime, Timers & timers)
{
    timers.collisions.restart();

    if (Collisions::debye_length_required)
        #pragma omp for schedule(static)
        for (unsigned int ipatch=0 ; ipatch<size() ; ipatch++)
            Collisions::calculate_debye_length(params,patches_[ipatch]);

    unsigned int ncoll = patches_[0]->vecCollisions.size();

    #pragma omp for schedule(static)
    for (unsigned int ipatch=0 ; ipatch<size() ; ipatch++)
        for (unsigned int icoll=0 ; icoll<ncoll; icoll++)
            patches_[ipatch]->vecCollisions[icoll]->collide(params,patches_[ipatch],itime, localDiags);

    #pragma omp single
    for (unsigned int icoll=0 ; icoll<ncoll; icoll++)
        Collisions::debug(params, itime, icoll, *this);
    #pragma omp barrier

    timers.collisions.update();
}


// For each patch, apply external fields
void VectorPatch::applyExternalFields()
{
    for (unsigned int ipatch=0 ; ipatch<size() ; ipatch++)
        patches_[ipatch]->EMfields->applyExternalFields( (*this)(ipatch) ); // Must be patch
}


// Print information on the memory consumption
void VectorPatch::check_memory_consumption(SmileiMPI* smpi)
{
    long int particlesMem(0);
    for (unsigned int ipatch=0 ; ipatch<size() ; ipatch++)
        for (unsigned int ispec=0 ; ispec<patches_[ipatch]->vecSpecies.size(); ispec++)
            particlesMem += patches_[ipatch]->vecSpecies[ispec]->getMemFootPrint();
    MESSAGE( 1, "(Master) Species part = " << (int)( (double)particlesMem / 1024./1024.) << " MB" );

    long double dParticlesMem = (double)particlesMem / 1024./1024./1024.;
    MPI_Reduce( smpi->isMaster()?MPI_IN_PLACE:&dParticlesMem, &dParticlesMem, 1, MPI_LONG_DOUBLE, MPI_SUM, 0, MPI_COMM_WORLD );
    MESSAGE( 1, setprecision(3) << "Global Species part = " << dParticlesMem << " GB" );

    MPI_Reduce( smpi->isMaster()?MPI_IN_PLACE:&particlesMem, &particlesMem, 1, MPI_INT, MPI_MAX, 0, MPI_COMM_WORLD );
    MESSAGE( 1, "Max Species part = " << (int)( (double)particlesMem / 1024./1024.) << " MB" );

    // fieldsMem contains field per species and average fields
    long int fieldsMem(0);
    for (unsigned int ipatch=0 ; ipatch<size() ; ipatch++)
        fieldsMem += patches_[ipatch]->EMfields->getMemFootPrint();
    MESSAGE( 1, "(Master) Fields part = " << (int)( (double)fieldsMem / 1024./1024.) << " MB" );

    long double dFieldsMem = (double)fieldsMem / 1024./1024./1024.;
    MPI_Reduce( smpi->isMaster()?MPI_IN_PLACE:&dFieldsMem, &dFieldsMem, 1, MPI_LONG_DOUBLE, MPI_SUM, 0, MPI_COMM_WORLD );
    MESSAGE( 1, setprecision(3) << "Global Fields part = " << dFieldsMem << " GB" );

    MPI_Reduce( smpi->isMaster()?MPI_IN_PLACE:&fieldsMem, &fieldsMem, 1, MPI_INT, MPI_MAX, 0, MPI_COMM_WORLD );
    MESSAGE( 1, "Max Fields part = " << (int)( (double)fieldsMem / 1024./1024.) << " MB" );


    for (unsigned int idiags=0 ; idiags<globalDiags.size() ; idiags++) {
        // fieldsMem contains field per species
        long int diagsMem(0);
        diagsMem += globalDiags[idiags]->getMemFootPrint();

        long double dDiagsMem = (double)diagsMem / 1024./1024./1024.;
        MPI_Reduce( smpi->isMaster()?MPI_IN_PLACE:&dDiagsMem, &dDiagsMem, 1, MPI_LONG_DOUBLE, MPI_SUM, 0, MPI_COMM_WORLD );
        if (dDiagsMem>0.) {
            MESSAGE( 1, "(Master) " <<  globalDiags[idiags]->filename << "  = " << (int)( (double)diagsMem / 1024./1024.) << " MB" );
            MESSAGE( 1, setprecision(3) << "Global " <<  globalDiags[idiags]->filename << " = " << dDiagsMem << " GB" );
        }

        MPI_Reduce( smpi->isMaster()?MPI_IN_PLACE:&diagsMem, &diagsMem, 1, MPI_INT, MPI_MAX, 0, MPI_COMM_WORLD );
        if (dDiagsMem>0.)
            MESSAGE( 1, "Max " <<  globalDiags[idiags]->filename << " = " << (int)( (double)diagsMem / 1024./1024.) << " MB" );
    }

    for (unsigned int idiags=0 ; idiags<localDiags.size() ; idiags++) {
        // fieldsMem contains field per species
        long int diagsMem(0);
        diagsMem += localDiags[idiags]->getMemFootPrint();

        long double dDiagsMem = (double)diagsMem / 1024./1024./1024.;
        MPI_Reduce( smpi->isMaster()?MPI_IN_PLACE:&dDiagsMem, &dDiagsMem, 1, MPI_LONG_DOUBLE, MPI_SUM, 0, MPI_COMM_WORLD );
        if (dDiagsMem>0.) {
            MESSAGE( 1, "(Master) " <<  localDiags[idiags]->filename << "  = " << (int)( (double)diagsMem / 1024./1024.) << " MB" );
            MESSAGE( 1, setprecision(3) << "Global " <<  localDiags[idiags]->filename << " = " << dDiagsMem << " GB" );
        }

        MPI_Reduce( smpi->isMaster()?MPI_IN_PLACE:&diagsMem, &diagsMem, 1, MPI_INT, MPI_MAX, 0, MPI_COMM_WORLD );
        if (dDiagsMem>0.)
            MESSAGE( 1, "Max " <<  localDiags[idiags]->filename << " = " << (int)( (double)diagsMem / 1024./1024.) << " MB" );
    }

    // Read value in /proc/pid/status
    //Tools::printMemFootPrint( "End Initialization" );
}


void VectorPatch::save_old_rho(Params &params)
{
        int n=0;
        #pragma omp for schedule(static)
        for (unsigned int ipatch=0 ; ipatch<(*this).size() ; ipatch++){
        n =  (*this)(ipatch)->EMfields->rhoold_->dims_[0]*(*this)(ipatch)->EMfields->rhoold_->dims_[1];//*(*this)(ipatch)->EMfields->rhoold_->dims_[2];
        if(params.nDim_field ==3) n*=(*this)(ipatch)->EMfields->rhoold_->dims_[2];
                std::memcpy((*this)(ipatch)->EMfields->rhoold_->data_,(*this)(ipatch)->EMfields->rho_->data_,sizeof(double)*n);
        }
}
        


// Print information on the memory consumption
void VectorPatch::check_expected_disk_usage( SmileiMPI* smpi, Params& params, Checkpoint& checkpoint)
{
    if( smpi->isMaster() ){
        
        MESSAGE(1, "WARNING: disk usage by non-uniform particles maybe strongly underestimated," );
        MESSAGE(1, "   especially when particles are created at runtime (ionization, pair generation, etc.)" );
        MESSAGE(1, "" );
        
        // Find the initial and final timesteps for this simulation
        int istart = 0, istop = params.n_time;
        // If restarting simulation define the starting point
        if( params.restart ) {
            istart = checkpoint.this_run_start_step+1;
        }
        // If leaving the simulation after dump, define the stopping point
        if( checkpoint.dump_step > 0 && checkpoint.exit_after_dump ) {
            int ncheckpoint = (istart/(int)checkpoint.dump_step) + 1;
            int nextdumptime = ncheckpoint * (int)checkpoint.dump_step;
            if( nextdumptime < istop ) istop = nextdumptime;
        }
        
        MESSAGE(1, "Expected disk usage for diagnostics:" );
        // Calculate the footprint from local then global diagnostics
        uint64_t diagnostics_footprint = 0;
        for (unsigned int idiags=0 ; idiags<localDiags.size() ; idiags++) {
            uint64_t footprint = localDiags[idiags]->getDiskFootPrint(istart, istop, patches_[0]);
            diagnostics_footprint += footprint;
            MESSAGE(2, "File " << localDiags[idiags]->filename << ": " << Tools::printBytes(footprint));
        }
        for (unsigned int idiags=0 ; idiags<globalDiags.size() ; idiags++) {
            uint64_t footprint = globalDiags[idiags]->getDiskFootPrint(istart, istop, patches_[0]);
            diagnostics_footprint += footprint;
            MESSAGE(2, "File " << globalDiags[idiags]->filename << ": " << Tools::printBytes(footprint));
        }
        MESSAGE(1, "Total disk usage for diagnostics: " << Tools::printBytes(diagnostics_footprint) );
        MESSAGE(1, "" );
        
        // If checkpoints to be written, estimate their size
        if( checkpoint.dump_step > 0 || checkpoint.dump_minutes > 0 ) {
            MESSAGE(1, "Expected disk usage for each checkpoint:");
            
            // - Contribution from the grid
            ElectroMagn* EM = patches_[0]->EMfields;
            //     * Calculate first the number of grid points in total
            uint64_t n_grid_points = 1;
            for (unsigned int i=0; i<params.nDim_field; i++)
                n_grid_points *= (params.n_space[i] + 2*params.oversize[i]+1);
            n_grid_points *= params.tot_number_of_patches;
            //     * Now calculate the total number of fields
            unsigned int n_fields = 9
              + EM->Exfilter.size() + EM->Eyfilter.size() + EM->Ezfilter.size()
              + EM->Bxfilter.size() + EM->Byfilter.size() + EM->Bzfilter.size();
            for( unsigned int idiag=0; idiag<EM->allFields_avg.size(); idiag++ )
                n_fields += EM->allFields_avg[idiag].size();
            //     * Conclude the total field disk footprint
            uint64_t checkpoint_fields_footprint = n_grid_points * (uint64_t)(n_fields * sizeof(double));
            MESSAGE(2, "For fields: " << Tools::printBytes(checkpoint_fields_footprint));
            
            // - Contribution from particles
            uint64_t checkpoint_particles_footprint = 0;
            for (unsigned int ispec=0 ; ispec<patches_[0]->vecSpecies.size() ; ispec++) {
                Species *s = patches_[0]->vecSpecies[ispec];
                Particles *p = s->particles;
            //     * Calculate the size of particles' individual parameters
                uint64_t one_particle_size = 0;
                one_particle_size += (p->Position.size() + p->Momentum.size() + 1) * sizeof(double);
                one_particle_size += 1 * sizeof(short);
                if (p->tracked)
                    one_particle_size += 1 * sizeof(uint64_t);
            //     * Calculate an approximate number of particles
                PeekAtSpecies peek(params, ispec);
                uint64_t number_of_particles = peek.totalNumberofParticles();
            //     * Calculate the size of the bmin and bmax arrays
                uint64_t b_size = (s->bmin.size() + s->bmax.size()) * params.tot_number_of_patches * sizeof(int);
            //     * Conclude the disk footprint of this species
                checkpoint_particles_footprint += one_particle_size*number_of_particles + b_size;
            }
            MESSAGE(2, "For particles: " << Tools::printBytes(checkpoint_particles_footprint));
            
            // - Contribution from diagnostics
            uint64_t checkpoint_diags_footprint = 0;
            //     * Averaged field diagnostics
            n_fields = 0;
            for( unsigned int idiag=0; idiag<EM->allFields_avg.size(); idiag++ )
                n_fields += EM->allFields_avg[idiag].size();
            checkpoint_diags_footprint += n_grid_points * (uint64_t)(n_fields * sizeof(double));
            //     * Screen diagnostics
            for( unsigned int idiag=0; idiag<globalDiags.size(); idiag++ )
                if( DiagnosticScreen* screen = dynamic_cast<DiagnosticScreen*>(globalDiags[idiag]) )
                    checkpoint_diags_footprint += screen->data_sum.size() * sizeof(double);
            MESSAGE(2, "For diagnostics: " << Tools::printBytes(checkpoint_diags_footprint));
            
            uint64_t checkpoint_footprint = checkpoint_fields_footprint + checkpoint_particles_footprint + checkpoint_diags_footprint;
            MESSAGE(1, "Total disk usage for one checkpoint: " << Tools::printBytes(checkpoint_footprint) );
        }
        
    }
}

<|MERGE_RESOLUTION|>--- conflicted
+++ resolved
@@ -343,17 +343,11 @@
             // Computes A in all points
             (*this)(ipatch)->EMfields->envelope->compute(  (*this)(ipatch)->EMfields );
         }
-<<<<<<< HEAD
+
         SyncVectorPatch::exchangeA( params, (*this) );
         SyncVectorPatch::finalizeexchangeA( params, (*this) );
     }
 
-=======
-
-        SyncVectorPatch::exchangeA( params, (*this) );
-        SyncVectorPatch::finalizeexchangeA( params, (*this) );
-    }
->>>>>>> e9f47f5f
 
     // //Synchronize B fields between patches.
     // timers.maxwell.update( params.printNow( itime ) );
