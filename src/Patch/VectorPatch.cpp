--- conflicted
+++ resolved
@@ -525,11 +525,6 @@
             }
         }
     }
-<<<<<<< HEAD
-
-    timers.densities.update();
-=======
->>>>>>> d79c4fd5
 
     timers.susceptibility.update();
 
@@ -2047,10 +2042,7 @@
                 listGradPhiz0_[ipatch]->MPIbuff.defineTags( patches_[ipatch], 0 ) ;
                 listEnv_Chi_[ipatch]->MPIbuff.defineTags( patches_[ipatch], 0 ) ;
             }
-<<<<<<< HEAD
-
-=======
->>>>>>> d79c4fd5
+
         }
     }
     else {
@@ -2404,11 +2396,7 @@
             if ( (*this)(ipatch)->vecSpecies[ispec]->isProj(time_dual, simWindow) || diag_flag  ) {
                 if (species(ipatch, ispec)->ponderomotive_dynamics){
                 species(ipatch, ispec)->ponderomotive_update_susceptibility_and_momentum(time_dual, ispec,
-<<<<<<< HEAD
-                                                 emfields(ipatch), interp_envelope(ipatch),proj_susceptibility(ipatch),
-=======
-                                                                                        emfields(ipatch), interp_envelope(ipatch),
->>>>>>> d79c4fd5
+                                                 emfields(ipatch), interp_envelope(ipatch),
                                                  params, diag_flag,
                                                  (*this)(ipatch), smpi,
                                                  localDiags);
@@ -2416,9 +2404,6 @@
             } // end diagnostic or projection if condition on species
         } // end loop on species
     } // end loop on patches
-<<<<<<< HEAD
- 
-=======
 
     timers.particles.update( );
 #ifdef __DETAILED_TIMERS
@@ -2427,7 +2412,6 @@
     timers.push_mom.update( *this, params.printNow( itime ) );
 #endif
 
->>>>>>> d79c4fd5
 } // END ponderomotive_update_susceptibility_and_momentum
 
 void VectorPatch::ponderomotive_update_position_and_currents(Params& params,
