--- conflicted
+++ resolved
@@ -300,8 +300,10 @@
         ( *this )( ipatch )->EMfields->restartRhoJ();
         //MESSAGE("restart rhoj");
         for( unsigned int ispec=0 ; ispec<( *this )( ipatch )->vecSpecies.size() ; ispec++ ) {
-            Species * spec = species( ipatch, ispec );
-            if( spec->ponderomotive_dynamics ) continue;
+            Species *spec = species( ipatch, ispec );
+            if( spec->ponderomotive_dynamics ) {
+                continue;
+            }
             if( spec->isProj( time_dual, simWindow ) || diag_flag ) {
                 // Dynamics with vectorized operators
                 if( spec->vectorized_operators ) {
@@ -317,20 +319,20 @@
                 else {
                     if( params.vectorization_mode == "adaptive" ) {
                         spec->scalar_dynamics( time_dual, ispec,
-                                emfields( ipatch ),
-                                params, diag_flag, partwalls( ipatch ),
-                                ( *this )( ipatch ), smpi,
-                                RadiationTables,
-                                MultiphotonBreitWheelerTables,
-                                localDiags );
+                                               emfields( ipatch ),
+                                               params, diag_flag, partwalls( ipatch ),
+                                               ( *this )( ipatch ), smpi,
+                                               RadiationTables,
+                                               MultiphotonBreitWheelerTables,
+                                               localDiags );
                     } else {
                         spec->Species::dynamics( time_dual, ispec,
-                                emfields( ipatch ),
-                                params, diag_flag, partwalls( ipatch ),
-                                ( *this )( ipatch ), smpi,
-                                RadiationTables,
-                                MultiphotonBreitWheelerTables,
-                                localDiags );
+                                                 emfields( ipatch ),
+                                                 params, diag_flag, partwalls( ipatch ),
+                                                 ( *this )( ipatch ), smpi,
+                                                 RadiationTables,
+                                                 MultiphotonBreitWheelerTables,
+                                                 localDiags );
                     }
                 } // end if condition on envelope dynamics
             } // end if condition on species
@@ -352,7 +354,7 @@
     
     timers.syncPart.restart();
     for( unsigned int ispec=0 ; ispec<( *this )( 0 )->vecSpecies.size(); ispec++ ) {
-        Species * spec = species( 0, ispec );
+        Species *spec = species( 0, ispec );
         if( !spec->ponderomotive_dynamics && spec->isProj( time_dual, simWindow ) ) {
             SyncVectorPatch::exchangeParticles( ( *this ), ispec, params, smpi, timers, itime ); // Included sort_part
         } // end condition on species
@@ -415,21 +417,16 @@
         double time_dual, Timers &timers, int itime )
 {
     timers.syncPart.restart();
-<<<<<<< HEAD
-
+    
+    
     // Particle synchronization and sorting
     // ----------------------------------------
-
-    for (unsigned int ispec=0 ; ispec<(*this)(0)->vecSpecies.size(); ispec++) {
-        if ( (*this)(0)->vecSpecies[ispec]->isProj(time_dual, simWindow) ){
-            SyncVectorPatch::finalize_and_sort_parts((*this), ispec, params, smpi, timers, itime ); // Included sort_part
-	}
-=======
+    
     for( unsigned int ispec=0 ; ispec<( *this )( 0 )->vecSpecies.size(); ispec++ ) {
         if( ( *this )( 0 )->vecSpecies[ispec]->isProj( time_dual, simWindow ) ) {
             SyncVectorPatch::finalize_and_sort_parts( ( *this ), ispec, params, smpi, timers, itime ); // Included sort_part
         }
->>>>>>> 89f1d23f
+        
     }
     
     // Particle importation
@@ -447,27 +444,23 @@
             }
         }
     }
-<<<<<<< HEAD
-
+    
     // Particle merging
     // ---------------------------------------
-
+    
     #pragma omp for schedule(runtime)
-    for (unsigned int ipatch=0 ; ipatch<this->size() ; ipatch++) {
+    for( unsigned int ipatch=0 ; ipatch<this->size() ; ipatch++ ) {
         // Particle importation for all species
-        for (unsigned int ispec=0 ; ispec<(*this)(ipatch)->vecSpecies.size() ; ispec++) {
-            if (species(ipatch, ispec)->merging_time_selection_->theTimeIsNow(itime)) {
-                species(ipatch, ispec)->mergeParticles(time_dual, ispec,
-                                                   params,
-                                                   (*this)(ipatch), smpi,
-                                                   localDiags);
-            }
-        }
-    }
-
-=======
-    
->>>>>>> 89f1d23f
+        for( unsigned int ispec=0 ; ispec<( *this )( ipatch )->vecSpecies.size() ; ispec++ ) {
+            if( species( ipatch, ispec )->merging_time_selection_->theTimeIsNow( itime ) ) {
+                species( ipatch, ispec )->mergeParticles( time_dual, ispec,
+                        params,
+                        ( *this )( ipatch ), smpi,
+                        localDiags );
+            }
+        }
+    }
+    
     // Species reconfiguration for best performance
     // Change the status to use vectorized or not-vectorized operators
     // as a function of the metrics
@@ -753,13 +746,13 @@
             
             // Compute ponderomotive potential Phi=|A|^2/2
             ( *this )( ipatch )->EMfields->envelope->compute_Phi( ( *this )( ipatch )->EMfields );
-                
+            
         }
         
         // Exchange envelope A
         SyncVectorPatch::exchangeA( params, ( *this ), smpi );
         SyncVectorPatch::finalizeexchangeA( params, ( *this ) );
-           
+        
         // Exchange Phi
         SyncVectorPatch::exchangePhi( params, ( *this ), smpi );
         SyncVectorPatch::finalizeexchangePhi( params, ( *this ) );
