#include "VectorPatch.h"

#include <cstdlib>
#include <iostream>
#include <iomanip>
#include <fstream>
#include <cstring>
//#include <string>

#include "Collisions.h"
#include "Hilbert_functions.h"
#include "PatchesFactory.h"
#include "Species.h"
#include "Particles.h"
#include "SimWindow.h"
#include "SolverFactory.h"
#include "DiagnosticFactory.h"

#include "SyncVectorPatch.h"

#include "Timers.h"

using namespace std;


VectorPatch::VectorPatch()
{
}


VectorPatch::~VectorPatch()
{
}

void VectorPatch::close(SmileiMPI * smpiData)
{
    closeAllDiags( smpiData );

    for (unsigned int idiag=0 ; idiag<localDiags.size(); idiag++)
        delete localDiags[idiag];
    localDiags.clear();

    for (unsigned int idiag=0 ; idiag<globalDiags.size(); idiag++)
        delete globalDiags[idiag];
    globalDiags.clear();

    for (unsigned int ipatch=0 ; ipatch<size(); ipatch++)
        delete patches_[ipatch];

    patches_.clear();
}

void VectorPatch::createDiags(Params& params, SmileiMPI* smpi, OpenPMDparams& openPMD)
{
    globalDiags = DiagnosticFactory::createGlobalDiagnostics(params, smpi, *this );
    localDiags  = DiagnosticFactory::createLocalDiagnostics (params, smpi, *this, openPMD );

    // Delete all unused fields
    for (unsigned int ipatch=0 ; ipatch<size() ; ipatch++) {
        for (unsigned int ifield=0 ; ifield<(*this)(ipatch)->EMfields->Jx_s.size(); ifield++) {
            if( (*this)(ipatch)->EMfields->Jx_s[ifield]->data_ == NULL ){
                delete (*this)(ipatch)->EMfields->Jx_s[ifield];
                (*this)(ipatch)->EMfields->Jx_s[ifield]=NULL;
            }
        }
        for (unsigned int ifield=0 ; ifield<(*this)(ipatch)->EMfields->Jy_s.size(); ifield++) {
            if( (*this)(ipatch)->EMfields->Jy_s[ifield]->data_ == NULL ){
                delete (*this)(ipatch)->EMfields->Jy_s[ifield];
                (*this)(ipatch)->EMfields->Jy_s[ifield]=NULL;
            }
        }
        for (unsigned int ifield=0 ; ifield<(*this)(ipatch)->EMfields->Jz_s.size(); ifield++) {
            if( (*this)(ipatch)->EMfields->Jz_s[ifield]->data_ == NULL ){
                delete (*this)(ipatch)->EMfields->Jz_s[ifield];
                (*this)(ipatch)->EMfields->Jz_s[ifield]=NULL;
            }
        }
        for (unsigned int ifield=0 ; ifield<(*this)(ipatch)->EMfields->rho_s.size(); ifield++) {
            if( (*this)(ipatch)->EMfields->rho_s[ifield]->data_ == NULL ){
                delete (*this)(ipatch)->EMfields->rho_s[ifield];
                (*this)(ipatch)->EMfields->rho_s[ifield]=NULL;
            }
        }
    }
}


// ---------------------------------------------------------------------------------------------------------------------
// ---------------------------------------------------------------------------------------------------------------------
// ----------------------------------------------       INTERFACES        ----------------------------------------------
// ---------------------------------------------------------------------------------------------------------------------
// ---------------------------------------------------------------------------------------------------------------------


// ---------------------------------------------------------------------------------------------------------------------
// For all patch, move particles (restartRhoJ(s), dynamics and exchangeParticles)
// ---------------------------------------------------------------------------------------------------------------------
void VectorPatch::dynamics(Params& params,
                           SmileiMPI* smpi,
                           SimWindow* simWindow,
                           RadiationTables & RadiationTables,
                           MultiphotonBreitWheelerTables & MultiphotonBreitWheelerTables,
                           double time_dual, Timers &timers, int itime)
{

    #pragma omp single
    diag_flag = needsRhoJsNow(itime);

    timers.particles.restart();
    ostringstream t;
    #pragma omp for schedule(runtime)
    for (unsigned int ipatch=0 ; ipatch<(*this).size() ; ipatch++) {
        (*this)(ipatch)->EMfields->restartRhoJ();
        for (unsigned int ispec=0 ; ispec<(*this)(ipatch)->vecSpecies.size() ; ispec++) {
            if ( (*this)(ipatch)->vecSpecies[ispec]->isProj(time_dual, simWindow) || diag_flag  ) {
                species(ipatch, ispec)->dynamics(time_dual, ispec,
                                                 emfields(ipatch), interp(ipatch), proj(ipatch),
                                                 params, diag_flag, partwalls(ipatch),
                                                 (*this)(ipatch), smpi,
                                                 RadiationTables,
                                                 MultiphotonBreitWheelerTables,
                                                 localDiags);
            }
<<<<<<< HEAD
        }

        /*
        // Interpolation, physical modules and pusher for all species
        for (unsigned int ispec=0 ; ispec<(*this)(ipatch)->vecSpecies.size() ; ispec++) {
            if ( (*this)(ipatch)->vecSpecies[ispec]->isProj(time_dual, simWindow) || diag_flag  ) {
                species(ipatch, ispec)->dynamics_interp_and_push(time_dual, ispec,
                                                 emfields(ipatch), interp(ipatch), proj(ipatch),
                                                 params, diag_flag,
                                                 (*this)(ipatch), smpi,
                                                 RadiationTables,
                                                 MultiphotonBreitWheelerTables);
            }
        }

        // Particle importation for all species
        for (unsigned int ispec=0 ; ispec<(*this)(ipatch)->vecSpecies.size() ; ispec++) {
            if ( (*this)(ipatch)->vecSpecies[ispec]->isProj(time_dual, simWindow) || diag_flag  ) {

                species(ipatch, ispec)->dynamics_import_particles(time_dual, ispec,
                                              params,
                                              (*this)(ipatch), smpi,
                                              RadiationTables,
                                              MultiphotonBreitWheelerTables,
                                              localDiags);
            }
        }

        // Boundary conditions for all species
        for (unsigned int ispec=0 ; ispec<(*this)(ipatch)->vecSpecies.size() ; ispec++) {
            if ( (*this)(ipatch)->vecSpecies[ispec]->isProj(time_dual, simWindow) || diag_flag  ) {

                species(ipatch, ispec)->dynamics_bound_cond(time_dual, ispec,
                                              params, partwalls(ipatch),
                                              (*this)(ipatch), smpi);
            }
        }*/
=======
        }

//        // Interpolation, physical modules and pusher for all species
//        for (unsigned int ispec=0 ; ispec<(*this)(ipatch)->vecSpecies.size() ; ispec++) {
//            if ( (*this)(ipatch)->vecSpecies[ispec]->isProj(time_dual, simWindow) || diag_flag  ) {
//                species(ipatch, ispec)->dynamics_interp_and_push(time_dual, ispec,
//                                                 emfields(ipatch), interp(ipatch), proj(ipatch),
//                                                 params, diag_flag,
//                                                 (*this)(ipatch), smpi,
//                                                 RadiationTables,
//                                                 MultiphotonBreitWheelerTables);
//            }
//        }
//
//        // Particle importation for all species
//        for (unsigned int ispec=0 ; ispec<(*this)(ipatch)->vecSpecies.size() ; ispec++) {
//            if ( (*this)(ipatch)->vecSpecies[ispec]->isProj(time_dual, simWindow) || diag_flag  ) {
//
//                species(ipatch, ispec)->dynamics_import_particles(time_dual, ispec,
//                                              params,
//                                              (*this)(ipatch), smpi,
//                                              RadiationTables,
//                                              MultiphotonBreitWheelerTables,
//                                              localDiags);
//            }
//        }
//
//        // Boundary conditions for all species
//        for (unsigned int ispec=0 ; ispec<(*this)(ipatch)->vecSpecies.size() ; ispec++) {
//            if ( (*this)(ipatch)->vecSpecies[ispec]->isProj(time_dual, simWindow) || diag_flag  ) {
//
//                species(ipatch, ispec)->dynamics_bound_cond(time_dual, ispec,
//                                              params, partwalls(ipatch),
//                                              (*this)(ipatch), smpi);
//            }
//        }
>>>>>>> 3775fd49

        // Current projection for all species
        // Does not work because dynamics_iold and dynamics_deltaold from interp are needed
        /*for (unsigned int ispec=0 ; ispec<(*this)(ipatch)->vecSpecies.size() ; ispec++) {
            if ( (*this)(ipatch)->vecSpecies[ispec]->isProj(time_dual, simWindow) || diag_flag  ) {
                species(ipatch, ispec)->dynamics_projection(time_dual, ispec,
                                                 emfields(ipatch), proj(ipatch),
                                                 params, diag_flag,
                                                 (*this)(ipatch), smpi);
            }
        }*/

    }
    timers.particles.update( params.printNow( itime ) );

//    timers.syncField.restart();
//    SyncVectorPatch::finalizeexchangeB( (*this) );
//    timers.syncField.update(  params.printNow( itime ) );

    timers.syncPart.restart();
    for (unsigned int ispec=0 ; ispec<(*this)(0)->vecSpecies.size(); ispec++) {
        if ( (*this)(0)->vecSpecies[ispec]->isProj(time_dual, simWindow) ){
            SyncVectorPatch::exchangeParticles((*this), ispec, params, smpi, timers, itime ); // Included sort_part
        }
    }
    timers.syncPart.update( params.printNow( itime ) );

} // END dynamics


void VectorPatch::finalize_and_sort_parts(Params& params, SmileiMPI* smpi, SimWindow* simWindow,
                           RadiationTables & RadiationTables,
                           MultiphotonBreitWheelerTables & MultiphotonBreitWheelerTables,
                           double time_dual, Timers &timers, int itime)
{
    timers.syncPart.restart();
    for (unsigned int ispec=0 ; ispec<(*this)(0)->vecSpecies.size(); ispec++) {
        if ( (*this)(0)->vecSpecies[ispec]->isProj(time_dual, simWindow) ){
            SyncVectorPatch::finalize_and_sort_parts((*this), ispec, params, smpi, timers, itime ); // Included sort_part
        }
    }

    #pragma omp for schedule(runtime)
    for (unsigned int ipatch=0 ; ipatch<(*this).size() ; ipatch++) {
        // Particle importation for all species
        for (unsigned int ispec=0 ; ispec<(*this)(ipatch)->vecSpecies.size() ; ispec++) {
            if ( (*this)(ipatch)->vecSpecies[ispec]->isProj(time_dual, simWindow) || diag_flag  ) {
 
                species(ipatch, ispec)->dynamics_import_particles(time_dual, ispec,
                                                                  params,
                                                                  (*this)(ipatch), smpi,
                                                                  RadiationTables,
                                                                  MultiphotonBreitWheelerTables,
                                                                  localDiags);
            }
        }
    }

    if (itime%params.every_clean_particles_overhead==0) {
        #pragma omp master
        for (unsigned int ipatch=0 ; ipatch<(*this).size() ; ipatch++)
            (*this)(ipatch)->cleanParticlesOverhead(params);
        #pragma omp barrier
    }
    timers.syncPart.update( params.printNow( itime ) );

    if ( (itime!=0) && ( time_dual > params.time_fields_frozen ) ) {
        timers.syncField.restart();
        SyncVectorPatch::finalizeexchangeB( (*this) );
        timers.syncField.update(  params.printNow( itime ) );

        #pragma omp for schedule(static)
        for (unsigned int ipatch=0 ; ipatch<(*this).size() ; ipatch++){
            // Applies boundary conditions on B
            (*this)(ipatch)->EMfields->boundaryConditions(itime, time_dual, (*this)(ipatch), params, simWindow);
            // Computes B at time n using B and B_m.
            (*this)(ipatch)->EMfields->centerMagneticFields();
        }
    }

} // END dynamics


void VectorPatch::computeCharge()
{
    #pragma omp for schedule(runtime)
    for (unsigned int ipatch=0 ; ipatch<(*this).size() ; ipatch++) {
        (*this)(ipatch)->EMfields->restartRhoJ();
        for (unsigned int ispec=0 ; ispec<(*this)(ipatch)->vecSpecies.size() ; ispec++) {
            species(ipatch, ispec)->computeCharge(ispec, emfields(ipatch), proj(ipatch) );
        }
    }

} // END computeRho


// ---------------------------------------------------------------------------------------------------------------------
// For all patch, sum densities on ghost cells (sum per species if needed, sync per patch and MPI sync)
// ---------------------------------------------------------------------------------------------------------------------
void VectorPatch::sumDensities(Params &params, double time_dual, Timers &timers, int itime, SimWindow* simWindow )
{
    bool some_particles_are_moving = false;
    unsigned int n_species( (*this)(0)->vecSpecies.size() );
    for ( unsigned int ispec=0 ; ispec < n_species ; ispec++ ) {
        if ( (*this)(0)->vecSpecies[ispec]->isProj(time_dual, simWindow) )
            some_particles_are_moving = true;
    }
    if ( !some_particles_are_moving  && !diag_flag )
        return;


    timers.densities.restart();
    if  (diag_flag){
        #pragma omp for schedule(static)
        for (unsigned int ipatch=0 ; ipatch<(*this).size() ; ipatch++) {
             // Per species in global, Attention if output -> Sync / per species fields
            (*this)(ipatch)->EMfields->computeTotalRhoJ();
        }
    }
    timers.densities.update();

    timers.syncDens.restart();
    SyncVectorPatch::sumRhoJ( (*this), timers, itime ); // MPI

    if(diag_flag){
        for (unsigned int ispec=0 ; ispec<(*this)(0)->vecSpecies.size(); ispec++) {
            if( ! (*this)(0)->vecSpecies[ispec]->particles->isTest ) {
                update_field_list(ispec);
                SyncVectorPatch::sumRhoJs( (*this), ispec, timers, itime ); // MPI
            }
        }
    }
    timers.syncDens.update( params.printNow( itime ) );

} // End sumDensities


// ---------------------------------------------------------------------------------------------------------------------
// For all patch, update E and B (Ampere, Faraday, boundary conditions, exchange B and center B)
// ---------------------------------------------------------------------------------------------------------------------
void VectorPatch::solveMaxwell(Params& params, SimWindow* simWindow, int itime, double time_dual, Timers & timers)
{
    timers.maxwell.restart();

    for (unsigned int ipassfilter=0 ; ipassfilter<params.currentFilter_int ; ipassfilter++){
        #pragma omp for schedule(static)
        for (unsigned int ipatch=0 ; ipatch<(*this).size() ; ipatch++){
            // Current spatial filtering
            (*this)(ipatch)->EMfields->binomialCurrentFilter();
        }
        SyncVectorPatch::exchangeJ( (*this) );
        SyncVectorPatch::finalizeexchangeJ( (*this) );
    }

    #pragma omp for schedule(static)
    for (unsigned int ipatch=0 ; ipatch<(*this).size() ; ipatch++){
        // Saving magnetic fields (to compute centered fields used in the particle pusher)
        // Stores B at time n in B_m.
        (*this)(ipatch)->EMfields->saveMagneticFields();
        // Computes Ex_, Ey_, Ez_ on all points.
        // E is already synchronized because J has been synchronized before.
        (*(*this)(ipatch)->EMfields->MaxwellAmpereSolver_)((*this)(ipatch)->EMfields);
        // Computes Bx_, By_, Bz_ at time n+1 on interior points.
        //for (unsigned int ipatch=0 ; ipatch<(*this).size() ; ipatch++) {
        (*(*this)(ipatch)->EMfields->MaxwellFaradaySolver_)((*this)(ipatch)->EMfields);
    }

    //Synchronize B fields between patches.
    timers.maxwell.update( params.printNow( itime ) );

    timers.syncField.restart();
    SyncVectorPatch::exchangeB( (*this) );
    timers.syncField.update(  params.printNow( itime ) );

} // END solveMaxwell


void VectorPatch::initExternals(Params& params)
{
    // Init all lasers
    for( unsigned int ipatch=0; ipatch<size(); ipatch++ ) {
        // check if patch is on the border
        int iBC;
        if     ( (*this)(ipatch)->isXmin() ) {
            iBC = 0;
        }
        else if( (*this)(ipatch)->isXmax() ) {
            iBC = 1;
        }
        else continue;
        // If patch is on border, then fill the fields arrays
        unsigned int nlaser = (*this)(ipatch)->EMfields->emBoundCond[iBC]->vecLaser.size();
        for (unsigned int ilaser = 0; ilaser < nlaser; ilaser++)
             (*this)(ipatch)->EMfields->emBoundCond[iBC]->vecLaser[ilaser]->initFields(params, (*this)(ipatch));
    }

    // Init all antennas
    for( unsigned int ipatch=0; ipatch<size(); ipatch++ ) {
        (*this)(ipatch)->EMfields->initAntennas((*this)(ipatch));
    }
}


void VectorPatch::initAllDiags(Params& params, SmileiMPI* smpi)
{
    // Global diags: scalars + particles
    for (unsigned int idiag = 0 ; idiag < globalDiags.size() ; idiag++) {
        globalDiags[idiag]->init(params, smpi, *this);
        // MPI master creates the file
        if( smpi->isMaster() )
            globalDiags[idiag]->openFile( params, smpi, true );
    }

    // Local diags : fields, probes, tracks
    for (unsigned int idiag = 0 ; idiag < localDiags.size() ; idiag++)
        localDiags[idiag]->init(params, smpi, *this);

} // END initAllDiags


void VectorPatch::closeAllDiags(SmileiMPI* smpi)
{
    // MPI master closes all global diags
    if ( smpi->isMaster() )
        for (unsigned int idiag = 0 ; idiag < globalDiags.size() ; idiag++)
            globalDiags[idiag]->closeFile();

    // All MPI close local diags
    for (unsigned int idiag = 0 ; idiag < localDiags.size() ; idiag++)
        localDiags[idiag]->closeFile();
}


void VectorPatch::openAllDiags(Params& params,SmileiMPI* smpi)
{
    // MPI master opens all global diags
    if ( smpi->isMaster() )
        for (unsigned int idiag = 0 ; idiag < globalDiags.size() ; idiag++)
            globalDiags[idiag]->openFile( params, smpi, false );

    // All MPI open local diags
    for (unsigned int idiag = 0 ; idiag < localDiags.size() ; idiag++)
        localDiags[idiag]->openFile( params, smpi, false );
}


// ---------------------------------------------------------------------------------------------------------------------
// For all patch, Compute and Write all diags
//   - Scalars, Probes, Phases, TrackParticles, Fields, Average fields
//   - set diag_flag to 0 after write
// ---------------------------------------------------------------------------------------------------------------------
void VectorPatch::runAllDiags(Params& params, SmileiMPI* smpi, unsigned int itime, Timers & timers, SimWindow* simWindow)
{

    // Global diags: scalars + particles
    timers.diags.restart();
    for (unsigned int idiag = 0 ; idiag < globalDiags.size() ; idiag++) {
        #pragma omp single
        globalDiags[idiag]->theTimeIsNow = globalDiags[idiag]->prepare( itime );
        #pragma omp barrier
        if( globalDiags[idiag]->theTimeIsNow ) {
            // All patches run
            #pragma omp for schedule(runtime)
            for (unsigned int ipatch=0 ; ipatch<size() ; ipatch++)
                globalDiags[idiag]->run( (*this)(ipatch), itime, simWindow );
            // MPI procs gather the data and compute
            #pragma omp single
            smpi->computeGlobalDiags( globalDiags[idiag], itime);
            // MPI master writes
            #pragma omp single
            globalDiags[idiag]->write( itime , smpi );
        }
    }

    // Local diags : fields, probes, tracks
    for (unsigned int idiag = 0 ; idiag < localDiags.size() ; idiag++) {
        #pragma omp single
        localDiags[idiag]->theTimeIsNow = localDiags[idiag]->prepare( itime );
        #pragma omp barrier
        // All MPI run their stuff and write out
        if( localDiags[idiag]->theTimeIsNow )
            localDiags[idiag]->run( smpi, *this, itime, simWindow );
    }

    // Manage the "diag_flag" parameter, which indicates whether Rho and Js were used
    if( diag_flag ) {
        #pragma omp barrier
        #pragma omp single
        diag_flag = false;
        #pragma omp for
        for (unsigned int ipatch=0 ; ipatch<size() ; ipatch++)
            (*this)(ipatch)->EMfields->restartRhoJs();
    }
    timers.diags.update();

} // END runAllDiags


// ---------------------------------------------------------------------------------------------------------------------
// Check if rho is null (MPI & patch sync)
// ---------------------------------------------------------------------------------------------------------------------
bool VectorPatch::isRhoNull( SmileiMPI* smpi )
{
    double norm2(0.);
    double locnorm2(0.);
    for (unsigned int ipatch=0 ; ipatch<this->size() ; ipatch++)
        locnorm2 += (*this)(ipatch)->EMfields->computeRhoNorm2();

    MPI_Allreduce(&locnorm2, &norm2, 1, MPI_DOUBLE, MPI_SUM, MPI_COMM_WORLD);

    return (norm2<=0.);
} // END isRhoNull


// ---------------------------------------------------------------------------------------------------------------------
// Solve Poisson to initialize E
//   - all steps are done locally, sync per patch, sync per MPI process
// ---------------------------------------------------------------------------------------------------------------------
void VectorPatch::solvePoisson( Params &params, SmileiMPI* smpi )
{
    unsigned int iteration_max = params.poisson_iter_max;
    double           error_max = params.poisson_error_max;
    unsigned int iteration=0;

    // Init & Store internal data (phi, r, p, Ap) per patch
    double rnew_dot_rnew_local(0.);
    double rnew_dot_rnew(0.);
    for (unsigned int ipatch=0 ; ipatch<this->size() ; ipatch++) {
        (*this)(ipatch)->EMfields->initPoisson( (*this)(ipatch) );
        rnew_dot_rnew_local += (*this)(ipatch)->EMfields->compute_r();
    }
    MPI_Allreduce(&rnew_dot_rnew_local, &rnew_dot_rnew, 1, MPI_DOUBLE, MPI_SUM, MPI_COMM_WORLD);

    std::vector<Field*> Ex_;
    std::vector<Field*> Ap_;

    for (unsigned int ipatch=0 ; ipatch<this->size() ; ipatch++) {
        Ex_.push_back( (*this)(ipatch)->EMfields->Ex_ );
        Ap_.push_back( (*this)(ipatch)->EMfields->Ap_ );
    }

    unsigned int nx_p2_global = (params.n_space_global[0]+1);
    if ( Ex_[0]->dims_.size()>1 ) {
        nx_p2_global *= (params.n_space_global[1]+1);
        if ( Ex_[0]->dims_.size()>2 ) {
            nx_p2_global *= (params.n_space_global[2]+1);
        }
    }

    // compute control parameter
    double ctrl = rnew_dot_rnew / (double)(nx_p2_global);

    // ---------------------------------------------------------
    // Starting iterative loop for the conjugate gradient method
    // ---------------------------------------------------------
    if (smpi->isMaster()) DEBUG("Starting iterative loop for CG method");
    while ( (ctrl > error_max) && (iteration<iteration_max) ) {
        iteration++;
        if (smpi->isMaster()) DEBUG("iteration " << iteration << " started with control parameter ctrl = " << ctrl*1.e14 << " x 1e-14");

        // scalar product of the residual
        double r_dot_r = rnew_dot_rnew;

        for (unsigned int ipatch=0 ; ipatch<this->size() ; ipatch++)
            (*this)(ipatch)->EMfields->compute_Ap( (*this)(ipatch) );

        // Exchange Ap_ (intra & extra MPI)
        SyncVectorPatch::exchange( Ap_, *this );
        SyncVectorPatch::finalizeexchange( Ap_, *this );

       // scalar product p.Ap
        double p_dot_Ap       = 0.0;
        double p_dot_Ap_local = 0.0;
        for (unsigned int ipatch=0 ; ipatch<this->size() ; ipatch++) {
            p_dot_Ap_local += (*this)(ipatch)->EMfields->compute_pAp();
        }
        MPI_Allreduce(&p_dot_Ap_local, &p_dot_Ap, 1, MPI_DOUBLE, MPI_SUM, MPI_COMM_WORLD);


        // compute new potential and residual
        for (unsigned int ipatch=0 ; ipatch<this->size() ; ipatch++) {
            (*this)(ipatch)->EMfields->update_pand_r( r_dot_r, p_dot_Ap );
        }

        // compute new residual norm
        rnew_dot_rnew       = 0.0;
        rnew_dot_rnew_local = 0.0;
        for (unsigned int ipatch=0 ; ipatch<this->size() ; ipatch++) {
            rnew_dot_rnew_local += (*this)(ipatch)->EMfields->compute_r();
        }
        MPI_Allreduce(&rnew_dot_rnew_local, &rnew_dot_rnew, 1, MPI_DOUBLE, MPI_SUM, MPI_COMM_WORLD);
        if (smpi->isMaster()) DEBUG("new residual norm: rnew_dot_rnew = " << rnew_dot_rnew);

        // compute new directio
        for (unsigned int ipatch=0 ; ipatch<this->size() ; ipatch++) {
            (*this)(ipatch)->EMfields->update_p( rnew_dot_rnew, r_dot_r );
        }

        // compute control parameter
        ctrl = rnew_dot_rnew / (double)(nx_p2_global);
        if (smpi->isMaster()) DEBUG("iteration " << iteration << " done, exiting with control parameter ctrl = " << ctrl);

    }//End of the iterative loop


    // --------------------------------
    // Status of the solver convergence
    // --------------------------------
    if (iteration_max>0 && iteration == iteration_max) {
        if (smpi->isMaster())
            WARNING("Poisson solver did not converge: reached maximum iteration number: " << iteration
                    << ", relative err is ctrl = " << 1.0e14*ctrl << " x 1e-14");
    }
    else {
        if (smpi->isMaster())
            MESSAGE(1,"Poisson solver converged at iteration: " << iteration
                    << ", relative err is ctrl = " << 1.0e14*ctrl << " x 1e-14");
    }

    // ------------------------------------------
    // Compute the electrostatic fields Ex and Ey
    // ------------------------------------------
    for (unsigned int ipatch=0 ; ipatch<this->size() ; ipatch++)
        (*this)(ipatch)->EMfields->initE( (*this)(ipatch) );

    SyncVectorPatch::exchangeE( *this );
    SyncVectorPatch::finalizeexchangeE( *this );

    // Centering of the electrostatic fields
    // -------------------------------------
    vector<double> E_Add(Ex_[0]->dims_.size(),0.);
    if ( Ex_[0]->dims_.size()==3 ) {
        double Ex_avg_local(0.), Ex_avg(0.), Ey_avg_local(0.), Ey_avg(0.), Ez_avg_local(0.), Ez_avg(0.);
        for (unsigned int ipatch=0 ; ipatch<this->size() ; ipatch++) {
            Ex_avg_local += (*this)(ipatch)->EMfields->computeExSum();
            Ey_avg_local += (*this)(ipatch)->EMfields->computeEySum();
            Ez_avg_local += (*this)(ipatch)->EMfields->computeEzSum();
        }

        MPI_Allreduce(&Ex_avg_local, &Ex_avg, 1, MPI_DOUBLE, MPI_SUM, MPI_COMM_WORLD);
        MPI_Allreduce(&Ey_avg_local, &Ey_avg, 1, MPI_DOUBLE, MPI_SUM, MPI_COMM_WORLD);
        MPI_Allreduce(&Ez_avg_local, &Ez_avg, 1, MPI_DOUBLE, MPI_SUM, MPI_COMM_WORLD);

        E_Add[0] = -Ex_avg/((params.n_space[0]+2)*(params.n_space[1]+1)*(params.n_space[2]+1));
        E_Add[1] = -Ey_avg/((params.n_space[0]+1)*(params.n_space[1]+2)*(params.n_space[2]+1));;
        E_Add[2] = -Ez_avg/((params.n_space[0]+1)*(params.n_space[1]+1)*(params.n_space[2]+2));;
    }
    else if ( Ex_[0]->dims_.size()==2 ) {
        double Ex_XminYmax = 0.0;
        double Ey_XminYmax = 0.0;
        double Ex_XmaxYmin = 0.0;
        double Ey_XmaxYmin = 0.0;

        //The YmaxXmin patch has Patch coordinates X=0, Y=2^m1-1= number_of_patches[1]-1.
        //Its hindex is
        int patch_YmaxXmin = generalhilbertindex(params.mi[0], params.mi[1], 0,  params.number_of_patches[1]-1);
        //The MPI rank owning it is
        int rank_XminYmax = smpi->hrank(patch_YmaxXmin);
        //The YminXmax patch has Patch coordinates X=2^m0-1= number_of_patches[0]-1, Y=0.
        //Its hindex is
        int patch_YminXmax = generalhilbertindex(params.mi[0], params.mi[1], params.number_of_patches[0]-1, 0);
        //The MPI rank owning it is
        int rank_XmaxYmin = smpi->hrank(patch_YminXmax);


        //cout << params.mi[0] << " " << params.mi[1] << " " << params.number_of_patches[0] << " " << params.number_of_patches[1] << endl;
        //cout << patch_YmaxXmin << " " << rank_XminYmax << " " << patch_YminXmax << " " << rank_XmaxYmin << endl;

        if ( smpi->getRank() == rank_XminYmax ) {
            Ex_XminYmax = (*this)(patch_YmaxXmin-((*this).refHindex_))->EMfields->getEx_XminYmax();
            Ey_XminYmax = (*this)(patch_YmaxXmin-((*this).refHindex_))->EMfields->getEy_XminYmax();
        }

        // Xmax-Ymin corner
        if ( smpi->getRank() == rank_XmaxYmin ) {
            Ex_XmaxYmin = (*this)(patch_YminXmax-((*this).refHindex_))->EMfields->getEx_XmaxYmin();
            Ey_XmaxYmin = (*this)(patch_YminXmax-((*this).refHindex_))->EMfields->getEy_XmaxYmin();
        }

        MPI_Bcast(&Ex_XminYmax, 1, MPI_DOUBLE, rank_XminYmax, MPI_COMM_WORLD);
        MPI_Bcast(&Ey_XminYmax, 1, MPI_DOUBLE, rank_XminYmax, MPI_COMM_WORLD);

        MPI_Bcast(&Ex_XmaxYmin, 1, MPI_DOUBLE, rank_XmaxYmin, MPI_COMM_WORLD);
        MPI_Bcast(&Ey_XmaxYmin, 1, MPI_DOUBLE, rank_XmaxYmin, MPI_COMM_WORLD);

        //This correction is always done, independantly of the periodicity. Is this correct ?
        E_Add[0] = -0.5*(Ex_XminYmax+Ex_XmaxYmin);
        E_Add[1] = -0.5*(Ey_XminYmax+Ey_XmaxYmin);

#ifdef _3D_LIKE_CENTERING
        double Ex_avg_local(0.), Ex_avg(0.), Ey_avg_local(0.), Ey_avg(0.);
        for (unsigned int ipatch=0 ; ipatch<this->size() ; ipatch++) {
            Ex_avg_local += (*this)(ipatch)->EMfields->computeExSum();
            Ey_avg_local += (*this)(ipatch)->EMfields->computeEySum();
        }

        MPI_Allreduce(&Ex_avg_local, &Ex_avg, 1, MPI_DOUBLE, MPI_SUM, MPI_COMM_WORLD);
        MPI_Allreduce(&Ey_avg_local, &Ey_avg, 1, MPI_DOUBLE, MPI_SUM, MPI_COMM_WORLD);

        E_Add[0] = -Ex_avg/((params.n_space[0]+2)*(params.n_space[1]+1));
        E_Add[1] = -Ey_avg/((params.n_space[0]+1)*(params.n_space[1]+2));;
#endif

    }
    else if( Ex_[0]->dims_.size()==1 ) {
        double Ex_Xmin = 0.0;
        double Ex_Xmax = 0.0;

        unsigned int rankXmin = 0;
        if ( smpi->getRank() == 0 ) {
            //Ex_Xmin = (*Ex1D)(index_bc_min[0]);
            Ex_Xmin = (*this)( (0)-((*this).refHindex_))->EMfields->getEx_Xmin();
        }
        MPI_Bcast(&Ex_Xmin, 1, MPI_DOUBLE, rankXmin, MPI_COMM_WORLD);

        unsigned int rankXmax = smpi->getSize()-1;
        if ( smpi->getRank() == smpi->getSize()-1 ) {
            //Ex_Xmax = (*Ex1D)(index_bc_max[0]);
            Ex_Xmax = (*this)( (params.number_of_patches[0]-1)-((*this).refHindex_))->EMfields->getEx_Xmax();
        }
        MPI_Bcast(&Ex_Xmax, 1, MPI_DOUBLE, rankXmax, MPI_COMM_WORLD);
        E_Add[0] = -0.5*(Ex_Xmin+Ex_Xmax);

#ifdef _3D_LIKE_CENTERING
        double Ex_avg_local(0.), Ex_avg(0.);
        for (unsigned int ipatch=0 ; ipatch<this->size() ; ipatch++) {
            Ex_avg_local += (*this)(ipatch)->EMfields->computeExSum();
        }

        MPI_Allreduce(&Ex_avg_local, &Ex_avg, 1, MPI_DOUBLE, MPI_SUM, MPI_COMM_WORLD);

        E_Add[0] = -Ex_avg/((params.n_space[0]+2));
#endif

    }

    // Centering electrostatic fields
    for (unsigned int ipatch=0 ; ipatch<this->size() ; ipatch++)
        (*this)(ipatch)->EMfields->centeringE( E_Add );


    // Compute error on the Poisson equation
    double deltaPoisson_max = 0.0;
    int i_deltaPoisson_max  = -1;

#ifdef _A_FINALISER
    for (unsigned int i=0; i<nx_p; i++) {
        double deltaPoisson = abs( ((*Ex1D)(i+1)-(*Ex1D)(i))/dx - (*rho1D)(i) );
        if (deltaPoisson > deltaPoisson_max) {
            deltaPoisson_max   = deltaPoisson;
            i_deltaPoisson_max = i;
        }
    }
#endif

    //!\todo Reduce to find global max
    if (smpi->isMaster())
        MESSAGE(1,"Poisson equation solved. Maximum err = " << deltaPoisson_max << " at i= " << i_deltaPoisson_max);

} // END solvePoisson


// ---------------------------------------------------------------------------------------------------------------------
// ---------------------------------------------------------------------------------------------------------------------
// ----------------------------------------------    BALANCING METHODS    ----------------------------------------------
// ---------------------------------------------------------------------------------------------------------------------
// ---------------------------------------------------------------------------------------------------------------------


void VectorPatch::load_balance(Params& params, double time_dual, SmileiMPI* smpi, SimWindow* simWindow, unsigned int itime)
{

    // Compute new patch distribution
    smpi->recompute_patch_count( params, *this, time_dual );

    // Create empty patches according to this new distribution
    this->createPatches(params, smpi, simWindow);

    // Proceed to patch exchange, and delete patch which moved
    this->exchangePatches(smpi, params);

    // Tell that the patches moved this iteration (needed for probes)
    lastIterationPatchesMoved = itime;

}


// ---------------------------------------------------------------------------------------------------------------------
// Explicits patch movement regarding new patch distribution stored in smpi->patch_count
//   - compute send_patch_id_
//   - compute recv_patch_id_
//   - create empty (not really, created like at t0) new patch in recv_patches_
// ---------------------------------------------------------------------------------------------------------------------
void VectorPatch::createPatches(Params& params, SmileiMPI* smpi, SimWindow* simWindow)
{
    unsigned int n_moved(0);
    recv_patches_.resize(0);

    // Set Index of the 1st patch of the vector yet on current MPI rank
    // Is this really necessary ? It should be done already ...
    refHindex_ = (*this)(0)->Hindex();

    // Current number of patch
    int nPatches_now = this->size() ;

    // When going to openMP, these two vectors must be stored by patch and not by vectorPatch.
    recv_patch_id_.clear();
    send_patch_id_.clear();

    // istart = Index of the futur 1st patch
    int istart( 0 );
    for (int irk=0 ; irk<smpi->getRank() ; irk++) istart += smpi->patch_count[irk];

    // recv_patch_id_ = vector of the hindex this process must own at the end of the exchange.
    for (int ipatch=0 ; ipatch<smpi->patch_count[smpi->getRank()] ; ipatch++)
        recv_patch_id_.push_back( istart+ipatch );


    // Loop on current patches to define patch to send
    for (int ipatch=0 ; ipatch < nPatches_now ; ipatch++) {
        //if  current hindex     <  future refHindex   OR      current hindex > future last hindex...
        if ( ( refHindex_+ipatch < recv_patch_id_[0] ) || ( refHindex_+ipatch > recv_patch_id_.back() ) ) {
            // Put this patch in the send list.
            send_patch_id_.push_back( ipatch );
        }
    }


    // Backward loop on future patches to define suppress patch in receive list
    // before this loop, recv_patch_id_ stores all patches index define in SmileiMPI::patch_count
    int existing_patch_id = -1;
    for ( int ipatch=recv_patch_id_.size()-1 ; ipatch>=0 ; ipatch--) {
        //if    future patch hindex  >= current refHindex AND  future patch hindex <= current last hindex
        if ( ( recv_patch_id_[ipatch]>=refHindex_ ) && ( recv_patch_id_[ipatch] <= refHindex_ + nPatches_now - 1 ) ) {
            //Store an existing patch id for cloning.
            existing_patch_id = recv_patch_id_[ipatch];
            //Remove this patch from the receive list because I already own it.
            recv_patch_id_.erase( recv_patch_id_.begin()+ipatch );
        }
    }


    // Get an existing patch that will be used for cloning
    if( existing_patch_id<0 )
        ERROR("No patch to clone. This should never happen!");
    Patch * existing_patch = (*this)(existing_patch_id-refHindex_);


    // Create new Patches
    n_moved = simWindow->getNmoved();
    // Store in local vector future patches
    // Loop on the patches I have to receive and do not already own.
    for (unsigned int ipatch=0 ; ipatch < recv_patch_id_.size() ; ipatch++) {
        // density profile is initializes as if t = 0 !
        // Species will be cleared when, nbr of particles will be known
        // Creation of a new patch, ready to receive its content from MPI neighbours.
        Patch* newPatch = PatchesFactory::clone(existing_patch, params, smpi, recv_patch_id_[ipatch], n_moved, false );
        newPatch->finalizeMPIenvironment(params);
        //Store pointers to newly created patch in recv_patches_.
        recv_patches_.push_back( newPatch );
    }


} // END createPatches


// ---------------------------------------------------------------------------------------------------------------------
// Exchange patches, based on createPatches initialization
//   take care of reinitialize patch master and diag file managment
// ---------------------------------------------------------------------------------------------------------------------
void VectorPatch::exchangePatches(SmileiMPI* smpi, Params& params)
{

    //int newMPIrankbis, oldMPIrankbis, tmp;
    int newMPIrank = smpi->getRank() -1;
    int oldMPIrank = smpi->getRank() -1;
    int istart = 0;
    int nmessage = nrequests;

    for (int irk=0 ; irk<smpi->getRank() ; irk++) istart += smpi->patch_count[irk];


    // Send particles
    for (unsigned int ipatch=0 ; ipatch < send_patch_id_.size() ; ipatch++) {
        // locate rank which will own send_patch_id_[ipatch]
        // We assume patches are only exchanged with neighbours.
        // Once all patches supposed to be sent to the left are done, we send the rest to the right.
        // if hindex of patch to be sent      >  future hindex of the first patch owned by this process
        if (send_patch_id_[ipatch]+refHindex_ > istart ) newMPIrank = smpi->getRank() + 1;

        smpi->isend( (*this)(send_patch_id_[ipatch]), newMPIrank, (refHindex_+send_patch_id_[ipatch])*nmessage, params );
    }

    for (unsigned int ipatch=0 ; ipatch < recv_patch_id_.size() ; ipatch++) {
        //if  hindex of patch to be received > first hindex actually owned, that means it comes from the next MPI process and not from the previous anymore.
        if(recv_patch_id_[ipatch] > refHindex_ ) oldMPIrank = smpi->getRank() + 1;

        smpi->recv( recv_patches_[ipatch], oldMPIrank, recv_patch_id_[ipatch]*nmessage, params );
    }


    for (unsigned int ipatch=0 ; ipatch < send_patch_id_.size() ; ipatch++)
        smpi->waitall( (*this)(send_patch_id_[ipatch]) );

    smpi->barrier();
    //Delete sent patches
    int nPatchSend(send_patch_id_.size());
    for (int ipatch=nPatchSend-1 ; ipatch>=0 ; ipatch--) {
        //Ok while at least 1 old patch stay inon current CPU
        delete (*this)(send_patch_id_[ipatch]);
        patches_[ send_patch_id_[ipatch] ] = NULL;
        patches_.erase( patches_.begin() + send_patch_id_[ipatch] );

    }


    //Put received patches in the global vecPatches
    for (unsigned int ipatch=0 ; ipatch<recv_patch_id_.size() ; ipatch++) {
        if ( recv_patch_id_[ipatch] > refHindex_ )
            patches_.push_back( recv_patches_[ipatch] );
        else
            patches_.insert( patches_.begin()+ipatch, recv_patches_[ipatch] );
    }
    recv_patches_.clear();


    for (unsigned int ipatch=0 ; ipatch<patches_.size() ; ipatch++ ) {
        (*this)(ipatch)->updateMPIenv(smpi);
        if ((*this)(ipatch)->has_an_MPI_neighbor())
            (*this)(ipatch)->createType(params);
         else
            (*this)(ipatch)->cleanType();
    }
    (*this).set_refHindex() ;
    update_field_list() ;

} // END exchangePatches

// ---------------------------------------------------------------------------------------------------------------------
// Write in a file patches communications
//   - Send/Recv MPI rank
//   - Send/Recv patch Id
// ---------------------------------------------------------------------------------------------------------------------
void VectorPatch::output_exchanges(SmileiMPI* smpi)
{
    ofstream output_file;
    ostringstream name("");
    name << "debug_output"<<smpi->getRank()<<".txt" ;
    output_file.open(name.str().c_str(), std::ofstream::out | std::ofstream::app);
    int newMPIrank, oldMPIrank;
    newMPIrank = smpi->getRank() -1;
    oldMPIrank = smpi->getRank() -1;
    int istart( 0 );
    for (int irk=0 ; irk<smpi->getRank() ; irk++) istart += smpi->patch_count[irk];
    for (unsigned int ipatch=0 ; ipatch < send_patch_id_.size() ; ipatch++) {
        if(send_patch_id_[ipatch]+refHindex_ > istart ) newMPIrank = smpi->getRank() + 1;
        output_file << "Rank " << smpi->getRank() << " sending patch " << send_patch_id_[ipatch]+refHindex_ << " to " << newMPIrank << endl;
    }
    for (unsigned int ipatch=0 ; ipatch < recv_patch_id_.size() ; ipatch++) {
        if(recv_patch_id_[ipatch] > refHindex_ ) oldMPIrank = smpi->getRank() + 1;
        output_file << "Rank " << smpi->getRank() << " receiving patch " << recv_patch_id_[ipatch] << " from " << oldMPIrank << endl;
    }
    output_file << "NEXT" << endl;
    output_file.close();
} // END output_exchanges

//! Resize vector of field*
void VectorPatch::update_field_list()
{
    int nDim = patches_[0]->EMfields->Ex_->dims_.size();
    densities.resize( 3*size() ) ; // Jx + Jy + Jz

    //                          1D  2D  3D
    Bs0.resize( 2*size() ) ; //  2   2   2
    Bs1.resize( 2*size() ) ; //  0   2   2
    Bs2.resize( 2*size() ) ; //  0   0   2

    densitiesLocalx.clear();
    densitiesLocaly.clear();
    densitiesLocalz.clear();
    densitiesMPIx.clear();
    densitiesMPIy.clear();
    densitiesMPIz.clear();
    LocalxIdx.clear();
    LocalyIdx.clear();
    LocalzIdx.clear();
    MPIxIdx.clear();
    MPIyIdx.clear();
    MPIzIdx.clear();

    listJx_.resize( size() ) ;
    listJy_.resize( size() ) ;
    listJz_.resize( size() ) ;
    listrho_.resize( size() ) ;
    listEx_.resize( size() ) ;
    listEy_.resize( size() ) ;
    listEz_.resize( size() ) ;
    listBx_.resize( size() ) ;
    listBy_.resize( size() ) ;
    listBz_.resize( size() ) ;

    for (unsigned int ipatch=0 ; ipatch < size() ; ipatch++) {
        listJx_[ipatch] = patches_[ipatch]->EMfields->Jx_ ;
        listJy_[ipatch] = patches_[ipatch]->EMfields->Jy_ ;
        listJz_[ipatch] = patches_[ipatch]->EMfields->Jz_ ;
        listrho_[ipatch] =patches_[ipatch]->EMfields->rho_;
        listEx_[ipatch] = patches_[ipatch]->EMfields->Ex_ ;
        listEy_[ipatch] = patches_[ipatch]->EMfields->Ey_ ;
        listEz_[ipatch] = patches_[ipatch]->EMfields->Ez_ ;
        listBx_[ipatch] = patches_[ipatch]->EMfields->Bx_ ;
        listBy_[ipatch] = patches_[ipatch]->EMfields->By_ ;
        listBz_[ipatch] = patches_[ipatch]->EMfields->Bz_ ;
    }

    B_localx.clear();
    B_MPIx.clear();

    B1_localy.clear();
    B1_MPIy.clear();

    B2_localz.clear();
    B2_MPIz.clear();

    for (unsigned int ipatch=0 ; ipatch < size() ; ipatch++) {
        densities[ipatch         ] = patches_[ipatch]->EMfields->Jx_ ;
        densities[ipatch+  size()] = patches_[ipatch]->EMfields->Jy_ ;
        densities[ipatch+2*size()] = patches_[ipatch]->EMfields->Jz_ ;

        Bs0[ipatch       ] = patches_[ipatch]->EMfields->By_ ;
        Bs0[ipatch+size()] = patches_[ipatch]->EMfields->Bz_ ;

        // TO DO , B size depend of nDim
        // Pas grave, au pire inutil
        Bs1[ipatch       ] = patches_[ipatch]->EMfields->Bx_ ;
        Bs1[ipatch+size()] = patches_[ipatch]->EMfields->Bz_ ;

        // TO DO , B size depend of nDim
        // Pas grave, au pire inutil
        Bs2[ipatch       ] = patches_[ipatch]->EMfields->Bx_ ;
        Bs2[ipatch+size()] = patches_[ipatch]->EMfields->By_ ;
    }

    for (unsigned int ipatch=0 ; ipatch < size() ; ipatch++) {
        if ( (*this)(ipatch)->has_an_MPI_neighbor( 0 ) ) {
            MPIxIdx.push_back(ipatch);
        }
        if ( (*this)(ipatch)->has_an_local_neighbor( 0 ) ) {
            LocalxIdx.push_back(ipatch);
        }
    }
    if (nDim>1) {
        for (unsigned int ipatch=0 ; ipatch < size() ; ipatch++) {
            if ( (*this)(ipatch)->has_an_MPI_neighbor( 1 ) ) {
                MPIyIdx.push_back(ipatch);
            }
            if ( (*this)(ipatch)->has_an_local_neighbor( 1 ) ) {
                LocalyIdx.push_back(ipatch);
            }
        }
        if (nDim>2) {
            for (unsigned int ipatch=0 ; ipatch < size() ; ipatch++) {

                if ( (*this)(ipatch)->has_an_MPI_neighbor( 2 ) ) {
                    MPIzIdx.push_back(ipatch);
                }
                if ( (*this)(ipatch)->has_an_local_neighbor( 2 ) ) {
                    LocalzIdx.push_back(ipatch);
                }
            }
        }
    }

    B_MPIx.resize( 2*MPIxIdx.size() );
    B_localx.resize( 2*LocalxIdx.size() );
    B1_MPIy.resize( 2*MPIyIdx.size() );
    B1_localy.resize( 2*LocalyIdx.size() );
    B2_MPIz.resize( 2*MPIzIdx.size() );
    B2_localz.resize( 2*LocalzIdx.size() );

    densitiesMPIx.resize( 3*MPIxIdx.size() );
    densitiesLocalx.resize( 3*LocalxIdx.size() );
    densitiesMPIy.resize( 3*MPIyIdx.size() );
    densitiesLocaly.resize( 3*LocalyIdx.size() );
    densitiesMPIz.resize( 3*MPIzIdx.size() );
    densitiesLocalz.resize( 3*LocalzIdx.size() );

    int mpix(0), locx(0), mpiy(0), locy(0), mpiz(0), locz(0);

    for (unsigned int ipatch=0 ; ipatch < size() ; ipatch++) {

        if ( (*this)(ipatch)->has_an_MPI_neighbor( 0 ) ) {
            B_MPIx[mpix               ] = patches_[ipatch]->EMfields->By_;
            B_MPIx[mpix+MPIxIdx.size()] = patches_[ipatch]->EMfields->Bz_;

            densitiesMPIx[mpix                 ] = patches_[ipatch]->EMfields->Jx_;
            densitiesMPIx[mpix+  MPIxIdx.size()] = patches_[ipatch]->EMfields->Jy_;
            densitiesMPIx[mpix+2*MPIxIdx.size()] = patches_[ipatch]->EMfields->Jz_;
            mpix++;
        }
        if ( (*this)(ipatch)->has_an_local_neighbor( 0 ) ) {
            B_localx[locx                 ] = patches_[ipatch]->EMfields->By_;
            B_localx[locx+LocalxIdx.size()] = patches_[ipatch]->EMfields->Bz_;

            densitiesLocalx[locx                   ] = patches_[ipatch]->EMfields->Jx_;
            densitiesLocalx[locx+  LocalxIdx.size()] = patches_[ipatch]->EMfields->Jy_;
            densitiesLocalx[locx+2*LocalxIdx.size()] = patches_[ipatch]->EMfields->Jz_;
            locx++;
        }
    }
    if (nDim>1) {
        for (unsigned int ipatch=0 ; ipatch < size() ; ipatch++) {
            if ( (*this)(ipatch)->has_an_MPI_neighbor( 1 ) ) {
                B1_MPIy[mpiy               ] = patches_[ipatch]->EMfields->Bx_;
                B1_MPIy[mpiy+MPIyIdx.size()] = patches_[ipatch]->EMfields->Bz_;

                densitiesMPIy[mpiy                 ] = patches_[ipatch]->EMfields->Jx_;
                densitiesMPIy[mpiy+  MPIyIdx.size()] = patches_[ipatch]->EMfields->Jy_;
                densitiesMPIy[mpiy+2*MPIyIdx.size()] = patches_[ipatch]->EMfields->Jz_;
                mpiy++;
            }
            if ( (*this)(ipatch)->has_an_local_neighbor( 1 ) ) {
                B1_localy[locy                 ] = patches_[ipatch]->EMfields->Bx_;
                B1_localy[locy+LocalyIdx.size()] = patches_[ipatch]->EMfields->Bz_;

                densitiesLocaly[locy                   ] = patches_[ipatch]->EMfields->Jx_;
                densitiesLocaly[locy+  LocalyIdx.size()] = patches_[ipatch]->EMfields->Jy_;
                densitiesLocaly[locy+2*LocalyIdx.size()] = patches_[ipatch]->EMfields->Jz_;
                locy++;
            }
        }
        if (nDim>2) {
            for (unsigned int ipatch=0 ; ipatch < size() ; ipatch++) {
                if ( (*this)(ipatch)->has_an_MPI_neighbor( 2 ) ) {
                    B2_MPIz[mpiz               ] = patches_[ipatch]->EMfields->Bx_;
                    B2_MPIz[mpiz+MPIzIdx.size()] = patches_[ipatch]->EMfields->By_;

                    densitiesMPIz[mpiz                 ] = patches_[ipatch]->EMfields->Jx_;
                    densitiesMPIz[mpiz+  MPIzIdx.size()] = patches_[ipatch]->EMfields->Jy_;
                    densitiesMPIz[mpiz+2*MPIzIdx.size()] = patches_[ipatch]->EMfields->Jz_;
                    mpiz++;
                }
                if ( (*this)(ipatch)->has_an_local_neighbor( 2 ) ) {
                    B2_localz[locz                 ] = patches_[ipatch]->EMfields->Bx_;
                    B2_localz[locz+LocalzIdx.size()] = patches_[ipatch]->EMfields->By_;

                    densitiesLocalz[locz                   ] = patches_[ipatch]->EMfields->Jx_;
                    densitiesLocalz[locz+  LocalzIdx.size()] = patches_[ipatch]->EMfields->Jy_;
                    densitiesLocalz[locz+2*LocalzIdx.size()] = patches_[ipatch]->EMfields->Jz_;
                    locz++;
                }
            }
        }

    }

    for ( unsigned int ifields = 0 ; ifields < listBx_.size() ; ifields++ ) {
        listJx_[ifields]->MPIbuff.defineTags( patches_[ifields], 1 );
        listJy_[ifields]->MPIbuff.defineTags( patches_[ifields], 2 );
        listJz_[ifields]->MPIbuff.defineTags( patches_[ifields], 3 );
        listBx_[ifields]->MPIbuff.defineTags( patches_[ifields], 6 );
        listBy_[ifields]->MPIbuff.defineTags( patches_[ifields], 7 );
        listBz_[ifields]->MPIbuff.defineTags( patches_[ifields], 8 );

        listrho_[ifields]->MPIbuff.defineTags( patches_[ifields], 4 );
    }
}



void VectorPatch::update_field_list(int ispec)
{
    #pragma omp barrier
    #pragma omp single
    {
        if(patches_[0]->EMfields->Jx_s [ispec]) listJxs_.resize( size() ) ;
        else
            listJxs_.clear();
        if(patches_[0]->EMfields->Jy_s [ispec]) listJys_.resize( size() ) ;
        else
            listJys_.clear();
        if(patches_[0]->EMfields->Jz_s [ispec]) listJzs_.resize( size() ) ;
        else
            listJzs_.clear();
        if(patches_[0]->EMfields->rho_s[ispec]) listrhos_.resize( size() ) ;
        else
            listrhos_.clear();
    }

    #pragma omp for schedule(static)
    for (unsigned int ipatch=0 ; ipatch < size() ; ipatch++) {
        if(patches_[ipatch]->EMfields->Jx_s [ispec]) {
            listJxs_ [ipatch] = patches_[ipatch]->EMfields->Jx_s [ispec];
            listJxs_ [ipatch]->MPIbuff.defineTags( patches_[ipatch], 0 );
        }
        if(patches_[ipatch]->EMfields->Jy_s [ispec]) {
            listJys_ [ipatch] = patches_[ipatch]->EMfields->Jy_s [ispec];
            listJys_ [ipatch]->MPIbuff.defineTags( patches_[ipatch], 0 );
        }
        if(patches_[ipatch]->EMfields->Jz_s [ispec]) {
            listJzs_ [ipatch] = patches_[ipatch]->EMfields->Jz_s [ispec];
            listJzs_ [ipatch]->MPIbuff.defineTags( patches_[ipatch], 0 );
        }
        if(patches_[ipatch]->EMfields->rho_s[ispec]) {
            listrhos_[ipatch] = patches_[ipatch]->EMfields->rho_s[ispec];
            listrhos_[ipatch]->MPIbuff.defineTags( patches_[ipatch], 0 );
        }
    }




}


void VectorPatch::applyAntennas(double time)
{
#ifdef  __DEBUG
    if( nAntennas>0 ) {
        #pragma omp single
        TITLE("Applying antennas at time t = " << time);
    }
#endif

    // Loop antennas
    for(unsigned int iAntenna=0; iAntenna<nAntennas; iAntenna++) {

        // Get intensity from antenna of the first patch
        #pragma omp single
        antenna_intensity = patches_[0]->EMfields->antennas[iAntenna].time_profile->valueAt(time);

        // Loop patches to apply
        #pragma omp for schedule(static)
        for (unsigned int ipatch=0 ; ipatch<size() ; ipatch++) {
            patches_[ipatch]->EMfields->applyAntenna(iAntenna, antenna_intensity);
        }

    }
}

// For each patch, apply the collisions
void VectorPatch::applyCollisions(Params& params, int itime, Timers & timers)
{
    timers.collisions.restart();

    if (Collisions::debye_length_required)
        #pragma omp for schedule(static)
        for (unsigned int ipatch=0 ; ipatch<size() ; ipatch++)
            Collisions::calculate_debye_length(params,patches_[ipatch]);

    unsigned int ncoll = patches_[0]->vecCollisions.size();

    #pragma omp for schedule(static)
    for (unsigned int ipatch=0 ; ipatch<size() ; ipatch++)
        for (unsigned int icoll=0 ; icoll<ncoll; icoll++)
            patches_[ipatch]->vecCollisions[icoll]->collide(params,patches_[ipatch],itime, localDiags);

    #pragma omp single
    for (unsigned int icoll=0 ; icoll<ncoll; icoll++)
        Collisions::debug(params, itime, icoll, *this);
    #pragma omp barrier

    timers.collisions.update();
}


// For each patch, apply external fields
void VectorPatch::applyExternalFields()
{
    for (unsigned int ipatch=0 ; ipatch<size() ; ipatch++)
        patches_[ipatch]->EMfields->applyExternalFields( (*this)(ipatch) ); // Must be patch
}


// Print information on the memory consumption
void VectorPatch::check_memory_consumption(SmileiMPI* smpi)
{
    long int particlesMem(0);
    for (unsigned int ipatch=0 ; ipatch<size() ; ipatch++)
        for (unsigned int ispec=0 ; ispec<patches_[ipatch]->vecSpecies.size(); ispec++)
            particlesMem += patches_[ipatch]->vecSpecies[ispec]->getMemFootPrint();
    MESSAGE( 1, "(Master) Species part = " << (int)( (double)particlesMem / 1024./1024.) << " MB" );

    long double dParticlesMem = (double)particlesMem / 1024./1024./1024.;
    MPI_Reduce( smpi->isMaster()?MPI_IN_PLACE:&dParticlesMem, &dParticlesMem, 1, MPI_LONG_DOUBLE, MPI_SUM, 0, MPI_COMM_WORLD );
    MESSAGE( 1, setprecision(3) << "Global Species part = " << dParticlesMem << " GB" );

    MPI_Reduce( smpi->isMaster()?MPI_IN_PLACE:&particlesMem, &particlesMem, 1, MPI_INT, MPI_MAX, 0, MPI_COMM_WORLD );
    MESSAGE( 1, "Max Species part = " << (int)( (double)particlesMem / 1024./1024.) << " MB" );

    // fieldsMem contains field per species and average fields
    long int fieldsMem(0);
    for (unsigned int ipatch=0 ; ipatch<size() ; ipatch++)
        fieldsMem += patches_[ipatch]->EMfields->getMemFootPrint();
    MESSAGE( 1, "(Master) Fields part = " << (int)( (double)fieldsMem / 1024./1024.) << " MB" );

    long double dFieldsMem = (double)fieldsMem / 1024./1024./1024.;
    MPI_Reduce( smpi->isMaster()?MPI_IN_PLACE:&dFieldsMem, &dFieldsMem, 1, MPI_LONG_DOUBLE, MPI_SUM, 0, MPI_COMM_WORLD );
    MESSAGE( 1, setprecision(3) << "Global Fields part = " << dFieldsMem << " GB" );

    MPI_Reduce( smpi->isMaster()?MPI_IN_PLACE:&fieldsMem, &fieldsMem, 1, MPI_INT, MPI_MAX, 0, MPI_COMM_WORLD );
    MESSAGE( 1, "Max Fields part = " << (int)( (double)fieldsMem / 1024./1024.) << " MB" );


    for (unsigned int idiags=0 ; idiags<globalDiags.size() ; idiags++) {
        // fieldsMem contains field per species
        long int diagsMem(0);
        diagsMem += globalDiags[idiags]->getMemFootPrint();

        long double dDiagsMem = (double)diagsMem / 1024./1024./1024.;
        MPI_Reduce( smpi->isMaster()?MPI_IN_PLACE:&dDiagsMem, &dDiagsMem, 1, MPI_LONG_DOUBLE, MPI_SUM, 0, MPI_COMM_WORLD );
        if (dDiagsMem>0.) {
            MESSAGE( 1, "(Master) " <<  globalDiags[idiags]->filename << "  = " << (int)( (double)diagsMem / 1024./1024.) << " MB" );
            MESSAGE( 1, setprecision(3) << "Global " <<  globalDiags[idiags]->filename << " = " << dDiagsMem << " GB" );
        }

        MPI_Reduce( smpi->isMaster()?MPI_IN_PLACE:&diagsMem, &diagsMem, 1, MPI_INT, MPI_MAX, 0, MPI_COMM_WORLD );
        if (dDiagsMem>0.)
            MESSAGE( 1, "Max " <<  globalDiags[idiags]->filename << " = " << (int)( (double)diagsMem / 1024./1024.) << " MB" );
    }

    for (unsigned int idiags=0 ; idiags<localDiags.size() ; idiags++) {
        // fieldsMem contains field per species
        long int diagsMem(0);
        diagsMem += localDiags[idiags]->getMemFootPrint();

        long double dDiagsMem = (double)diagsMem / 1024./1024./1024.;
        MPI_Reduce( smpi->isMaster()?MPI_IN_PLACE:&dDiagsMem, &dDiagsMem, 1, MPI_LONG_DOUBLE, MPI_SUM, 0, MPI_COMM_WORLD );
        if (dDiagsMem>0.) {
            MESSAGE( 1, "(Master) " <<  localDiags[idiags]->filename << "  = " << (int)( (double)diagsMem / 1024./1024.) << " MB" );
            MESSAGE( 1, setprecision(3) << "Global " <<  localDiags[idiags]->filename << " = " << dDiagsMem << " GB" );
        }

        MPI_Reduce( smpi->isMaster()?MPI_IN_PLACE:&diagsMem, &diagsMem, 1, MPI_INT, MPI_MAX, 0, MPI_COMM_WORLD );
        if (dDiagsMem>0.)
            MESSAGE( 1, "Max " <<  localDiags[idiags]->filename << " = " << (int)( (double)diagsMem / 1024./1024.) << " MB" );
    }

    // Read value in /proc/pid/status
    //Tools::printMemFootPrint( "End Initialization" );
}<|MERGE_RESOLUTION|>--- conflicted
+++ resolved
@@ -121,7 +121,6 @@
                                                  MultiphotonBreitWheelerTables,
                                                  localDiags);
             }
-<<<<<<< HEAD
         }
 
         /*
@@ -159,44 +158,6 @@
                                               (*this)(ipatch), smpi);
             }
         }*/
-=======
-        }
-
-//        // Interpolation, physical modules and pusher for all species
-//        for (unsigned int ispec=0 ; ispec<(*this)(ipatch)->vecSpecies.size() ; ispec++) {
-//            if ( (*this)(ipatch)->vecSpecies[ispec]->isProj(time_dual, simWindow) || diag_flag  ) {
-//                species(ipatch, ispec)->dynamics_interp_and_push(time_dual, ispec,
-//                                                 emfields(ipatch), interp(ipatch), proj(ipatch),
-//                                                 params, diag_flag,
-//                                                 (*this)(ipatch), smpi,
-//                                                 RadiationTables,
-//                                                 MultiphotonBreitWheelerTables);
-//            }
-//        }
-//
-//        // Particle importation for all species
-//        for (unsigned int ispec=0 ; ispec<(*this)(ipatch)->vecSpecies.size() ; ispec++) {
-//            if ( (*this)(ipatch)->vecSpecies[ispec]->isProj(time_dual, simWindow) || diag_flag  ) {
-//
-//                species(ipatch, ispec)->dynamics_import_particles(time_dual, ispec,
-//                                              params,
-//                                              (*this)(ipatch), smpi,
-//                                              RadiationTables,
-//                                              MultiphotonBreitWheelerTables,
-//                                              localDiags);
-//            }
-//        }
-//
-//        // Boundary conditions for all species
-//        for (unsigned int ispec=0 ; ispec<(*this)(ipatch)->vecSpecies.size() ; ispec++) {
-//            if ( (*this)(ipatch)->vecSpecies[ispec]->isProj(time_dual, simWindow) || diag_flag  ) {
-//
-//                species(ipatch, ispec)->dynamics_bound_cond(time_dual, ispec,
-//                                              params, partwalls(ipatch),
-//                                              (*this)(ipatch), smpi);
-//            }
-//        }
->>>>>>> 3775fd49
 
         // Current projection for all species
         // Does not work because dynamics_iold and dynamics_deltaold from interp are needed
@@ -244,7 +205,7 @@
         // Particle importation for all species
         for (unsigned int ispec=0 ; ispec<(*this)(ipatch)->vecSpecies.size() ; ispec++) {
             if ( (*this)(ipatch)->vecSpecies[ispec]->isProj(time_dual, simWindow) || diag_flag  ) {
- 
+
                 species(ipatch, ispec)->dynamics_import_particles(time_dual, ispec,
                                                                   params,
                                                                   (*this)(ipatch), smpi,
