--- conflicted
+++ resolved
@@ -96,16 +96,12 @@
     void createFile();
     void setFile(hid_t masterFileId, Patch* patch, Params& params);
     void setFile(hid_t masterFileId);
+    //! function to close the file
+    void close();
 
     void writePositionIn( Params &params );
     void writePositions(int probe_id, int ndim_Particles, int probeDim, hid_t group_id );
     
-<<<<<<< HEAD
-=======
-    //! the creator
-    DiagnosticProbe(Params& params, SmileiMPI *smpi);
-    
->>>>>>> a8ce7b8f
     ~DiagnosticProbe();
     
     //! run all probes
@@ -119,14 +115,12 @@
 
     //! vector containing the timesteps at which calculate each probe
     std::vector<unsigned int> every;
-<<<<<<< HEAD
+
     //! hdf5 file ID
     hid_t fileId;
 
     // rank of the cpu (from smpi) -> patch->hindex
     const unsigned int cpuRank;
-=======
->>>>>>> a8ce7b8f
 
     std::vector<double> tmin;
     std::vector<double> tmax;
