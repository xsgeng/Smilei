--- conflicted
+++ resolved
@@ -21,32 +21,20 @@
         std::string errorPrefix
     )
     {
-    
+
         Histogram *histogram;
         std::string deposited_quantity = "";
         std::ostringstream deposited_quantityName( "" );
         deposited_quantityName << errorPrefix << ": parameter `deposited_quantity`";
         std::string deposited_quantityPrefix = deposited_quantityName.str();
-        
-        // Special case when no deposited_quantity needed
-        if( deposited_quantity_object == NULL ) {
-            histogram = new Histogram_void();
 
         // By default, deposited_quantity=None, but should not
-<<<<<<< HEAD
-        } else if( deposited_quantity_object == Py_None ) {
-            ERROR(deposited_quantityPrefix << " required");
-            
-        // If string, then ok
-        } else if( PyTools::convert(deposited_quantity_object, deposited_quantity) ) {
-=======
         if( deposited_quantity_object == Py_None ) {
             ERROR( deposited_quantityPrefix << " required" );
->>>>>>> a8bd6061
-            
+
             // If string, then ok
         } else if( PyTools::convert( deposited_quantity_object, deposited_quantity ) ) {
-        
+
             if( deposited_quantity == "user_function" ) {
                 ERROR( deposited_quantityPrefix << " = " << deposited_quantity <<" not understood" );
             } else if( deposited_quantity == "weight" ) {
@@ -90,7 +78,7 @@
             }
             histogram->deposited_quantity = deposited_quantity;
             Py_DECREF( deposited_quantity_object );
-            
+
             // If numpy supported, also accept deposited_quantity = any function
         } else {
 #ifdef SMILEI_USE_NUMPY
@@ -103,29 +91,29 @@
             ERROR( deposited_quantityPrefix << " should be a string" );
 #endif
         }
-        
+
         // Now setup each axis
         std::string type;
         double min, max;
         int nbins;
         bool logscale, edge_inclusive;
-        
+
         // Loop axes and extract their format
         for( unsigned int iaxis=0; iaxis<pyAxes.size(); iaxis++ ) {
             PyObject *pyAxis=pyAxes[iaxis];
-            
+
             // Axis must be a list
             if( !PyTuple_Check( pyAxis ) && !PyList_Check( pyAxis ) ) {
                 ERROR( errorPrefix << ": axis #" << iaxis << " must be a list" );
             }
             PyObject *seq = PySequence_Fast( pyAxis, "expected a sequence" );
-            
+
             // Axis must have 4 elements or more
             unsigned int lenAxisArgs=PySequence_Size( seq );
             if( lenAxisArgs<4 ) {
                 ERROR( errorPrefix << ": axis #" << iaxis << " must contain at least 4 arguments (contains only " << lenAxisArgs << ")" );
             }
-            
+
             // Try to extract first element: type
             PyObject *type_object = PySequence_Fast_GET_ITEM( seq, 0 );
             if( PyTools::convert( type_object, type ) ) {
@@ -151,22 +139,22 @@
                 ERROR( errorPrefix << ", axis #" << iaxis << ": First item must be a string (axis type)" );
 #endif
             }
-            
+
             // Try to extract second element: axis min
             if( !PyTools::convert( PySequence_Fast_GET_ITEM( seq, 1 ), min ) ) {
                 ERROR( errorPrefix << ", axis #" << iaxis << ": Second item must be a double (axis min)" );
             }
-            
+
             // Try to extract third element: axis max
             if( !PyTools::convert( PySequence_Fast_GET_ITEM( seq, 2 ), max ) ) {
                 ERROR( errorPrefix << ", axis #" << iaxis << ": Third item must be a double (axis max)" );
             }
-            
+
             // Try to extract fourth element: axis nbins
             if( !PyTools::convert( PySequence_Fast_GET_ITEM( seq, 3 ), nbins ) ) {
                 ERROR( errorPrefix << ", axis #" << iaxis << ": Fourth item must be an int (number of bins)" );
             }
-            
+
             // Check for  other keywords such as "logscale" and "edge_inclusive"
             logscale = false;
             edge_inclusive = false;
@@ -181,7 +169,7 @@
                     ERROR( errorPrefix << ": keyword `" << my_str << "` not understood" );
                 }
             }
-            
+
             HistogramAxis *axis;
             std::vector<double> coefficients( 0 );
             if( type == "x" ) {
@@ -258,19 +246,19 @@
 #ifdef SMILEI_USE_NUMPY
             else if( type.substr( 0, 13 ) == "user_function" ) {
                 axis = new HistogramAxis_user_function( type_object );
-                
+
             }
 #endif
             else {
                 ERROR( errorPrefix << ": axis #" << iaxis << " `" << type << "` unknown" );
             }
-            
+
             Py_DECREF( seq );
-            
+
             axis->init( type, min, max, nbins, logscale, edge_inclusive, coefficients );
             histogram->axes.push_back( axis );
         }
-        
+
         return histogram;
     }
 };
