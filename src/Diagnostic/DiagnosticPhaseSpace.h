#ifndef DiagnosticPhaseSpace_H
#define DiagnosticPhaseSpace_H

#include <cmath>

#include <vector>
#include <string>
#include <iostream>
#include <fstream>

#include <hdf5.h>

#include "Tools.h"

#include "Species.h"
#include "Interpolator.h"
#include "Particles.h"

#include "DiagnosticPhase.h"

class Params;
class Patch;
class ElectroMagn;

//! mother class of all the DiagnosticPhase* it creates all the sub-diagnostics and creates and fills the hdf5 file
class DiagnosticPhaseSpace {
    friend class VectorPatch;
    friend class SimWindow;
    friend class SmileiMPI;
public:

<<<<<<< HEAD
    DiagnosticPhaseSpace(Params &params, Patch* patch);
    ~DiagnosticPhaseSpace();
=======
    DiagnosticPhaseSpace(Params& params, SmileiMPI *smpi);
    ~DiagnosticPhaseSpace(){};
>>>>>>> a8ce7b8f

    void run(int timestep, std::vector<Species*>& vecSpecies);
	
    void close();

    //! this vector will hold all the diagnostics created
    std::vector<DiagnosticPhase*> vecDiagPhase;
	
    //! this is the hdf5 file id (we need to keep it to close at the right time)
    hid_t fileId;

<<<<<<< HEAD
    //! this is always handy to know (number of particle dimension)
    unsigned int ndim;
    
=======
>>>>>>> a8ce7b8f
    partStruct my_part;

protected :
    //! this vector will store diagnostics to write
    std::vector<DiagnosticPhase*> vecDiagPhaseToRun;

    std::vector<DiagnosticPhase*>::iterator itDiagPhase;

};
#endif<|MERGE_RESOLUTION|>--- conflicted
+++ resolved
@@ -29,13 +29,8 @@
     friend class SmileiMPI;
 public:
 
-<<<<<<< HEAD
-    DiagnosticPhaseSpace(Params &params, Patch* patch);
-    ~DiagnosticPhaseSpace();
-=======
-    DiagnosticPhaseSpace(Params& params, SmileiMPI *smpi);
+    DiagnosticPhaseSpace(Params& params, Patch* patch);
     ~DiagnosticPhaseSpace(){};
->>>>>>> a8ce7b8f
 
     void run(int timestep, std::vector<Species*>& vecSpecies);
 	
@@ -47,12 +42,6 @@
     //! this is the hdf5 file id (we need to keep it to close at the right time)
     hid_t fileId;
 
-<<<<<<< HEAD
-    //! this is always handy to know (number of particle dimension)
-    unsigned int ndim;
-    
-=======
->>>>>>> a8ce7b8f
     partStruct my_part;
 
 protected :
