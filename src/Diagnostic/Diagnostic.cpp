--- conflicted
+++ resolved
@@ -16,13 +16,8 @@
 
 using namespace std;
 
-<<<<<<< HEAD
-Diagnostic::Diagnostic(PicParams& params, InputData &ifile, SmileiMPI *smpi) :
+Diagnostic::Diagnostic(Params& params, SmileiMPI *smpi) :
 dtimer(5)
-=======
-Diagnostic::Diagnostic(Params& params, SmileiMPI *smpi) :
-dtimer(4)
->>>>>>> ef3cf572
 {
     
     // defining default values & reading diagnostic every-parameter
@@ -755,7 +750,7 @@
     }
 }
 
-void Diagnostic::initTestParticles(PicParams& params) {
+void Diagnostic::initTestParticles(Params& params) {
     DiagnosticTestParticles * tmpDiagTestParticles;
     int n_diag_testparticles=0;
     
