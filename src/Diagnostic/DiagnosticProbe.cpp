#include "DiagnosticProbe.h"

#include <iomanip>
#include <string>
#include <iomanip>
#include <sstream>

#include "Params.h"
#include "Patch.h"
#include "ElectroMagn.h"
#include "Field1D.h"
#include "Field2D.h"
#include "Field.h"
#include "H5.h"

using namespace std;

<<<<<<< HEAD
//DiagnosticProbe::DiagnosticProbe(): fileId(0) {}
DiagnosticProbe::DiagnosticProbe(Params &params, Patch* patch):
cpuRank((int)patch->Hindex()),
probeSize(10), 
fileId(0) {

    unsigned  numProbes=PyTools::nComponents("DiagProbe");
    every.resize(numProbes);
    probeParticles.resize(numProbes);

    probesArray.resize(numProbes);
    probesStart.resize(numProbes);

    // Loop on all Probes
    for (unsigned int n_probe=0; n_probe<numProbes; n_probe++) {

	bool ok;
        ok=PyTools::extract("every",every,"DiagProbe",n_probe);        
        if (!ok) every[n_probe]=params.global_every;

	unsigned int ndim=params.nDim_particle;
            
        // Extract "number" (number of points you have in each dimension of the probe,
        // which must be smaller than the code dimensions)
        vector<unsigned int> vecNumber; 
        PyTools::extract("number",vecNumber,"DiagProbe",n_probe);

        // Dimension of the probe grid
        unsigned int dimProbe=vecNumber.size();
        if (dimProbe > params.nDim_particle) {
            ERROR("Probe #"<<n_probe<<": probe dimension is greater than simulation dimension")
        }
        
        // If there is no "number" argument provided, then it corresponds to
        // a zero-dimensional probe (one point). In this case, we say the probe
        // has actually one dimension with only one point.
        unsigned int dim=vecNumber.size();
        if (vecNumber.size() == 0) {
            vecNumber.resize(1);
            vecNumber[0]=1;
        }
            
	unsigned int totPart=1;
	for (unsigned int iDimProbe=0; iDimProbe<dim; iDimProbe++) {
	    totPart *= vecNumber[iDimProbe];
	}

	// -----------------------------------------------------
	// Start definition of probeParticles (probes positions)
	// -----------------------------------------------------            
	probeParticles[n_probe].initialize(totPart, params, ndim);
            
	vector<double> partPos(ndim*totPart,0.0);
	for(unsigned int ipart=0; ipart!=totPart; ++ipart) {
	    int found=cpuRank;
	    for(unsigned int iDim=0; iDim!=ndim; ++iDim) {
		MESSAGE ( "Attention, new definition in Diagnostic::initProbes !!!" );
		partPos[iDim+ipart*ndim]=0.;//diagParams.probeStruc[n_probe].pos[0][iDim];
		// the particle position is a linear combiantion of the point pos with posFirst or posSecond or posThird
		for (unsigned int iDimProbe=0; iDimProbe<dim; iDimProbe++) {
		    partPos[iDim+ipart*ndim] += 0.;//(ipart%vecNumber[iDimProbe])*(diagParams.probeStruc[n_probe].pos[iDimProbe+1][iDim]-diagParams.probeStruc[n_probe].pos[0][iDim])/(vecNumber[iDimProbe]-1);
		}
		probeParticles[n_probe].position(iDim,ipart) = partPos[iDim+ipart*ndim];
                    
		//!fixme this is awful: we add one cell if we're on the upper border
		double maxToCheck=patch->getDomainLocalMax(iDim);                    
		if (ndim==1) {
		    if (patch->isEastern()) {
			maxToCheck+=params.cell_length[iDim];
		    }
		} else if (ndim==2) {
		    if ((iDim == 0 && patch->isEastern()) ||
			(iDim == 1 && patch->isNorthern())) {
			maxToCheck+=params.cell_length[iDim];
		    }                        
		} else {
		    ERROR("implement here");
		}

		if (probeParticles[n_probe].position(iDim,ipart) < patch->getDomainLocalMin(iDim) ||
		    probeParticles[n_probe].position(iDim,ipart) >= maxToCheck) {
		    found=-1;
		}
	    }
	}

	nProbeTot = probeParticles[n_probe].size();
	//cout << " \t Before " << cpuRank << " nprobes : " << probeParticles[0].size() << endl;

	for ( int ipb=nProbeTot-1 ; ipb>=0 ; ipb--) {
	    if (!probeParticles[n_probe].is_part_in_domain(ipb, patch))
		probeParticles[n_probe].erase_particle(ipb);
	    //cout << patch->getDomainLocalMin(0) << " " << probeParticles[n_probe].position(0, ipb) << " " << patch->getDomainLocalMax(0) << endl;
	    //cout << patch->getDomainLocalMin(1) << " " << probeParticles[n_probe].position(1, ipb) << " " << patch->getDomainLocalMax(1) << endl;
	}
	//cout << " \t After " << cpuRank << " nprobes : " << probeParticles[0].size() << endl;
	// ---------------------------------------------------
	// End definition of probeParticles (probes positions)
	// ---------------------------------------------------

	// probesArray : n_probe vectors x 10 vectors x probeParticles[n_probe].size() double
	vector<unsigned int> probesArraySize(2);
	probesArraySize[0] = probeParticles[n_probe].size();
	probesArraySize[1] = probeSize;
	probesArray[n_probe] = new Field2D(probesArraySize);



    }
    //cout << " nprobes : " << probeParticles[0].size() << endl;
 

}

// Done by patch master only
void DiagnosticProbe::createFile()
{
    if (!every.size())
	return;
    
    hid_t pid = H5Pcreate(H5P_FILE_ACCESS);
    H5Pset_fapl_mpio(pid, MPI_COMM_WORLD, MPI_INFO_NULL);
    fileId = H5Fcreate( "Probes.h5", H5F_ACC_TRUNC, H5P_DEFAULT, pid);
    H5Pclose(pid);
        
    string ver(__VERSION);
    hid_t sid = H5Screate(H5S_SCALAR);
    hid_t tid = H5Tcopy(H5T_C_S1);
    H5Tset_size(tid, ver.size());
    H5Tset_strpad(tid,H5T_STR_NULLTERM);

    hid_t aid;
    aid = H5Acreate(fileId, "Version", tid, sid, H5P_DEFAULT, H5P_DEFAULT);
    H5Awrite(aid, tid, ver.c_str());       
    H5Aclose(aid);
    H5Sclose(sid);
    H5Tclose(tid);

    // Loop on all Probes
    for (unsigned int probe_id=0; probe_id<every.size(); probe_id++) {

	// Open group de write in	
	hid_t group_id = H5Gcreate(fileId, probeName(probe_id).c_str(), H5P_DEFAULT, H5P_DEFAULT, H5P_DEFAULT);

	hid_t sid;
	sid = H5Screate(H5S_SCALAR);	
	hid_t aid = H5Acreate(group_id, "every", H5T_NATIVE_UINT, sid, H5P_DEFAULT, H5P_DEFAULT);
	H5Awrite(aid, H5T_NATIVE_UINT, &every[probe_id]);
	H5Aclose(aid);
	H5Sclose(sid);


        vector<unsigned int> vecNumber; 
	PyTools::extract("number",vecNumber,"DiagProbe",probe_id);
        // Dimension of the probe grid
        unsigned int dimProbe=vecNumber.size();

	sid = H5Screate(H5S_SCALAR);	
	aid = H5Acreate(group_id, "dimension", H5T_NATIVE_UINT, sid, H5P_DEFAULT, H5P_DEFAULT);
	H5Awrite(aid, H5T_NATIVE_UINT, &dimProbe);
	H5Aclose(aid);
	H5Sclose(sid);

	// Close the group
	H5Gclose(group_id);

    }

}


void DiagnosticProbe::setFile(hid_t masterFileId, Patch* patch, Params& params)
{
    fileId = masterFileId;

    // ---------------------------------------------------
    // Start file split definition
    // ---------------------------------------------------
    int nPatches(1);
    for (int iDim=0;iDim<params.nDim_field;iDim++) nPatches*=params.number_of_patches[iDim];
    // probesStart
    unsigned  numProbes=PyTools::nComponents("DiagProbe");
    for (unsigned int np=0; np<numProbes; np++) {
	probesStart[np] = 0;
	MPI_Status status;
	stringstream rtag("");
	rtag << cpuRank-1 << "0" << cpuRank;
	int tag(0);
	rtag >> tag;

	if (cpuRank>0) {
	    //cout << patch->Hindex() << " Recv from " << patch->getMPIRank(cpuRank-1) << " with tag " << tag << endl;
	    MPI_Recv( &(probesStart[np]), 1, MPI_INTEGER, patch->getMPIRank(cpuRank-1), tag, MPI_COMM_WORLD, &status );
	}
	    
	int probeEnd = probesStart[np]+probeParticles[np].size();
	stringstream stag("");
	stag << cpuRank << "0" << cpuRank+1;
	tag = 0;
	stag >> tag;
	if (cpuRank!=nPatches-1) {
	    //cout << patch->Hindex() << " Send to " << patch->getMPIRank(cpuRank+1) << " with tag " << tag << endl;
	    MPI_Send( &probeEnd, 1, MPI_INTEGER, patch->getMPIRank(cpuRank+1), tag, MPI_COMM_WORLD );

	}
    }

    // ---------------------------------------------------
    // End file split definition
    // ---------------------------------------------------

}

void DiagnosticProbe::setFile(hid_t masterFileId)
{
    fileId = masterFileId;  
}

void DiagnosticProbe::writePositionIn( Params &params )
{
    // Loop on all Probes
    for (unsigned int probe_id=0; probe_id<every.size(); probe_id++) {

        // Dimension of the probe grid
	vector<unsigned int> vecNumber; 
        PyTools::extract("number",vecNumber,"DiagProbe",probe_id);
        unsigned int dimProbe=vecNumber.size();

	// Open group de write in	
        hid_t group_id = H5Gopen(fileId, probeName(probe_id).c_str() ,H5P_DEFAULT);
	// Write in the did group
	writePositions(probe_id, params.nDim_particle, dimProbe, group_id);
	// Close the group
	H5Gclose(group_id);

    }
    
}


void DiagnosticProbe::writePositions(int probe_id, int ndim_Particles, int probeDim, hid_t group_id ) {
    //cout << probeParticles[probe_id].size() << endl;
    //if (!probeParticles[probe_id].size()) return;

    vector<unsigned int> posArraySize(2);
    posArraySize[0] = probeParticles[probe_id].size();
    posArraySize[1] = ndim_Particles;
    Field2D* posArray = new Field2D(posArraySize);
    for ( int ipb=0 ; ipb<probeParticles[probe_id].size() ; ipb++) {
	for (int idim=0 ; idim<ndim_Particles  ; idim++ )
	    posArray->data_2D[ipb][idim] = probeParticles[probe_id].position(idim,ipb);
    }


    // memspace OK : 1 block 
    hsize_t     chunk_parts[2];
    chunk_parts[0] = probeParticles[probe_id].size();
    chunk_parts[1] = 2; 
    hid_t memspace  = H5Screate_simple(2, chunk_parts, NULL);
    // filespace :
    hsize_t dimsf[2], offset[2], stride[2], count[2];
    dimsf[0] = nProbeTot;
    dimsf[1] = 2;
    hid_t filespace = H5Screate_simple(2, dimsf, NULL);
    offset[0] = probesStart[probe_id];
    offset[1] = 0;
    stride[0] = 1;
    stride[1] = 1;
    count[0] = 1;
    count[1] = 1;
    hsize_t     block[2];
    block[0] = probeParticles[probe_id].size();
    block[1] = ndim_Particles;
    H5Sselect_hyperslab(filespace, H5S_SELECT_SET, offset, stride, count, block);

    //define , write_plist
    hid_t write_plist = H5Pcreate(H5P_DATASET_XFER);
    H5Pset_dxpl_mpio(write_plist, H5FD_MPIO_INDEPENDENT);
    hid_t plist_id;
    hid_t dset_id;
    plist_id = H5Pcreate(H5P_DATASET_CREATE);
    //else 
    //plist_id = H5Pcreate(H5P_DATASET_ACCESS);
    //cout << "Before create" << endl;
    if ( !H5Lexists( group_id, "positions", H5P_DEFAULT ) )
	dset_id = H5Dcreate(group_id, "positions", H5T_NATIVE_DOUBLE, filespace, H5P_DEFAULT, plist_id, H5P_DEFAULT);
    else
	dset_id = H5Dopen(group_id, "positions", H5P_DEFAULT);
    //cout << "After create" << endl;


    H5Pclose(plist_id);
    H5Dwrite( dset_id, H5T_NATIVE_DOUBLE, memspace, filespace, write_plist, &(posArray->data_2D[0][0]) );
    H5Dclose(dset_id);
    H5Pclose( write_plist );

    H5Sclose(filespace);
    H5Sclose(memspace);



    delete posArray;

=======
DiagnosticProbe::DiagnosticProbe(Params& params, SmileiMPI *smpi) {
    bool ok;
    
    // loop all "diagnostic probe" groups in the input file
    unsigned  numProbes=PyTools::nComponents("DiagProbe");
    
    if (numProbes>0) {
        // Create the HDF5 file that will contain all the probes
        hid_t pid = H5Pcreate(H5P_FILE_ACCESS);
        H5Pset_fapl_mpio(pid, MPI_COMM_WORLD, MPI_INFO_NULL);
        hid_t fileId = H5Fcreate("Probes.h5", H5F_ACC_TRUNC, H5P_DEFAULT, pid);
        H5Pclose(pid);
        
        // Write the version of the code as an attribute
        H5::attr(fileId, "Version", string(__VERSION));
        H5::attr(fileId, "CommitDate", string(__COMMITDATE));
        
        dt = params.timestep;
        every         .clear();
        tmin          .clear();
        tmax          .clear();
        probeParticles.clear();
        nPart_total   .clear();
        probesArray   .clear();
        probesStart   .clear();
        fieldname     .clear();
        fieldlocation .clear();
        nFields       .clear();
        
        for (unsigned int n_probe = 0; n_probe < numProbes; n_probe++) {
        
            // Extract "every" (number of timesteps between each output)
            unsigned int my_every=0;
            ok=PyTools::extract("every",my_every,"DiagProbe",n_probe);
            if (!ok) my_every=params.global_every;
            every.push_back(my_every);
            
            // Extract "time_range" (tmin and tmax of the outputs)
            vector<double> time_range(2,0.);
            double my_tmin,my_tmax;
            ok=PyTools::extract("time_range",time_range,"DiagProbe",n_probe);
            if (!ok) {
                my_tmin = 0.;
                my_tmax = params.sim_time;
            } else {
                my_tmin = time_range[0];
                my_tmax = time_range[1];
            }
            tmin.push_back(my_tmin);
            tmax.push_back(my_tmax);
            
            // Extract "number" (number of points you have in each dimension of the probe,
            // which must be smaller than the code dimensions)
            vector<unsigned int> vecNumber;
            PyTools::extract("number",vecNumber,"DiagProbe",n_probe);
            
            // Dimension of the probe grid
            unsigned int dimProbe=vecNumber.size();
            if (dimProbe > params.nDim_particle) {
                ERROR("Probe #"<<n_probe<<": probe dimension is greater than simulation dimension")
            }
            
            // If there is no "number" argument provided, then it corresponds to
            // a zero-dimensional probe (one point). In this case, we say the probe
            // has actually one dimension with only one point.
            unsigned int dim=vecNumber.size();
            if (vecNumber.size() == 0) {
                vecNumber.resize(1);
                vecNumber[0]=1;
            }
            
            // Dimension of the simulation
            unsigned int ndim=params.nDim_particle;
            
            // Extract "pos", "pos_first", "pos_second" and "pos_third"
            // (positions of the vertices of the grid)
            vector< vector<double> > allPos;
            vector<double> pos;
            
            if (PyTools::extract("pos",pos,"DiagProbe",n_probe)) {
                if (pos.size()!=ndim) {
                    ERROR("Probe #"<<n_probe<<": pos size(" << pos.size() << ") != ndim(" << ndim<< ")");
                }
                allPos.push_back(pos);
            }
            
            if (PyTools::extract("pos_first",pos,"DiagProbe",n_probe)) {
                if (pos.size()!=ndim) {
                    ERROR("Probe #"<<n_probe<<": pos_first size(" << pos.size() << ") != ndim(" << ndim<< ")");
                }
                allPos.push_back(pos);
            }
            
            if (PyTools::extract("pos_second",pos,"DiagProbe",n_probe)) {
                if (pos.size()!=ndim) {
                    ERROR("Probe #"<<n_probe<<": pos_second size(" << pos.size() << ") != ndim(" << ndim<< ")");
                }
                allPos.push_back(pos);
            }
            
            if (PyTools::extract("pos_third",pos,"DiagProbe",n_probe)) {
                if (pos.size()!=ndim) {
                    ERROR("Probe #"<<n_probe<<": pos_third size(" << pos.size() << ") != ndim(" << ndim<< ")");
                }
                allPos.push_back(pos);
            }
            
            // Extract the list of requested fields
            vector<string> fs;
            if(!PyTools::extract("fields",fs,"DiagProbe",n_probe)) {
                fs.resize(10);
                fs[0]="Ex"; fs[1]="Ey"; fs[2]="Ez";
                fs[3]="Bx"; fs[4]="By"; fs[5]="Bz";
                fs[6]="Jx"; fs[7]="Jy"; fs[8]="Jz"; fs[9]="Rho";
            }
            vector<unsigned int> locations;
            locations.resize(10);
            for( unsigned int i=0; i<10; i++) locations[i] = fs.size();
            for( unsigned int i=0; i<fs.size(); i++) {
                for( unsigned int j=0; j<i; j++) {
                    if( fs[i]==fs[j] ) {
                        ERROR("Probe #"<<n_probe<<": field "<<fs[i]<<" appears twice");
                    }
                }
                if     ( fs[i]=="Ex" ) locations[0] = i;
                else if( fs[i]=="Ey" ) locations[1] = i;
                else if( fs[i]=="Ez" ) locations[2] = i;
                else if( fs[i]=="Bx" ) locations[3] = i;
                else if( fs[i]=="By" ) locations[4] = i;
                else if( fs[i]=="Bz" ) locations[5] = i;
                else if( fs[i]=="Jx" ) locations[6] = i;
                else if( fs[i]=="Jy" ) locations[7] = i;
                else if( fs[i]=="Jz" ) locations[8] = i;
                else if( fs[i]=="Rho") locations[9] = i;
                else {
                    ERROR("Probe #"<<n_probe<<": unknown field "<<fs[i]);
                }
            }
            fieldlocation.push_back(locations);
            fieldname.push_back(fs);
            nFields.push_back(fs.size());
            
            // Calculate the total number of points in the grid
            // Each point is actually a "fake" macro-particle
            unsigned int my_nPart=1;
            for (unsigned int iDimProbe=0; iDimProbe<dimProbe; iDimProbe++) {
                my_nPart *= vecNumber[iDimProbe];
            }
            nPart_total.push_back(my_nPart);
            
            
            // Initialize the list of "fake" particles just as actual macro-particles
            Particles my_parts;
            my_parts.initialize(my_nPart, params.nDim_particle);
            
            // For each grid point, calculate its position and assign that position to the particle
            // The particle position is a linear combination of the `pos` with `pos_first` or `pos_second`, etc.
            double partPos, dx;
            vector<unsigned int> ipartND (dimProbe);
            for(unsigned int ipart=0; ipart<my_nPart; ++ipart) { // for each particle
                // first, convert the index `ipart` into N-D indexes
                unsigned int i = ipart;
                for (unsigned int iDimProbe=0; iDimProbe<dimProbe; iDimProbe++) {
                    ipartND[iDimProbe] = i%vecNumber[iDimProbe];
                    i = i/vecNumber[iDimProbe]; // integer division
                }
                // Now assign the position of the particle
                for(unsigned int iDim=0; iDim!=ndim; ++iDim) { // for each dimension of the simulation
                    partPos = allPos[0][iDim]; // position of `pos`
                    for (unsigned int iDimProbe=0; iDimProbe<dimProbe; iDimProbe++) { // for each of `pos`, `pos_first`, etc.
                        dx = (allPos[iDimProbe+1][iDim]-allPos[0][iDim])/(vecNumber[iDimProbe]-1); // distance between 2 gridpoints
                        partPos += ipartND[iDimProbe] * dx;
                    }
                    my_parts.position(iDim,ipart) = partPos;
                }
            }
            
            
            // Remove particles out of the domain
            for ( int ipb=my_nPart-1 ; ipb>=0 ; ipb--) {
                if (!my_parts.is_part_in_domain(ipb, smpi))
                    my_parts.erase_particle(ipb);
            }
            probeParticles.push_back(my_parts);
            
            unsigned int nPart_local = my_parts.size(); // number of fake particles for this proc
            
            // Make the array that will contain the data
            // probesArray : 10 x nPart_tot
            vector<unsigned int> probesArraySize(2);
            probesArraySize[1] = nPart_local; // number of particles
            probesArraySize[0] = nFields[n_probe] + 1; // number of fields (Ex, Ey, etc) +1 for garbage
            Field2D *myfield = new Field2D(probesArraySize);
            probesArray.push_back(myfield);
            
            // Exchange data between MPI cpus so that they can figure out which part
            // of the grid they have to manage
            MPI_Status status;
            // Receive the location where to start from the previous node
            int my_Start = 0;
            if (smpi->getRank()>0) MPI_Recv( &(my_Start), 1, MPI_INTEGER, smpi->getRank()-1, 0, MPI_COMM_WORLD, &status );
            // Send the location where to end to the next node
            int probeEnd = my_Start+nPart_local;
            if (smpi->getRank()!=smpi->getSize()-1) MPI_Send( &probeEnd, 1, MPI_INTEGER, smpi->getRank()+1, 0, MPI_COMM_WORLD );
            
            // Create group for the current probe
            ostringstream prob_name("");
            prob_name << "p" << setfill('0') << setw(4) << n_probe;
            hid_t gid = H5::group(fileId, prob_name.str());
            
            // Create an array to hold the positions of local probe particles
            Field2D fieldPosProbe;
            fieldPosProbe.allocateDims(ndim,nPart_local);
            
            for (unsigned int ipb=0 ; ipb<nPart_local ; ipb++)
                for (unsigned int idim=0 ; idim<ndim  ; idim++)
                    fieldPosProbe(idim,ipb) = my_parts.position(idim,ipb);
            
            // Add array "positions" into the current HDF5 group
            H5::matrix_MPI(gid, "positions", fieldPosProbe.data_2D[0][0], my_nPart, ndim, my_Start, nPart_local);
            
            probesStart.push_back(my_Start);
            
            // Add arrays "p0", "p1", ... to the current group
            ostringstream pk;
            for (unsigned int iDimProbe=0; iDimProbe<=dimProbe; iDimProbe++) {
                pk.str("");
                pk << "p" << iDimProbe;
                H5::vect(gid, pk.str(), allPos[iDimProbe]);
            }
            
            // Add array "number" to the current group
            H5::vect(gid, "number", vecNumber);
            
            // Add attribute every to the current group
            H5::attr(gid, "every", my_every);
            // Add attribute "dimension" to the current group
            H5::attr(gid, "dimension", dim);
            
            // Add "fields" to the current group
            ostringstream fields("");
            fields << fs[0];
            for( unsigned int i=1; i<fs.size(); i++) fields << "," << fs[i];
            H5::attr(gid, "fields", fields.str());
            
            // Close current group
            H5Gclose(gid);
            
        }
    
        H5Fclose(fileId);
    }
    
>>>>>>> a8ce7b8f
}

DiagnosticProbe::~DiagnosticProbe()
{
    for ( unsigned int np=0 ; np < probesArray.size() ; np++ )
	delete probesArray[np];
}


<<<<<<< HEAD
void DiagnosticProbe::close() {
    if (fileId>0) {
        H5Fclose(fileId);
    }
    /*cout << " I 'm here " << endl;
    H5Fflush(fileId, H5F_SCOPE_GLOBAL );
    H5Fclose(fileId);*/
}

=======
>>>>>>> a8ce7b8f
string DiagnosticProbe::probeName(int p) {
    ostringstream prob_name("");
    prob_name << "p" << setfill('0') << setw(4) << p;
    return prob_name.str();
}


void DiagnosticProbe::run(unsigned int timestep, ElectroMagn* EMfields, Interpolator* interp) {

    double time = (double)timestep * dt;
    
    // Loop probes
    
    hid_t fileId=0;
    for (unsigned int np=0; np<every.size(); np++) {
        // skip if current timestep is not requested
        if ( (every[np]  && timestep % every[np] == 0) &&
             (time <= tmax[np]) && (time >= tmin[np]) ) {
<<<<<<< HEAD

=======
            
            if (fileId==0) {
                // open the HDF5 file that will contain all the probes
                hid_t pid = H5Pcreate(H5P_FILE_ACCESS);
                H5Pset_fapl_mpio(pid, MPI_COMM_WORLD, MPI_INFO_NULL);
                fileId = H5Fopen( "Probes.h5", H5F_ACC_RDWR, pid);
                H5Pclose(pid);
            }

            // Loop probe ("fake") particles
            unsigned int nPart_local = probeParticles[np].size();
            for (unsigned int iprob=0; iprob<nPart_local; iprob++) {
                
                // Interpolate fields at the location of the fake particles
                (*interp)(EMfields,probeParticles[np],iprob,&Eloc_fields,&Bloc_fields,&Jloc_fields,&Rloc_fields);
                
                //! here we fill the probe data!!!
                probesArray[np]->data_2D[fieldlocation[np][0]][iprob]=Eloc_fields.x;
                probesArray[np]->data_2D[fieldlocation[np][1]][iprob]=Eloc_fields.y;
                probesArray[np]->data_2D[fieldlocation[np][2]][iprob]=Eloc_fields.z;
                probesArray[np]->data_2D[fieldlocation[np][3]][iprob]=Bloc_fields.x;
                probesArray[np]->data_2D[fieldlocation[np][4]][iprob]=Bloc_fields.y;
                probesArray[np]->data_2D[fieldlocation[np][5]][iprob]=Bloc_fields.z;
                probesArray[np]->data_2D[fieldlocation[np][6]][iprob]=Jloc_fields.x;
                probesArray[np]->data_2D[fieldlocation[np][7]][iprob]=Jloc_fields.y;
                probesArray[np]->data_2D[fieldlocation[np][8]][iprob]=Jloc_fields.z;
                probesArray[np]->data_2D[fieldlocation[np][9]][iprob]=Rloc_fields;
                
            }
            
            // Make the name for the array
            ostringstream name_t;
            name_t.str("");
            name_t << "/" << probeName(np).c_str() << "/" << setfill('0') << setw(10) << timestep;
            
>>>>>>> a8ce7b8f
            // Open the existing HDF5 group for that probe
	    hid_t group_id = H5Gopen(fileId, probeName(np).c_str() ,H5P_DEFAULT);
            //hid_t did = H5Gopen2(fileId, probeName(np).c_str(), H5P_DEFAULT);

	    // Write in group_id
	    compute(np, timestep, EMfields, interp);
	    write(np, timestep, group_id);
	    // Close the group
	    H5Gclose(group_id);

	    if (fileId) H5Fflush(fileId, H5F_SCOPE_GLOBAL );
	}
 
   }
}
            
<<<<<<< HEAD
void DiagnosticProbe::compute(int probe_id, unsigned int timestep, ElectroMagn* EMfields, Interpolator* interp) {
    
    // Loop probe ("fake") particles
    for (int iprob=0; iprob <probeParticles[probe_id].size(); iprob++) {             
	(*interp)(EMfields,probeParticles[probe_id],iprob,&Eloc_fields,&Bloc_fields,&Jloc_fields,&Rloc_fields);

	//! here we fill the probe data!!!
	probesArray[probe_id]->data_2D[iprob][0]=Eloc_fields.x;
	probesArray[probe_id]->data_2D[iprob][1]=Eloc_fields.y;
	probesArray[probe_id]->data_2D[iprob][2]=Eloc_fields.z;
	probesArray[probe_id]->data_2D[iprob][3]=Bloc_fields.x;
	probesArray[probe_id]->data_2D[iprob][4]=Bloc_fields.y;
	probesArray[probe_id]->data_2D[iprob][5]=Bloc_fields.z;
	probesArray[probe_id]->data_2D[iprob][6]=Jloc_fields.x;
	probesArray[probe_id]->data_2D[iprob][7]=Jloc_fields.y;
	probesArray[probe_id]->data_2D[iprob][8]=Jloc_fields.z;          
	probesArray[probe_id]->data_2D[iprob][probeSize-1]=Rloc_fields;
        
    } // End for iprob

}

void DiagnosticProbe::write(int probe_id, unsigned int timestep, hid_t group_id) {
    // memspace OK : 1 block 
    hsize_t     chunk_parts[2];
    chunk_parts[0] = probeParticles[probe_id].size();
    chunk_parts[1] = probeSize; 
    hid_t memspace  = H5Screate_simple(2, chunk_parts, NULL);
    // filespace :
    hsize_t dimsf[2], offset[2], stride[2], count[2];
    dimsf[0] = nProbeTot;
    dimsf[1] = probeSize;
    hid_t filespace = H5Screate_simple(2, dimsf, NULL);
    //cout << " CPU Rank " << cpuRank << " - writing at "  << probesStart[probe_id] << endl;
    offset[0] = probesStart[probe_id];
    offset[1] = 0;
    stride[0] = 1;
    stride[1] = 1;
    count[0] = 1;
    count[1] = 1;
    hsize_t     block[2];
    block[0] = probeParticles[probe_id].size();
    block[1] = probeSize;
    H5Sselect_hyperslab(filespace, H5S_SELECT_SET, offset, stride, count, block);

    // define filespace, memspace
    hid_t write_plist = H5Pcreate(H5P_DATASET_XFER);
    H5Pset_dxpl_mpio(write_plist, H5FD_MPIO_INDEPENDENT);
    hid_t did = H5Gopen2(fileId, probeName(probe_id).c_str(), H5P_DEFAULT);
    hid_t plist_id = H5Pcreate(H5P_DATASET_CREATE);
    ostringstream name_t;
    name_t.str("");
    name_t << "/" << probeName(probe_id).c_str() << "/" << setfill('0') << setw(10) << timestep;

#ifdef _NEWSTYLE
    // Open the existing HDF5 group for that probe
    hid_t did = H5Gopen2(fileId, probeName(np).c_str(), H5P_DEFAULT);
    // Write the positions array into the current HDF5 group
    H5::matrix_MPI(did, name_t.str(), probesArray[np]->data_2D[0][0], nPart_total[np], nFields[np], probesStart[np], nPart_local);
    // Close the group
    H5Gclose(did);
#endif

    hid_t dset_id;
    htri_t status = H5Lexists( group_id, name_t.str().c_str(), H5P_DEFAULT ); 
    if (!status)
	dset_id  = H5Dcreate(group_id, name_t.str().c_str(), H5T_NATIVE_DOUBLE, filespace, H5P_DEFAULT, plist_id, H5P_DEFAULT);
    else
	dset_id = H5Dopen(group_id, name_t.str().c_str(), H5P_DEFAULT);		

    H5Pclose(plist_id);
    H5Dwrite( dset_id, H5T_NATIVE_DOUBLE, memspace, filespace, write_plist, &(probesArray[probe_id]->data_2D[0][0]) );
    H5Dclose(dset_id);
    H5Gclose(did);
    H5Pclose( write_plist );

    H5Sclose(filespace);
    H5Sclose(memspace);

=======
        }
    }
    if (fileId) H5Fclose(fileId);
>>>>>>> a8ce7b8f
}<|MERGE_RESOLUTION|>--- conflicted
+++ resolved
@@ -15,8 +15,6 @@
 
 using namespace std;
 
-<<<<<<< HEAD
-//DiagnosticProbe::DiagnosticProbe(): fileId(0) {}
 DiagnosticProbe::DiagnosticProbe(Params &params, Patch* patch):
 cpuRank((int)patch->Hindex()),
 probeSize(10), 
@@ -29,17 +27,47 @@
     probesArray.resize(numProbes);
     probesStart.resize(numProbes);
 
+    dt = params.timestep;
+    every         .clear();
+    tmin          .clear();
+    tmax          .clear();
+    probeParticles.clear();
+    nPart_total   .clear();
+    probesArray   .clear();
+    probesStart   .clear();
+    fieldname     .clear();
+    fieldlocation .clear();
+    nFields       .clear();
+
     // Loop on all Probes
     for (unsigned int n_probe=0; n_probe<numProbes; n_probe++) {
 
 	bool ok;
-        ok=PyTools::extract("every",every,"DiagProbe",n_probe);        
-        if (!ok) every[n_probe]=params.global_every;
+
+	// Extract "every" (number of timesteps between each output)
+	unsigned int my_every=0;
+	ok=PyTools::extract("every",my_every,"DiagProbe",n_probe);
+	if (!ok) my_every=params.global_every;
+	every.push_back(my_every);
+
+	// Extract "time_range" (tmin and tmax of the outputs)
+	vector<double> time_range(2,0.);
+	double my_tmin,my_tmax;
+	ok=PyTools::extract("time_range",time_range,"DiagProbe",n_probe);
+	if (!ok) {
+	    my_tmin = 0.;
+	    my_tmax = params.sim_time;
+	} else {
+	    my_tmin = time_range[0];
+	    my_tmax = time_range[1];
+	}
+	tmin.push_back(my_tmin);
+	tmax.push_back(my_tmax);
 
 	unsigned int ndim=params.nDim_particle;
             
         // Extract "number" (number of points you have in each dimension of the probe,
-        // which must be smaller than the code dimensions)
+	// which must be smaller than the code dimensions)
         vector<unsigned int> vecNumber; 
         PyTools::extract("number",vecNumber,"DiagProbe",n_probe);
 
@@ -66,8 +94,162 @@
 	// -----------------------------------------------------
 	// Start definition of probeParticles (probes positions)
 	// -----------------------------------------------------            
-	probeParticles[n_probe].initialize(totPart, params, ndim);
-            
+
+
+#ifdef _NEW_STYLE
+
+            // Dimension of the simulation
+            unsigned int ndim=params.nDim_particle;
+            
+            // Extract "pos", "pos_first", "pos_second" and "pos_third"
+            // (positions of the vertices of the grid)
+            vector< vector<double> > allPos;
+            vector<double> pos;
+            
+            if (PyTools::extract("pos",pos,"DiagProbe",n_probe)) {
+                if (pos.size()!=ndim) {
+                    ERROR("Probe #"<<n_probe<<": pos size(" << pos.size() << ") != ndim(" << ndim<< ")");
+                }
+                allPos.push_back(pos);
+            }
+            
+            if (PyTools::extract("pos_first",pos,"DiagProbe",n_probe)) {
+                if (pos.size()!=ndim) {
+                    ERROR("Probe #"<<n_probe<<": pos_first size(" << pos.size() << ") != ndim(" << ndim<< ")");
+                }
+                allPos.push_back(pos);
+            }
+            
+            if (PyTools::extract("pos_second",pos,"DiagProbe",n_probe)) {
+                if (pos.size()!=ndim) {
+                    ERROR("Probe #"<<n_probe<<": pos_second size(" << pos.size() << ") != ndim(" << ndim<< ")");
+                }
+                allPos.push_back(pos);
+            }
+            
+            if (PyTools::extract("pos_third",pos,"DiagProbe",n_probe)) {
+                if (pos.size()!=ndim) {
+                    ERROR("Probe #"<<n_probe<<": pos_third size(" << pos.size() << ") != ndim(" << ndim<< ")");
+                }
+                allPos.push_back(pos);
+            }
+            
+            // Extract the list of requested fields
+            vector<string> fs;
+            if(!PyTools::extract("fields",fs,"DiagProbe",n_probe)) {
+                fs.resize(10);
+                fs[0]="Ex"; fs[1]="Ey"; fs[2]="Ez";
+                fs[3]="Bx"; fs[4]="By"; fs[5]="Bz";
+                fs[6]="Jx"; fs[7]="Jy"; fs[8]="Jz"; fs[9]="Rho";
+            }
+            vector<unsigned int> locations;
+            locations.resize(10);
+            for( unsigned int i=0; i<10; i++) locations[i] = fs.size();
+            for( unsigned int i=0; i<fs.size(); i++) {
+                for( unsigned int j=0; j<i; j++) {
+                    if( fs[i]==fs[j] ) {
+                        ERROR("Probe #"<<n_probe<<": field "<<fs[i]<<" appears twice");
+                    }
+                }
+                if     ( fs[i]=="Ex" ) locations[0] = i;
+                else if( fs[i]=="Ey" ) locations[1] = i;
+                else if( fs[i]=="Ez" ) locations[2] = i;
+                else if( fs[i]=="Bx" ) locations[3] = i;
+                else if( fs[i]=="By" ) locations[4] = i;
+                else if( fs[i]=="Bz" ) locations[5] = i;
+                else if( fs[i]=="Jx" ) locations[6] = i;
+                else if( fs[i]=="Jy" ) locations[7] = i;
+                else if( fs[i]=="Jz" ) locations[8] = i;
+                else if( fs[i]=="Rho") locations[9] = i;
+                else {
+                    ERROR("Probe #"<<n_probe<<": unknown field "<<fs[i]);
+                }
+            }
+            fieldlocation.push_back(locations);
+            fieldname.push_back(fs);
+            nFields.push_back(fs.size());
+            
+            // Calculate the total number of points in the grid
+            // Each point is actually a "fake" macro-particle
+            unsigned int my_nPart=1;
+            for (unsigned int iDimProbe=0; iDimProbe<dimProbe; iDimProbe++) {
+                my_nPart *= vecNumber[iDimProbe];
+            }
+            nPart_total.push_back(my_nPart);
+            
+            
+            // Initialize the list of "fake" particles just as actual macro-particles
+            Particles my_parts;
+            my_parts.initialize(my_nPart, params.nDim_particle);
+            
+            // For each grid point, calculate its position and assign that position to the particle
+            // The particle position is a linear combination of the `pos` with `pos_first` or `pos_second`, etc.
+            double partPos, dx;
+            vector<unsigned int> ipartND (dimProbe);
+            for(unsigned int ipart=0; ipart<my_nPart; ++ipart) { // for each particle
+                // first, convert the index `ipart` into N-D indexes
+                unsigned int i = ipart;
+                for (unsigned int iDimProbe=0; iDimProbe<dimProbe; iDimProbe++) {
+                    ipartND[iDimProbe] = i%vecNumber[iDimProbe];
+                    i = i/vecNumber[iDimProbe]; // integer division
+                }
+                // Now assign the position of the particle
+                for(unsigned int iDim=0; iDim!=ndim; ++iDim) { // for each dimension of the simulation
+                    partPos = allPos[0][iDim]; // position of `pos`
+                    for (unsigned int iDimProbe=0; iDimProbe<dimProbe; iDimProbe++) { // for each of `pos`, `pos_first`, etc.
+                        dx = (allPos[iDimProbe+1][iDim]-allPos[0][iDim])/(vecNumber[iDimProbe]-1); // distance between 2 gridpoints
+                        partPos += ipartND[iDimProbe] * dx;
+                    }
+                    my_parts.position(iDim,ipart) = partPos;
+                }
+            }
+            
+            
+            // Remove particles out of the domain
+            for ( int ipb=my_nPart-1 ; ipb>=0 ; ipb--) {
+                if (!my_parts.is_part_in_domain(ipb, patch))
+                    my_parts.erase_particle(ipb);
+            }
+            probeParticles.push_back(my_parts);
+            
+            unsigned int nPart_local = my_parts.size(); // number of fake particles for this proc
+            
+            // Make the array that will contain the data
+            // probesArray : 10 x nPart_tot
+            vector<unsigned int> probesArraySize(2);
+            probesArraySize[1] = nPart_local; // number of particles
+            probesArraySize[0] = nFields[n_probe] + 1; // number of fields (Ex, Ey, etc) +1 for garbage
+            Field2D *myfield = new Field2D(probesArraySize);
+            probesArray.push_back(myfield);
+            
+            // Exchange data between MPI cpus so that they can figure out which part
+            // of the grid they have to manage
+            MPI_Status status;
+            // Receive the location where to start from the previous node
+            int my_Start = 0;
+            if (patch->getRank()>0) MPI_Recv( &(my_Start), 1, MPI_INTEGER, patch->getRank()-1, 0, MPI_COMM_WORLD, &status );
+            // Send the location where to end to the next node
+            int probeEnd = my_Start+nPart_local;
+            if (patch->getRank()!=patch->getSize()-1) MPI_Send( &probeEnd, 1, MPI_INTEGER, patch->getRank()+1, 0, MPI_COMM_WORLD );
+            
+            // Create group for the current probe
+            ostringstream prob_name("");
+            prob_name << "p" << setfill('0') << setw(4) << n_probe;
+            
+            // Create an array to hold the positions of local probe particles
+            Field2D fieldPosProbe;
+            fieldPosProbe.allocateDims(ndim,nPart_local);
+            
+            for (unsigned int ipb=0 ; ipb<nPart_local ; ipb++)
+                for (unsigned int idim=0 ; idim<ndim  ; idim++)
+                    fieldPosProbe(idim,ipb) = my_parts.position(idim,ipb);
+#endif
+
+
+
+
+	probeParticles[n_probe].initialize(totPart, params.nDim_particle);
+
 	vector<double> partPos(ndim*totPart,0.0);
 	for(unsigned int ipart=0; ipart!=totPart; ++ipart) {
 	    int found=cpuRank;
@@ -141,18 +323,9 @@
     fileId = H5Fcreate( "Probes.h5", H5F_ACC_TRUNC, H5P_DEFAULT, pid);
     H5Pclose(pid);
         
-    string ver(__VERSION);
-    hid_t sid = H5Screate(H5S_SCALAR);
-    hid_t tid = H5Tcopy(H5T_C_S1);
-    H5Tset_size(tid, ver.size());
-    H5Tset_strpad(tid,H5T_STR_NULLTERM);
-
-    hid_t aid;
-    aid = H5Acreate(fileId, "Version", tid, sid, H5P_DEFAULT, H5P_DEFAULT);
-    H5Awrite(aid, tid, ver.c_str());       
-    H5Aclose(aid);
-    H5Sclose(sid);
-    H5Tclose(tid);
+    // Write the version of the code as an attribute
+    H5::attr(fileId, "Version", string(__VERSION));
+    H5::attr(fileId, "CommitDate", string(__COMMITDATE));
 
     // Loop on all Probes
     for (unsigned int probe_id=0; probe_id<every.size(); probe_id++) {
@@ -239,6 +412,39 @@
     // Loop on all Probes
     for (unsigned int probe_id=0; probe_id<every.size(); probe_id++) {
 
+#ifdef _NEWTYLE
+	hid_t gid = H5::group(fileId, prob_name.str());
+	// Add array "positions" into the current HDF5 group
+	H5::matrix_MPI(gid, "positions", fieldPosProbe.data_2D[0][0], my_nPart, ndim, my_Start, nPart_local);
+            
+	probesStart.push_back(my_Start);
+            
+	// Add arrays "p0", "p1", ... to the current group
+	ostringstream pk;
+	for (unsigned int iDimProbe=0; iDimProbe<=dimProbe; iDimProbe++) {
+	    pk.str("");
+	    pk << "p" << iDimProbe;
+	    H5::vect(gid, pk.str(), allPos[iDimProbe]);
+	}
+            
+	// Add array "number" to the current group
+	H5::vect(gid, "number", vecNumber);
+            
+	// Add attribute every to the current group
+	H5::attr(gid, "every", my_every);
+	// Add attribute "dimension" to the current group
+	H5::attr(gid, "dimension", dim);
+            
+	// Add "fields" to the current group
+	ostringstream fields("");
+	fields << fs[0];
+	for( unsigned int i=1; i<fs.size(); i++) fields << "," << fs[i];
+	H5::attr(gid, "fields", fields.str());
+            
+	// Close current group
+	H5Gclose(gid);
+#endif
+
         // Dimension of the probe grid
 	vector<unsigned int> vecNumber; 
         PyTools::extract("number",vecNumber,"DiagProbe",probe_id);
@@ -252,6 +458,9 @@
 	H5Gclose(group_id);
 
     }
+
+
+
     
 }
 
@@ -319,261 +528,6 @@
 
     delete posArray;
 
-=======
-DiagnosticProbe::DiagnosticProbe(Params& params, SmileiMPI *smpi) {
-    bool ok;
-    
-    // loop all "diagnostic probe" groups in the input file
-    unsigned  numProbes=PyTools::nComponents("DiagProbe");
-    
-    if (numProbes>0) {
-        // Create the HDF5 file that will contain all the probes
-        hid_t pid = H5Pcreate(H5P_FILE_ACCESS);
-        H5Pset_fapl_mpio(pid, MPI_COMM_WORLD, MPI_INFO_NULL);
-        hid_t fileId = H5Fcreate("Probes.h5", H5F_ACC_TRUNC, H5P_DEFAULT, pid);
-        H5Pclose(pid);
-        
-        // Write the version of the code as an attribute
-        H5::attr(fileId, "Version", string(__VERSION));
-        H5::attr(fileId, "CommitDate", string(__COMMITDATE));
-        
-        dt = params.timestep;
-        every         .clear();
-        tmin          .clear();
-        tmax          .clear();
-        probeParticles.clear();
-        nPart_total   .clear();
-        probesArray   .clear();
-        probesStart   .clear();
-        fieldname     .clear();
-        fieldlocation .clear();
-        nFields       .clear();
-        
-        for (unsigned int n_probe = 0; n_probe < numProbes; n_probe++) {
-        
-            // Extract "every" (number of timesteps between each output)
-            unsigned int my_every=0;
-            ok=PyTools::extract("every",my_every,"DiagProbe",n_probe);
-            if (!ok) my_every=params.global_every;
-            every.push_back(my_every);
-            
-            // Extract "time_range" (tmin and tmax of the outputs)
-            vector<double> time_range(2,0.);
-            double my_tmin,my_tmax;
-            ok=PyTools::extract("time_range",time_range,"DiagProbe",n_probe);
-            if (!ok) {
-                my_tmin = 0.;
-                my_tmax = params.sim_time;
-            } else {
-                my_tmin = time_range[0];
-                my_tmax = time_range[1];
-            }
-            tmin.push_back(my_tmin);
-            tmax.push_back(my_tmax);
-            
-            // Extract "number" (number of points you have in each dimension of the probe,
-            // which must be smaller than the code dimensions)
-            vector<unsigned int> vecNumber;
-            PyTools::extract("number",vecNumber,"DiagProbe",n_probe);
-            
-            // Dimension of the probe grid
-            unsigned int dimProbe=vecNumber.size();
-            if (dimProbe > params.nDim_particle) {
-                ERROR("Probe #"<<n_probe<<": probe dimension is greater than simulation dimension")
-            }
-            
-            // If there is no "number" argument provided, then it corresponds to
-            // a zero-dimensional probe (one point). In this case, we say the probe
-            // has actually one dimension with only one point.
-            unsigned int dim=vecNumber.size();
-            if (vecNumber.size() == 0) {
-                vecNumber.resize(1);
-                vecNumber[0]=1;
-            }
-            
-            // Dimension of the simulation
-            unsigned int ndim=params.nDim_particle;
-            
-            // Extract "pos", "pos_first", "pos_second" and "pos_third"
-            // (positions of the vertices of the grid)
-            vector< vector<double> > allPos;
-            vector<double> pos;
-            
-            if (PyTools::extract("pos",pos,"DiagProbe",n_probe)) {
-                if (pos.size()!=ndim) {
-                    ERROR("Probe #"<<n_probe<<": pos size(" << pos.size() << ") != ndim(" << ndim<< ")");
-                }
-                allPos.push_back(pos);
-            }
-            
-            if (PyTools::extract("pos_first",pos,"DiagProbe",n_probe)) {
-                if (pos.size()!=ndim) {
-                    ERROR("Probe #"<<n_probe<<": pos_first size(" << pos.size() << ") != ndim(" << ndim<< ")");
-                }
-                allPos.push_back(pos);
-            }
-            
-            if (PyTools::extract("pos_second",pos,"DiagProbe",n_probe)) {
-                if (pos.size()!=ndim) {
-                    ERROR("Probe #"<<n_probe<<": pos_second size(" << pos.size() << ") != ndim(" << ndim<< ")");
-                }
-                allPos.push_back(pos);
-            }
-            
-            if (PyTools::extract("pos_third",pos,"DiagProbe",n_probe)) {
-                if (pos.size()!=ndim) {
-                    ERROR("Probe #"<<n_probe<<": pos_third size(" << pos.size() << ") != ndim(" << ndim<< ")");
-                }
-                allPos.push_back(pos);
-            }
-            
-            // Extract the list of requested fields
-            vector<string> fs;
-            if(!PyTools::extract("fields",fs,"DiagProbe",n_probe)) {
-                fs.resize(10);
-                fs[0]="Ex"; fs[1]="Ey"; fs[2]="Ez";
-                fs[3]="Bx"; fs[4]="By"; fs[5]="Bz";
-                fs[6]="Jx"; fs[7]="Jy"; fs[8]="Jz"; fs[9]="Rho";
-            }
-            vector<unsigned int> locations;
-            locations.resize(10);
-            for( unsigned int i=0; i<10; i++) locations[i] = fs.size();
-            for( unsigned int i=0; i<fs.size(); i++) {
-                for( unsigned int j=0; j<i; j++) {
-                    if( fs[i]==fs[j] ) {
-                        ERROR("Probe #"<<n_probe<<": field "<<fs[i]<<" appears twice");
-                    }
-                }
-                if     ( fs[i]=="Ex" ) locations[0] = i;
-                else if( fs[i]=="Ey" ) locations[1] = i;
-                else if( fs[i]=="Ez" ) locations[2] = i;
-                else if( fs[i]=="Bx" ) locations[3] = i;
-                else if( fs[i]=="By" ) locations[4] = i;
-                else if( fs[i]=="Bz" ) locations[5] = i;
-                else if( fs[i]=="Jx" ) locations[6] = i;
-                else if( fs[i]=="Jy" ) locations[7] = i;
-                else if( fs[i]=="Jz" ) locations[8] = i;
-                else if( fs[i]=="Rho") locations[9] = i;
-                else {
-                    ERROR("Probe #"<<n_probe<<": unknown field "<<fs[i]);
-                }
-            }
-            fieldlocation.push_back(locations);
-            fieldname.push_back(fs);
-            nFields.push_back(fs.size());
-            
-            // Calculate the total number of points in the grid
-            // Each point is actually a "fake" macro-particle
-            unsigned int my_nPart=1;
-            for (unsigned int iDimProbe=0; iDimProbe<dimProbe; iDimProbe++) {
-                my_nPart *= vecNumber[iDimProbe];
-            }
-            nPart_total.push_back(my_nPart);
-            
-            
-            // Initialize the list of "fake" particles just as actual macro-particles
-            Particles my_parts;
-            my_parts.initialize(my_nPart, params.nDim_particle);
-            
-            // For each grid point, calculate its position and assign that position to the particle
-            // The particle position is a linear combination of the `pos` with `pos_first` or `pos_second`, etc.
-            double partPos, dx;
-            vector<unsigned int> ipartND (dimProbe);
-            for(unsigned int ipart=0; ipart<my_nPart; ++ipart) { // for each particle
-                // first, convert the index `ipart` into N-D indexes
-                unsigned int i = ipart;
-                for (unsigned int iDimProbe=0; iDimProbe<dimProbe; iDimProbe++) {
-                    ipartND[iDimProbe] = i%vecNumber[iDimProbe];
-                    i = i/vecNumber[iDimProbe]; // integer division
-                }
-                // Now assign the position of the particle
-                for(unsigned int iDim=0; iDim!=ndim; ++iDim) { // for each dimension of the simulation
-                    partPos = allPos[0][iDim]; // position of `pos`
-                    for (unsigned int iDimProbe=0; iDimProbe<dimProbe; iDimProbe++) { // for each of `pos`, `pos_first`, etc.
-                        dx = (allPos[iDimProbe+1][iDim]-allPos[0][iDim])/(vecNumber[iDimProbe]-1); // distance between 2 gridpoints
-                        partPos += ipartND[iDimProbe] * dx;
-                    }
-                    my_parts.position(iDim,ipart) = partPos;
-                }
-            }
-            
-            
-            // Remove particles out of the domain
-            for ( int ipb=my_nPart-1 ; ipb>=0 ; ipb--) {
-                if (!my_parts.is_part_in_domain(ipb, smpi))
-                    my_parts.erase_particle(ipb);
-            }
-            probeParticles.push_back(my_parts);
-            
-            unsigned int nPart_local = my_parts.size(); // number of fake particles for this proc
-            
-            // Make the array that will contain the data
-            // probesArray : 10 x nPart_tot
-            vector<unsigned int> probesArraySize(2);
-            probesArraySize[1] = nPart_local; // number of particles
-            probesArraySize[0] = nFields[n_probe] + 1; // number of fields (Ex, Ey, etc) +1 for garbage
-            Field2D *myfield = new Field2D(probesArraySize);
-            probesArray.push_back(myfield);
-            
-            // Exchange data between MPI cpus so that they can figure out which part
-            // of the grid they have to manage
-            MPI_Status status;
-            // Receive the location where to start from the previous node
-            int my_Start = 0;
-            if (smpi->getRank()>0) MPI_Recv( &(my_Start), 1, MPI_INTEGER, smpi->getRank()-1, 0, MPI_COMM_WORLD, &status );
-            // Send the location where to end to the next node
-            int probeEnd = my_Start+nPart_local;
-            if (smpi->getRank()!=smpi->getSize()-1) MPI_Send( &probeEnd, 1, MPI_INTEGER, smpi->getRank()+1, 0, MPI_COMM_WORLD );
-            
-            // Create group for the current probe
-            ostringstream prob_name("");
-            prob_name << "p" << setfill('0') << setw(4) << n_probe;
-            hid_t gid = H5::group(fileId, prob_name.str());
-            
-            // Create an array to hold the positions of local probe particles
-            Field2D fieldPosProbe;
-            fieldPosProbe.allocateDims(ndim,nPart_local);
-            
-            for (unsigned int ipb=0 ; ipb<nPart_local ; ipb++)
-                for (unsigned int idim=0 ; idim<ndim  ; idim++)
-                    fieldPosProbe(idim,ipb) = my_parts.position(idim,ipb);
-            
-            // Add array "positions" into the current HDF5 group
-            H5::matrix_MPI(gid, "positions", fieldPosProbe.data_2D[0][0], my_nPart, ndim, my_Start, nPart_local);
-            
-            probesStart.push_back(my_Start);
-            
-            // Add arrays "p0", "p1", ... to the current group
-            ostringstream pk;
-            for (unsigned int iDimProbe=0; iDimProbe<=dimProbe; iDimProbe++) {
-                pk.str("");
-                pk << "p" << iDimProbe;
-                H5::vect(gid, pk.str(), allPos[iDimProbe]);
-            }
-            
-            // Add array "number" to the current group
-            H5::vect(gid, "number", vecNumber);
-            
-            // Add attribute every to the current group
-            H5::attr(gid, "every", my_every);
-            // Add attribute "dimension" to the current group
-            H5::attr(gid, "dimension", dim);
-            
-            // Add "fields" to the current group
-            ostringstream fields("");
-            fields << fs[0];
-            for( unsigned int i=1; i<fs.size(); i++) fields << "," << fs[i];
-            H5::attr(gid, "fields", fields.str());
-            
-            // Close current group
-            H5Gclose(gid);
-            
-        }
-    
-        H5Fclose(fileId);
-    }
-    
->>>>>>> a8ce7b8f
 }
 
 DiagnosticProbe::~DiagnosticProbe()
@@ -583,7 +537,6 @@
 }
 
 
-<<<<<<< HEAD
 void DiagnosticProbe::close() {
     if (fileId>0) {
         H5Fclose(fileId);
@@ -593,8 +546,7 @@
     H5Fclose(fileId);*/
 }
 
-=======
->>>>>>> a8ce7b8f
+
 string DiagnosticProbe::probeName(int p) {
     ostringstream prob_name("");
     prob_name << "p" << setfill('0') << setw(4) << p;
@@ -613,45 +565,7 @@
         // skip if current timestep is not requested
         if ( (every[np]  && timestep % every[np] == 0) &&
              (time <= tmax[np]) && (time >= tmin[np]) ) {
-<<<<<<< HEAD
-
-=======
-            
-            if (fileId==0) {
-                // open the HDF5 file that will contain all the probes
-                hid_t pid = H5Pcreate(H5P_FILE_ACCESS);
-                H5Pset_fapl_mpio(pid, MPI_COMM_WORLD, MPI_INFO_NULL);
-                fileId = H5Fopen( "Probes.h5", H5F_ACC_RDWR, pid);
-                H5Pclose(pid);
-            }
-
-            // Loop probe ("fake") particles
-            unsigned int nPart_local = probeParticles[np].size();
-            for (unsigned int iprob=0; iprob<nPart_local; iprob++) {
-                
-                // Interpolate fields at the location of the fake particles
-                (*interp)(EMfields,probeParticles[np],iprob,&Eloc_fields,&Bloc_fields,&Jloc_fields,&Rloc_fields);
-                
-                //! here we fill the probe data!!!
-                probesArray[np]->data_2D[fieldlocation[np][0]][iprob]=Eloc_fields.x;
-                probesArray[np]->data_2D[fieldlocation[np][1]][iprob]=Eloc_fields.y;
-                probesArray[np]->data_2D[fieldlocation[np][2]][iprob]=Eloc_fields.z;
-                probesArray[np]->data_2D[fieldlocation[np][3]][iprob]=Bloc_fields.x;
-                probesArray[np]->data_2D[fieldlocation[np][4]][iprob]=Bloc_fields.y;
-                probesArray[np]->data_2D[fieldlocation[np][5]][iprob]=Bloc_fields.z;
-                probesArray[np]->data_2D[fieldlocation[np][6]][iprob]=Jloc_fields.x;
-                probesArray[np]->data_2D[fieldlocation[np][7]][iprob]=Jloc_fields.y;
-                probesArray[np]->data_2D[fieldlocation[np][8]][iprob]=Jloc_fields.z;
-                probesArray[np]->data_2D[fieldlocation[np][9]][iprob]=Rloc_fields;
-                
-            }
-            
-            // Make the name for the array
-            ostringstream name_t;
-            name_t.str("");
-            name_t << "/" << probeName(np).c_str() << "/" << setfill('0') << setw(10) << timestep;
-            
->>>>>>> a8ce7b8f
+
             // Open the existing HDF5 group for that probe
 	    hid_t group_id = H5Gopen(fileId, probeName(np).c_str() ,H5P_DEFAULT);
             //hid_t did = H5Gopen2(fileId, probeName(np).c_str(), H5P_DEFAULT);
@@ -668,7 +582,6 @@
    }
 }
             
-<<<<<<< HEAD
 void DiagnosticProbe::compute(int probe_id, unsigned int timestep, ElectroMagn* EMfields, Interpolator* interp) {
     
     // Loop probe ("fake") particles
@@ -748,9 +661,4 @@
     H5Sclose(filespace);
     H5Sclose(memspace);
 
-=======
-        }
-    }
-    if (fileId) H5Fclose(fileId);
->>>>>>> a8ce7b8f
 }