#include "DiagnosticScalar.h"

#include <string>
#include <iomanip>

#include "Params.h"
#include "ElectroMagn.h"
#include "Patch.h" 

using namespace std;

<<<<<<< HEAD
// constructor
DiagnosticScalar::DiagnosticScalar(Params &params, Patch* patch) :
isMaster(patch->isMaster()),
res_time(params.res_time),
cell_volume(params.cell_volume)
{
    //every(diagParams.scalar_every);
    //vars(diagParams.scalar_vars)

    every = 0;
    out_width.resize(0);

    if (isMaster) {
        fout.open("scalars.txt");
        if (!fout.is_open()) ERROR("Can't open scalar file");
=======
//! constructor (called from Diagnostic)
DiagnosticScalar::DiagnosticScalar(Params& params, SmileiMPI *smpi) :
every(0) {
    out_width.resize(0);
    
    if (PyTools::nComponents("DiagScalar") > 1) {
        ERROR("Only one DiagScalar can be specified");
    }
    
    if (PyTools::nComponents("DiagScalar") > 0 ) {
        
        if (!PyTools::extract("every",every,"DiagScalar")) every=params.global_every;
        
        //open file scalars.txt
        if (smpi->isMaster() && every>0) {
            fout.open("scalars.txt");
            if (!fout.is_open()) ERROR("Can't open scalar file");
        }

        vector<double> scalar_time_range(2,0.);
        
        if (!PyTools::extract("time_range",scalar_time_range,"DiagScalar")) {
            tmin = 0.;
            tmax = params.sim_time;
        } else {
            if (scalar_time_range.size() == 2) {
                tmin = scalar_time_range[0];
                tmax = scalar_time_range[1];
            } else {
                ERROR("in DiagScalar time_range");
            }
        }
        
        precision=10;
        PyTools::extract("precision",precision,"DiagScalar");
        PyTools::extract("vars",vars,"DiagScalar");
        
        // copy from params remaining stuff
        res_time=params.res_time;
        dt=params.timestep;
        cell_volume=params.cell_volume;
>>>>>>> a8ce7b8f
    }
    
}

void DiagnosticScalar::closeFile() {
    if (isMaster) {
        fout.close();
    }
}

void DiagnosticScalar::open() {
    isMaster = true;
    fout.open("scalars.txt");
    if (!fout.is_open()) ERROR("can't open scalar file");

}

// ---------------------------------------------------------------------------------------------------------------------
// Wrapers of the methods
// ---------------------------------------------------------------------------------------------------------------------
void DiagnosticScalar::run(int timestep, ElectroMagn* EMfields, vector<Species*>& vecSpecies) {

    // at timestep=0 initialize the energies
    if (timestep==0) {
        compute(EMfields,vecSpecies);
        Energy_time_zero  = getScalar("Utot");
        EnergyUsedForNorm = Energy_time_zero;
    }

    double time = (double)timestep * dt;

    // check that every is defined for scalar & that tmin <= time <= tmax
    if ( (every) && (time >= tmin) && (time <= tmax) ) {
        EMfields->computePoynting(); // Poynting must be calculated & incremented at every timesteps
        if (timestep % every == 0) {
            compute(EMfields,vecSpecies);
            //write(timestep); -> Done after synch / patch  & MPI, Diagnostic*::run are becoming local
        }
        
    }
    
}


// ---------------------------------------------------------------------------------------------------------------------
// Contains all to manage the communication of data. It is "transparent" to the user.
// ---------------------------------------------------------------------------------------------------------------------
void DiagnosticScalar::compute (ElectroMagn* EMfields, vector<Species*>& vecSpecies) {
    out_key  .clear();
    out_value.clear();

    // ------------------------
    // SPECIES-related energies
    // ------------------------
    double Ukin=0.;             // total (kinetic) energy carried by particles (test-particles do not contribute)
    double Ukin_bnd=0.;         // total energy lost by particles due to boundary conditions
    double Ukin_out_mvw=0.;     // total energy lost due to particles being suppressed by the moving-window
    double Ukin_inj_mvw=0.;     // total energy added due to particles created by the moving-window

    // Compute scalars for each species
    for (unsigned int ispec=0; ispec<vecSpecies.size(); ispec++) {
<<<<<<< HEAD
        if (vecSpecies[ispec]->particles->isTestParticles) continue;    // No scalar diagnostic for test particles
=======
        if (vecSpecies[ispec]->particles.isTest) continue;    // No scalar diagnostic for test particles
>>>>>>> a8ce7b8f
        
        double charge_avg=0.0;  // average charge of current species ispec
        double ener_tot=0.0;    // total kinetic energy of current species ispec
        
        unsigned int nPart=vecSpecies[ispec]->getNbrOfParticles(); // number of particles
        if (nPart>0) {
            for (unsigned int iPart=0 ; iPart<nPart; iPart++ ) {

                charge_avg += (double)vecSpecies[ispec]->particles->charge(iPart);
                ener_tot   += cell_volume * vecSpecies[ispec]->particles->weight(iPart)
                *             (vecSpecies[ispec]->particles->lor_fac(iPart)-1.0);
            }
<<<<<<< HEAD
            ener_tot*=vecSpecies[ispec]->species_param.mass;
        } // if

	// Done after Patch/MPI sync
        //MPI_Reduce(smpi->isMaster()?MPI_IN_PLACE:&charge_avg, &charge_avg, 1, MPI_DOUBLE, MPI_SUM, 0, MPI_COMM_WORLD);
        //MPI_Reduce(smpi->isMaster()?MPI_IN_PLACE:&ener_tot, &ener_tot, 1, MPI_DOUBLE, MPI_SUM, 0, MPI_COMM_WORLD);
        //MPI_Reduce(smpi->isMaster()?MPI_IN_PLACE:&nPart, &nPart, 1, MPI_UNSIGNED, MPI_SUM, 0, MPI_COMM_WORLD);

=======
            ener_tot*=vecSpecies[ispec]->mass;
        }//if
        
        MPI_Reduce(smpi->isMaster()?MPI_IN_PLACE:&charge_avg, &charge_avg, 1, MPI_DOUBLE, MPI_SUM, 0, MPI_COMM_WORLD);
        MPI_Reduce(smpi->isMaster()?MPI_IN_PLACE:&ener_tot, &ener_tot, 1, MPI_DOUBLE, MPI_SUM, 0, MPI_COMM_WORLD);
        MPI_Reduce(smpi->isMaster()?MPI_IN_PLACE:&nPart, &nPart, 1, MPI_UNSIGNED, MPI_SUM, 0, MPI_COMM_WORLD);
        
>>>>>>> a8ce7b8f
        // particle energy lost due to boundary conditions
        double ener_lost_bcs=0.0;
        ener_lost_bcs = vecSpecies[ispec]->getLostNrjBC();
        //MPI_Reduce(smpi->isMaster()?MPI_IN_PLACE:&ener_lost_bcs, &ener_lost_bcs, 1, MPI_DOUBLE, MPI_SUM, 0, MPI_COMM_WORLD);
        
        // particle energy lost due to moving window
        double ener_lost_mvw=0.0;
        ener_lost_mvw = vecSpecies[ispec]->getLostNrjMW();
        //MPI_Reduce(smpi->isMaster()?MPI_IN_PLACE:&ener_lost_mvw, &ener_lost_mvw, 1, MPI_DOUBLE, MPI_SUM, 0, MPI_COMM_WORLD);
        
        // particle energy added due to moving window
        double ener_added_mvw=0.0;
        ener_added_mvw = vecSpecies[ispec]->getNewParticlesNRJ();
<<<<<<< HEAD
        //MPI_Reduce(smpi->isMaster()?MPI_IN_PLACE:&ener_added_mvw, &ener_added_mvw, 1, MPI_DOUBLE, MPI_SUM, 0, MPI_COMM_WORLD);
=======
        MPI_Reduce(smpi->isMaster()?MPI_IN_PLACE:&ener_added_mvw, &ener_added_mvw, 1, MPI_DOUBLE, MPI_SUM, 0, MPI_COMM_WORLD);
        
        // appending scalar output
        if (smpi->isMaster()) {
            if (nPart!=0) charge_avg /= nPart;
            string nameSpec=vecSpecies[ispec]->species_type;
            append("Ntot_"+nameSpec,nPart);
            append("Zavg_"+nameSpec,charge_avg);
            append("Ukin_"+nameSpec,ener_tot);
            
            // incremement the total kinetic energy
            Ukin += ener_tot;
            
            // increment all energy loss & energy input
            Ukin_bnd        += cell_volume*ener_lost_bcs;
            Ukin_out_mvw    += cell_volume*ener_lost_mvw;
            Ukin_inj_mvw    += cell_volume*ener_added_mvw;
        }
>>>>>>> a8ce7b8f
        
	if (nPart!=0) charge_avg /= nPart;
	string nameSpec=vecSpecies[ispec]->species_param.species_type;

	append("Ntot_"+nameSpec,nPart);
	append("Zavg_"+nameSpec,charge_avg);
	append("Ukin_"+nameSpec,ener_tot);
	
	// incremement the total kinetic energy
	Ukin += ener_tot;

	// increment all energy loss & energy input
	Ukin_bnd        += cell_volume*ener_lost_bcs;
	Ukin_out_mvw    += cell_volume*ener_lost_mvw;
	Ukin_inj_mvw    += cell_volume*ener_added_mvw;

	vecSpecies[ispec]->reinitDiags();
    } // for ispec

    
    // --------------------------------
    // ELECTROMAGNETIC-related energies
    // --------------------------------
    
    vector<Field*> fields;
    
    fields.push_back(EMfields->Ex_);
    fields.push_back(EMfields->Ey_);
    fields.push_back(EMfields->Ez_);
    fields.push_back(EMfields->Bx_m);
    fields.push_back(EMfields->By_m);
    fields.push_back(EMfields->Bz_m);
    
    // Compute all electromagnetic energies
    // ------------------------------------
    
    double Uelm=0.0; // total electromagnetic energy in the fields
    
    // loop on all electromagnetic fields
    for (vector<Field*>::iterator field=fields.begin(); field!=fields.end(); field++) {
        
        map<string,val_index> scalars_map;
        
        double Utot_crtField=0.0; // total energy in current field
        
        // compute the starting/ending points of each fields (w/out ghost cells) as well as the field global size
        vector<unsigned int> iFieldStart(3,0), iFieldEnd(3,1), iFieldGlobalSize(3,1);
        for (unsigned int i=0 ; i<(*field)->isDual_.size() ; i++ ) {
            iFieldStart[i]      = EMfields->istart[i][(*field)->isDual(i)];
            iFieldEnd[i]        = iFieldStart[i] + EMfields->bufsize[i][(*field)->isDual(i)];
            iFieldGlobalSize[i] = (*field)->dims_[i];
        }
        
        // loop on all (none-ghost) cells & add-up the squared-field to the energy density
        for (unsigned int k=iFieldStart[2]; k<iFieldEnd[2]; k++) {
            for (unsigned int j=iFieldStart[1]; j<iFieldEnd[1]; j++) {
                for (unsigned int i=iFieldStart[0]; i<iFieldEnd[0]; i++) {
                    unsigned int ii=k+ j*iFieldGlobalSize[2] +i*iFieldGlobalSize[1]*iFieldGlobalSize[2];
                    Utot_crtField+=pow((**field)(ii),2);
                }
            }
        }        
        // Utot = Dx^N/2 * Field^2
        Utot_crtField *= 0.5*cell_volume;
        //MPI_Reduce(smpi->isMaster()?MPI_IN_PLACE:&Utot_crtField, &Utot_crtField, 1, MPI_DOUBLE, MPI_SUM, 0, MPI_COMM_WORLD);
        
	append("Uelm_"+(*field)->name,Utot_crtField);
	Uelm+=Utot_crtField;
    }
    
    // nrj lost with moving window (fields)
    double Uelm_out_mvw = EMfields->getLostNrjMW();
    //MPI_Reduce(smpi->isMaster()?MPI_IN_PLACE:&Uelm_out_mvw, &Uelm_out_mvw, 1, MPI_DOUBLE, MPI_SUM, 0, MPI_COMM_WORLD);
    Uelm_out_mvw *= 0.5*cell_volume;
    
    // nrj added due to moving window (fields)
    double Uelm_inj_mvw=EMfields->getNewFieldsNRJ();
    //MPI_Reduce(smpi->isMaster()?MPI_IN_PLACE:&Uelm_inj_mvw, &Uelm_inj_mvw, 1, MPI_DOUBLE, MPI_SUM, 0, MPI_COMM_WORLD);
    Uelm_inj_mvw *= 0.5*cell_volume;

    EMfields->reinitDiags();
    
    
    // ---------------------------------------------------------------------------------------
    // ALL FIELDS-RELATED SCALARS: Compute all min/max-related scalars (defined on all fields)
    // ---------------------------------------------------------------------------------------
    
    // add currents and density to fields
    fields.push_back(EMfields->Jx_);
    fields.push_back(EMfields->Jy_);
    fields.push_back(EMfields->Jz_);
    fields.push_back(EMfields->rho_);
    
    vector<val_index> minis, maxis;
    
    for (vector<Field*>::iterator field=fields.begin(); field!=fields.end(); field++) {
        
        val_index minVal, maxVal;
        
        minVal.val=maxVal.val=(**field)(0);
        minVal.index=maxVal.index=0;
        
        vector<unsigned int> iFieldStart(3,0), iFieldEnd(3,1), iFieldGlobalSize(3,1);
        for (unsigned int i=0 ; i<(*field)->isDual_.size() ; i++ ) {
            iFieldStart[i] = EMfields->istart[i][(*field)->isDual(i)];
            iFieldEnd [i] = iFieldStart[i] + EMfields->bufsize[i][(*field)->isDual(i)];
            iFieldGlobalSize [i] = (*field)->dims_[i];
        }
        for (unsigned int k=iFieldStart[2]; k<iFieldEnd[2]; k++) {
            for (unsigned int j=iFieldStart[1]; j<iFieldEnd[1]; j++) {
                for (unsigned int i=iFieldStart[0]; i<iFieldEnd[0]; i++) {
                    unsigned int ii=k+ j*iFieldGlobalSize[2] +i*iFieldGlobalSize[1]*iFieldGlobalSize[2];
                    if (minVal.val>(**field)(ii)) {
                        minVal.val=(**field)(ii);
                        minVal.index=ii; // rank encoded
                    }
                    if (maxVal.val<(**field)(ii)) {
                        maxVal.val=(**field)(ii);
                        maxVal.index=ii; // rank encoded
                    }
                }
            }
        }
        minis.push_back(minVal);
        maxis.push_back(maxVal);
    }

    //MPI_Reduce(smpi->isMaster()?MPI_IN_PLACE:&minis[0], &minis[0], minis.size(), MPI_DOUBLE_INT, MPI_MINLOC, 0, MPI_COMM_WORLD);
    //MPI_Reduce(smpi->isMaster()?MPI_IN_PLACE:&maxis[0], &maxis[0], maxis.size(), MPI_DOUBLE_INT, MPI_MAXLOC, 0, MPI_COMM_WORLD);

    if (minis.size() == maxis.size() && minis.size() == fields.size()) {
	unsigned int i=0;
	for (vector<Field*>::iterator field=fields.begin(); field!=fields.end() && i<minis.size(); field++, i++) {
                
	    append((*field)->name+"Min",minis[i].val);
	    append((*field)->name+"MinCell",minis[i].index);
                
	    append((*field)->name+"Max",maxis[i].val);
	    append((*field)->name+"MaxCell",maxis[i].index);
                
	}
    }
        
    // ------------------------
    // POYNTING-related scalars
    // ------------------------
    
    // electromagnetic energy injected in the simulation (calculated from Poynting fluxes)
    double Uelm_bnd=0.0;
    
    for (unsigned int j=0; j<2;j++) {
        for (unsigned int i=0; i<EMfields->poynting[j].size();i++) {
            
            double poy[2]={EMfields->poynting[j][i],EMfields->poynting_inst[j][i]};
            //MPI_Reduce(smpi->isMaster()?MPI_IN_PLACE:poy, poy, 2, MPI_DOUBLE, MPI_SUM, 0, MPI_COMM_WORLD);
            
                string name("Poy");
                switch (i) { // dimension
                    case 0:
                        name+=(j==0?"East":"West");
                        break;
                    case 1:
                        name+=(j==0?"South":"North");
                        break;
                    case 2:
                        name+=(j==0?"Bottom":"Top");
                        break;
                    default:
                        break;
                }
                append(name,poy[0]);
                append(name+"Inst",poy[1]);
                
                Uelm_bnd += poy[0];
                
        }// i
    }// j
    
    
    // -----------
    // FINAL steps
    // -----------
    
    // total energy in the simulation
    double Utot = Ukin + Uelm;

    // expected total energy
    double Uexp = Energy_time_zero + Uelm_bnd + Ukin_inj_mvw + Uelm_inj_mvw
        -           ( Ukin_bnd + Ukin_out_mvw + Uelm_out_mvw );
        
    // energy balance
    double Ubal = Utot - Uexp;
        
    // energy used for normalization
    EnergyUsedForNorm = Utot;
        
    // normalized energy balance
    double Ubal_norm(0.);
    if (EnergyUsedForNorm>0.)
	Ubal_norm = Ubal / EnergyUsedForNorm;
        
    // outputs
    // -------
        
    // added & lost energies due to the moving window
    prepend("Ukin_out_mvw",Ukin_out_mvw);
    prepend("Ukin_inj_mvw",Ukin_inj_mvw);
    prepend("Uelm_out_mvw",Uelm_out_mvw);
    prepend("Uelm_inj_mvw",Uelm_inj_mvw);
        
    // added & lost energies at the boundaries
    prepend("Ukin_bnd",Ukin_bnd);
    prepend("Uelm_bnd",Uelm_bnd);
        
    // total energies & energy balance
    prepend("Ukin",Ukin);
    prepend("Uelm",Uelm);
    prepend("Ubal_norm",Ubal_norm);
    prepend("Ubal",Ubal);
    prepend("Uexp",Uexp);
    prepend("Utot",Utot);
        
    // Final thing to do: calculate the maximum size of the scalars names
    if (out_width.empty()) { // Only first time
	unsigned int k, l, s=out_key.size();
	out_width.resize(s);
	for(k=0; k<s; k++) {
	    l = out_key[k].length();
	    out_width[k] = 2 + max(l,precision+8); // The +8 accounts for the dot and exponent in decimal representation
	}
    }
    
}


bool DiagnosticScalar::allowedKey(string key) {
    int s=vars.size();
    if (s==0) return true;
    for( int i=0; i<s; i++) {
        if( key==vars[i] ) return true;
    }
    return false;
}


void DiagnosticScalar::prepend(std::string key, double value) {
    out_key  .insert(out_key  .begin(), key  );
    out_value.insert(out_value.begin(), value);
}


void DiagnosticScalar::append(std::string key, double value) {
    out_key  .push_back(key  );
    out_value.push_back(value);
}


void DiagnosticScalar::write(int itime) {
    unsigned int k, s=out_key.size();
    fout << std::scientific << setprecision(precision);
    // At the beginning of the file, we write some headers
    if (fout.tellp()==ifstream::pos_type(0)) { // file beginning
        // First header: list of scalars, one by line
        fout << "# " << 1 << " time" << endl;
        unsigned int i=2;
        for(k=0; k<s; k++) {
            if (allowedKey(out_key[k])) {
                fout << "# " << i << " " << out_key[k] << endl;
                i++;
            }
        }
        // Second header: list of scalars, but all in one line
        fout << "#\n#" << setw(precision+9) << "time";
        for(k=0; k<s; k++) {
            if (allowedKey(out_key[k])) {
                fout << setw(out_width[k]) << out_key[k];
            }
        }
        fout << endl;
    }
    // Each requested timestep, the following writes the values of the scalars
    fout << setw(precision+10) << itime/res_time;
    for(k=0; k<s; k++) {
        if (allowedKey(out_key[k])) {
            fout << setw(out_width[k]) << out_value[k];
        }
    }
    fout << endl;
}

// ---------------------------------------------------------------------------------------------------------------------
// Method used to return the (double) scalar "key"
// ---------------------------------------------------------------------------------------------------------------------
double DiagnosticScalar::getScalar(string key){
    unsigned int k, s=out_key.size();
    for(k=0; k<s; k++) {
        if (out_key[k]==key) {
            return out_value[k];
        }
    }
    DEBUG("key not found " << key);
    return 0.0;
}

void DiagnosticScalar::setScalar(string my_var, double value){
    for (unsigned int i=0; i< out_key.size(); i++) {
        if (out_key[i]==my_var) {
	  out_value[i] = value;
        }
    }
    DEBUG("key not found " << my_var);
}
<|MERGE_RESOLUTION|>--- conflicted
+++ resolved
@@ -9,7 +9,6 @@
 
 using namespace std;
 
-<<<<<<< HEAD
 // constructor
 DiagnosticScalar::DiagnosticScalar(Params &params, Patch* patch) :
 isMaster(patch->isMaster()),
@@ -22,15 +21,6 @@
     every = 0;
     out_width.resize(0);
 
-    if (isMaster) {
-        fout.open("scalars.txt");
-        if (!fout.is_open()) ERROR("Can't open scalar file");
-=======
-//! constructor (called from Diagnostic)
-DiagnosticScalar::DiagnosticScalar(Params& params, SmileiMPI *smpi) :
-every(0) {
-    out_width.resize(0);
-    
     if (PyTools::nComponents("DiagScalar") > 1) {
         ERROR("Only one DiagScalar can be specified");
     }
@@ -40,7 +30,7 @@
         if (!PyTools::extract("every",every,"DiagScalar")) every=params.global_every;
         
         //open file scalars.txt
-        if (smpi->isMaster() && every>0) {
+        if (isMaster && every>0) {
             fout.open("scalars.txt");
             if (!fout.is_open()) ERROR("Can't open scalar file");
         }
@@ -67,9 +57,7 @@
         res_time=params.res_time;
         dt=params.timestep;
         cell_volume=params.cell_volume;
->>>>>>> a8ce7b8f
-    }
-    
+    }    
 }
 
 void DiagnosticScalar::closeFile() {
@@ -129,11 +117,7 @@
 
     // Compute scalars for each species
     for (unsigned int ispec=0; ispec<vecSpecies.size(); ispec++) {
-<<<<<<< HEAD
-        if (vecSpecies[ispec]->particles->isTestParticles) continue;    // No scalar diagnostic for test particles
-=======
-        if (vecSpecies[ispec]->particles.isTest) continue;    // No scalar diagnostic for test particles
->>>>>>> a8ce7b8f
+        if (vecSpecies[ispec]->particles->isTest) continue;    // No scalar diagnostic for test particles
         
         double charge_avg=0.0;  // average charge of current species ispec
         double ener_tot=0.0;    // total kinetic energy of current species ispec
@@ -146,8 +130,7 @@
                 ener_tot   += cell_volume * vecSpecies[ispec]->particles->weight(iPart)
                 *             (vecSpecies[ispec]->particles->lor_fac(iPart)-1.0);
             }
-<<<<<<< HEAD
-            ener_tot*=vecSpecies[ispec]->species_param.mass;
+            ener_tot*=vecSpecies[ispec]->mass;
         } // if
 
 	// Done after Patch/MPI sync
@@ -155,15 +138,6 @@
         //MPI_Reduce(smpi->isMaster()?MPI_IN_PLACE:&ener_tot, &ener_tot, 1, MPI_DOUBLE, MPI_SUM, 0, MPI_COMM_WORLD);
         //MPI_Reduce(smpi->isMaster()?MPI_IN_PLACE:&nPart, &nPart, 1, MPI_UNSIGNED, MPI_SUM, 0, MPI_COMM_WORLD);
 
-=======
-            ener_tot*=vecSpecies[ispec]->mass;
-        }//if
-        
-        MPI_Reduce(smpi->isMaster()?MPI_IN_PLACE:&charge_avg, &charge_avg, 1, MPI_DOUBLE, MPI_SUM, 0, MPI_COMM_WORLD);
-        MPI_Reduce(smpi->isMaster()?MPI_IN_PLACE:&ener_tot, &ener_tot, 1, MPI_DOUBLE, MPI_SUM, 0, MPI_COMM_WORLD);
-        MPI_Reduce(smpi->isMaster()?MPI_IN_PLACE:&nPart, &nPart, 1, MPI_UNSIGNED, MPI_SUM, 0, MPI_COMM_WORLD);
-        
->>>>>>> a8ce7b8f
         // particle energy lost due to boundary conditions
         double ener_lost_bcs=0.0;
         ener_lost_bcs = vecSpecies[ispec]->getLostNrjBC();
@@ -177,31 +151,12 @@
         // particle energy added due to moving window
         double ener_added_mvw=0.0;
         ener_added_mvw = vecSpecies[ispec]->getNewParticlesNRJ();
-<<<<<<< HEAD
         //MPI_Reduce(smpi->isMaster()?MPI_IN_PLACE:&ener_added_mvw, &ener_added_mvw, 1, MPI_DOUBLE, MPI_SUM, 0, MPI_COMM_WORLD);
-=======
-        MPI_Reduce(smpi->isMaster()?MPI_IN_PLACE:&ener_added_mvw, &ener_added_mvw, 1, MPI_DOUBLE, MPI_SUM, 0, MPI_COMM_WORLD);
-        
-        // appending scalar output
-        if (smpi->isMaster()) {
-            if (nPart!=0) charge_avg /= nPart;
-            string nameSpec=vecSpecies[ispec]->species_type;
-            append("Ntot_"+nameSpec,nPart);
-            append("Zavg_"+nameSpec,charge_avg);
-            append("Ukin_"+nameSpec,ener_tot);
-            
-            // incremement the total kinetic energy
-            Ukin += ener_tot;
-            
-            // increment all energy loss & energy input
-            Ukin_bnd        += cell_volume*ener_lost_bcs;
-            Ukin_out_mvw    += cell_volume*ener_lost_mvw;
-            Ukin_inj_mvw    += cell_volume*ener_added_mvw;
-        }
->>>>>>> a8ce7b8f
+        
+
         
 	if (nPart!=0) charge_avg /= nPart;
-	string nameSpec=vecSpecies[ispec]->species_param.species_type;
+	string nameSpec=vecSpecies[ispec]->species_type;
 
 	append("Ntot_"+nameSpec,nPart);
 	append("Zavg_"+nameSpec,charge_avg);
