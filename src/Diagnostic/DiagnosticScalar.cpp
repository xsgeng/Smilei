
#include "DiagnosticScalar.h"

#include <iomanip>

using namespace std;

DiagnosticScalar::DiagnosticScalar( Params &params, SmileiMPI* smpi, Patch* patch = NULL )
{
    // patch  == NULL else error
    
    out_width.resize(0);
    
    if (PyTools::nComponents("DiagScalar") > 1) {
        ERROR("Only one DiagScalar can be specified");
    }
    
    if (PyTools::nComponents("DiagScalar") > 0 ) {
        
        // get parameter "every" which describes a timestep selection
        timeSelection = new TimeSelection(
            PyTools::extract_py("every", "DiagScalar", 0),
            "Scalars"
        );
        
        precision=10;
        PyTools::extract("precision",precision,"DiagScalar");
        PyTools::extract("vars",vars,"DiagScalar");
        
        // copy from params remaining stuff
        res_time=params.res_time;
        dt=params.timestep;
        cell_volume=params.cell_volume;
    } else {
        timeSelection = new TimeSelection();
    }
    
    // defining default values & reading diagnostic every-parameter
    // ------------------------------------------------------------
    print_every=params.n_time/10;
    PyTools::extract("print_every", print_every, "Main");
<<<<<<< HEAD
    if (!print_every) print_every = 1;
   
    type_ = "Scalar";
=======
    
>>>>>>> e881c9ae
    
} // END DiagnosticScalar::DiagnosticScalar


DiagnosticScalar::~DiagnosticScalar()
{
    delete timeSelection;
} // END DiagnosticScalar::#DiagnosticScalar


void DiagnosticScalar::openFile( Params& params, SmileiMPI* smpi, bool newfile )
{
    if (!smpi->isMaster()) return;
    
    if (fout.is_open()) return;
    
    //open file scalars.txt
    if ( newfile )
        fout.open("scalars.txt");
    else
        fout.open("scalars.txt", std::ofstream::app);
    
    if (!fout.is_open())
        ERROR("Can't open scalar file");
        
} // END openFile


void DiagnosticScalar::closeFile()
{
    if (fout.is_open()) fout.close();

} // END closeFile


bool DiagnosticScalar::prepare( int timestep )
{
    // At the right timestep, zero-out the scalars
    if ( printNow(timestep) || timeSelection->theTimeIsNow(timestep) )
        for (unsigned int iscalar=0 ; iscalar<out_value.size() ; iscalar++)
            out_value[iscalar] = 0.;
    
    // Scalars always run even if they don't dump
    return true;
} // END prepare


void DiagnosticScalar::run( Patch* patch, int timestep )
{
    // Must keep track of Poynting flux even without diag
    patch->EMfields->computePoynting(); 
    
    // Compute all scalars when needed
    if ( printNow(timestep) || timeSelection->theTimeIsNow(timestep) )
        compute( patch, timestep );

} // END run


void DiagnosticScalar::write(int itime)
{
    unsigned int k, s=out_key.size();
    
    if ( ! timeSelection->theTimeIsNow(itime) ) return;
    
    fout << std::scientific << setprecision(precision);
    // At the beginning of the file, we write some headers
    if (fout.tellp()==ifstream::pos_type(0)) { // file beginning
        // First header: list of scalars, one by line
        fout << "# " << 1 << " time" << endl;
        unsigned int i=2;
        for(k=0; k<s; k++) {
            if (allowedKey(out_key[k])) {
                fout << "# " << i << " " << out_key[k] << endl;
                i++;
            }
        }
        // Second header: list of scalars, but all in one line
        fout << "#\n#" << setw(precision+9) << "time";
        for(k=0; k<s; k++) {
            if (allowedKey(out_key[k])) {
                fout << setw(out_width[k]) << out_key[k];
            }
        }
        fout << endl;
    }
    // Each requested timestep, the following writes the values of the scalars
    fout << setw(precision+10) << itime/res_time;
    for(k=0; k<s; k++) {
        if (allowedKey(out_key[k])) {
            fout << setw(out_width[k]) << out_value[k];
        }
    }
    fout << endl;
} // END write


void DiagnosticScalar::compute( Patch* patch, int timestep )
{
    ElectroMagn* EMfields = patch->EMfields;
    std::vector<Species*>& vecSpecies = patch->vecSpecies;
    
    // ------------------------
    // SPECIES-related energies
    // ------------------------
    double Ukin=0.;             // total (kinetic) energy carried by particles (test-particles do not contribute)
    double Ukin_bnd=0.;         // total energy lost by particles due to boundary conditions
    double Ukin_out_mvw=0.;     // total energy lost due to particles being suppressed by the moving-window
    double Ukin_inj_mvw=0.;     // total energy added due to particles created by the moving-window
    
    // Compute scalars for each species
    for (unsigned int ispec=0; ispec<vecSpecies.size(); ispec++) {
        if (vecSpecies[ispec]->particles->isTest) continue;    // No scalar diagnostic for test particles
        
        double charge_avg=0.0;  // average charge of current species ispec
        double ener_tot=0.0;    // total kinetic energy of current species ispec
        
        unsigned int nPart=vecSpecies[ispec]->getNbrOfParticles(); // number of particles
        if (nPart>0) {
            for (unsigned int iPart=0 ; iPart<nPart; iPart++ ) {
                
                charge_avg += (double)vecSpecies[ispec]->particles->charge(iPart);
                ener_tot   += cell_volume * vecSpecies[ispec]->particles->weight(iPart)
                *             (vecSpecies[ispec]->particles->lor_fac(iPart)-1.0);
            }
            ener_tot*=vecSpecies[ispec]->mass;
        } // if
        
        // particle energy lost due to boundary conditions
        double ener_lost_bcs=0.0;
        ener_lost_bcs = vecSpecies[ispec]->getLostNrjBC();
        
        // particle energy lost due to moving window
        double ener_lost_mvw=0.0;
        ener_lost_mvw = vecSpecies[ispec]->getLostNrjMW();
        
        // particle energy added due to moving window
        double ener_added_mvw=0.0;
        ener_added_mvw = vecSpecies[ispec]->getNewParticlesNRJ();
        
        if (nPart!=0) charge_avg /= nPart;
        string nameSpec=vecSpecies[ispec]->species_type;
        
        append("Ntot_"+nameSpec,nPart);
        append("Zavg_"+nameSpec,charge_avg);
        append("Ukin_"+nameSpec,ener_tot);
        
        // incremement the total kinetic energy
        Ukin += ener_tot;
        
        // increment all energy loss & energy input
        Ukin_bnd        += cell_volume*ener_lost_bcs;
        Ukin_out_mvw    += cell_volume*ener_lost_mvw;
        Ukin_inj_mvw    += cell_volume*ener_added_mvw;
        
        vecSpecies[ispec]->reinitDiags();
    } // for ispec
    
    
    // --------------------------------
    // ELECTROMAGNETIC-related energies
    // --------------------------------
    
    vector<Field*> fields;
    
    fields.push_back(EMfields->Ex_);
    fields.push_back(EMfields->Ey_);
    fields.push_back(EMfields->Ez_);
    fields.push_back(EMfields->Bx_m);
    fields.push_back(EMfields->By_m);
    fields.push_back(EMfields->Bz_m);
    
    // Compute all electromagnetic energies
    // ------------------------------------
    
    double Uelm=0.0; // total electromagnetic energy in the fields
    
    // loop on all electromagnetic fields
    for (vector<Field*>::iterator field=fields.begin(); field!=fields.end(); field++) {
        
        map<string,val_index> scalars_map;
        
        double Utot_crtField=0.0; // total energy in current field
        
        // compute the starting/ending points of each fields (w/out ghost cells) as well as the field global size
        vector<unsigned int> iFieldStart(3,0), iFieldEnd(3,1), iFieldGlobalSize(3,1);
        for (unsigned int i=0 ; i<(*field)->isDual_.size() ; i++ ) {
            iFieldStart[i]      = EMfields->istart[i][(*field)->isDual(i)];
            iFieldEnd[i]        = iFieldStart[i] + EMfields->bufsize[i][(*field)->isDual(i)];
            iFieldGlobalSize[i] = (*field)->dims_[i];
        }
        
        // loop on all (none-ghost) cells & add-up the squared-field to the energy density
        for (unsigned int k=iFieldStart[2]; k<iFieldEnd[2]; k++) {
            for (unsigned int j=iFieldStart[1]; j<iFieldEnd[1]; j++) {
                for (unsigned int i=iFieldStart[0]; i<iFieldEnd[0]; i++) {
                    unsigned int ii=k+ j*iFieldGlobalSize[2] +i*iFieldGlobalSize[1]*iFieldGlobalSize[2];
                    Utot_crtField+=pow((**field)(ii),2);
                }
            }
        }
        // Utot = Dx^N/2 * Field^2
        Utot_crtField *= 0.5*cell_volume;
        
        append("Uelm_"+(*field)->name,Utot_crtField);
        Uelm+=Utot_crtField;
    }
    
    // nrj lost with moving window (fields)
    double Uelm_out_mvw = EMfields->getLostNrjMW();
    Uelm_out_mvw *= 0.5*cell_volume;
    
    // nrj added due to moving window (fields)
    double Uelm_inj_mvw=EMfields->getNewFieldsNRJ();
    Uelm_inj_mvw *= 0.5*cell_volume;
    
    EMfields->reinitDiags();
    
    
    // ---------------------------------------------------------------------------------------
    // ALL FIELDS-RELATED SCALARS: Compute all min/max-related scalars (defined on all fields)
    // ---------------------------------------------------------------------------------------
    
    // add currents and density to fields
    fields.push_back(EMfields->Jx_);
    fields.push_back(EMfields->Jy_);
    fields.push_back(EMfields->Jz_);
    fields.push_back(EMfields->rho_);
    
    vector<val_index> minis, maxis;
    
    for (vector<Field*>::iterator field=fields.begin(); field!=fields.end(); field++) {
        
        val_index minVal, maxVal;
        
        minVal.val=maxVal.val=(**field)(0);
        minVal.index=maxVal.index=0;
        
        vector<unsigned int> iFieldStart(3,0), iFieldEnd(3,1), iFieldGlobalSize(3,1);
        for (unsigned int i=0 ; i<(*field)->isDual_.size() ; i++ ) {
            iFieldStart[i] = EMfields->istart[i][(*field)->isDual(i)];
            iFieldEnd [i] = iFieldStart[i] + EMfields->bufsize[i][(*field)->isDual(i)];
            iFieldGlobalSize [i] = (*field)->dims_[i];
        }
        for (unsigned int k=iFieldStart[2]; k<iFieldEnd[2]; k++) {
            for (unsigned int j=iFieldStart[1]; j<iFieldEnd[1]; j++) {
                for (unsigned int i=iFieldStart[0]; i<iFieldEnd[0]; i++) {
                    unsigned int ii=k+ j*iFieldGlobalSize[2] +i*iFieldGlobalSize[1]*iFieldGlobalSize[2];
                    if (minVal.val>(**field)(ii)) {
                        minVal.val=(**field)(ii);
                        minVal.index=ii; // rank encoded
                    }
                    if (maxVal.val<(**field)(ii)) {
                        maxVal.val=(**field)(ii);
                        maxVal.index=ii; // rank encoded
                    }
                }
            }
        }
        minis.push_back(minVal);
        maxis.push_back(maxVal);
    }

    if (minis.size() == maxis.size() && minis.size() == fields.size()) {
        unsigned int i=0;
        for (vector<Field*>::iterator field=fields.begin(); field!=fields.end() && i<minis.size(); field++, i++) {
            
            append((*field)->name+"Min",minis[i].val);
            append((*field)->name+"MinCell",minis[i].index);
            
            append((*field)->name+"Max",maxis[i].val);
            append((*field)->name+"MaxCell",maxis[i].index);
            
        }
    }
    
    // ------------------------
    // POYNTING-related scalars
    // ------------------------
    
    // electromagnetic energy injected in the simulation (calculated from Poynting fluxes)
    double Uelm_bnd=0.0;
    
    for (unsigned int j=0; j<2;j++) {
        for (unsigned int i=0; i<EMfields->poynting[j].size();i++) {
            
            double poy[2]={EMfields->poynting[j][i],EMfields->poynting_inst[j][i]};
            
                string name("Poy");
                switch (i) { // dimension
                    case 0:
                        name+=(j==0?"East":"West");
                        break;
                    case 1:
                        name+=(j==0?"South":"North");
                        break;
                    case 2:
                        name+=(j==0?"Bottom":"Top");
                        break;
                    default:
                        break;
                }
                append(name,poy[0]);
                append(name+"Inst",poy[1]);
                
                Uelm_bnd += poy[0];
                
        }// i
    }// j
    
    
    // -----------
    // FINAL steps
    // -----------
    
    // added & lost energies due to the moving window
    prepend("Ukin_out_mvw",Ukin_out_mvw);
    prepend("Ukin_inj_mvw",Ukin_inj_mvw);
    prepend("Uelm_out_mvw",Uelm_out_mvw);
    prepend("Uelm_inj_mvw",Uelm_inj_mvw);
    
    // added & lost energies at the boundaries
    prepend("Ukin_bnd",Ukin_bnd);
    prepend("Uelm_bnd",Uelm_bnd);
    
    // Total energies
    prepend("Ukin",Ukin);
    prepend("Uelm",Uelm);
    
    // total energies & energy balance (set later in SmileiMPI::computeGlobalDiags)
    prepend("Ubal_norm",0.);
    prepend("Ubal"     ,0.);
    prepend("Uexp"     ,0.);
    prepend("Utot"     ,0.);
    
    // Final thing to do: calculate the maximum size of the scalars names
    if (out_width.empty()) { // Only first time
        unsigned int k, l, s=out_key.size();
        out_width.resize(s);
        for(k=0; k<s; k++) {
            l = out_key[k].length();
            out_width[k] = 2 + max(l,precision+8); // The +8 accounts for the dot and exponent in decimal representation
        }
    }
    //MESSAGE ( "compute : Number of diags = " << out_key.size() ) ;

} // END compute


double DiagnosticScalar::getScalar(std::string key)
{
    unsigned int k, s=out_key.size();
    for(k=0; k<s; k++) {
        if (out_key[k]==key) {
            return out_value[k];
        }
    }
    DEBUG("key not found " << key);
    return 0.0;

} // END getScalar


void DiagnosticScalar::setScalar(string my_var, double value){
    for (unsigned int i=0; i< out_key.size(); i++) {
        if (out_key[i]==my_var) {
          out_value[i] = value;
          return;
        }
    }
    DEBUG("key not found " << my_var);
}


void DiagnosticScalar::incrementScalar(string my_var, double value){
    for (unsigned int i=0; i< out_key.size(); i++) {
        if (out_key[i]==my_var) {
          out_value[i] += value;
          return;
        }
    }
    DEBUG("key not found " << my_var);
}


void DiagnosticScalar::append(std::string key, double value) {
    if ( !defined(key) ) {
        out_key.push_back(key  );
        out_value.push_back(value);
    }
    else
        incrementScalar(key, value);

}  // END append


void DiagnosticScalar::prepend(std::string key, double value) {
    if ( !defined(key) ) {
        out_key  .insert(out_key  .begin(), key  );
        out_value.insert(out_value.begin(), value);
    }
    else
        incrementScalar(key, value);

} // END prepend


bool DiagnosticScalar::allowedKey(string key) {
    int s=vars.size();
    if (s==0) return true;
    for( int i=0; i<s; i++) {
        if( key==vars[i] ) return true;
    }
    return false;
}

bool DiagnosticScalar::defined(string key) {
    int s=out_key.size();
    for( int i=0; i<s; i++) {
        if( key==out_key[i] ) return true;
    }
    return false;
}
<|MERGE_RESOLUTION|>--- conflicted
+++ resolved
@@ -39,13 +39,8 @@
     // ------------------------------------------------------------
     print_every=params.n_time/10;
     PyTools::extract("print_every", print_every, "Main");
-<<<<<<< HEAD
     if (!print_every) print_every = 1;
    
-    type_ = "Scalar";
-=======
-    
->>>>>>> e881c9ae
     
 } // END DiagnosticScalar::DiagnosticScalar
 
