--- conflicted
+++ resolved
@@ -305,11 +305,7 @@
     footprint += ndumps * 640;
     
     // Add size of each dump
-<<<<<<< HEAD
-    footprint += ndumps * (uint64_t)(output_size * 8);
-=======
     footprint += ndumps * (uint64_t)(output_size) * 8;
->>>>>>> 8db72fb9
     
     return footprint;
 }
