--- conflicted
+++ resolved
@@ -22,7 +22,7 @@
 
 using namespace std;
 
-DiagnosticPhaseSpace::DiagnosticPhaseSpace(Params& params, SmileiMPI *smpi) :
+DiagnosticPhaseSpace::DiagnosticPhaseSpace(Params& params, Patch* patch) :
 fileId(0)
 {
     //! create the particle structure
@@ -40,7 +40,7 @@
         sort( kind.begin(), kind.end() );
         kind.erase( unique( kind.begin(), kind.end() ), kind.end() );
         hid_t gidParent=0;
-        if (smpi->isMaster()) {
+        if (patch->isMaster()) {
             if (n_phase == 0) {
                 ostringstream file_name("");
                 file_name << "PhaseSpace.h5";
@@ -101,7 +101,7 @@
             if (diagPhase) {
                 vecDiagPhase.push_back(diagPhase);
                 
-                if (smpi->isMaster()) {
+                if (patch->isMaster()) {
                     //! create data for each species of this diag and keep track of its ID.
                     
                     hsize_t dims[3] = {0,diagPhase->my_data.dims()[0],diagPhase->my_data.dims()[1]};
@@ -145,7 +145,7 @@
             
         }
         
-        if (smpi->isMaster() ) {
+        if (patch->isMaster() ) {
             H5Gclose(gidParent);
         }
     }
@@ -159,294 +159,6 @@
     }
 }
 
-<<<<<<< HEAD
-
-
-//DiagnosticPhaseSpace::DiagnosticPhaseSpace() : fileId(0) {}
-DiagnosticPhaseSpace::DiagnosticPhaseSpace(Params &params, Patch* patch) : fileId(0), ndim(params.nDim_particle) {
-    unsigned int numPhases=PyTools::nComponents("DiagPhase");
-
-    //! create the particle structure
-    my_part.pos.resize(ndim);
-    my_part.mom.resize(3);
-
-    for (unsigned int n_phase = 0 ; n_phase < numPhases ; n_phase++) {
-
-	// ----- Start of extract data ------ //
-	phaseStructure my_phase;
-	bool ok;
-        
-        my_phase.every=0;
-        ok=PyTools::extract("every",my_phase.every,"DiagPhase",n_phase);
-        if (!ok) {
-            //            if (n_probephase>0) {
-            //                my_phase.every=phases.vecDiagPhase.end()->every;
-            //            } else {
-            my_phase.every=params.global_every;
-            //            }
-        }
-        
-        vector<string> kind;
-        PyTools::extract("kind",kind,"DiagPhase",n_phase);        
-        for (vector<string>::iterator it=kind.begin(); it!=kind.end();it++) {
-            if (std::find(kind.begin(), it, *it) == it) {
-                my_phase.kind.push_back(*it); 
-            } else {
-                WARNING("removed duplicate " << *it << " in \"DiagPhase\" " << n_phase);
-            }
-        }
-        
-        vector<double> time_range(2,0.);
-        ok=PyTools::extract("time_range",time_range,"DiagPhase",n_phase);        
-        
-        if (!ok) { 
-            my_phase.tmin = 0.;
-            my_phase.tmax = params.sim_time;
-        }
-        else {
-            my_phase.tmin = time_range[0];
-            my_phase.tmax = time_range[1];
-        }
-        
-        
-        PyTools::extract("species",my_phase.species,"DiagPhase",n_phase);
-        
-        my_phase.deflate=0;
-        PyTools::extract("deflate",my_phase.deflate,"DiagPhase",n_phase);
-        
-        if (my_phase.species.size()==0) {
-            WARNING("adding all species to the \"DiagPhase\" " << n_phase);
-            for (unsigned int i=0;i<params.species_param.size(); i++) {
-                my_phase.species.push_back(params.species_param[i].species_type);
-            }
-        }
-        
-        PyTools::extract("pos_min",my_phase.pos_min,"DiagPhase",n_phase);
-	// ----- End of extract data ------ //
-
-
-	hid_t gidParent=0;
-	if (patch->isMaster() ) {
-	    if (n_phase==0) {
-		ostringstream file_name("");
-		file_name<<"PhaseSpace.h5";
-		fileId = H5Fcreate( file_name.str().c_str(), H5F_ACC_TRUNC, H5P_DEFAULT, H5P_DEFAULT);
-		string ver(__VERSION);
-                
-		// write version
-		hid_t aid3  = H5Screate(H5S_SCALAR);
-		hid_t atype = H5Tcopy(H5T_C_S1);
-		H5Tset_size(atype, ver.size());
-		H5Tset_strpad(atype,H5T_STR_NULLTERM);
-		hid_t attr3 = H5Acreate(fileId, "Version", atype, aid3, H5P_DEFAULT, H5P_DEFAULT);
-                
-		H5Awrite(attr3, atype, ver.c_str());
-                
-		H5Aclose(attr3);
-		H5Sclose(aid3);
-		H5Tclose(atype);
-	    }
-	    ostringstream groupName("");
-	    groupName << "ps" << setw(4) << setfill('0') << n_phase;
-	    gidParent = H5Gcreate(fileId, groupName.str().c_str(), H5P_DEFAULT, H5P_DEFAULT, H5P_DEFAULT); 
-
-	    hid_t sid = H5Screate(H5S_SCALAR);	
-	    hid_t aid = H5Acreate(gidParent, "every", H5T_NATIVE_UINT, sid, H5P_DEFAULT, H5P_DEFAULT);
-	    H5Awrite(aid, H5T_NATIVE_UINT, &my_phase.every);
-	    H5Sclose(sid);
-	    H5Aclose(aid);
-            
-	}
-        
-	for (unsigned int ii=0 ; ii < my_phase.kind.size(); ii++) {
-	    DiagnosticPhase *diagPhase=NULL;
-                        
-	    // create DiagnosticPhase
-	    if (params.geometry == "1d3v") {
-		if (my_phase.kind[ii] == "xpx") {
-		    diagPhase =  new DiagnosticPhasePosMom(my_phase,0,0);
-		} else if (my_phase.kind[ii] == "xpy") {
-		    diagPhase =  new DiagnosticPhasePosMom(my_phase,0,1);
-		} else if (my_phase.kind[ii] == "xpz") {
-		    diagPhase =  new DiagnosticPhasePosMom(my_phase,0,2);
-		} else if (my_phase.kind[ii] == "xlor") {
-		    diagPhase =  new DiagnosticPhasePosLor(my_phase,0);
-		} else if (my_phase.kind[ii] == "pxpy") {
-		    diagPhase =  new DiagnosticPhaseMomMom(my_phase,0,1);
-		} else if (my_phase.kind[ii] == "pxpz") {
-		    diagPhase =  new DiagnosticPhaseMomMom(my_phase,0,2);
-		} else if (my_phase.kind[ii] == "pypz") {
-		    diagPhase =  new DiagnosticPhaseMomMom(my_phase,1,2);
-		} else {
-		    ERROR("kind " << my_phase.kind[ii] << " not implemented for geometry " << params.geometry);
-		}
-	    } else if (params.geometry == "2d3v") {
-		if (my_phase.kind[ii] == "xpx") {
-		    diagPhase =  new DiagnosticPhasePosMom(my_phase,0,0);
-		} else if (my_phase.kind[ii] == "xpy") {
-		    diagPhase =  new DiagnosticPhasePosMom(my_phase,0,1);
-		} else if (my_phase.kind[ii] == "xpz") {
-		    diagPhase =  new DiagnosticPhasePosMom(my_phase,0,2);
-		} else if (my_phase.kind[ii] == "ypx") {
-		    diagPhase =  new DiagnosticPhasePosMom(my_phase,1,0);
-		} else if (my_phase.kind[ii] == "ypy") {
-		    diagPhase =  new DiagnosticPhasePosMom(my_phase,1,1);
-		} else if (my_phase.kind[ii] == "ypz") {
-		    diagPhase =  new DiagnosticPhasePosMom(my_phase,1,2);
-		} else if (my_phase.kind[ii] == "pxpy") {
-		    diagPhase =  new DiagnosticPhaseMomMom(my_phase,0,1);
-		} else if (my_phase.kind[ii] == "pxpz") {
-		    diagPhase =  new DiagnosticPhaseMomMom(my_phase,0,2);
-		} else if (my_phase.kind[ii] == "pypz") {
-		    diagPhase =  new DiagnosticPhaseMomMom(my_phase,1,2);                    
-		} else if (my_phase.kind[ii] == "xlor") {
-		    diagPhase =  new DiagnosticPhasePosLor(my_phase,0);
-		} else if (my_phase.kind[ii] == "ylor") {
-		    diagPhase =  new DiagnosticPhasePosLor(my_phase,1);
-		} else {
-		    ERROR("kind " << my_phase.kind[ii] << " not implemented for geometry " << params.geometry);
-		}
-	    } else if (params.geometry == "3d3v") {
-		if (my_phase.kind[ii] == "xpx") {
-		    diagPhase =  new DiagnosticPhasePosMom(my_phase,0,0);
-		} else if (my_phase.kind[ii] == "xpy") {
-		    diagPhase =  new DiagnosticPhasePosMom(my_phase,0,1);
-		} else if (my_phase.kind[ii] == "xpz") {
-		    diagPhase =  new DiagnosticPhasePosMom(my_phase,0,2);
-		} else if (my_phase.kind[ii] == "ypx") {
-		    diagPhase =  new DiagnosticPhasePosMom(my_phase,1,0);
-		} else if (my_phase.kind[ii] == "ypy") {
-		    diagPhase =  new DiagnosticPhasePosMom(my_phase,1,1);
-		} else if (my_phase.kind[ii] == "ypz") {
-		    diagPhase =  new DiagnosticPhasePosMom(my_phase,1,2);
-		} else if (my_phase.kind[ii] == "zpx") {
-		    diagPhase =  new DiagnosticPhasePosMom(my_phase,2,0);
-		} else if (my_phase.kind[ii] == "zpy") {
-		    diagPhase =  new DiagnosticPhasePosMom(my_phase,2,1);
-		} else if (my_phase.kind[ii] == "zpz") {
-		    diagPhase =  new DiagnosticPhasePosMom(my_phase,2,2);
-		} else if (my_phase.kind[ii] == "pxpy") {
-		    diagPhase =  new DiagnosticPhaseMomMom(my_phase,0,1);
-		} else if (my_phase.kind[ii] == "pxpz") {
-		    diagPhase =  new DiagnosticPhaseMomMom(my_phase,0,2);
-		} else if (my_phase.kind[ii] == "pypz") {
-		    diagPhase =  new DiagnosticPhaseMomMom(my_phase,1,2);                    
-		} else if (my_phase.kind[ii] == "xlor") {
-		    diagPhase =  new DiagnosticPhasePosLor(my_phase,0);
-		} else if (my_phase.kind[ii] == "ylor") {
-		    diagPhase =  new DiagnosticPhasePosLor(my_phase,1);
-		} else if (my_phase.kind[ii] == "zlor") {
-		    diagPhase =  new DiagnosticPhasePosLor(my_phase,2);
-		} else {
-		    ERROR("kind " << my_phase.kind[ii] << " not implemented for geometry " << params.geometry);
-		}                
-	    } else {
-		ERROR("DiagnosticPhase not implemented for geometry " << params.geometry);
-	    }
-            
-	    if (diagPhase) {
-		if (patch->isMaster()) {
-		    //! create a group for each species of this diag and keep track of its ID.
-                    
-		    hsize_t dims[3] = {0,diagPhase->my_data.dims()[0],diagPhase->my_data.dims()[1]};
-		    hsize_t max_dims[3] = {H5S_UNLIMITED,diagPhase->my_data.dims()[0],diagPhase->my_data.dims()[1]};
-		    hsize_t chunk_dims[3] = {1,diagPhase->my_data.dims()[0],diagPhase->my_data.dims()[1]};
-                    
-		    hid_t sid = H5Screate_simple (3, dims, max_dims);	
-		    hid_t pid = H5Pcreate(H5P_DATASET_CREATE);
-		    H5Pset_layout(pid, H5D_CHUNKED);
-		    H5Pset_chunk(pid, 3, chunk_dims);
-                    
-		    H5Pset_deflate (pid, std::min((unsigned int)9,my_phase.deflate));
-                    
-		    hid_t did = H5Dcreate (gidParent, my_phase.kind[ii].c_str(), H5T_NATIVE_DOUBLE, sid, H5P_DEFAULT, pid,H5P_DEFAULT);
-		    H5Pclose (pid);	
-		    H5Sclose (sid);
-                    
-		    // write attribute of species present in the phaseSpace
-		    string namediag;
-		    for (unsigned int k=0; k<my_phase.species.size(); k++) {
-			namediag+=my_phase.species[k]+" ";
-		    }
-		    namediag=namediag.substr(0, namediag.size()-1);
-		    sid = H5Screate(H5S_SCALAR);
-		    hid_t tid = H5Tcopy(H5T_C_S1);
-		    H5Tset_size(tid, namediag.size());
-		    H5Tset_strpad(tid,H5T_STR_NULLTERM);
-		    hid_t aid = H5Acreate(gidParent, "species", tid, sid, H5P_DEFAULT, H5P_DEFAULT);
-		    H5Awrite(aid, tid, namediag.c_str());
-                    
-                    
-		    // write attribute extent of the phaseSpace
-		    hsize_t dimsPos[2] = {2,2};
-		    sid = H5Screate_simple(2, dimsPos, NULL);
-		    aid = H5Acreate (gidParent, "extents", H5T_NATIVE_DOUBLE, sid, H5P_DEFAULT, H5P_DEFAULT);
-		    double tmp[4] = {diagPhase->firstmin, diagPhase->firstmax, diagPhase->secondmin, diagPhase->secondmax};
-		    H5Awrite(aid, H5T_NATIVE_DOUBLE, tmp);
-		    H5Aclose(aid);
-		    H5Sclose(sid);
-                    
-		    diagPhase->dataId=did;
-                    
-		}
-		vecDiagPhase.push_back(diagPhase);	
-	    }
-	}
-	if (patch->isMaster() ) {
-	    H5Gclose(gidParent);
-	}
-    }
-}
-
-void DiagnosticPhaseSpace::run(int timestep, std::vector<Species*>& vecSpecies) {
-    //! check which diagnosticPhase to run at this timestep
-    vector<DiagnosticPhase*> vecDiagPhaseActiveTimestep;	
-    for (vector<DiagnosticPhase*>::const_iterator diag=vecDiagPhase.begin() ; diag != vecDiagPhase.end(); diag++) {
-	if (timestep % (*diag)->every==0) vecDiagPhaseActiveTimestep.push_back(*diag);
-    }
-	
-    if (vecDiagPhaseActiveTimestep.size()>0) {
-	vecDiagPhaseToRun.clear();
-
-	for (vector<Species*>::const_iterator mySpec=vecSpecies.begin(); mySpec!= vecSpecies.end(); mySpec++) {
-	    if (!(*mySpec)->particles->isTestParticles) {
-			
-		//! check which diagnosticPhase to run for the species 
-		for (vector<DiagnosticPhase*>::const_iterator diag=vecDiagPhaseActiveTimestep.begin() ; diag != vecDiagPhaseActiveTimestep.end(); diag++) {
-		    if(find((*diag)->my_species.begin(), (*diag)->my_species.end(), (*mySpec)->species_param.species_type) != (*diag)->my_species.end()) { 
-			vecDiagPhaseToRun.push_back(*diag);
-		    }
-		}
-
-		if (vecDiagPhaseToRun.size()>0) {
-                
-		    //! cycle over all the particles
-		    for (unsigned int ibin = 0 ; ibin < (*mySpec)->bmin.size() ; ibin++) {
-			for (int iPart=(*mySpec)->bmin[ibin] ; iPart<(*mySpec)->bmax[ibin]; iPart++ ) {
-			    //! fill the my_part structure
-			    for(unsigned int k=0;k<ndim;k++) {
-				my_part.pos[k]=(*mySpec)->particles->position(k,iPart);
-			    }
-			    for(unsigned int k=0;k<3;k++) {
-				my_part.mom[k]=(*mySpec)->particles->momentum(k,iPart);
-			    }
-			    my_part.weight=(*mySpec)->particles->weight(iPart);
-			    my_part.charge=(*mySpec)->particles->charge(iPart);
-			    for (vector<DiagnosticPhase*>::const_iterator diag=vecDiagPhaseToRun.begin() ; diag != vecDiagPhaseToRun.end(); diag++) {
-				//! do something with each particle
-				(*diag)->run(my_part);
-			    }						
-			}
-		    }
-		}
-	    }
-	} // END for (vector<Species*>::const_iterator mySpec
-	/*
-        //! and finally write the data (reduce data on 1 proc, write it and clear memory for future usage)
-        for (vector<DiagnosticPhase*>::const_iterator diag=vecDiagPhaseActiveTimestep.begin() ; diag != vecDiagPhaseActiveTimestep.end(); diag++) {
-	(*diag)->writeData();
-	}*/
-=======
 void DiagnosticPhaseSpace::run(int timestep, std::vector<Species*>& vecSpecies) {
     //! check which diagnosticPhase to run at this timestep
     vector<DiagnosticPhase*> vecDiagPhaseActiveTimestep;
@@ -455,8 +167,10 @@
     }
     
     if (vecDiagPhaseActiveTimestep.size()>0) {
+	vecDiagPhaseToRun.clear();
+
         for (vector<Species*>::const_iterator mySpec=vecSpecies.begin(); mySpec!= vecSpecies.end(); mySpec++) {
-            if (!(*mySpec)->particles.isTest) {
+            if (!(*mySpec)->particles->isTest) {
                 
                 //! check which diagnosticPhase to run for the species
                 vector<DiagnosticPhase*> vecDiagPhaseToRun;
@@ -472,13 +186,13 @@
                         for (int iPart=(*mySpec)->bmin[ibin] ; iPart<(*mySpec)->bmax[ibin]; iPart++ ) {
                             //! fill the my_part structure
                             for(unsigned int k=0;k<my_part.pos.size();k++) {
-                                my_part.pos[k]=(*mySpec)->particles.position(k,iPart);
+                                my_part.pos[k]=(*mySpec)->particles->position(k,iPart);
                             }
                             for(unsigned int k=0;k<3;k++) {
-                                my_part.mom[k]=(*mySpec)->particles.momentum(k,iPart);
+                                my_part.mom[k]=(*mySpec)->particles->momentum(k,iPart);
                             }
-                            my_part.weight=(*mySpec)->particles.weight(iPart);
-                            my_part.charge=(*mySpec)->particles.charge(iPart);
+                            my_part.weight=(*mySpec)->particles->weight(iPart);
+                            my_part.charge=(*mySpec)->particles->charge(iPart);
                             for (vector<DiagnosticPhase*>::const_iterator diag=vecDiagPhaseToRun.begin() ; diag != vecDiagPhaseToRun.end(); diag++) {
                                 //! do something with each particle
                                 (*diag)->run(my_part);
@@ -489,9 +203,8 @@
             }
         } // END for (vector<Species*>::const_iterator mySpec
         //! and finally write the data (reduce data on 1 proc, write it and clear memory for future usage)
-        for (vector<DiagnosticPhase*>::const_iterator diag=vecDiagPhaseActiveTimestep.begin() ; diag != vecDiagPhaseActiveTimestep.end(); diag++) {
+        /*for (vector<DiagnosticPhase*>::const_iterator diag=vecDiagPhaseActiveTimestep.begin() ; diag != vecDiagPhaseActiveTimestep.end(); diag++) {
             (*diag)->writeData();
-        }
->>>>>>> a8ce7b8f
+        }*/
     }
 }