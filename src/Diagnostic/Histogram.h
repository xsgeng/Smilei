--- conflicted
+++ resolved
@@ -14,30 +14,30 @@
 public:
     HistogramAxis() {};
     ~HistogramAxis() {};
-    
+
     void init( std::string, double, double, int, bool, bool, std::vector<double> );
-    
+
     //! Function that goes through the particles and find where they should go in the axis
     virtual void digitize( Species *, std::vector<double> &, std::vector<int> &, unsigned int, SimWindow * ) {};
-    
+
     //! quantity of the axis (e.g. 'x', 'px', ...)
     std::string type;
-    
+
     //! starting/ending point for the axis binning
     double min, max;
     //! starting/ending point for the axis binning, accounting for logscale
     double actual_min, actual_max;
     //! number of bins for the axis binning
     int nbins;
-    
+
     //! determines whether linear scale or log scale
     bool logscale;
-    
+
     //! determines whether particles beyond min and max are counted in the first and last bin
     bool edge_inclusive;
-    
+
     double coeff;
-    
+
     //! List of coefficients for some axes types
     std::vector<double> coefficients;
 };
@@ -49,16 +49,16 @@
 public:
     Histogram() {};
     ~Histogram() {};
-    
+
     //! Compute the index of each particle in the final histogram
     void digitize( Species *, std::vector<double> &, std::vector<int> &, SimWindow * );
     //! Calculate the quantity of each particle to be summed in the histogram
     virtual void valuate( Species *, std::vector<double> &, std::vector<int> & ) {};
     //! Add the contribution of each particle in the histogram
     void distribute( std::vector<double> &, std::vector<int> &, std::vector<double> & );
-    
+
     std::string deposited_quantity;
-    
+
     std::vector<HistogramAxis *> axes;
 };
 
@@ -538,26 +538,17 @@
             Py_DECREF( ret );
         }
     };
-    
+
     PyObject *function;
     ParticleData particleData;
 };
 #endif
 
 //! Children classes, for various manners to fill the histogram
-<<<<<<< HEAD
-class Histogram_void : public Histogram {
-    void valuate(Species * s, std::vector<double> &array, std::vector<int> &index) {
-    };
-};
-class Histogram_density : public Histogram {
-    void valuate(Species * s, std::vector<double> &array, std::vector<int> &index) {
-=======
 class Histogram_number : public Histogram
 {
     void valuate( Species *s, std::vector<double> &array, std::vector<int> &index )
     {
->>>>>>> a8bd6061
         unsigned int npart = array.size();
         for( unsigned int ipart = 0 ; ipart < npart ; ipart++ ) {
             if( index[ipart]<0 ) {
@@ -1117,7 +1108,7 @@
             Py_DECREF( ret );
         }
     };
-    
+
     PyObject *function;
     ParticleData particleData;
 };
