--- conflicted
+++ resolved
@@ -457,10 +457,6 @@
             }
         }
         // Loop directions to figure out the range of useful indices
-<<<<<<< HEAD
-
-=======
->>>>>>> 51bcf279
         for( i=0; i<dimProbe; i++ ) {
             if( mins[i]<0. ) {
                 mins[i]=0.;
@@ -494,14 +490,10 @@
         // Initialize the list of "fake" particles (points) just as actual macro-particles
         Particles *particles = &( vecPatches( ipatch )->probes[probe_n]->particles );
         particles->initialize( ntot, nDim_particle );
-<<<<<<< HEAD
-
-=======
         // In AM, redefine patchmin as rmin and not -rmax anymore
         if( geometry == "AMcylindrical" ) {
             patchMin[1] = patchMax[1] - ( double )patch_size[1];
         }
->>>>>>> 51bcf279
         // Loop useful probe points
         ipart_local=0;
         for( unsigned int ip=0; ip<ntot; ip++ ) {
