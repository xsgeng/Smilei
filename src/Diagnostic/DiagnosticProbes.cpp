

#include <sstream>
#include <vector>
#include <limits>

#include "DiagnosticProbes.h"

#include "VectorPatch.h"


using namespace std;





// Calculates the inverse of a square matrix, given row by row
vector<double> matrixInverse(vector<double> A) {
    unsigned int size = A.size();
    unsigned int dim  = sqrt( size );

    vector<double> invA (size);

    if( dim == 1 ) {
        invA[0] = 1./A[0];
    } else if (dim == 2) {
        double det = A[0]*A[3]-A[1]*A[2];
        if( det==0. ) ERROR("Cannot inverse matrix");
        double idet = 1./det;
        invA[0] =  A[3]*idet;
        invA[1] = -A[1]*idet;
        invA[2] = -A[2]*idet;
        invA[3] =  A[0]*idet;
    } else if (dim == 3) {
        double det = A[0]*A[4]*A[8]+A[1]*A[5]*A[6]+A[2]*A[3]*A[7]-A[2]*A[4]*A[6]-A[1]*A[3]*A[8]-A[0]*A[5]*A[7];
        if( det==0. ) ERROR("Cannot inverse matrix");
        double idet = 1./det;
        invA[0] = ( A[4]*A[8]-A[5]*A[7] )*idet;
        invA[1] = ( A[2]*A[7]-A[1]*A[8] )*idet;
        invA[2] = ( A[1]*A[5]-A[2]*A[4] )*idet;
        invA[3] = ( A[5]*A[6]-A[3]*A[8] )*idet;
        invA[4] = ( A[0]*A[8]-A[2]*A[6] )*idet;
        invA[5] = ( A[2]*A[4]-A[0]*A[5] )*idet;
        invA[6] = ( A[3]*A[7]-A[4]*A[6] )*idet;
        invA[7] = ( A[1]*A[6]-A[0]*A[7] )*idet;
        invA[8] = ( A[0]*A[4]-A[1]*A[3] )*idet;
    }

    return invA;
}

// product between a square matrix A and a vector v
vector<double> matrixTimesVector(vector<double> A, vector<double> v) {
    unsigned int size = A.size();
    unsigned int dim  = sqrt( size );
    if( dim*dim != size ) ERROR("Matrix is not squared");
    if( v.size() != dim ) ERROR("Vector has wrong size");

    vector<double> w(dim,0.);
    for( unsigned int i=0; i<dim; i++ )
        for( unsigned int j=0; j<dim; j++ )
                w[i] += A[i+dim*j] * v[j];
    return w;
}




DiagnosticProbes::DiagnosticProbes( Params &params, SmileiMPI* smpi, int n_probe )
: offset_in_MPI(0)
{
    probe_n = n_probe;
    nDim_particle = params.nDim_particle;
    nDim_field = params.nDim_field;
    geometry = params.geometry;
    fileId_ = 0;
    hasRhoJs = false;
    last_iteration_points_calculated = 0;
    positions_written = false;

    // Extract "every" (time selection)
    ostringstream name("");
    name << "Probe #"<<n_probe;
    timeSelection = new TimeSelection(
        PyTools::extract_py("every", "DiagProbe", n_probe),
        name.str()
    );

    // Extract "flush_every" (time selection for flushing the file)
    flush_timeSelection = new TimeSelection(
        PyTools::extract_py("flush_every", "DiagProbe", n_probe),
        name.str()
    );

    // Extract "number" (number of points you have in each dimension of the probe,
    // which must be smaller than the code dimensions)
    PyTools::extract("number",vecNumber,"DiagProbe",n_probe);

    // Dimension of the probe grid
    dimProbe=vecNumber.size();
    if (dimProbe > nDim_particle) {
        ERROR("Probe #"<<n_probe<<": probe dimension is greater than simulation dimension")
    }

    // If there is no "number" argument provided, then it corresponds to
    // a zero-dimensional probe (one point). In this case, we say the probe
    // has actually one dimension with only one point.
    if (dimProbe == 0) {
        vecNumber.resize(1);
        vecNumber[0]=1;
    }

    // Calculate the total number of points in the grid
    nPart_total=1;
    for (unsigned int iDimProbe=0; iDimProbe<dimProbe; iDimProbe++) {
        nPart_total *= vecNumber[iDimProbe];
    }

    // Extract origin and corners
    // (positions of the vertices of the grid)
    if( ! PyTools::extract("origin",origin,"DiagProbe",n_probe) )
        ERROR("Probe #"<<n_probe<<": origin missing");

    if( origin.size() !=nDim_particle )
        ERROR("Probe #"<<n_probe<<": origin size(" << origin.size() << ") != ndim(" << nDim_particle<< ")");

    corners.resize(0);
    bool has_corners = PyTools::extract("corners",corners,"DiagProbe",n_probe);
    bool has_vectors = PyTools::extract("vectors",corners,"DiagProbe",n_probe);
    if( has_corners && has_vectors )
        ERROR("Probe #"<<n_probe<<": cannot define both `corners` and `vectors`");
    string point_type = has_vectors ? "vectors" : "corners";

    if( corners.size() != dimProbe )
        ERROR("Probe #"<<n_probe<<": needs as many "<<point_type<<" as the size of `number`");

    for (unsigned int iDimProbe=0; iDimProbe<dimProbe; iDimProbe++) {
        if( corners[iDimProbe].size() != nDim_particle )
            ERROR("Probe #"<<n_probe<<": "<<point_type<<"["<<iDimProbe<<"] should have "<<nDim_particle<<" elements");
        if( has_vectors )
            for( unsigned int j=0; j<nDim_particle; j++)
                corners[iDimProbe][j] += origin[j];
    }

    // calculate the coordinate system (base vectors)
    axes.resize(nDim_particle*nDim_particle, 0.);
    vector<int> usedDirections (nDim_particle, 0);
    double min, max, val;
    unsigned int jmin=0, jmax=0;
    // With available axes, fill the vector, and remember which major direction it occupies
    for( unsigned int i=0; i<dimProbe; i++) {
        max = 0.;
        min = numeric_limits<double>::max();
        for( unsigned int j=0; j<nDim_particle; j++) {
            axes[j+nDim_particle*i] = corners[i][j] - origin[j];
            val = abs(axes[j+nDim_particle*i]);
            if( val<min ) { min=val; jmin=j; }
            if( val>max ) { max=val; jmax=j; }
        }
        usedDirections[jmax] += 3; // avoid max
        usedDirections[jmin] -= 1; // prefer min
    }
    // Then, complete the probe's coordinate system to have as many axes as the simulation dimension
    for( unsigned int i=dimProbe; i<nDim_particle; i++) {
        // find index of the most unused direction
        unsigned int unusedDirectionIndex = min_element(usedDirections.begin(), usedDirections.end()) - usedDirections.begin();
        // and use that direction as next axis
        axes[unusedDirectionIndex+nDim_particle*i] = 1.;
        for( unsigned int j=0; j<nDim_particle; j++) usedDirections[j]--;
        usedDirections[unusedDirectionIndex] += 4;
    }
    // Calculate the inverse matrix of the probe's coordinate system
    axesInverse = matrixInverse(axes);

    // Extract the list of requested fields
    vector<string> fs;
    if(!PyTools::extract("fields",fs,"DiagProbe",n_probe)) {
        fs.resize(14);
        fs[0]="Ex"; fs[1]="Ey"; fs[2]="Ez";
        fs[3]="Bx"; fs[4]="By"; fs[5]="Bz";
        fs[6]="Jx"; fs[7]="Jy"; fs[8]="Jz"; fs[9]="Rho";
        fs[10]="Env_Ar"; fs[11]="Env_Ai"; fs[12]="Env_A_abs"; fs[13]="Env_Chi";
    }
    vector<unsigned int> locations;
    locations.resize(14);
    for( unsigned int i=0; i<14; i++) locations[i] = fs.size();
    for( unsigned int i=0; i<fs.size(); i++) {
        for( unsigned int j=0; j<i; j++) {
            if( fs[i]==fs[j] ) {
                ERROR("Probe #"<<n_probe<<": field "<<fs[i]<<" appears twice");
            }
        }
        if     ( fs[i]=="Ex" ) locations[0] = i;
        else if( fs[i]=="Ey" ) locations[1] = i;
        else if( fs[i]=="Ez" ) locations[2] = i;
        else if( fs[i]=="Bx" ) locations[3] = i;
        else if( fs[i]=="By" ) locations[4] = i;
        else if( fs[i]=="Bz" ) locations[5] = i;
        else if( fs[i]=="Jx" ) locations[6] = i;
        else if( fs[i]=="Jy" ) locations[7] = i;
        else if( fs[i]=="Jz" ) locations[8] = i;
        else if( fs[i]=="Rho") locations[9] = i;
        else if( fs[i]=="Env_Ar") locations[10] = i;
        else if( fs[i]=="Env_Ai") locations[11] = i;
        else if( fs[i]=="Env_A_abs") locations[12] = i;
        else if( fs[i]=="Env_Chi") locations[13] = i;
        else {
            ERROR("Probe #"<<n_probe<<": unknown field "<<fs[i]);
        }
        if( ! hasRhoJs )
            if( fs[i].at(0)=='J' || fs[i].at(0)=='R' )
                hasRhoJs = true;
    }
    fieldlocation = locations;
    fieldname = fs;
    nFields = fs.size();

    // Pre-calculate patch size
    patch_size.resize(nDim_particle);
    for( unsigned int k=0; k<nDim_particle; k++ )
        patch_size[k] = params.n_space[k]*params.cell_length[k];

    // Create filename
    ostringstream mystream("");
    mystream << "Probes" << n_probe << ".h5";
    filename = mystream.str();

    // Display info
    MESSAGE(1, "Probe diagnostic #"<<n_probe<<" created");

    ostringstream t("");
    t << vecNumber[0];
    for (unsigned int i=1; i<dimProbe; i++) t << "x"<<vecNumber[i];
    t << " points";
    if( dimProbe>1 ) t << " (total = "<<nPart_total<<")";
    MESSAGE(2, t.str());

    t.str("");
    t << "origin : "<<origin[0];
    for( unsigned int k=1; k<nDim_particle; k++) t<<", "<<origin[k];
    MESSAGE(2, t.str());

    for( unsigned int i=0; i<corners.size(); i++) {
        t.str("");
        t << "corner "<<i<<" : "<<corners[i][0];
        for( unsigned int k=1; k<nDim_particle; k++) t<<", "<<corners[i][k];
        MESSAGE(2, t.str());
    }

} // END DiagnosticProbes::DiagnosticProbes



DiagnosticProbes::~DiagnosticProbes()
{
    delete timeSelection;
    delete flush_timeSelection;
}


void DiagnosticProbes::openFile( Params& params, SmileiMPI* smpi, bool newfile )
{
    if ( newfile ) {
        // Create file
        hid_t pid = H5Pcreate(H5P_FILE_ACCESS);
        H5Pset_fapl_mpio(pid, MPI_COMM_WORLD, MPI_INFO_NULL);
        fileId_ = H5Fcreate( filename.c_str(), H5F_ACC_TRUNC, H5P_DEFAULT, pid);
        H5Pclose(pid);

        // Write the version of the code as an attribute
        H5::attr(fileId_, "Version", string(__VERSION));

        // Dimension of the probe grid
        H5::attr(fileId_, "dimension", dimProbe);

        // Add arrays "p0", "p1", ...
        H5::vect(fileId_, "p0", origin);
        ostringstream pk;
        for (unsigned int iDimProbe=0; iDimProbe<dimProbe; iDimProbe++) {
            pk.str("");
            pk << "p" << (iDimProbe+1);
            H5::vect(fileId_, pk.str(), corners[iDimProbe]);
        }

        // Add array "number"
        H5::vect(fileId_, "number", vecNumber);

        // Add "fields"
        ostringstream fields("");
        fields << fieldname[0];
        for( unsigned int i=1; i<fieldname.size(); i++) fields << "," << fieldname[i];
        H5::attr(fileId_, "fields", fields.str());

    }
    else {
        hid_t pid = H5Pcreate(H5P_FILE_ACCESS);
        H5Pset_fapl_mpio(pid, MPI_COMM_WORLD, MPI_INFO_NULL);
        fileId_ = H5Fopen( filename.c_str(), H5F_ACC_RDWR, pid );
        H5Pclose(pid);
    }

}


void DiagnosticProbes::closeFile()
{
    if(fileId_!=0) H5Fclose(fileId_);
    fileId_ = 0;
}


bool DiagnosticProbes::prepare( int timestep )
{
    return timeSelection->theTimeIsNow(timestep);
}


void DiagnosticProbes::init(Params& params, SmileiMPI* smpi, VectorPatch& vecPatches)
{
    // create the file
    openFile( params, smpi, true );
}


void DiagnosticProbes::createPoints(SmileiMPI* smpi, VectorPatch& vecPatches, bool createFile, double x_moved)
{
    nPart_MPI = 0;
    offset_in_MPI .resize( vecPatches.size() );
    offset_in_file.resize( vecPatches.size() );
    unsigned int numCorners = 1<<nDim_particle; // number of patch corners
    unsigned int ntot, IP, ipart_local, i, k, iDim;
    bool is_in_domain;
<<<<<<< HEAD
    vector<double> point(nDim_particle), mins(nDim_particle), maxs(nDim_particle);
=======
    vector<double> point(nDim_particle), mins(nDim_particle), maxs(nDim_particle);  //warning, works only if nDim_particle >= nDim_field
>>>>>>> 841a3bc9
    vector<double> patchMin(nDim_particle), patchMax(nDim_particle);
    vector<unsigned int> minI(nDim_particle), maxI(nDim_particle), nI(nDim_particle);

    // Loop patches to create particles
    for (unsigned int ipatch=0 ; ipatch<vecPatches.size() ; ipatch++) {

        // The first step is to reduce the area of the probe to search in this patch
        if (geometry == "3drz"){
                mins[0] = numeric_limits<double>::max();
                maxs[0] = numeric_limits<double>::lowest();
                patchMin[0] = ( vecPatches(ipatch)->Pcoordinates[0]   )*patch_size[0];
                patchMax[0] = ( vecPatches(ipatch)->Pcoordinates[0]+1 )*patch_size[0];
            for( k=1; k<3; k++ ) {
                mins[k] = numeric_limits<double>::max();
                maxs[k] = -mins[k];
                patchMin[k] = -( vecPatches(ipatch)->Pcoordinates[1]+1 )*patch_size[1];
                patchMax[k] =  ( vecPatches(ipatch)->Pcoordinates[1]+1 )*patch_size[1];
            }
        } else {
            for( k=0; k<nDim_particle; k++ ) {
                mins[k] = numeric_limits<double>::max();
                maxs[k] =  numeric_limits<double>::lowest();
                patchMin[k] = ( vecPatches(ipatch)->Pcoordinates[k]   )*patch_size[k];
                patchMax[k] = ( vecPatches(ipatch)->Pcoordinates[k]+1 )*patch_size[k];
            }
        }
        // loop patch corners
        for( i=0; i<numCorners; i++ ) {
            // Get coordinates of the current corner in terms of x,y,...
            for( k=0; k<nDim_particle; k++ )                          
                point[k] = ( (((i>>k)&1)==0) ? patchMin[k] : patchMax[k] ) - origin[k];
            // Get position of the current corner in the probe's coordinate system
            point = matrixTimesVector( axesInverse, point );
            // Store mins and maxs
            for( k=0; k<nDim_particle; k++ ) {
                if( point[k]<mins[k] ) mins[k]=point[k];
                if( point[k]>maxs[k] ) maxs[k]=point[k];
            }
        }
        // Loop directions to figure out the range of useful indices

        for( i=0; i<dimProbe; i++ ) {
            if( mins[i]<0. ) mins[i]=0.;   // Why ?
            if( mins[i]>1. ) mins[i]=1.;
            minI[i] = ((unsigned int) floor(mins[i]*((double)(vecNumber[i]-1))));
            if( maxs[i]<0. ) maxs[i]=0.;
            if( maxs[i]>1. ) maxs[i]=1.;
            maxI[i] = ((unsigned int) ceil (maxs[i]*((double)(vecNumber[i]-1)))) + 1;
        }
        for( i=dimProbe; i<nDim_particle; i++ ){
            minI[i] = 0;
            maxI[i] = (mins[i]*maxs[i]<=1.e-8) ? 1:0;
        }
        // Now, minI and maxI contain the min and max indexes of the probe, useful for this patch
        // Calculate total number of useful points
        ntot = 1;
        for( i=0; i<nDim_particle; i++ ) {
            nI[i] = maxI[i]-minI[i];
            ntot *= nI[i];
        }
        if( ntot > 1000000000 ) ERROR("Probe too large");
        // Initialize the list of "fake" particles (points) just as actual macro-particles
        Particles * particles = &(vecPatches(ipatch)->probes[probe_n]->particles);
        particles->initialize(ntot, nDim_particle);

        // Loop useful probe points
        ipart_local=0;
        for( unsigned int ip=0; ip<ntot; ip++ ) {
            // Find the coordinates of this point in the global probe array
            IP = ip;
            for( i=0; i<dimProbe; i++ ) {
                point[i] = ((double)(IP % nI[i] + minI[i])) / ((double)(vecNumber[i]-1));
                IP /= nI[i];
            }
            for( i=dimProbe; i<nDim_particle; i++ )
                point[i] = 0.;
            // Compute this point's coordinates in terms of x, y, ...
            point = matrixTimesVector( axes, point );
            // Check if point is in patch
            is_in_domain = true;
            for( i=0; i<nDim_field; i++ ) {
                if (i == 1 && geometry == "3drz"){
                    point[1] += sqrt(origin[1]*origin[1] + origin[2]*origin[2]);
                }else{
                    point[i] += origin[i];
                }
                if (point[i] < patchMin[i] || point[i] >= patchMax[i] ) {
                    is_in_domain = false;
                    break;
                }
            }
            if(is_in_domain) {
                point[0] += x_moved;
                for(iDim=0; iDim<nDim_particle; iDim++)
                    particles->position(iDim,ipart_local) = point[iDim];
                ipart_local++;
            }
        }

        // Resize the array with only particles in this patch
        particles->resize(ipart_local, nDim_particle);
        particles->shrink_to_fit(nDim_particle);

        // Add the local offset
        offset_in_MPI[ipatch] = nPart_MPI;
        nPart_MPI += ipart_local;
    }

    // Calculate the offset of each MPI in the final file
    unsigned int global_offset;
    MPI_Scan(&nPart_MPI, &global_offset, 1, MPI_UNSIGNED, MPI_SUM, MPI_COMM_WORLD);

    // Broadcast the global number of points
    nPart_total_actual = global_offset;
    MPI_Bcast( &nPart_total_actual, 1, MPI_UNSIGNED, smpi->getSize()-1, MPI_COMM_WORLD );

    // For each patch, calculate its global offset
    for (unsigned int ipatch=0 ; ipatch<vecPatches.size() ; ipatch++) {
        offset_in_file[ipatch] = global_offset - nPart_MPI + offset_in_MPI[ipatch];
        vecPatches(ipatch)->probes[probe_n]->offset_in_file = offset_in_file[ipatch];
    }

    if( nPart_total_actual==0 ) ERROR("Probe has no points in the box");
}



void DiagnosticProbes::run( SmileiMPI* smpi, VectorPatch& vecPatches, int timestep, SimWindow* simWindow, Timers & timers )
{
    ostringstream name_t;

    unsigned int nPatches( vecPatches.size() );

    // Leave if this timestep has already been written
    #pragma omp master
    {
        name_t.str("");
        name_t << "/" << setfill('0') << setw(10) << timestep;
        status = H5Lexists( fileId_, name_t.str().c_str(), H5P_DEFAULT );
    }
    #pragma omp barrier
    if (status != 0) return;

    #pragma omp master
    {
        // If the patches have been moved (moving window or load balancing) we must re-compute the probes positions
        if( !positions_written || last_iteration_points_calculated <= vecPatches.lastIterationPatchesMoved ) {
            double x_moved = simWindow ? simWindow->getXmoved() : 0.;
            createPoints(smpi, vecPatches, false, x_moved);
            last_iteration_points_calculated = timestep;

            // Store the positions of all particles, unless done already
            if( !positions_written ) {
                vector<unsigned int> posArraySize(2);
                posArraySize[0] = nPart_MPI;
                posArraySize[1] = nDim_particle;
                Field2D* posArray = new Field2D(posArraySize);
                unsigned int ipart = 0;
                for (unsigned int ipatch=0 ; ipatch<vecPatches.size() ; ipatch++) {
                    if( ipart>=nPart_MPI ) break;
                    Particles * particles = &(vecPatches(ipatch)->probes[probe_n]->particles);
                    for ( unsigned int ip=0 ; ip<particles->size() ; ip++) {
                        for (unsigned int idim=0 ; idim<nDim_particle  ; idim++ )
                            (*posArray)(ipart,idim) = particles->position(idim,ip);
                        (*posArray)(ipart,0) -= x_moved;
                        ipart++;
                    }
                }
                // Define size in memory
                hsize_t mem_size[2];
                mem_size[0] = nPart_MPI; mem_size[1] = nDim_particle;
                hid_t memspace  = H5Screate_simple(2, mem_size, NULL);
                // Define size and location in file
                hsize_t dimsf[2], offset[2], count[2], block[2];
                dimsf[0] = nPart_total_actual; dimsf[1] = nDim_particle;
                hid_t filespace = H5Screate_simple(2, dimsf, NULL);
                if( nPart_MPI>0 ) {
                    offset[0] = offset_in_file[0]; offset[1] = 0;
                    count [0] = 1;                 count [1] = 1;
                    block [0] = nPart_MPI;         block [1] = nDim_particle;
                    H5Sselect_hyperslab(filespace, H5S_SELECT_SET, offset, NULL, count, block);
                } else {
                    H5Sselect_none(filespace);
                }
                // Define collective transfer
                hid_t transfer = H5Pcreate(H5P_DATASET_XFER);
                H5Pset_dxpl_mpio(transfer, H5FD_MPIO_COLLECTIVE);
                // Create dataset
                hid_t plist_id = H5Pcreate(H5P_DATASET_CREATE);
                hid_t dset_id = H5Dcreate(fileId_, "positions", H5T_NATIVE_DOUBLE, filespace, H5P_DEFAULT, plist_id, H5P_DEFAULT);
                H5Pclose(plist_id);
                // Write
                if ( nPart_MPI>0 )
                    H5Dwrite( dset_id, H5T_NATIVE_DOUBLE, memspace, filespace, transfer, &((*posArray)(0,0)) );
                else
                    H5Dwrite( dset_id, H5T_NATIVE_DOUBLE, memspace, filespace, transfer, NULL );
                H5Dclose(dset_id);
                H5Pclose( transfer );
                H5Sclose(filespace);
                H5Sclose(memspace);

                delete posArray;
                H5Fflush( fileId_, H5F_SCOPE_GLOBAL );
                positions_written = true;
            }
        }

        // Make the array that will contain the data
        vector<unsigned int> probesArraySize(2);
        probesArraySize[1] = nPart_MPI; // number of particles
        probesArraySize[0] = nFields + 1; // number of fields (Ex, Ey, etc) +1 for garbage
        probesArray = new Field2D(probesArraySize);
    }
    #pragma omp barrier

    // Loop patches to fill the array
    #pragma omp for schedule(runtime)
    for (unsigned int ipatch=0 ; ipatch<nPatches ; ipatch++) {
        // Loop probe ("fake") particles of current patch
        unsigned int iPart_MPI = offset_in_MPI[ipatch];
        unsigned int npart = vecPatches(ipatch)->probes[probe_n]->particles.size();

        LocalFields Jloc_fields;
        double Rloc_fields;

        int ithread = 0;
<<<<<<< HEAD
#ifdef _OPENMP
        ithread = omp_get_thread_num();
#endif
=======
        #ifdef _OPENMP
        ithread = omp_get_thread_num();
        #endif
>>>>>>> 841a3bc9
        smpi->dynamics_resize(ithread, nDim_particle, npart);

        for (unsigned int ipart=0; ipart<npart; ipart++) {
            int iparticle(ipart); // Compatibility
            int false_idx(0);     // Use in classical interp for now, not for probes
            //     virtual void operator()  (ElectroMagn* EMfields, Particles &particles, SmileiMPI* smpi, int *istart, int *iend, int ithread, LocalFields* JLoc, double* RhoLoc) override = 0;
<<<<<<< HEAD
            (*(vecPatches.species(ipatch,0)->Interp)) (
=======
            (*(vecPatches(ipatch)->probesInterp)) (
>>>>>>> 841a3bc9
                vecPatches(ipatch)->EMfields,
                vecPatches(ipatch)->probes[probe_n]->particles, smpi,
                &iparticle, &false_idx, ithread,
                &Jloc_fields, &Rloc_fields
            );

            //! here we fill the probe data!!!
            (*probesArray)(fieldlocation[0],iPart_MPI)=smpi->dynamics_Epart[ithread][ipart+0*npart];
            (*probesArray)(fieldlocation[1],iPart_MPI)=smpi->dynamics_Epart[ithread][ipart+1*npart];
            (*probesArray)(fieldlocation[2],iPart_MPI)=smpi->dynamics_Epart[ithread][ipart+2*npart];
            (*probesArray)(fieldlocation[3],iPart_MPI)=smpi->dynamics_Bpart[ithread][ipart+0*npart];
            (*probesArray)(fieldlocation[4],iPart_MPI)=smpi->dynamics_Bpart[ithread][ipart+1*npart];
            (*probesArray)(fieldlocation[5],iPart_MPI)=smpi->dynamics_Bpart[ithread][ipart+2*npart];
            (*probesArray)(fieldlocation[6],iPart_MPI)=Jloc_fields.x;
            (*probesArray)(fieldlocation[7],iPart_MPI)=Jloc_fields.y;
            (*probesArray)(fieldlocation[8],iPart_MPI)=Jloc_fields.z;
            (*probesArray)(fieldlocation[9],iPart_MPI)=Rloc_fields;
            iPart_MPI++;
        }


       // Probes for envelope
       if (vecPatches(ipatch)->EMfields->envelope != NULL) { 
           unsigned int iPart_MPI = offset_in_MPI[ipatch];

           
           if ( dynamic_cast<Interpolator3D2Order_envV*>((vecPatches(ipatch)->Interp_envelope)) ) {
               Interpolator3D2Order_envV* Interpolator_envelope = (static_cast<Interpolator3D2Order_envV*>((vecPatches(ipatch)->Interp_envelope)) );
               double Env_ArLoc_fields,Env_AiLoc_fields,Env_AabsLoc_fields,Env_ChiLoc_fields;

               for (unsigned int ipart=0; ipart<npart; ipart++) {          
                   int iparticle(ipart); // Compatibility
                   int false_idx(0);     // Use in classical interp for now, not for probes
                   Interpolator_envelope->interpolate_envelope_and_susceptibility(
                                                                                  vecPatches(ipatch)->EMfields,
                                                                                  vecPatches(ipatch)->probes[probe_n]->particles, smpi, &iparticle,  &false_idx, ithread,
                                                                                  &Env_AabsLoc_fields, &Env_ArLoc_fields, &Env_AiLoc_fields, &Env_ChiLoc_fields
                                                                                  );
                   //! here we fill the probe data!!!         
                   (*probesArray)(fieldlocation[10],iPart_MPI)=Env_ArLoc_fields;
                   (*probesArray)(fieldlocation[11],iPart_MPI)=Env_AiLoc_fields;
                   (*probesArray)(fieldlocation[12],iPart_MPI)=Env_AabsLoc_fields;
                   (*probesArray)(fieldlocation[13],iPart_MPI)=Env_ChiLoc_fields;
                   iPart_MPI++;
               }
           }
           else if ( dynamic_cast<Interpolator3D2Order_env*>((vecPatches(ipatch)->Interp_envelope)) ) {
               Interpolator3D2Order_env* Interpolator_envelope = (static_cast<Interpolator3D2Order_env*>((vecPatches(ipatch)->Interp_envelope)) );
               double Env_ArLoc_fields,Env_AiLoc_fields,Env_AabsLoc_fields,Env_ChiLoc_fields;

               for (unsigned int ipart=0; ipart<npart; ipart++) {          
                   int iparticle(ipart); // Compatibility
                   int false_idx(0);     // Use in classical interp for now, not for probes

                   Interpolator_envelope->interpolate_envelope_and_susceptibility(
                                                                                  vecPatches(ipatch)->EMfields,
                                                                                  vecPatches(ipatch)->probes[probe_n]->particles,
                                                                                  ipart,
                                                                                  &Env_AabsLoc_fields, &Env_ArLoc_fields, &Env_AiLoc_fields, &Env_ChiLoc_fields
                                                                                  );
                   //! here we fill the probe data!!!         
                   (*probesArray)(fieldlocation[10],iPart_MPI)=Env_ArLoc_fields;
                   (*probesArray)(fieldlocation[11],iPart_MPI)=Env_AiLoc_fields;
                   (*probesArray)(fieldlocation[12],iPart_MPI)=Env_AabsLoc_fields;
                   (*probesArray)(fieldlocation[13],iPart_MPI)=Env_ChiLoc_fields;
                   iPart_MPI++;
               }
           }
           else
               ERROR("GOTO Hell");
       }

        
    }

    #pragma omp master
    {
        // Define size in memory
        hsize_t mem_size[2];
        mem_size[1] = nPart_MPI;
        mem_size[0] = nFields;
        hid_t memspace  = H5Screate_simple(2, mem_size, NULL);
        // Define size and location in file
        hsize_t dimsf[2], offset[2], count[2], block[2];
        dimsf[1] = nPart_total_actual;
        dimsf[0] = nFields;
        hid_t filespace = H5Screate_simple(2, dimsf, NULL);
        if( nPart_MPI>0 ) {
            offset[1] = offset_in_file[0];
            offset[0] = 0;
            count[0] = 1;
            count[1] = 1;
            block[1] = nPart_MPI;
            block[0] = nFields;
            H5Sselect_hyperslab(filespace, H5S_SELECT_SET, offset, NULL, count, block);
        } else {
            H5Sselect_none(filespace);
        }
        // Create new dataset for this timestep
        hid_t plist_id = H5Pcreate(H5P_DATASET_CREATE);
        H5Pset_alloc_time(plist_id, H5D_ALLOC_TIME_EARLY );
        hid_t dset_id  = H5Dcreate(fileId_, name_t.str().c_str(), H5T_NATIVE_DOUBLE, filespace, H5P_DEFAULT, plist_id, H5P_DEFAULT);
        H5Pclose(plist_id);
        // Define transfer
        hid_t transfer = H5Pcreate(H5P_DATASET_XFER);
        H5Pset_dxpl_mpio(transfer, H5FD_MPIO_INDEPENDENT);
        // Write
        H5Dwrite( dset_id, H5T_NATIVE_DOUBLE, memspace, filespace, transfer, probesArray->data_ );
        H5Dclose(dset_id);
        H5Pclose( transfer );
        H5Sclose(filespace);
        H5Sclose(memspace);

        delete probesArray;

        if( flush_timeSelection->theTimeIsNow(timestep) ) H5Fflush( fileId_, H5F_SCOPE_GLOBAL );
    }
    #pragma omp barrier
}

bool DiagnosticProbes::needsRhoJs(int timestep) {
    return hasRhoJs && timeSelection->theTimeIsNow(timestep);
}

// SUPPOSED TO BE EXECUTED ONLY BY MASTER MPI
uint64_t DiagnosticProbes::getDiskFootPrint(int istart, int istop, Patch* patch)
{
    uint64_t footprint = 0;

    // Calculate the number of dumps between istart and istop
    uint64_t ndumps = timeSelection->howManyTimesBefore(istop) - timeSelection->howManyTimesBefore(istart);

    // Add necessary global headers approximately
    footprint += 2200;
    if( dimProbe>0 ) footprint += 2400;
    if( ndumps>0 ) footprint += (uint64_t)(nDim_particle * nPart_total * 8);

    // Add local headers
    footprint += ndumps * (uint64_t)(480 + nFields * 6);

    // Add size of each field
    footprint += ndumps * (uint64_t)(nFields * nPart_total) * 8;

    return footprint;
}<|MERGE_RESOLUTION|>--- conflicted
+++ resolved
@@ -331,11 +331,7 @@
     unsigned int numCorners = 1<<nDim_particle; // number of patch corners
     unsigned int ntot, IP, ipart_local, i, k, iDim;
     bool is_in_domain;
-<<<<<<< HEAD
-    vector<double> point(nDim_particle), mins(nDim_particle), maxs(nDim_particle);
-=======
     vector<double> point(nDim_particle), mins(nDim_particle), maxs(nDim_particle);  //warning, works only if nDim_particle >= nDim_field
->>>>>>> 841a3bc9
     vector<double> patchMin(nDim_particle), patchMax(nDim_particle);
     vector<unsigned int> minI(nDim_particle), maxI(nDim_particle), nI(nDim_particle);
 
@@ -562,26 +558,16 @@
         double Rloc_fields;
 
         int ithread = 0;
-<<<<<<< HEAD
 #ifdef _OPENMP
         ithread = omp_get_thread_num();
 #endif
-=======
-        #ifdef _OPENMP
-        ithread = omp_get_thread_num();
-        #endif
->>>>>>> 841a3bc9
         smpi->dynamics_resize(ithread, nDim_particle, npart);
 
         for (unsigned int ipart=0; ipart<npart; ipart++) {
             int iparticle(ipart); // Compatibility
             int false_idx(0);     // Use in classical interp for now, not for probes
             //     virtual void operator()  (ElectroMagn* EMfields, Particles &particles, SmileiMPI* smpi, int *istart, int *iend, int ithread, LocalFields* JLoc, double* RhoLoc) override = 0;
-<<<<<<< HEAD
-            (*(vecPatches.species(ipatch,0)->Interp)) (
-=======
             (*(vecPatches(ipatch)->probesInterp)) (
->>>>>>> 841a3bc9
                 vecPatches(ipatch)->EMfields,
                 vecPatches(ipatch)->probes[probe_n]->particles, smpi,
                 &iparticle, &false_idx, ithread,
