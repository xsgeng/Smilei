--- conflicted
+++ resolved
@@ -252,17 +252,10 @@
         H5Gclose(group_id);
     }
     else {
-<<<<<<< HEAD
         hid_t pid = H5Pcreate(H5P_FILE_ACCESS);
         H5Pset_fapl_mpio(pid, MPI_COMM_WORLD, MPI_INFO_NULL);
-        fileId_ = H5Fopen( filename.c_str(), H5F_ACC_TRUNC, pid );
+        fileId_ = H5Fopen( filename.c_str(), H5F_ACC_RDWR, pid );
         H5Pclose(pid);
-=======
-	hid_t pid = H5Pcreate(H5P_FILE_ACCESS);
-	H5Pset_fapl_mpio(pid, MPI_COMM_WORLD, MPI_INFO_NULL);
-	fileId_ = H5Fopen( filename.c_str(), H5F_ACC_RDWR, pid );
-	H5Pclose(pid);
->>>>>>> f68fef18
     }
 
 }
