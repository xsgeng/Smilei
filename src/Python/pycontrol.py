--- conflicted
+++ resolved
@@ -105,7 +105,7 @@
         l.time_envelope   = toTimeProfile( l.time_envelope )
         l.space_envelope  = [ toSpaceProfile(p) for p in l.space_envelope ]
         l.phase           = [ toSpaceProfile(p) for p in l.phase          ]
-    
+
 # this function will be called after initialising the simulation, just before entering the time loop
 # if it returns false, the code will call a Py_Finalize();
 def _keep_python_running():
@@ -141,7 +141,6 @@
         for ax in d.axes:
             if type(ax[0]) is not str:
                 return True
-<<<<<<< HEAD
     # Verify the radiation spectrum having a function for deposited_quantity or axis type
     for d in DiagRadiationSpectrum._list + DiagScreen._list:
         if type(d.photon_energy_axis[0]) is not str:
@@ -149,13 +148,11 @@
         for ax in d.axes:
             if type(ax[0]) is not str:
                 return True
-=======
     # Verify if ionization from rate is used
     for s in Species:
         if s.ionization_rate is not None:
             return True
     # else False 
->>>>>>> a8bd6061
     return False
 
 # Prevent creating new components (by mistake)
