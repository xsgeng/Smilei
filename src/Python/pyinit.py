--- conflicted
+++ resolved
@@ -169,20 +169,15 @@
 cell_length = []
 sim_time = None
 sim_length = []
-<<<<<<< HEAD
 bc_em_type_x = []
 bc_em_type_y = []
 time_fields_frozen = 0.0
-=======
-bc_em_type_long = None
-bc_em_type_trans = None
->>>>>>> 741a4f1f
 nspace_win_x = 0
 t_move_win = 0.0
 vx_win = 1.
 clrw = 1
 every = 0
-number_of_procs = []
+number_of_procs = [None]
 print_every = None
 fieldDump_every = 0
 fieldsToDump = []
