--- conflicted
+++ resolved
@@ -182,118 +182,3 @@
 avgfieldDump_every = None
 ntime_step_avg = 0
 particleDump_every = None # for backwards-compatibility
-
-
-<<<<<<< HEAD
-=======
-
-# Some predefined profiles (see doc)
-
-def constant(value=1., xvacuum=0., yvacuum=0.):
-    global dim, sim_length
-    if dim == "1d3v": return lambda x: value if x>=xvacuum else 0.
-    if dim == "2d3v": return lambda x,y: value if (x>=xvacuum and y>=yvacuum) else 0.
-
-def trapezoidal(max=1.,
-                xvacuum=0., xplateau=None, xslope1=0., xslope2=0.,
-                yvacuum=0., yplateau=None, yslope1=0., yslope2=0. ):
-    global dim, sim_length
-    if len(sim_length)>0 and xplateau is None: xplateau = sim_length[0]-xvacuum
-    if len(sim_length)>1 and yplateau is None: yplateau = sim_length[1]-yvacuum
-    def fx(x):
-        # vacuum region
-        if x < xvacuum: return 0.
-        # linearly increasing density
-        elif x < xvacuum+xslope1: return max*(x-xvacuum) / xslope1
-        # density plateau
-        elif x < xvacuum+xslope1+xplateau: return max
-        # linearly decreasing density
-        elif x < xvacuum+xslope1+xplateau+xslope2:
-            return max*(1. - ( x - (xvacuum+xslope1+xslope2) ) / xslope2)
-        # beyond the plasma
-        else: return 0.0
-    def fy(y):
-        # vacuum region
-        if y < yvacuum: return 0.
-        # linearly increasing density
-        elif y < yvacuum+yslope1: return (y-yvacuum) / yslope1
-        # density plateau
-        elif y < yvacuum+yslope1+yplateau: return 1.
-        # linearly decreasing density
-        elif y < yvacuum+yslope1+yplateau+yslope2:
-            return 1. - ( y - (yvacuum+yslope1+yslope2) ) / yslope2
-        # beyond
-        else: return 0.0
-    if dim == "1d3v": return fx
-    if dim == "2d3v": return lambda x,y: fx(x)*fy(y)
-
-def gaussian(max=1.,
-             xvacuum=0., xlength=None, xfwhm=None, xcenter=None, xorder=2,
-             yvacuum=0., ylength=None, yfwhm=None, ycenter=None, yorder=2 ):
-    import math
-    global dim, sim_length
-    if len(sim_length)>0:
-        if xlength is None: xlength = sim_length[0]-xvacuum
-        if xfwhm   is None: xfwhm   = xlength/3.
-        if xcenter is None: xcenter = xvacuum + xlength/2.
-    if len(sim_length)>1: 
-        if ylength is None:ylength = sim_length[1]-yvacuum
-        if yfwhm   is None:yfwhm   = ylength/3.
-        if ycenter is None:ycenter = yvacuum + ylength/2.
-    def fx(x):
-        sigmaN = (0.5*xfwhm)**xorder/math.log(2.0)
-        # vacuum region
-        if x < xvacuum: return 0.
-        # gaussian
-        elif x < xvacuum+xlength: return max*math.exp( -(x-xcenter)**xorder / sigmaN )
-        # beyond
-        else: return 0.0
-    def fy(y):
-        if yorder == 0: return 1.
-        sigmaN = (0.5*yfwhm)**yorder/math.log(2.0)
-        # vacuum region
-        if y < yvacuum: return 0.
-        # gaussian
-        elif y < yvacuum+ylength: return math.exp( -(y-ycenter)**yorder / sigmaN )
-        # beyond
-        else: return 0.0
-    if dim == "1d3v": return fx
-    if dim == "2d3v": return lambda x,y: fx(x)*fy(y)
-
-def polygonal(xpoints=[], xvalues=[]):
-    global dim, sim_length
-    if len(xpoints)!=len(xvalues):
-        raise Exception("polygonal profile requires as many points as values")
-    if len(sim_length)>0 and len(xpoints)==0:
-        xpoints = [0., sim_length[0]]
-        xvalues = [1., 1.]
-    N = len(xpoints)
-    def f(x,y=0.):
-        # vacuum region
-        if x < xpoints[0]: return 0.0;
-        # polygon region (defined over N segments)
-        elif x < xpoints[-1]:
-            for i in range(1,len(xpoints)):
-                if xpoints[i-1]==xpoints[i]: return xvalues[i-1]
-                if x>=xpoints[i-1] and x<xpoints[i]:
-                    m = (xvalues[i]-xvalues[i-1])/(xpoints[i]-xpoints[i-1])
-                    return xvalues[i-1] + m * ( x-xpoints[i-1] )
-        # beyond
-        else: return 0.
-    return f
-
-def cosine(base=1., amplitude=1.,
-           xvacuum=0., xlength=None, phi=0., xnumber=1):
-    import math
-    global sim_length
-    if len(sim_length)>0 and xlength is None: xlength = sim_length[0]-xvacuum
-    def f(x,y=0.):
-        #vacuum region
-        if x < xvacuum: return 0.
-        # profile region
-        elif x < xvacuum+xlength:
-            return base + amplitude * math.cos(phi + 2.*math.pi * xnumber * (x-xvacuum)/xlength)
-        # beyond
-        else: return 0.
-    return f
->>>>>>> 98ef47fd
