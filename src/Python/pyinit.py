"""
    GENERAL DEFINITIONS FOR SMILEI
"""

import math, os, gc, operator

def _add_metaclass(metaclass):
    """Class decorator for creating a class with a metaclass."""
    # Taken from module "six" for compatibility with python 2 and 3
    def wrapper(cls):
        orig_vars = cls.__dict__.copy()
        slots = orig_vars.get('__slots__')
        if slots is not None:
            if isinstance(slots, str): slots = [slots]
            for slots_var in slots: orig_vars.pop(slots_var)
        orig_vars.pop('__dict__', None)
        orig_vars.pop('__weakref__', None)
        return metaclass(cls.__name__, cls.__bases__, orig_vars)
    return wrapper


class SmileiComponentType(type):
    """Metaclass to all Smilei components"""

    # Constructor of classes
    def __init__(self, name, bases, attrs):
        self._list = []
        self._verify = True
        # Run standard metaclass init
        super(SmileiComponentType, self).__init__(name, bases, attrs)

    # Functions to define the iterator
    def __iter__(self):
        self.current = 0
        return self
    def next(self):
        if self.current >= len(self._list):
            raise StopIteration
        self.current += 1
        return self._list[self.current - 1]
    __next__ = next #python3

    # Function to return one given instance, for example DiagParticles[0]
    # Special case: species can also be indexed by their name: Species["ion1"]
    def __getitem__(self, key):
        if self.__name__ == "Species" and type(key) is str:
            for obj in self._list:
                if obj.species_type == key:
                    return obj
        else:
            return self._list[key]

    # Function to return the number of instances, for example len(Species)
    def __len__(self):
        return len(self._list)

    # Function to display the list of instances
    def __repr__(self):
        if len(self._list)==0:
            return "<Empty list of "+self.__name__+">"
        else:
            l = []
            for obj in self._list: l.append(str(obj))
            return "["+", ".join(l)+"]"

@_add_metaclass(SmileiComponentType)
class SmileiComponent(object):
    """Smilei component generic class"""

    # Function to initialize new components
    def _fillObjectAndAddToList(self, cls, obj, **kwargs):
        # add all kwargs as internal class variables
        if kwargs is not None:
            for key, value in kwargs.items():
                if key=="_list":
                    print("Python warning: in "+cls.__name__+": cannot have argument named '_list'. Discarding.")
                elif not hasattr(cls, key):
                    raise Exception("ERROR in the namelist: cannot define `"+key+"` in block "+cls.__name__+"()");
                else:
                    setattr(obj, key, value)
        # add the new component to the "_list"
        cls._list.append(obj)

    # Constructor for all SmileiComponents
    def __init__(self, **kwargs):
        self._fillObjectAndAddToList(type(self), self, **kwargs)

    def __repr__(self):
        return "<Smilei "+type(self).__name__+">"


class SmileiSingletonType(SmileiComponentType):
    """Metaclass to all Smilei singletons"""

    def __repr__(self):
        return "<Smilei "+str(self.__name__)+">"

@_add_metaclass(SmileiSingletonType)
class SmileiSingleton(SmileiComponent):
    """Smilei singleton generic class"""

    # Prevent having two instances
    def __new__(cls, **kwargs):
        if len(cls._list) >= 1:
            raise Exception("ERROR in the namelist: cannot define block "+cls.__name__+"() twice")
        return super(SmileiSingleton, cls).__new__(cls)

    # Constructor for all SmileiSingletons
    def __init__(self, **kwargs):
        self._fillObjectAndAddToList(type(self), type(self), **kwargs)


class Main(SmileiSingleton):
    """Main parameters"""

    # Default geometry info
    geometry = None
    cell_length = []
    sim_length = []
    number_of_cells = []
    timestep = None
    sim_time = None
    number_of_timesteps = None
    interpolation_order = 2
    number_of_patches = None
    clrw = 1
    every_clean_particles_overhead = 100
    timestep = None
    timestep_over_CFL = None

    # Poisson tuning
    solve_poisson = True
    poisson_iter_max = 50000
    poisson_error_max = 1.e-14

    # Default fields
    maxwell_sol = 'Yee'
    bc_em_type_x = []
    bc_em_type_y = []
    bc_em_type_z = []
    time_fields_frozen = 0.
    currentFilter_int = 0
    Friedman_filter = False
    Friedman_theta = 0.

    # Default Misc
    referenceAngularFrequency_SI = 0.
    print_every = None
    random_seed = None

    def __init__(self, **kwargs):
        super(Main, self).__init__(**kwargs)
        #initialize timestep if not defined based on timestep_over_CFL
        if Main.timestep is None:
            if Main.timestep_over_CFL is None:
                raise Exception("timestep and timestep_over_CFL not defined")
            else:
                if Main.cell_length is None:
                    raise Exception("Need cell_length to calculate timestep")

                # Yee solver
                if Main.maxwell_sol == 'Yee':
                    dim = int(Main.geometry[0])
                    if dim<1 or dim>3:
                        raise Exception("timestep_over_CFL not implemented in geometry "+Main.geometry)
                    Main.timestep = Main.timestep_over_CFL / math.sqrt(sum([1./l**2 for l in Main.cell_length]))

                # Grassi
                elif Main.maxwell_sol == 'Grassi':
                    if Main.geometry == '2d3v':
                        Main.timestep = Main.timestep_over_CFL * 0.7071067811*Main.cell_length[0];
                    else:
                        raise Exception("timestep_over_CFL not implemented in geometry "+Main.geometry)

                # GrassiSpL
                elif Main.maxwell_sol == 'GrassiSpL':
                    if Main.geometry == '2d3v':
                        Main.timestep = Main.timestep_over_CFL * 0.6471948469*Main.cell_length[0];
                    else:
                        raise Exception("timestep_over_CFL not implemented in geometry "+Main.geometry)

                # None recognized solver
                else:
                    raise Exception("timestep: maxwell_sol not implemented "+Main.maxwell_sol)

        #initialize sim_length if not defined based on number_of_cells and cell_length
        if len(Main.sim_length) is 0:
            if len(Main.number_of_cells) is 0:
                raise Exception("sim_length and number_of_cells not defined")
            elif len(Main.number_of_cells) != len(Main.cell_length):
                raise Exception("sim_length and number_of_cells not defined")
            else :
                Main.sim_length = [a*b for a,b in zip(Main.number_of_cells, Main.cell_length)]

        #initialize sim_time if not defined based on number_of_timesteps and timestep
        if Main.sim_time is None:
            if Main.number_of_timesteps is None:
                raise Exception("sim_time and number_of_timesteps not defined")
            else:
                Main.sim_time = Main.number_of_timesteps * Main.timestep

class LoadBalancing(SmileiSingleton):
    """Load balancing parameters"""

    every = 150
    initial_balance = True
    coef_cell = 1.0
    coef_frozen = 0.1


class MovingWindow(SmileiSingleton):
    """Moving window parameters"""

    time_start = 0.
    velocity_x = 1.


class DumpRestart(SmileiSingleton):
    """Dump and restart parameters"""

    restart_dir = None
    restart_number = None
    dump_step = 0
    dump_minutes = 0.
    dump_file_sequence = 2
    dump_deflate = 0
    exit_after_dump = True
    file_grouping = None
    restart_files = []


class Species(SmileiComponent):
    """Species parameters"""
    species_type = None
    initPosition_type = None
    initMomentum_type = ""
    n_part_per_cell = None
    c_part_max = 1.0
    mass = None
    charge = None
    charge_density = None
    nb_density = None
    mean_velocity = [0.]
    temperature = [1e-10]
    thermT = None
    thermVelocity = None
    dynamics_type = "norm"
    radiation_model = "none"
<<<<<<< HEAD
    radiation_photon_species = "none"
    radiation_photon_sampling = 1
    radiation_photon_gamma_threshold = 2
    multiphoton_Breit_Wheeler = ["none","none"]
    multiphoton_Breit_Wheeler_sampling = [1,1]
=======
>>>>>>> 85aa9d2b
    time_frozen = 0.0
    bc_part_type_xmin = None
    bc_part_type_xmax = None
    bc_part_type_ymax = None
    bc_part_type_ymin = None
    bc_part_type_zmin = None
    bc_part_type_zmax = None
    ionization_model = "none"
    ionization_electrons = None
    atomic_number = None
    isTest = False
    track_every = 0
    track_flush_every = 1
    track_filter = None

class Laser(SmileiComponent):
    """Laser parameters"""
    boxSide = "xmin"
    omega = 1.
    chirp_profile = 1.
    time_envelope = 1.
    space_envelope = [1., 0.]
    phase = [0., 0.]
    space_time_profile = None

class Collisions(SmileiComponent):
    """Collisions parameters"""
    species1 = None
    species2 = None
    coulomb_log = 0.
    debug_every = 0
    ionizing = False


#diagnostics
class DiagProbe(SmileiComponent):
    """Diagnostic probe"""
    every = None
    number = []
    pos = []
    pos_first = []
    pos_second = []
    pos_third = []
    fields = []
    flush_every = 1

class DiagParticles(SmileiComponent):
    """Diagnostic particles"""
    output = None
    time_average = 1
    species = None
    axes = []
    every = None
    flush_every = 1

class DiagScreen(SmileiComponent):
    """Diagnostic particles"""
    shape = None
    point = None
    vector = None
    direction = "both"
    output = None
    species = None
    axes = []
    time_average = 1
    every = None
    flush_every = 1

class DiagScalar(SmileiComponent):
    """Diagnostic scalar"""
    every = None
    precision = 10
    vars = []

class DiagFields(SmileiComponent):
    """Diagnostic Fields"""
    every = None
    fields = []
    time_average = 1
    flush_every = 1

# external fields
class ExtField(SmileiComponent):
    """External Field"""
    field = None
    profile = None

# external current (antenna)
class Antenna(SmileiComponent):
    """Antenna"""
    field = None
    time_profile  = None
    space_profile = None

# Particle wall
class PartWall(SmileiComponent):
    """Particle Wall"""
    kind = "none"
    x = None
    y = None
    z = None

<<<<<<< HEAD
# Radiation loss configuration (continuous and MC algorithms)
=======
# Radiation loss (continuous and MC algorithms)
>>>>>>> 85aa9d2b
class RadiationReaction(SmileiComponent):
    """
    Synchrotron-like radiation loss
    (classical continuous, quantum correction, stochastics and MC algorithms)
    """
    # Table h parameters
    h_chipa_min = 1e-3
    h_chipa_max = 1e1
    h_dim = 128
    # Table integfochi parameters
    integfochi_chipa_min = 1e-3
    integfochi_chipa_max = 1e1
    integfochi_dim = 128
    # Table xip_chiphmin and xip parameters
    xip_chipa_min = 1e-3
    xip_chipa_max = 1e1
    xip_power = 4
    xip_threshold = 1e-3
    xip_chipa_dim = 128
    xip_chiph_dim = 128
    # Output format, can be "ascii", "binary", "hdf5"
    output_format = "hdf5"
    # Threshold on chipa between the continuous and
    # the discontinuous approaches
    chipa_disc_min_threshold = 1e-2
<<<<<<< HEAD
    # Path the tables/databases
    table_path = "./"

# MutliphotonBreitWheeler pair creation
class MultiphotonBreitWheeler(SmileiComponent):
    """
    Photon decay into electron-positron pairs
    """
    # Output format, can be "ascii", "binary", "hdf5"
    output_format = "hdf5"
    # Path the tables/databases
    table_path = "./"
    # Table T parameters
    T_chiph_min = 1e-2
    T_chiph_max = 1e1
    T_dim = 128
    # Table xip parameters
    xip_chiph_min = 1e-2
    xip_chiph_max = 1e1
    xip_power = 4
    xip_threshold = 1e-3
    xip_chipa_dim = 128
    xip_chiph_dim = 128

=======
    # Threshold on chipa: if chipa < 1E-3 no radiation reaction
    chipa_radiation_threshold = 1e-3
    # Path the tables/databases
    table_path = "./"

>>>>>>> 85aa9d2b
# Smilei-defined
smilei_mpi_rank = 0
smilei_mpi_size = 1
smilei_rand_max = 2**31-1<|MERGE_RESOLUTION|>--- conflicted
+++ resolved
@@ -246,14 +246,11 @@
     thermVelocity = None
     dynamics_type = "norm"
     radiation_model = "none"
-<<<<<<< HEAD
     radiation_photon_species = "none"
     radiation_photon_sampling = 1
     radiation_photon_gamma_threshold = 2
     multiphoton_Breit_Wheeler = ["none","none"]
     multiphoton_Breit_Wheeler_sampling = [1,1]
-=======
->>>>>>> 85aa9d2b
     time_frozen = 0.0
     bc_part_type_xmin = None
     bc_part_type_xmax = None
@@ -356,11 +353,8 @@
     y = None
     z = None
 
-<<<<<<< HEAD
-# Radiation loss configuration (continuous and MC algorithms)
-=======
-# Radiation loss (continuous and MC algorithms)
->>>>>>> 85aa9d2b
+
+# Radiation reaction configuration (continuous and MC algorithms)
 class RadiationReaction(SmileiComponent):
     """
     Synchrotron-like radiation loss
@@ -386,7 +380,8 @@
     # Threshold on chipa between the continuous and
     # the discontinuous approaches
     chipa_disc_min_threshold = 1e-2
-<<<<<<< HEAD
+    # Threshold on chipa: if chipa < 1E-3 no radiation reaction
+    chipa_radiation_threshold = 1e-3
     # Path the tables/databases
     table_path = "./"
 
@@ -411,13 +406,6 @@
     xip_chipa_dim = 128
     xip_chiph_dim = 128
 
-=======
-    # Threshold on chipa: if chipa < 1E-3 no radiation reaction
-    chipa_radiation_threshold = 1e-3
-    # Path the tables/databases
-    table_path = "./"
-
->>>>>>> 85aa9d2b
 # Smilei-defined
 smilei_mpi_rank = 0
 smilei_mpi_size = 1
