"""@package pyinit
    Definition of Smilei components
"""

import math

class SmileiComponentType(type):
    """Metaclass to all Smilei components"""
    
    # Constructor of classes
    def __init__(self, name, bases, attrs):
        self._list = []
        self._verify = True
        # Run standard metaclass init
        super(SmileiComponentType, self).__init__(name, bases, attrs)
    
    # Functions to define the iterator
    def __iter__(self):
        self.current = 0
        return self
    def next(self):
        if self.current >= len(self._list):
            raise StopIteration
        self.current += 1
        return self._list[self.current - 1]
    
    # Function to return one given instance, for example DiagParticles[0]
    # Special case: species can also be indexed by their name: Species["ion1"]
    def __getitem__(self, key):
        if self.__name__ == "Species" and type(key) is str:
            for obj in self._list:
                if obj.species_type == key:
                    return obj
        else:
            return self._list[key]
    
    # Function to return the number of instances, for example len(Species)
    def __len__(self):
        return len(self._list)
    
    # Function to display the content of the component
    def __repr__(self):
        if len(self._list)==0:
            return "<Empty list of "+self.__name__+">"
        else:
            l = []
            for obj in self._list: l.append(str(obj))
            return "["+", ".join(l)+"]"


class SmileiComponent(object):
    """Smilei component generic class"""
    __metaclass__ = SmileiComponentType
    
    # Function to initialize new components
    def _fillObjectAndAddToList(self, cls, obj, **kwargs):
        # add all kwargs as internal class variables
        if kwargs is not None:
            for key, value in kwargs.iteritems():
                if key=="_list":
                    print "Python warning: in "+cls.__name__+": cannot have argument named '_list'. Discarding."
                elif not hasattr(cls, key):
                    raise Exception("ERROR in the namelist: cannot define `"+key+"` in block "+cls.__name__+"()");
                else:
                    setattr(obj, key, value)
        # add the new component to the "_list"
        cls._list.append(obj)
    
    # Constructor for all SmileiComponents
    def __init__(self, **kwargs):
        self._fillObjectAndAddToList(type(self), self, **kwargs)


class SmileiSingletonType(SmileiComponentType):
    """Metaclass to all Smilei singletons"""
    
    def __repr__(self):
        return "<Smilei "+str(self.__name__)+">"

class SmileiSingleton(SmileiComponent):
    """Smilei singleton generic class"""
    __metaclass__ = SmileiSingletonType
    
    # Prevent having two instances
    def __new__(cls, **kwargs):
        if len(cls._list) >= 1:
            raise Exception("ERROR in the namelist: cannot define block "+cls.__name__+"() twice")
        return super(SmileiSingleton, cls).__new__(cls)
    
    # Constructor for all SmileiSingletons
    def __init__(self, **kwargs):
        self._fillObjectAndAddToList(type(self), type(self), **kwargs)


class Main(SmileiSingleton):
     """Main parameters"""
    
    # Default geometry info
    geometry = None
    cell_length = []
    sim_length = []
    number_of_cells = []
    timestep = None
    timestep_over_CFL = None
    sim_time = None
    number_of_timesteps = None
    interpolation_order = 2
    number_of_patches = None
    clrw = 1
    timestep = None
    timestep_over_CFL = None
    
    # Default fields
    maxwell_sol = 'Yee'
    bc_em_type_x = []
    bc_em_type_y = []
    time_fields_frozen = 0.
    
    # Default Misc
    referenceAngularFrequency_SI = 0.
    print_every = None
    output_dir = None
    random_seed = None

<<<<<<< HEAD
    @staticmethod
    def dt():
        if Main.timestep_over_CFL is None:
            if Main.timestep is None:
                raise Exception("Main.dt(): timestep_over_CFL and timestep not defined")
            else:
                return Main.timestep
        else:
            if Main.cell_length is None:
                raise Exception("dt(): need cell_length to calculate dt")
            if Main.maxwell_sol == 'Yee':
                if Main.geometry == '1d3v':
                    return Main.timestep_over_CFL*Main.cell_length[0]
                elif Main.geometry == '2d3v':         
                    return Main.timestep_over_CFL/math.sqrt(1.0/(Main.cell_length[0]**2)+1.0/(Main.cell_length[1]**2))
                else: 
                    raise Exception("Main.dt(): geometry not implemented "+Main.geometry)
            else:
                raise Exception("Main.dt(): maxwell_sol not implemented "+Main.maxwell_sol)

=======
    def __init__(self, **kwargs):
        super(Main, self).__init__(**kwargs)
        #initialize timestep if not defined based on timestep_over_CFL
        if Main.timestep is None:
            if Main.timestep_over_CFL is None:
                raise Exception("timestep and timestep_over_CFL not defined")
            else:
                if Main.cell_length is None:
                    raise Exception("Need cell_length to calculate timestep")
                if Main.maxwell_sol == 'Yee':
                    if Main.geometry == '1d3v':
                        Main.timestep = Main.timestep_over_CFL*Main.cell_length[0]
                    elif Main.geometry == '2d3v':         
                        Main.timestep = Main.timestep_over_CFL/math.sqrt(1.0/(Main.cell_length[0]**2)+1.0/(Main.cell_length[1]**2))
                    else: 
                        raise Exception("timestep: geometry not implemented "+Main.geometry)
                else:
                    raise Exception("timestep: maxwell_sol not implemented "+Main.maxwell_sol)

        #initialize sim_length if not defined based on number_of_cells and cell_length
        if len(Main.sim_length) is 0:
            if len(Main.number_of_cells) is 0:
                raise Exception("sim_length and number_of_cells not defined")
            elif len(Main.number_of_cells) != len(Main.cell_length):
                raise Exception("sim_length and number_of_cells not defined")
            else :
                Main.sim_length = [a*b for a,b in zip(Main.number_of_cells, Main.cell_length)]

        #initialize sim_time if not defined based on number_of_timesteps and timestep
        if Main.sim_time is None:
            if Main.number_of_timesteps is None:
                raise Exception("sim_time and number_of_timesteps not defined")
            else:
                Main.sim_time = Main.number_of_timesteps * Main.timestep
>>>>>>> 7fdbb310

class LoadBalancing(SmileiSingleton):
    """Load balancing parameters"""
    
    every = None
    coef_cell = 1.0
    coef_frozen = 0.1


class MovingWindow(SmileiSingleton):
    """Moving window parameters"""
    
    time_start = 0.
    velocity_x = 1.


class DumpRestart(SmileiSingleton):
    """Dump and restart parameters"""
    
    restart_dir = None
    dump_step = 0
    dump_minutes = 0.
    dump_file_sequence = 2
    dump_deflate = 0
    exit_after_dump = True


class Species(SmileiComponent):
    """Species parameters"""
    species_type = None
    initPosition_type = None
    initMomentum_type = ""
    n_part_per_cell = None
    c_part_max = 1.0
    mass = None
    charge = None
    charge_density = None
    nb_density = None
    mean_velocity = [0.]
    temperature = [1e-10]
    thermT = None
    thermVelocity = None
    dynamics_type = "norm"
    time_frozen = 0.0
    radiating = False
    bc_part_type_west = None
    bc_part_type_east = None
    bc_part_type_north = None
    bc_part_type_south = None
    ionization_model = "none"
    ionization_electrons = None
    atomic_number = None
    isTest = False
    track_every = 0

class Laser(SmileiComponent):
    """Laser parameters"""
    boxSide = "west"
    omega = 1.
    chirp_profile = 1.
    time_envelope = 1.
    space_envelope = [1., 0.]
    phase = [0., 0.]
    space_time_profile = None

class Collisions(SmileiComponent):
    """Collisions parameters"""
    species1 = None
    species2 = None
    coulomb_log = 0.
    debug_every = 0
    ionizing = False


#diagnostics
class DiagProbe(SmileiComponent):
    """Diagnostic probe"""
    every = None
    number = []
    pos = []
    pos_first = []
    pos_second = []
    pos_third = []
    fields = []

class DiagParticles(SmileiComponent):
    """Diagnostic particles"""
    output = None
    every = None
    time_average = 1
    species = None
    axes = []

class DiagScalar(SmileiComponent):
    """Diagnostic scalar"""
    every = None
    precision = 10
    vars = []

class DiagFields(SmileiComponent):
    """Diagnostic Fields"""
    every = None
    fields = []
    time_average = 1

# external fields
class ExtField(SmileiComponent):
    """External Field"""
    field = []
    profile = None

# external current (antenna)
class Antenna(SmileiComponent):
    """Antenna"""
    field = []
    time_profile  = None
    space_profile = None

# Particle wall
class PartWall(SmileiComponent):
    """Particle Wall"""
    kind = "none"
    x = None
    y = None
    z = None

# Smilei-defined
smilei_mpi_rank = 0
smilei_mpi_size = 1
smilei_rand_max = 2**31-1<|MERGE_RESOLUTION|>--- conflicted
+++ resolved
@@ -93,7 +93,7 @@
 
 
 class Main(SmileiSingleton):
-     """Main parameters"""
+    """Main parameters"""
     
     # Default geometry info
     geometry = None
@@ -101,7 +101,6 @@
     sim_length = []
     number_of_cells = []
     timestep = None
-    timestep_over_CFL = None
     sim_time = None
     number_of_timesteps = None
     interpolation_order = 2
@@ -122,28 +121,6 @@
     output_dir = None
     random_seed = None
 
-<<<<<<< HEAD
-    @staticmethod
-    def dt():
-        if Main.timestep_over_CFL is None:
-            if Main.timestep is None:
-                raise Exception("Main.dt(): timestep_over_CFL and timestep not defined")
-            else:
-                return Main.timestep
-        else:
-            if Main.cell_length is None:
-                raise Exception("dt(): need cell_length to calculate dt")
-            if Main.maxwell_sol == 'Yee':
-                if Main.geometry == '1d3v':
-                    return Main.timestep_over_CFL*Main.cell_length[0]
-                elif Main.geometry == '2d3v':         
-                    return Main.timestep_over_CFL/math.sqrt(1.0/(Main.cell_length[0]**2)+1.0/(Main.cell_length[1]**2))
-                else: 
-                    raise Exception("Main.dt(): geometry not implemented "+Main.geometry)
-            else:
-                raise Exception("Main.dt(): maxwell_sol not implemented "+Main.maxwell_sol)
-
-=======
     def __init__(self, **kwargs):
         super(Main, self).__init__(**kwargs)
         #initialize timestep if not defined based on timestep_over_CFL
@@ -178,7 +155,6 @@
                 raise Exception("sim_time and number_of_timesteps not defined")
             else:
                 Main.sim_time = Main.number_of_timesteps * Main.timestep
->>>>>>> 7fdbb310
 
 class LoadBalancing(SmileiSingleton):
     """Load balancing parameters"""
