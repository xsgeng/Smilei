"""
    GENERAL DEFINITIONS FOR SMILEI
"""

import math, os, gc, operator

def _add_metaclass(metaclass):
    """Class decorator for creating a class with a metaclass."""
    # Taken from module "six" for compatibility with python 2 and 3
    def wrapper(cls):
        orig_vars = cls.__dict__.copy()
        slots = orig_vars.get('__slots__')
        if slots is not None:
            if isinstance(slots, str): slots = [slots]
            for slots_var in slots: orig_vars.pop(slots_var)
        orig_vars.pop('__dict__', None)
        orig_vars.pop('__weakref__', None)
        return metaclass(cls.__name__, cls.__bases__, orig_vars)
    return wrapper


class SmileiComponentType(type):
    """Metaclass to all Smilei components"""

    # Constructor of classes
    def __init__(self, name, bases, attrs):
        self._list = []
        self._verify = True
        # Run standard metaclass init
        super(SmileiComponentType, self).__init__(name, bases, attrs)

    # Functions to define the iterator
    def __iter__(self):
        self.current = 0
        return self
    def next(self):
        if self.current >= len(self._list):
            raise StopIteration
        self.current += 1
        return self._list[self.current - 1]
    __next__ = next #python3

    # Function to return one given instance, for example DiagParticleBinning[0]
    # Special case: species can also be indexed by their name: Species["ion1"]
    def __getitem__(self, key):
        if self.__name__ == "Species" and type(key) is str:
            for obj in self._list:
                if obj.name == key:
                    return obj
        else:
            return self._list[key]

    # Function to return the number of instances, for example len(Species)
    def __len__(self):
        return len(self._list)

    # Function to display the list of instances
    def __repr__(self):
        if len(self._list)==0:
            return "<Empty list of "+self.__name__+">"
        else:
            l = []
            for obj in self._list: l.append(str(obj))
            return "["+", ".join(l)+"]"

@_add_metaclass(SmileiComponentType)
class SmileiComponent(object):
    """Smilei component generic class"""

    # Function to initialize new components
    def _fillObjectAndAddToList(self, cls, obj, **kwargs):
        # add all kwargs as internal class variables
        if kwargs is not None:
            deprecated = {
                "maxwell_sol":"maxwell_solver",
                "referenceAngularFrequency_SI":"reference_angular_frequency_SI",
                "initPosition_type":"position_initialization",
                "initMomentum_type":"momentum_initialization",
                "thermT":"thermal_boundary_temperature",
                "thermVelocity":"thermal_boundary_velocity",
                "isTest":"is_test",
                "boxSide":"box_side",
                "polarizationPhi":"polarization_phi",
                "dump_file_sequence":"keep_n_dumps",
                "bc_em_type_x":"EM_boundary_conditions",
                "bc_em_type_y":"EM_boundary_conditions",
                "bc_em_type_z":"EM_boundary_conditions",
                "bc_part_type_xmin":"boundary_conditions",
                "bc_part_type_xmax":"boundary_conditions",
                "bc_part_type_ymin":"boundary_conditions",
                "bc_part_type_ymax":"boundary_conditions",
                "bc_part_type_zmin":"boundary_conditions",
                "bc_part_type_zmax":"boundary_conditions",
                "pos"       :"origin",
                "pos_first" :"corners or vectors",
                "pos_second":"corners or vectors",
                "pos_third" :"corners or vectors",
                "track_every"      :"the block DiagTrackParticles()",
                "track_flush_every":"the block DiagTrackParticles()",
                "track_filter"     :"the block DiagTrackParticles()",
                "species_type"     :"name",
                "dynamics_type"    :"pusher",
                "coef_cell"        :"cell_load",
                "coef_frozen"      :"frozen_particle_load",
                "currentFilter_int":"the block CurrentFilter()",
                "Friedman_filter"  :"the block FieldFilter()",
                "Friedman_theta"   :"the block FieldFilter()",
                "n_part_per_cell"  :"particles_per_cell",
                "poisson_iter_max" :"poisson_max_iteration",
                "poisson_error_max":"poisson_max_error",
                "nb_density"       :"number_density",
                "sim_length"       :"grid_length",
                "sim_time"         :"simulation_time",
                "output"           :"deposited_quantity",
            }
            for key, value in kwargs.items():
                if key in deprecated:
                    raise Exception("Deprecated `"+key+"` parameter should be replaced by `"+deprecated[key]+"`")
                if key=="_list":
                    print("Python warning: in "+cls.__name__+": cannot have argument named '_list'. Discarding.")
                elif not hasattr(cls, key):
                    raise Exception("ERROR in the namelist: cannot define `"+key+"` in block "+cls.__name__+"()");
                else:
                    setattr(obj, key, value)
        # add the new component to the "_list"
        cls._list.append(obj)

    # Constructor for all SmileiComponents
    def __init__(self, **kwargs):
        self._fillObjectAndAddToList(type(self), self, **kwargs)

    def __repr__(self):
        return "<Smilei "+type(self).__name__+">"


class SmileiSingletonType(SmileiComponentType):
    """Metaclass to all Smilei singletons"""

    def __repr__(self):
        return "<Smilei "+str(self.__name__)+">"

@_add_metaclass(SmileiSingletonType)
class SmileiSingleton(SmileiComponent):
    """Smilei singleton generic class"""

    # Prevent having two instances
    def __new__(cls, **kwargs):
        if len(cls._list) >= 1:
            raise Exception("ERROR in the namelist: cannot define block "+cls.__name__+"() twice")
        return super(SmileiSingleton, cls).__new__(cls)

    # Constructor for all SmileiSingletons
    def __init__(self, **kwargs):
        cls = type(self)
        self._fillObjectAndAddToList(cls, cls, **kwargs)
        # Change all methods to static
        for k,v in cls.__dict__.items():
            if k[0]!='_' and hasattr(v,"__get__"):
<<<<<<< HEAD
               setattr(cls, k, staticmethod(v))
=======
                setattr(cls, k, staticmethod(v))
>>>>>>> 8db72fb9

class ParticleData(object):
    """Container for particle data at run-time (for exposing particles in numpy)"""
    _verify = True

class Main(SmileiSingleton):
    """Main parameters"""

    # Default geometry info
    geometry = None
    cell_length = []
    grid_length = []
    number_of_cells = []
    timestep = None
    simulation_time = None
    number_of_timesteps = None
    interpolation_order = 2
    number_of_patches = None
    clrw = -1
    every_clean_particles_overhead = 100
    timestep = None
    timestep_over_CFL = None

    # PXR tuning
    global_factor = []
    norder = []
    is_spectral = False
    is_pxr = False

    # Poisson tuning
    solve_poisson = True
    poisson_max_iteration = 50000
    poisson_max_error = 1.e-14

    # Default fields
    maxwell_solver = 'Yee'
    EM_boundary_conditions = [["periodic"]]
    Envelope_boundary_conditions = [["reflective"]]
    time_fields_frozen = 0.
<<<<<<< HEAD
    ponderomotive_force = False
=======
>>>>>>> 8db72fb9

    # Default Misc
    reference_angular_frequency_SI = 0.
    print_every = None
    random_seed = None
    print_expected_disk_usage = True

    def __init__(self, **kwargs):
        # Load all arguments to Main()
        super(Main, self).__init__(**kwargs)

        # Deprecation error for the "geometry" argument
        if Main.geometry in ["1d3v", "2d3v", "3d3v"]:
            raise Exception("Deprecated geometry = \""+Main.geometry+"\". Use \""+Main.geometry[0]+"Dcartesian\" instead")

        # Initialize timestep if not defined based on timestep_over_CFL
        if Main.timestep is None:
            if Main.timestep_over_CFL is None:
                raise Exception("timestep and timestep_over_CFL not defined")
            else:
                if Main.cell_length is None:
                    raise Exception("Need cell_length to calculate timestep")

                # Yee solver
                if Main.maxwell_solver == 'Yee':
                    dim = int(Main.geometry[0])
                    if dim<1 or dim>3:
                        raise Exception("timestep_over_CFL not implemented in geometry "+Main.geometry)
                    Main.timestep = Main.timestep_over_CFL / math.sqrt(sum([1./l**2 for l in Main.cell_length]))

                # Grassi
                elif Main.maxwell_solver == 'Grassi':
                    if Main.geometry == '2Dcartesian':
                        Main.timestep = Main.timestep_over_CFL * 0.7071067811*Main.cell_length[0];
                    else:
                        raise Exception("timestep_over_CFL not implemented in geometry "+Main.geometry)

                # GrassiSpL
                elif Main.maxwell_solver == 'GrassiSpL':
                    if Main.geometry == '2Dcartesian':
                        Main.timestep = Main.timestep_over_CFL * 0.6471948469*Main.cell_length[0];
                    else:
                        raise Exception("timestep_over_CFL not implemented in geometry "+Main.geometry)

                # None recognized solver
                else:
                    raise Exception("timestep: maxwell_solver not implemented "+Main.maxwell_solver)

<<<<<<< HEAD
        #initialize grid_length if not defined based on number_of_cells and cell_length
        if len(Main.grid_length) is 0:
            if len(Main.number_of_cells) is 0:
                raise Exception("grid_length and number_of_cells not defined")
            elif len(Main.number_of_cells) != len(Main.cell_length):
                raise Exception("grid_length and number_of_cells not defined")
            else :
                Main.grid_length = [a*b for a,b in zip(Main.number_of_cells, Main.cell_length)]

        #initialize simulation_time if not defined based on number_of_timesteps and timestep
        if Main.simulation_time is None:
            if Main.number_of_timesteps is None:
                raise Exception("simulation_time and number_of_timesteps not defined")
            else:
                Main.simulation_time = Main.number_of_timesteps * Main.timestep
=======
        # Initialize grid_length if not defined based on number_of_cells and cell_length
        if (    len(Main.grid_length + Main.number_of_cells) == 0
             or len(Main.grid_length + Main.cell_length) == 0
             or len(Main.number_of_cells + Main.cell_length) == 0
             or len(Main.number_of_cells) * len(Main.grid_length) * len(Main.cell_length) != 0
           ):
                raise Exception("Main: you must define two (and only two) between grid_length, number_of_cells and cell_length")

        if len(Main.grid_length) == 0:
            Main.grid_length = [a*b for a,b in zip(Main.number_of_cells, Main.cell_length)]

        if len(Main.cell_length) == 0:
            Main.cell_length = [a/b for a,b in zip(Main.grid_length, Main.number_of_cells)]

        if len(Main.number_of_cells) == 0:
            Main.number_of_cells = [int(round(float(a)/float(b))) for a,b in zip(Main.grid_length, Main.cell_length)]
            old_grid_length = Main.grid_length
            Main.grid_length = [a*b for a,b in zip(Main.number_of_cells, Main.cell_length)]
            if smilei_mpi_rank == 0:
                different = [abs((a-b)/(a+b))>1e-10 for a,b in zip(Main.grid_length, old_grid_length)]
                if any(different):
                    print("\t[Python WARNING] Main.grid_length="+str(Main.grid_length)+" (was "+str(old_grid_length)+")")
>>>>>>> 8db72fb9

class LoadBalancing(SmileiSingleton):
    """Load balancing parameters"""

    every = 150
    initial_balance = True
    cell_load = 1.0
    frozen_particle_load = 0.1


class MovingWindow(SmileiSingleton):
    """Moving window parameters"""

    time_start = 0.
    velocity_x = 1.


class Checkpoints(SmileiSingleton):
    """Checkpoints parameters"""

    restart_dir = None
    restart_number = None
    dump_step = 0
    dump_minutes = 0.
    keep_n_dumps = 2
    dump_deflate = 0
    exit_after_dump = True
    file_grouping = None
    restart_files = []

class CurrentFilter(SmileiSingleton):
    """Current filtering parameters"""
    model = "binomial"
    passes = 0

class FieldFilter(SmileiSingleton):
    """Fields filtering parameters"""
    model = "Friedman"
    theta = 0.

class Species(SmileiComponent):
    """Species parameters"""
    name = None
    position_initialization = None
    momentum_initialization = ""
    particles_per_cell = None
    c_part_max = 1.0
    mass = None
    charge = None
    charge_density = None
    number_density = None
    mean_velocity = [0.]
    temperature = [1e-10]
    thermal_boundary_temperature = []
    thermal_boundary_velocity = [0.,0.,0.]
    pusher = "boris"
    radiation_model = "none"
    radiation_photon_species = None
    radiation_photon_sampling = 1
    radiation_photon_gamma_threshold = 2
    multiphoton_Breit_Wheeler = [None,None]
    multiphoton_Breit_Wheeler_sampling = [1,1]
    time_frozen = 0.0
    boundary_conditions = [["periodic"]]
    ionization_model = "none"
    ionization_electrons = None
    atomic_number = None
    is_test = False

class Laser(SmileiComponent):
    """Laser parameters"""
    box_side = "xmin"
    omega = 1.
    chirp_profile = 1.
    time_envelope = 1.
    space_envelope = [1., 0.]
    phase = [0., 0.]
    space_time_profile = None

class LaserEnvelope(SmileiSingleton):
    """Laser Envelope parameters"""
    omega = 1.
    #time_envelope = 1.
    #space_envelope = [1., 0.]
    envelope_solver = "explicit"
    envelope_profile = 0.


class Collisions(SmileiComponent):
    """Collisions parameters"""
    species1 = None
    species2 = None
    coulomb_log = 0.
    debug_every = 0
    ionizing = False


#diagnostics
class DiagProbe(SmileiComponent):
    """Probe diagnostic"""
    every = None
    number = []
    origin = []
    corners = []
    vectors = []
    fields = []
    flush_every = 1

class DiagParticleBinning(SmileiComponent):
    """Particle Binning diagnostic"""
    deposited_quantity = None
    time_average = 1
    species = None
    axes = []
    every = None
    flush_every = 1

class DiagScreen(SmileiComponent):
    """Screen diagnostic"""
    shape = None
    point = None
    vector = None
    direction = "both"
    deposited_quantity = None
    species = None
    axes = []
    time_average = 1
    every = None
    flush_every = 1

class DiagScalar(SmileiComponent):
    """Scalar diagnostic"""
    every = None
    precision = 10
    vars = []

class DiagFields(SmileiComponent):
    """Field diagnostic"""
    every = None
    fields = []
    time_average = 1
    flush_every = 1

class DiagTrackParticles(SmileiComponent):
    """Track diagnostic"""
    species = None
    every = 0
    flush_every = 1
    filter = None
    attributes = ["x", "y", "z", "px", "py", "pz"]

class DiagPerformances(SmileiSingleton):
    """Performances diagnostic"""
    every = 0
    flush_every = 1

# external fields
class ExternalField(SmileiComponent):
    """External Field"""
    field = None
    profile = None

# external current (antenna)
class Antenna(SmileiComponent):
    """Antenna"""
    field = None
    time_profile  = None
    space_profile = None

# Particle wall
class PartWall(SmileiComponent):
    """Particle Wall"""
    kind = "none"
    x = None
    y = None
    z = None


# Radiation reaction configuration (continuous and MC algorithms)
class RadiationReaction(SmileiComponent):
    """
    Fine-tuning of synchrotron-like radiation reaction
    (classical continuous, quantum correction, stochastics and MC algorithms)
    """
    # Table h parameters
    h_chipa_min = 1e-3
    h_chipa_max = 1e1
    h_dim = 128
    h_computation_method = "table"
    # Table integfochi parameters
    integfochi_chipa_min = 1e-3
    integfochi_chipa_max = 1e1
    integfochi_dim = 128
    # Table xip_chiphmin and xip parameters
    xip_chipa_min = 1e-3
    xip_chipa_max = 1e1
    xip_power = 4
    xip_threshold = 1e-3
    xip_chipa_dim = 128
    xip_chiph_dim = 128
    # Output format, can be "ascii", "binary", "hdf5"
    output_format = "hdf5"
    # Threshold on chipa between the continuous and
    # the discontinuous approaches
    chipa_disc_min_threshold = 1e-2
    # Threshold on chipa: if chipa < 1E-3 no radiation reaction
    chipa_radiation_threshold = 1e-3
    # Path the tables/databases
    table_path = "./"

# MutliphotonBreitWheeler pair creation
class MultiphotonBreitWheeler(SmileiComponent):
    """
    Photon decay into electron-positron pairs
    """
    # Output format, can be "ascii", "binary", "hdf5"
    output_format = "hdf5"
    # Path the tables/databases
    table_path = "./"
    # Table T parameters
    T_chiph_min = 1e-2
    T_chiph_max = 1e1
    T_dim = 128
    # Table xip parameters
    xip_chiph_min = 1e-2
    xip_chiph_max = 1e1
    xip_power = 4
    xip_threshold = 1e-3
    xip_chipa_dim = 128
    xip_chiph_dim = 128

# Smilei-defined
smilei_mpi_rank = 0
smilei_mpi_size = 1
smilei_rand_max = 2**31-1

# DEPRECATION ERRORS
class DiagParticles(object):
    def __init__(self, *args, **kwargs):
        raise Exception("Deprecated `DiagParticles()` must be replaced by `DiagParticleBinning()`")
class DumpRestart(object):
    def __init__(self, *args, **kwargs):
        raise Exception("Deprecated `DumpRestart()` must be replaced by `Checkpoints()`")
class ExtField(object):
    def __init__(self, *args, **kwargs):
        raise Exception("Deprecated `ExtField()` must be replaced by `ExternalField()`")<|MERGE_RESOLUTION|>--- conflicted
+++ resolved
@@ -156,11 +156,7 @@
         # Change all methods to static
         for k,v in cls.__dict__.items():
             if k[0]!='_' and hasattr(v,"__get__"):
-<<<<<<< HEAD
                setattr(cls, k, staticmethod(v))
-=======
-                setattr(cls, k, staticmethod(v))
->>>>>>> 8db72fb9
 
 class ParticleData(object):
     """Container for particle data at run-time (for exposing particles in numpy)"""
@@ -200,10 +196,7 @@
     EM_boundary_conditions = [["periodic"]]
     Envelope_boundary_conditions = [["reflective"]]
     time_fields_frozen = 0.
-<<<<<<< HEAD
     ponderomotive_force = False
-=======
->>>>>>> 8db72fb9
 
     # Default Misc
     reference_angular_frequency_SI = 0.
@@ -252,23 +245,6 @@
                 else:
                     raise Exception("timestep: maxwell_solver not implemented "+Main.maxwell_solver)
 
-<<<<<<< HEAD
-        #initialize grid_length if not defined based on number_of_cells and cell_length
-        if len(Main.grid_length) is 0:
-            if len(Main.number_of_cells) is 0:
-                raise Exception("grid_length and number_of_cells not defined")
-            elif len(Main.number_of_cells) != len(Main.cell_length):
-                raise Exception("grid_length and number_of_cells not defined")
-            else :
-                Main.grid_length = [a*b for a,b in zip(Main.number_of_cells, Main.cell_length)]
-
-        #initialize simulation_time if not defined based on number_of_timesteps and timestep
-        if Main.simulation_time is None:
-            if Main.number_of_timesteps is None:
-                raise Exception("simulation_time and number_of_timesteps not defined")
-            else:
-                Main.simulation_time = Main.number_of_timesteps * Main.timestep
-=======
         # Initialize grid_length if not defined based on number_of_cells and cell_length
         if (    len(Main.grid_length + Main.number_of_cells) == 0
              or len(Main.grid_length + Main.cell_length) == 0
@@ -291,7 +267,6 @@
                 different = [abs((a-b)/(a+b))>1e-10 for a,b in zip(Main.grid_length, old_grid_length)]
                 if any(different):
                     print("\t[Python WARNING] Main.grid_length="+str(Main.grid_length)+" (was "+str(old_grid_length)+")")
->>>>>>> 8db72fb9
 
 class LoadBalancing(SmileiSingleton):
     """Load balancing parameters"""
