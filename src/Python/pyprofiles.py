# Some predefined profiles (see doc)

def constant(value, xvacuum=-float("inf"), yvacuum=-float("inf"), zvacuum=-float("inf")):
    global Main
    if len(Main)==0:
        raise Exception("constant profile has been defined before `Main()`")
    if Main.geometry == "1Dcartesian":
        f = lambda x  : value if x>=xvacuum else 0.
    if (Main.geometry == "2Dcartesian" or Main.geometry == "AMcylindrical"):
        f = lambda x,y: value if (x>=xvacuum and y>=yvacuum) else 0.
        f.yvacuum = yvacuum
    if Main.geometry == "3Dcartesian":
        f = lambda x,y,z: value if (x>=xvacuum and y>=yvacuum and z>=zvacuum) else 0.
        f.yvacuum = yvacuum
        f.zvacuum = zvacuum
    f.profileName = "constant"
    f.value   = value
    f.xvacuum = xvacuum
    return f
constant._reserved = True

def trapezoidal(max,
                xvacuum=0., xplateau=None, xslope1=0., xslope2=0.,
                yvacuum=0., yplateau=None, yslope1=0., yslope2=0.,
                zvacuum=0., zplateau=None, zslope1=0., zslope2=0. ):
    global Main
    if len(Main)==0:
        raise Exception("trapezoidal profile has been defined before `Main()`")
    if len(Main.grid_length)>0 and xplateau is None: xplateau = Main.grid_length[0]-xvacuum
    if len(Main.grid_length)>1 and yplateau is None: yplateau = Main.grid_length[1]-yvacuum
    if len(Main.grid_length)>2 and zplateau is None: zplateau = Main.grid_length[2]-zvacuum
    def trapeze(max, vacuum, plateau, slope1, slope2):
        def f(position):
            # vacuum region
            if position < vacuum: return 0.
            # linearly increasing density
            elif position < vacuum+slope1: return max*(position-vacuum) / slope1
            # density plateau
            elif position < vacuum+slope1+plateau: return max
            # linearly decreasing density
            elif position < vacuum+slope1+plateau+slope2:
                return max*(1. - ( position - (vacuum+slope1+plateau) ) / slope2)
            # beyond the plasma
            else: return 0.0
        return f
    if   Main.geometry == "1Dcartesian": dim = 1
    elif (Main.geometry == "2Dcartesian" or Main.geometry == "AMcylindrical"): dim = 2
    elif Main.geometry == "3Dcartesian": dim = 3
    fx = trapeze(max, xvacuum, xplateau, xslope1, xslope2)
    f = fx
    if dim > 1:
        fy = trapeze(1. , yvacuum, yplateau, yslope1, yslope2)
        f = lambda x,y: fx(x)*fy(y)
    if dim > 2:
        fz = trapeze(1. , zvacuum, zplateau, zslope1, zslope2)
        f = lambda x,y,z: fx(x)*fy(y)*fz(z)
    f.profileName = "trapezoidal"
    f.value    = max
    f.xvacuum  = xvacuum
    f.xplateau = xplateau
    f.xslope1  = xslope1
    f.xslope2  = xslope2
    if dim > 1:
        f.yvacuum  = yvacuum
        f.yplateau = yplateau
        f.yslope1  = yslope1
        f.yslope2  = yslope2
    if dim > 2:
        f.zvacuum  = zvacuum
        f.zplateau = zplateau
        f.zslope1  = zslope1
        f.zslope2  = zslope2
    return f

def gaussian(max,
             xvacuum=0., xlength=float("inf"), xfwhm=None, xcenter=None, xorder=2,
             yvacuum=0., ylength=float("inf"), yfwhm=None, ycenter=None, yorder=2,
             zvacuum=0., zlength=float("inf"), zfwhm=None, zcenter=None, zorder=2 ):
    import math
    global Main
    if len(Main)==0:
        raise Exception("gaussian profile has been defined before `Main()`")
    if len(Main.grid_length)>0:
        if xlength is None: xlength = Main.grid_length[0]-xvacuum
        if xfwhm   is None: xfwhm   = (Main.grid_length[0]-xvacuum)/3.
        if xcenter is None: xcenter = xvacuum + (Main.grid_length[0]-xvacuum)/2.
    if len(Main.grid_length)>1:
        if ylength is None: ylength = Main.grid_length[1]-yvacuum
        if yfwhm   is None: yfwhm   = (Main.grid_length[1]-yvacuum)/3.
        if ycenter is None: ycenter = yvacuum + (Main.grid_length[1]-yvacuum)/2.
    if len(Main.grid_length)>2:
        if zlength is None: zlength = Main.grid_length[2]-zvacuum
        if zfwhm   is None: zfwhm   = (Main.grid_length[2]-zvacuum)/3.
        if zcenter is None: zcenter = zvacuum + (Main.grid_length[2]-zvacuum)/2.
    def gauss(max, vacuum, length, sigma, center, order):
        def f(position):
            if order == 0: return max
            # vacuum region
            if position < vacuum: return 0.
            # gaussian
            elif position < vacuum+length: return max*math.exp( -(position-center)**order / sigma )
            # beyond
            else: return 0.0
        return f
    if Main.geometry == "1Dcartesian": dim = 1
    if (Main.geometry == "2Dcartesian" or Main.geometry == "AMcylindrical"): dim = 2
    if Main.geometry == "3Dcartesian": dim = 3
    xsigma = (0.5*xfwhm)**xorder/math.log(2.0)
    fx = gauss(max, xvacuum, xlength, xsigma, xcenter, xorder)
    f = fx
    if dim > 1:
        ysigma = (0.5*yfwhm)**yorder/math.log(2.0)
        fy = gauss(1., yvacuum, ylength, ysigma, ycenter, yorder)
        f = lambda x,y: fx(x)*fy(y)
    if dim > 2:
        zsigma = (0.5*zfwhm)**zorder/math.log(2.0)
        fz = gauss(1., zvacuum, zlength, zsigma, zcenter, zorder)
        f = lambda x,y,z: fx(x)*fy(y)*fz(z)
    f.profileName = "gaussian"
    f.value   = max
    f.xvacuum = xvacuum
    f.xlength = xlength
    f.xsigma  = xsigma
    f.xcenter = xcenter
    f.xorder  = xorder
    if dim > 1:
        f.yvacuum = yvacuum
        f.ylength = ylength
        f.ysigma  = ysigma
        f.ycenter = ycenter
        f.yorder  = yorder
    if dim > 2:
        f.zvacuum = zvacuum
        f.zlength = zlength
        f.zsigma  = zsigma
        f.zcenter = zcenter
        f.zorder  = zorder
    return f


def polygonal(xpoints=[], xvalues=[]):
    global Main
    if len(Main)==0:
        raise Exception("polygonal profile has been defined before `Main()`")
    if len(xpoints)!=len(xvalues):
        raise Exception("polygonal profile requires as many points as values")
    if len(Main.grid_length)>0 and len(xpoints)==0:
        xpoints = [0., Main.grid_length[0]]
        xvalues = [1., 1.]
    N = len(xpoints)
    xpoints = [float(x) for x in xpoints]
    xvalues = [float(x) for x in xvalues]
    xslopes = [0. for i in range(1,N)]
    for i in range(1,N):
        if xpoints[i] == xpoints[i-1]: continue
        xslopes[i-1] = (xvalues[i]-xvalues[i-1])/(xpoints[i]-xpoints[i-1])
    def f(x,y=0.,z=0.):
        if x < xpoints[0]: return 0.0;
        for i in range(1,N):
            if x<xpoints[i]: return xvalues[i-1] + xslopes[i-1] * ( x-xpoints[i-1] )
        return 0.
    f.profileName = "polygonal"
    f.xpoints = xpoints
    f.xvalues = xvalues
    f.xslopes = xslopes
    return f

def cosine(base,
           xamplitude=1., xvacuum=0., xlength=None, xphi=0., xnumber=2,
           yamplitude=1., yvacuum=0., ylength=None, yphi=0., ynumber=2,
           zamplitude=1., zvacuum=0., zlength=None, zphi=0., znumber=2):
    import math
    global Main
    if len(Main)==0:
        raise Exception("cosine profile has been defined before `Main()`")

    if len(Main.grid_length)>0 and xlength is None: xlength = Main.grid_length[0]-xvacuum
    if len(Main.grid_length)>1 and ylength is None: ylength = Main.grid_length[1]-yvacuum
    if len(Main.grid_length)>2 and zlength is None: zlength = Main.grid_length[2]-zvacuum

    def cos(base, amplitude, vacuum, length, phi, number):
        def f(position):
            #vacuum region
            if position < vacuum: return 0.
            # profile region
            elif position < vacuum+length:
                return base + amplitude * math.cos(phi + 2.*math.pi * number * (position-vacuum)/length)
            # beyond
            else: return 0.
        return f
    if Main.geometry == "1Dcartesian": dim = 1
    if (Main.geometry == "2Dcartesian" or Main.geometry == "AMcylindrical"): dim = 2
    if Main.geometry == "3Dcartesian": dim = 3
    fx = cos(base, xamplitude, xvacuum, xlength, xphi, xnumber)
    f = fx
    if dim > 1:
        fy = cos(base, yamplitude, yvacuum, ylength, yphi, ynumber)
        f = lambda x,y: fx(x)*fy(y)
    if dim > 2:
        fz = cos(base, zamplitude, zvacuum, zlength, zphi, znumber)
        f = lambda x,y,z: fx(x)*fy(y)*fz(z)
    f.profileName = "cosine"
    f.base        = base
    f.xamplitude  = xamplitude
    f.xvacuum     = xvacuum
    f.xlength     = xlength
    f.xphi        = xphi
    f.xnumber     = float(xnumber)
    if dim > 1:
        f.yamplitude  = yamplitude
        f.yvacuum     = yvacuum
        f.ylength     = ylength
        f.yphi        = yphi
        f.ynumber     = float(ynumber)
    if dim > 2:
        f.zamplitude  = zamplitude
        f.zvacuum     = zvacuum
        f.zlength     = zlength
        f.zphi        = zphi
        f.znumber     = float(znumber)
    return f

def polynomial(**kwargs):
    global Main
    if len(Main)==0:
        raise Exception("polynomial profile has been defined before `Main()`")
    x0 = 0.
    y0 = 0.
    z0 = 0.
    coeffs = dict()
    for k, a in kwargs.items():
        if   k=="x0":
            x0 = a
        elif k=="y0":
            y0 = a
        elif k=="z0":
            z0 = a
        elif k[:5]=="order":
            if type(a) is not list: a = [a]
            order = int(k[5:])
            coeffs[ order ] = a
            if Main.geometry=="1Dcartesian":
                if len(a)!=1:
                    raise Exception("1D polynomial profile must have one coefficient at order "+str(order))
            elif (Main.geometry=="2Dcartesian" or Main.geometry == "AMcylindrical"):
                if len(a)!=order+1:
                    raise Exception("2D polynomial profile must have "+str(order+1)+" coefficients at order "+str(order))
            elif Main.geometry=="3Dcartesian":
                if len(a)!=(order+1)*(order+2)/2:
                    raise Exception("3D polynomial profile must have "+str((order+1)*(order+2)/2)+" coefficients at order "+str(order))
    if Main.geometry=="1Dcartesian":
        def f(x):
            r = 0.
            xx0 = x-x0
            xx = 1.
            currentOrder = 0
            for order, c in sorted(coeffs.items()):
                while currentOrder<order:
                    currentOrder += 1
                    xx *= xx0
                r += c[0] * xx
            return r
    elif (Main.geometry=="2Dcartesian" or Main.geometry == "AMcylindrical"):
        def f(x,y):
            r = 0.
            xx0 = x-x0
            yy0 = y-y0
            xx = [1.]
            currentOrder = 0
            for order, c in sorted(coeffs.items()):
                while currentOrder<order:
                    currentOrder += 1
                    yy = xx[-1]*yy0
                    xx = [ xxx * xx0 for xxx in xx ] + [yy]
                for i in range(order+1): r += c[i]*xx[i]
            return r
    elif Main.geometry=="3Dcartesian":
        def f(x,y,z):
            r = 0.
            xx0 = x-x0
            yy0 = y-y0
            zz0 = z-z0
            xx = [1.]
            currentOrder = 0
            for order, c in sorted(coeffs.items()):
                while currentOrder<order:
                    currentOrder += 1
                    zz = xx[-1]*zz0
                    yy = [ xxx * yy0 for xxx in xx[-currentOrder-1:] ] + [zz]
                    xx = [ xxx * xx0 for xxx in xx ] + yy
                for i in range(len(c)): r += c[i]*xx[i]
            return r
    else:
        raise Exception("polynomial profiles are not available in this geometry yet")
    f.profileName = "polynomial"
    f.x0 = x0
    f.y0 = y0
    f.z0 = z0
    f.orders = []
    f.coeffs = []
    for order, c in sorted(coeffs.items()):
        f.orders.append( order )
        f.coeffs.append( c     )
    return f



def tconstant(start=0.):
    def f(t):
        return 1. if t>=start else 0.
    f.profileName = "tconstant"
    f.start       = start
    return f
tconstant._reserved = True

def ttrapezoidal(start=0., plateau=None, slope1=0., slope2=0.):
    global Main
    if len(Main)==0:
        raise Exception("ttrapezoidal profile has been defined before `Main()`")
    if plateau is None: plateau = Main.simulation_time - start
    def f(t):
        if t < start: return 0.
        elif t < start+slope1: return (t-start) / slope1
        elif t < start+slope1+plateau: return 1.
        elif t < start+slope1+plateau+slope2:
            return 1. - ( t - (start+slope1+plateau) ) / slope2
        else: return 0.0
    f.profileName = "ttrapezoidal"
    f.start       = start
    f.plateau     = plateau
    f.slope1      = slope1
    f.slope2      = slope2
    return f

def tgaussian(start=0., duration=None, fwhm=None, center=None, order=2):
    import math
    global Main
    if len(Main)==0:
        raise Exception("tgaussian profile has been defined before `Main()`")
    if duration is None: duration = Main.simulation_time-start
    if fwhm     is None: fwhm     = (Main.simulation_time-start)/3.
    if center   is None: center   = start + (Main.simulation_time-start)/2.
    sigma = (0.5*fwhm)**order/math.log(2.0)
    def f(t):
        if t < start: return 0.
        elif t < start+duration: return math.exp( -(t-center)**order / sigma )
        else: return 0.0
    f.profileName = "tgaussian"
    f.start       = start
    f.duration    = duration
    f.sigma       = sigma
    f.center      = center
    f.order       = order
    return f

def tpolygonal(points=[], values=[]):
    global Main
    if len(Main)==0:
        raise Exception("tpolygonal profile has been defined before `Main()`")
    if len(points)==0:
        points = [0., Main.simulation_time]
        values = [1., 1.]
    N = len(points)
    points = [float(x) for x in points]
    values = [float(x) for x in values]
    slopes = [0. for i in range(1,N)]
    for i in range(1,N):
        if points[i] == points[i-1]: continue
        slopes[i-1] = (values[i]-values[i-1])/(points[i]-points[i-1])
    def f(t):
        if t < points[0]: return 0.0;
        for i in range(1,N):
            if t<points[i]: return values[i-1] + slopes[i-1] * ( t-points[i-1] )
        return 0.
    f.profileName = "tpolygonal"
    f.points      = points
    f.values      = values
    f.slopes      = slopes
    return f

def tcosine(base=0., amplitude=1., start=0., duration=None, phi=0., freq=1.):
    import math
    global Main
    if len(Main)==0:
        raise Exception("tcosine profile has been defined before `Main()`")
    if duration is None: duration = Main.simulation_time-start
    def f(t):
        if t < start: return 0.
        elif t < start+duration:
            return base + amplitude * math.cos(phi + freq*(t-start))
        else: return 0.
    f.profileName = "tcosine"
    f.base        = base
    f.amplitude   = amplitude
    f.start       = start
    f.duration    = duration
    f.phi         = phi
    f.freq        = freq
    return f

def tpolynomial(**kwargs):
    t0 = 0.
    coeffs = dict()
    for k, a in kwargs.items():
        if   k=="t0":
            t0 = a
        elif k[:5]=="order":
            order = int(k[5:])
            try: coeffs[ order ] = a*1.
            except: raise Exception("tpolynomial profile must have one coefficient per order")
    def f(t):
        r = 0.
        tt0 = t-t0
        tt = 1.
        currentOrder = 0
        for order, c in sorted(coeffs.items()):
            while currentOrder<order:
                currentOrder += 1
                tt *= tt0
            r += c * tt
        return r
    f.profileName = "tpolynomial"
    f.t0 = t0
    f.orders = []
    f.coeffs = []
    for order, c in sorted(coeffs.items()):
        f.orders.append( order )
        f.coeffs.append( c     )
    return f

def tsin2plateau(start=0., fwhm=0., plateau=None, slope1=None, slope2=None):
    import math
    global Main
    if len(Main)==0:
        raise Exception("tsin2plateau profile has been defined before `Main()`")
    if plateau is None: plateau = 0 # default is a simple sin2 profile (could be used for a 2D or 3D laserPulse too)
    if slope1 is None: slope1 = fwhm
    if slope2 is None: slope2 = slope1
    def f(t):
        if t < start:
            return 0.
        elif (t < start+slope1) and (slope1!=0.):
            return math.pow( math.sin(0.5*math.pi*(t-start)/slope1) , 2 )
        elif t < start+slope1+plateau:
            return 1.
        elif t < start+slope1+plateau+slope2 and (slope2!=0.):
            return math.pow(  math.cos(0.5*math.pi*(t-start-slope1-plateau)/slope2) , 2 )
        else:
            return 0.
    f.profileName = "tsin2plateau"
    f.start       = start
    #f.fwhm        = fwhm
    f.plateau     = plateau
    f.slope1      = slope1
    f.slope2      = slope2
    return f


def transformPolarization(polarization_phi, ellipticity):
    from math import sqrt, sin, cos, tan, atan
    e2 = ellipticity**2
    p = (1.-e2)*sin(2.*polarization_phi)/2.
    if abs(p) < 1e-10:
        dephasing = pi/2.
    else:
        dephasing = atan(ellipticity/p)
    amplitude = sqrt(1./(1.+e2))
    c2 = cos(polarization_phi)**2
    s2 = 1. - c2
    amplitudeY = amplitude * sqrt(c2 + e2*s2)
    amplitudeZ = amplitude * sqrt(s2 + e2*c2)
    return [dephasing, amplitudeY, amplitudeZ]

def LaserPlanar1D( box_side="xmin", a0=1., omega=1.,
        polarization_phi=0., ellipticity=0., time_envelope=tconstant(),phaseZero=0.):
    import math
    # Polarization and amplitude
    [dephasing, amplitudeY, amplitudeZ] = transformPolarization(polarization_phi, ellipticity)
    amplitudeY *= a0 * omega
    amplitudeZ *= a0 * omega
    # Create Laser
    Laser(
        box_side        = box_side,
        omega          = omega,
        chirp_profile  = tconstant(),
        time_envelope  = time_envelope,
        space_envelope = [ amplitudeZ, amplitudeY ],
        phase          = [ dephasing-phaseZero, -phaseZero ],
        delay_phase    = [ 0., dephasing ]
    )

def LaserEnvelopePlanar1D( a0=1., omega=1., focus=None, time_envelope=tconstant(),
        envelope_solver = "explicit",Envelope_boundary_conditions = [["reflective"]]):
    import cmath
    from numpy import vectorize

    def space_time_envelope(x,t):
        return (a0*omega) * complex( vectorize(time_envelope)(t) )

    # Create Laser Envelope
    LaserEnvelope(
        omega               = omega,
        envelope_profile    = space_time_envelope,
        envelope_solver     = "explicit",
        Envelope_boundary_conditions = Envelope_boundary_conditions,
    )

def LaserGaussian2D( box_side="xmin", a0=1., omega=1., focus=None, waist=3., incidence_angle=0.,
        polarization_phi=0., ellipticity=0., time_envelope=tconstant(), phaseZero=0.):
    from math import cos, sin, tan, atan, sqrt, exp
    # Polarization and amplitude
    [dephasing, amplitudeY, amplitudeZ] = transformPolarization(polarization_phi, ellipticity)
    amplitudeY *= a0 * omega
    amplitudeZ *= a0 * omega
    # Space and phase envelopes
    Zr = omega * waist**2/2.
    if incidence_angle == 0.:
        Y1 = focus[1]
        w  = sqrt(1./(1.+(focus[0]/Zr)**2))
        invWaist2 = (w/waist)**2
        coeff = -omega * focus[0] * w**2 / (2.*Zr**2)
        def spatial(y):
            return sqrt(w) * exp( -invWaist2*(y-focus[1])**2 )
        def phase(y):
            return coeff * (y-focus[1])**2
    else:
        invZr  = sin(incidence_angle) / Zr
        invZr2 = invZr**2
        invZr3 = (cos(incidence_angle) / Zr)**2 / 2.
        invWaist2 = (cos(incidence_angle) / waist)**2
        omega_ = omega * sin(incidence_angle)
        Y1 = focus[1] + focus[0]/tan(incidence_angle)
        Y2 = focus[1] - focus[0]*tan(incidence_angle)
        amplitudeZ *= cos(incidence_angle)
        def spatial(y):
            w2 = 1./(1. + invZr2*(y-Y1)**2)
            return sqrt(sqrt(w2)) * exp( -invWaist2*w2*(y-Y2)**2 )
        def phase(y):
            dy = y-Y1
            return omega_*dy*(1.+ invZr3*(y-Y2)**2/(1.+invZr2*dy**2)) + atan(invZr*dy)
        phaseZero += phase(Y2)
    # Create Laser
    Laser(
        box_side        = box_side,
        omega          = omega,
        chirp_profile  = tconstant(),
        time_envelope  = time_envelope,
        space_envelope = [ lambda y:amplitudeZ*spatial(y), lambda y:amplitudeY*spatial(y) ],
        phase          = [ lambda y:phase(y)-phaseZero+dephasing, lambda y:phase(y)-phaseZero ],
        delay_phase    = [ 0., dephasing ]
    )

def LaserEnvelopeGaussian2D( a0=1., omega=1., focus=None, waist=3., time_envelope=tconstant(),
        envelope_solver = "explicit",Envelope_boundary_conditions = [["reflective"]]):
    import cmath
    from numpy import exp, sqrt, arctan, vectorize

    def gaussian_beam_with_temporal_profile(x,y,t):
        Zr = omega * waist**2/2.
        w  = sqrt(1./(1.+   ( (x-focus[0])/Zr  )**2 ) )
        coeff = omega * (x-focus[0]) * w**2 / (2.*Zr**2)
        phase = coeff * ( (y-focus[1])**2 )
        exponential_with_total_phase = exp(1j*(phase-arctan( (x-focus[0])/Zr )))
        invWaist2 = (w/waist)**2
        spatial_amplitude = a0*omega * w * exp( -invWaist2*(y-focus[1])**2)
        space_time_envelope = spatial_amplitude * vectorize(time_envelope)(t)
        return space_time_envelope * exponential_with_total_phase

<<<<<<< HEAD
    Zr = omega * waist**2/2.
    def w(x):
        w  = math.sqrt(1./(1.+   ( (x-focus[0])/Zr  )**2 ) )
        return w
    def coeff(x):
        coeff = omega * (x-focus[0]) * w(x)**2 / (2.*Zr**2)
        return coeff
    def spatial_amplitude(x,y):
        invWaist2 = (w(x)/waist)**2
        return math.sqrt(w(x)) * math.exp( -invWaist2*(  (y-focus[1])**2  ) )
    def phase(x,y):
        return coeff(x) * ( (y-focus[1])**2 )
    def Gouy_phase(x):
        return math.atan( (x-focus[0])/Zr )

    def space_time_envelope(x,y,t):
        return a0*spatial_amplitude(x,y)*time_envelope(t)*cmath.exp(1j*phase(x,y))*cmath.exp(-1j*Gouy_phase(x))
=======
>>>>>>> 55cb21bc

    # Create Laser Envelope
    LaserEnvelope(
        omega               = omega,
        envelope_profile    = gaussian_beam_with_temporal_profile,
        envelope_solver     = "explicit",
        Envelope_boundary_conditions = Envelope_boundary_conditions,
    )

def LaserGaussian3D( box_side="xmin", a0=1., omega=1., focus=None, waist=3., incidence_angle=[0.,0.],
        polarization_phi=0., ellipticity=0., time_envelope=tconstant(), phaseZero=0.):
    import math
    # Polarization and amplitude
    [dephasing, amplitudeY, amplitudeZ] = transformPolarization(polarization_phi, ellipticity)
    amplitudeY *= a0 * omega
    amplitudeZ *= a0 * omega
    # Space and phase envelopes
    Zr = omega * waist**2/2.
    if incidence_angle == [0.,0.]:
        w  = math.sqrt(1./(1.+(focus[0]/Zr)**2))
        invWaist2 = (w/waist)**2
        coeff = -omega * focus[0] * w**2 / (2.*Zr**2)
        def spatial(y,z):
            return w * math.exp( -invWaist2*((y-focus[1])**2 + (z-focus[2])**2 )  )
        def phase(y,z):
            return coeff * ( (y-focus[1])**2 + (z-focus[2])**2 )
    else:
        invZr = 1./Zr
        invW  = 1./waist
        alpha = omega * Zr
        cy = math.cos(incidence_angle[0]); sy = math.sin(incidence_angle[0])
        cz = math.cos(incidence_angle[1]); sz = math.sin(incidence_angle[1])
        cycz = cy*cz; cysz = cy*sz; sycz = sy*cz; sysz = sy*sz
        amplitudeZ = sysz * amplitudeY + cy * amplitudeZ
        amplitudeY *= cz
        def spatial(y,z):
            X = invZr * (-focus[0]*cycz + (y-focus[1])*cysz - (z-focus[2])*sy )
            Y = invW  * ( focus[0]*sz   + (y-focus[1])*cz                     )
            Z = invW  * (-focus[0]*sycz + (y-focus[1])*sysz + (z-focus[2])*cy )
            invW2 = 1./(1.+X**2)
            return math.sqrt(invW2) * math.exp(-(Y**2+Z**2)*invW2)
        def phase(y,z):
            X = invZr * (-focus[0]*cycz + (y-focus[1])*cysz - (z-focus[2])*sy )
            Y = invZr * ( focus[0]*sz   + (y-focus[1])*cz                     )
            Z = invZr * (-focus[0]*sycz + (y-focus[1])*sysz + (z-focus[2])*cy )
            return alpha * X*(1.+0.5*(Y**2+Z**2)/(1.+X**2)) - math.atan(X)
        phaseZero += phase(focus[1]-sz/cz*focus[0], focus[2]+sy/cy/cz*focus[0])

    # Create Laser
    Laser(
        box_side        = box_side,
        omega          = omega,
        chirp_profile  = tconstant(),
        time_envelope  = time_envelope,
        space_envelope = [ lambda y,z:amplitudeZ*spatial(y,z), lambda y,z:amplitudeY*spatial(y,z) ],
        phase          = [ lambda y,z:phase(y,z)-phaseZero+dephasing, lambda y,z:phase(y,z)-phaseZero ],
        delay_phase    = [ 0., dephasing ]
    )

def LaserEnvelopeGaussian3D( a0=1., omega=1., focus=None, waist=3., time_envelope=tconstant(),
        envelope_solver = "explicit",Envelope_boundary_conditions = [["reflective"]]):
    import cmath
    from numpy import exp, sqrt, arctan, vectorize

    def gaussian_beam_with_temporal_profile(x,y,z,t):
        Zr = omega * waist**2/2.
        w  = sqrt(1./(1.+   ( (x-focus[0])/Zr  )**2 ) )
        coeff = omega * (x-focus[0]) * w**2 / (2.*Zr**2)
        phase = coeff * ( (y-focus[1])**2 + (z-focus[2])**2 )
        exponential_with_total_phase = exp(1j*(phase-arctan( (x-focus[0])/Zr )))
        invWaist2 = (w/waist)**2
        spatial_amplitude = a0*omega * w * exp( -invWaist2*(  (y-focus[1])**2 + (z-focus[2])**2 )  )
        space_time_envelope = spatial_amplitude * vectorize(time_envelope)(t)
        return space_time_envelope * exponential_with_total_phase

    # Create Laser Envelope
    LaserEnvelope(
        omega               = omega,
        envelope_profile    = gaussian_beam_with_temporal_profile,
        envelope_solver     = "explicit",
        Envelope_boundary_conditions = Envelope_boundary_conditions,
    )
# Define the tools for the propagation of a laser profile
try:
    import numpy as np
    
    _N_LaserOffset = 0
    
    def LaserOffset(box_side="xmin", space_time_profile=[], offset=0., extra_envelope=lambda *a:1., keep_n_strongest_modes=100, angle=0.):
        global _N_LaserOffset
        
        file = 'LaserOffset'+str(_N_LaserOffset)+'.h5'
        
        L = Laser(
            box_side = "xmin",
            file = file,
        )
        
        L._offset = offset
        L._extra_envelope = extra_envelope
        L._profiles = space_time_profile
        L._keep_n_strongest_modes = keep_n_strongest_modes
        L._angle = angle
        
        _N_LaserOffset += 1

except:
    
    def LaserOffset(box_side="xmin", space_time_profile=[], offset=0., time_envelope=1.):
        L = Laser(
            box_side = "xmin",
            file = "none",
            time_envelope = time_envelope
        )
        print("WARNING: LaserOffset unavailable because numpy was not found")

"""
-----------------------------------------------------------------------
    BEGINNING OF THE USER NAMELIST
"""<|MERGE_RESOLUTION|>--- conflicted
+++ resolved
@@ -562,30 +562,9 @@
         phase = coeff * ( (y-focus[1])**2 )
         exponential_with_total_phase = exp(1j*(phase-arctan( (x-focus[0])/Zr )))
         invWaist2 = (w/waist)**2
-        spatial_amplitude = a0*omega * w * exp( -invWaist2*(y-focus[1])**2)
+        spatial_amplitude = a0*omega * sqrt(w) * exp( -invWaist2*(y-focus[1])**2)
         space_time_envelope = spatial_amplitude * vectorize(time_envelope)(t)
         return space_time_envelope * exponential_with_total_phase
-
-<<<<<<< HEAD
-    Zr = omega * waist**2/2.
-    def w(x):
-        w  = math.sqrt(1./(1.+   ( (x-focus[0])/Zr  )**2 ) )
-        return w
-    def coeff(x):
-        coeff = omega * (x-focus[0]) * w(x)**2 / (2.*Zr**2)
-        return coeff
-    def spatial_amplitude(x,y):
-        invWaist2 = (w(x)/waist)**2
-        return math.sqrt(w(x)) * math.exp( -invWaist2*(  (y-focus[1])**2  ) )
-    def phase(x,y):
-        return coeff(x) * ( (y-focus[1])**2 )
-    def Gouy_phase(x):
-        return math.atan( (x-focus[0])/Zr )
-
-    def space_time_envelope(x,y,t):
-        return a0*spatial_amplitude(x,y)*time_envelope(t)*cmath.exp(1j*phase(x,y))*cmath.exp(-1j*Gouy_phase(x))
-=======
->>>>>>> 55cb21bc
 
     # Create Laser Envelope
     LaserEnvelope(
