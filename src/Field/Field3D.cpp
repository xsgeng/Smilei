#include "Field3D.h"

#include <iostream>
#include <vector>
#include <cstring>

#include "Params.h"
#include "SmileiMPI.h"
#include "Patch.h"
#include "Tools.h"

using namespace std;



// ---------------------------------------------------------------------------------------------------------------------
// Creators for Field3D
// ---------------------------------------------------------------------------------------------------------------------

// with no input argument
Field3D::Field3D() : Field()
{
    data_=NULL;
}

// with the dimensions as input argument
Field3D::Field3D( vector<unsigned int> dims ) : Field( dims )
{
    data_=NULL;
    allocateDims( dims );
}

// with the dimensions and output (dump) file name as input argument
Field3D::Field3D( vector<unsigned int> dims, string name_in ) : Field( dims, name_in )
{
    data_=NULL;
    allocateDims( dims );
}

// with the dimensions as input argument
Field3D::Field3D( vector<unsigned int> dims, unsigned int mainDim, bool isPrimal ) : Field( dims, mainDim, isPrimal )
{
    data_=NULL;
    allocateDims( dims, mainDim, isPrimal );
}

// with the dimensions and output (dump) file name as input argument
Field3D::Field3D( vector<unsigned int> dims, unsigned int mainDim, bool isPrimal, string name_in ) : Field( dims, mainDim, isPrimal, name_in )
{
    data_=NULL;
    allocateDims( dims, mainDim, isPrimal );
}


// without allocating
Field3D::Field3D( string name_in, vector<unsigned int> dims ) : Field( dims, name_in )
{
    data_=NULL;
    dims_=dims;
}


// ---------------------------------------------------------------------------------------------------------------------
// Destructor for Field3D
// ---------------------------------------------------------------------------------------------------------------------
Field3D::~Field3D()
{
    if( data_!=NULL ) {
        delete [] data_;
        for( unsigned int i=0; i<dims_[0]; i++ ) {
            delete [] this->data_3D[i];
        }
        delete [] this->data_3D;
    }
}


// ---------------------------------------------------------------------------------------------------------------------
// Method used for allocating the dimension of a Field3D
// ---------------------------------------------------------------------------------------------------------------------
void Field3D::allocateDims()
{
    if( dims_.size()!=3 ) {
        ERROR( "Alloc error must be 3 : " << dims_.size() );
    }
    if( data_ ) {
        delete [] data_;
    }
    
    isDual_.resize( dims_.size(), 0 );
    
    data_ = new double[dims_[0]*dims_[1]*dims_[2]];
    //! \todo{check row major order!!!}
    data_3D= new double **[dims_[0]];
    for( unsigned int i=0; i<dims_[0]; i++ ) {
        data_3D[i]= new double*[dims_[1]];
        for( unsigned int j=0; j<dims_[1]; j++ ) {
            data_3D[i][j] = data_ + i*dims_[1]*dims_[2] + j*dims_[2];
            for( unsigned int k=0; k<dims_[2]; k++ ) {
                this->data_3D[i][j][k] = 0.0;
            }
        }
    }//i
    
    globalDims_ = dims_[0]*dims_[1]*dims_[2];
    
}

void Field3D::deallocateDims()
{
    delete [] data_;
    data_ = NULL;
    for( unsigned int i=0; i<dims_[0]; i++ ) {
        delete [] data_3D[i];
    }
    delete [] data_3D;
    data_3D = NULL;
    
}


void Field3D::allocateDims( unsigned int dims1, unsigned int dims2, unsigned int dims3 )
{
    vector<unsigned int> dims( 3 );
    dims[0]=dims1;
    dims[1]=dims2;
    dims[2]=dims3;
    allocateDims( dims );
}


// ---------------------------------------------------------------------------------------------------------------------
// Method used for allocating the dimension of a Field3D
// ---------------------------------------------------------------------------------------------------------------------
void Field3D::allocateDims( unsigned int mainDim, bool isPrimal )
{
    if( dims_.size()!=3 ) {
        ERROR( "Alloc error must be 3 : " << dims_.size() );
    }
    if( data_ ) {
        delete [] data_;
    }
    
    // isPrimal define if mainDim is Primal or Dual
    isDual_.resize( dims_.size(), 0 );
    for( unsigned int j=0 ; j<dims_.size() ; j++ ) {
        if( ( j==mainDim ) && ( !isPrimal ) ) {
            isDual_[j] = 1;
        } else if( ( j!=mainDim ) && ( isPrimal ) ) {
            isDual_[j] = 1;
        }
    }
    
    for( unsigned int j=0 ; j<dims_.size() ; j++ ) {
        dims_[j] += isDual_[j];
    }
    
    data_ = new double[dims_[0]*dims_[1]*dims_[2]];
    //! \todo{check row major order!!!}
    data_3D= new double **[dims_[0]*dims_[1]];
    for( unsigned int i=0; i<dims_[0]; i++ ) {
        data_3D[i]= new double*[dims_[1]];
        for( unsigned int j=0; j<dims_[1]; j++ ) {
            this->data_3D[i][j] = data_ + i*dims_[1]*dims_[2] + j*dims_[2];
            for( unsigned int k=0; k<dims_[2]; k++ ) {
                this->data_3D[i][j][k] = 0.0;
            }
        }
    }//i
    
    globalDims_ = dims_[0]*dims_[1]*dims_[2];
    
    //isDual_ = isPrimal;
}



// ---------------------------------------------------------------------------------------------------------------------
// Method to shift field in space
// ---------------------------------------------------------------------------------------------------------------------
void Field3D::shift_x( unsigned int delta )
{
    memmove( &( data_3D[0][0][0] ), &( data_3D[delta][0][0] ), ( dims_[2]*dims_[1]*dims_[0]-delta*dims_[2]*dims_[1] )*sizeof( double ) );
    memset( &( data_3D[dims_[0]-delta][0][0] ), 0, delta*dims_[1]*dims_[2]*sizeof( double ) );
    
}

double Field3D::norm2( unsigned int istart[3][2], unsigned int bufsize[3][2] )
{
    double nrj( 0. );
    
    int idxlocalstart[3];
    int idxlocalend[3];
    for( int i=0 ; i<3 ; i++ ) {
        idxlocalstart[i] = istart[i][isDual_[i]];
        idxlocalend[i]   = istart[i][isDual_[i]]+bufsize[i][isDual_[i]];
    }
    
    for( int i=idxlocalstart[0] ; i<idxlocalend[0] ; i++ ) {
        for( int j=idxlocalstart[1] ; j<idxlocalend[1] ; j++ ) {
            for( int k=idxlocalstart[2] ; k<idxlocalend[2] ; k++ ) {
                nrj += data_3D[i][j][k]*data_3D[i][j][k];
            }
        }
    }
    
    return nrj;
}

void Field3D::extract_slice_yz( unsigned int ix, Field2D *slice )
{
    DEBUGEXEC( if( dims_[1]!=slice->dims_[1] ) ERROR( name << " : " <<  dims_[1] << " and " << slice->dims_[1] ) );
    DEBUGEXEC( if( dims_[2]!=slice->dims_[2] ) ERROR( name << " : " <<  dims_[2] << " and " << slice->dims_[2] ) );
    
    for( unsigned int j=0; j<dims_[1]; j++ ) {
        for( unsigned int k=0; k<dims_[2]; k++ ) {
            ( *slice )( j, k ) = ( *this )( ix, j, k );
        }
    }
    
}

void Field3D::extract_slice_xz( unsigned int iy, Field2D *slice )
{
    DEBUGEXEC( if( dims_[0]!=slice->dims_[0] ) ERROR( name << " : " <<  dims_[0] << " and " << slice->dims_[0] ) );
    DEBUGEXEC( if( dims_[2]!=slice->dims_[2] ) ERROR( name << " : " <<  dims_[2] << " and " << slice->dims_[2] ) );
    
    for( unsigned int i=0; i<dims_[0]; i++ ) {
        for( unsigned int k=0; k<dims_[2]; k++ ) {
            ( *slice )( i, k ) = ( *this )( i, iy, k );
        }
    }
    
}

void Field3D::extract_slice_xy( unsigned int iz, Field2D *slice )
{
    DEBUGEXEC( if( dims_[0]!=slice->dims_[0] ) ERROR( name << " : " <<  dims_[0] << " and " << slice->dims_[0] ) );
    DEBUGEXEC( if( dims_[1]!=slice->dims_[1] ) ERROR( name << " : " <<  dims_[1] << " and " << slice->dims_[1] ) );
    
    for( unsigned int i=0; i<dims_[0]; i++ ) {
        for( unsigned int j=0; j<dims_[1]; j++ ) {
            ( *slice )( i, j ) = ( *this )( i, j, iz );
        }
    }
    
}


void Field3D::put( Field *outField, Params &params, SmileiMPI *smpi, Patch *thisPatch, Patch *outPatch )
{
    Field3D *out3D = static_cast<Field3D *>( outField );
    
    std::vector<unsigned int> dual =  this->isDual_;
<<<<<<< HEAD

    int iout = thisPatch->Pcoordinates[0]*params.n_space[0] - ( outPatch->getCellStartingGlobalIndex(0) + params.oversize[0] ) ;
    int jout = thisPatch->Pcoordinates[1]*params.n_space[1] - ( outPatch->getCellStartingGlobalIndex(1) + params.oversize[1] ) ;
    int kout = thisPatch->Pcoordinates[2]*params.n_space[2] - ( outPatch->getCellStartingGlobalIndex(2) + params.oversize[2] ) ;

    for ( unsigned int i = 0 ; i < this->dims_[0] ; i++ ) {
        for ( unsigned int j = 0 ; j < this->dims_[1] ; j++ ) {
            for ( unsigned int k = 0 ; k < this->dims_[2] ; k++ ) {
=======
    
    int iout = thisPatch->Pcoordinates[0]*params.n_space[0] - outPatch->Pcoordinates[0]*params.n_space[0]*params.global_factor[0] ;
    int jout = thisPatch->Pcoordinates[1]*params.n_space[1] - outPatch->Pcoordinates[1]*params.n_space[1]*params.global_factor[1] ;
    int kout = thisPatch->Pcoordinates[2]*params.n_space[2] - outPatch->Pcoordinates[2]*params.n_space[2]*params.global_factor[2] ;
    
    for( unsigned int i = 0 ; i < this->dims_[0] ; i++ ) {
        for( unsigned int j = 0 ; j < this->dims_[1] ; j++ ) {
            for( unsigned int k = 0 ; k < this->dims_[2] ; k++ ) {
>>>>>>> 030c5b21
                ( *out3D )( iout+i, jout+j, kout+k ) = ( *this )( i, j, k );
            }
        }
    }
    
}


void Field3D::get( Field *inField, Params &params, SmileiMPI *smpi, Patch *inPatch, Patch *thisPatch )
{
    Field3D *in3D  = static_cast<Field3D *>( inField );
    
    std::vector<unsigned int> dual =  in3D->isDual_;
<<<<<<< HEAD

    int iin = thisPatch->Pcoordinates[0]*params.n_space[0] - ( inPatch->getCellStartingGlobalIndex(0) + params.oversize[0] );
    int jin = thisPatch->Pcoordinates[1]*params.n_space[1] - ( inPatch->getCellStartingGlobalIndex(1) + params.oversize[1] );
    int kin = thisPatch->Pcoordinates[2]*params.n_space[2] - ( inPatch->getCellStartingGlobalIndex(2) + params.oversize[2] );

    for ( unsigned int i = 0 ; i < this->dims_[0] ; i++ ) {
        for ( unsigned int j = 0 ; j < this->dims_[1] ; j++ ) {
            for ( unsigned int k = 0 ; k < this->dims_[2] ; k++ ) {
                ( *this )( i, j, k  ) = ( *in3D )( iin+i, jin+j, kin+k );
=======
    
    int iin = thisPatch->Pcoordinates[0]*params.n_space[0] - inPatch->Pcoordinates[0]*params.n_space[0]*params.global_factor[0] ;
    int jin = thisPatch->Pcoordinates[1]*params.n_space[1] - inPatch->Pcoordinates[1]*params.n_space[1]*params.global_factor[1] ;
    int kin = thisPatch->Pcoordinates[2]*params.n_space[2] - inPatch->Pcoordinates[2]*params.n_space[2]*params.global_factor[2] ;
    
    for( unsigned int i = 0 ; i < this->dims_[0] ; i++ ) {
        for( unsigned int j = 0 ; j < this->dims_[1] ; j++ ) {
            for( unsigned int k = 0 ; k < this->dims_[2] ; k++ ) {
                ( *this )( i, j, k ) = ( *in3D )( iin+i, jin+j, kin+k );
>>>>>>> 030c5b21
            }
        }
    }
    
}<|MERGE_RESOLUTION|>--- conflicted
+++ resolved
@@ -252,25 +252,14 @@
     Field3D *out3D = static_cast<Field3D *>( outField );
     
     std::vector<unsigned int> dual =  this->isDual_;
-<<<<<<< HEAD
-
+    
     int iout = thisPatch->Pcoordinates[0]*params.n_space[0] - ( outPatch->getCellStartingGlobalIndex(0) + params.oversize[0] ) ;
     int jout = thisPatch->Pcoordinates[1]*params.n_space[1] - ( outPatch->getCellStartingGlobalIndex(1) + params.oversize[1] ) ;
-    int kout = thisPatch->Pcoordinates[2]*params.n_space[2] - ( outPatch->getCellStartingGlobalIndex(2) + params.oversize[2] ) ;
-
-    for ( unsigned int i = 0 ; i < this->dims_[0] ; i++ ) {
-        for ( unsigned int j = 0 ; j < this->dims_[1] ; j++ ) {
-            for ( unsigned int k = 0 ; k < this->dims_[2] ; k++ ) {
-=======
-    
-    int iout = thisPatch->Pcoordinates[0]*params.n_space[0] - outPatch->Pcoordinates[0]*params.n_space[0]*params.global_factor[0] ;
-    int jout = thisPatch->Pcoordinates[1]*params.n_space[1] - outPatch->Pcoordinates[1]*params.n_space[1]*params.global_factor[1] ;
-    int kout = thisPatch->Pcoordinates[2]*params.n_space[2] - outPatch->Pcoordinates[2]*params.n_space[2]*params.global_factor[2] ;
+    int kout = thisPatch->Pcoordinates[2]*params.n_space[2] - ( outPatch->getCellStartingGlobalIndex(2) + params.oversize[2] ) ;    
     
     for( unsigned int i = 0 ; i < this->dims_[0] ; i++ ) {
         for( unsigned int j = 0 ; j < this->dims_[1] ; j++ ) {
             for( unsigned int k = 0 ; k < this->dims_[2] ; k++ ) {
->>>>>>> 030c5b21
                 ( *out3D )( iout+i, jout+j, kout+k ) = ( *this )( i, j, k );
             }
         }
@@ -284,27 +273,15 @@
     Field3D *in3D  = static_cast<Field3D *>( inField );
     
     std::vector<unsigned int> dual =  in3D->isDual_;
-<<<<<<< HEAD
-
+    
     int iin = thisPatch->Pcoordinates[0]*params.n_space[0] - ( inPatch->getCellStartingGlobalIndex(0) + params.oversize[0] );
     int jin = thisPatch->Pcoordinates[1]*params.n_space[1] - ( inPatch->getCellStartingGlobalIndex(1) + params.oversize[1] );
     int kin = thisPatch->Pcoordinates[2]*params.n_space[2] - ( inPatch->getCellStartingGlobalIndex(2) + params.oversize[2] );
-
-    for ( unsigned int i = 0 ; i < this->dims_[0] ; i++ ) {
-        for ( unsigned int j = 0 ; j < this->dims_[1] ; j++ ) {
-            for ( unsigned int k = 0 ; k < this->dims_[2] ; k++ ) {
-                ( *this )( i, j, k  ) = ( *in3D )( iin+i, jin+j, kin+k );
-=======
-    
-    int iin = thisPatch->Pcoordinates[0]*params.n_space[0] - inPatch->Pcoordinates[0]*params.n_space[0]*params.global_factor[0] ;
-    int jin = thisPatch->Pcoordinates[1]*params.n_space[1] - inPatch->Pcoordinates[1]*params.n_space[1]*params.global_factor[1] ;
-    int kin = thisPatch->Pcoordinates[2]*params.n_space[2] - inPatch->Pcoordinates[2]*params.n_space[2]*params.global_factor[2] ;
     
     for( unsigned int i = 0 ; i < this->dims_[0] ; i++ ) {
         for( unsigned int j = 0 ; j < this->dims_[1] ; j++ ) {
             for( unsigned int k = 0 ; k < this->dims_[2] ; k++ ) {
                 ( *this )( i, j, k ) = ( *in3D )( iin+i, jin+j, kin+k );
->>>>>>> 030c5b21
             }
         }
     }
