--- conflicted
+++ resolved
@@ -79,11 +79,7 @@
         for (unsigned int j=0; j<dims_[1]; j++)
         {
             data_3D[i][j] = data_ + i*dims_[1]*dims_[2] + j*dims_[2];
-<<<<<<< HEAD
-            for (unsigned int k=0; k<dims_[2]; k++) data_3D[i][j][k] = 0.;
-=======
             for (unsigned int k=0; k<dims_[2]; k++) data_3D[i][j][k] = 0.0;
->>>>>>> 37213a2c
         }
     }//i
     
@@ -142,11 +138,7 @@
         for (unsigned int j=0; j<dims_[1]; j++)
         {
             data_3D[i][j] = data_ + i*dims_[1]*dims_[2] + j*dims_[2];
-<<<<<<< HEAD
-            for (unsigned int k=0; k<dims_[2]; k++) data_3D[i][j][k] = 0.;
-=======
             for (unsigned int k=0; k<dims_[2]; k++) data_3D[i][j][k] = 0.0;
->>>>>>> 37213a2c
         }
     }//i
     
