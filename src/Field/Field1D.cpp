#include "Field1D.h"

#include <iostream>
#include <vector>
#include <cstring>

#include "Params.h"
#include "SmileiMPI.h"
#include "Patch.h"

using namespace std;


// ---------------------------------------------------------------------------------------------------------------------
// Creators for Field1D
// ---------------------------------------------------------------------------------------------------------------------

// with no input argument
Field1D::Field1D() : Field()
{
}

// with the dimensions as input argument
Field1D::Field1D( vector<unsigned int> dims ) : Field( dims )
{
    allocateDims( dims );
}

// with the dimensions and output (dump) file name as input argument
Field1D::Field1D( vector<unsigned int> dims, string name_in ) : Field( dims, name_in )
{
    allocateDims( dims );
}

// with the dimensions as input argument
Field1D::Field1D( vector<unsigned int> dims, unsigned int mainDim, bool isPrimal ) : Field( dims, mainDim, isPrimal )
{
    allocateDims( dims, mainDim, isPrimal );
}

// with the dimensions and output (dump) file name as input argument
Field1D::Field1D( vector<unsigned int> dims, unsigned int mainDim, bool isPrimal, string name_in ) : Field( dims, mainDim, isPrimal, name_in )
{
    allocateDims( dims, mainDim, isPrimal );
}

// without allocating
Field1D::Field1D( string name_in, vector<unsigned int> dims ) : Field( dims, name_in )
{
    data_=NULL;
    dims_ = dims;
}


// ---------------------------------------------------------------------------------------------------------------------
// Destructor for Field1D
// ---------------------------------------------------------------------------------------------------------------------
Field1D::~Field1D()
{
    if( data_!=NULL ) {
        delete [] data_;
    }
}


// ---------------------------------------------------------------------------------------------------------------------
// Method used for allocating the dimension of a Field1D
// ---------------------------------------------------------------------------------------------------------------------
void Field1D::allocateDims()
{
    // for Field1D only
    if( dims_.size()!=1 ) {
        ERROR( "Alloc error must be 1 : " << dims_.size() );
    }
    
    isDual_.resize( dims_.size(), 0 );
    
    data_ = new double[ dims_[0] ];
    //! \todo{change to memset (JD)}
    for( unsigned int i=0; i<dims_[0]; i++ ) {
        data_[i]=0.0;
    }
    
    globalDims_ = dims_[0];
    
}

void Field1D::deallocateDims()
{
    delete [] data_;
    data_=NULL;
}


void Field1D::allocateDims( unsigned int dims1 )
{
    vector<unsigned int> dims( 1 );
    dims[0]=dims1;
    allocateDims( dims );
}



// ---------------------------------------------------------------------------------------------------------------------
// Method used for allocating the dimension of a Field1D
// ---------------------------------------------------------------------------------------------------------------------
void Field1D::allocateDims( unsigned int mainDim, bool isPrimal )
{
    // for Field1D only
    if( dims_.size()!=1 ) {
        ERROR( "Alloc error must be 1 : " << dims_.size() );
    }
    
    // isPrimal define if mainDim is Primal or Dual
    isDual_.resize( dims_.size(), 0 );
    for( unsigned int j=0 ; j<dims_.size() ; j++ ) {
        if( ( j==mainDim ) && ( !isPrimal ) ) {
            isDual_[j] = 1;
        } else if( ( j!=mainDim ) && ( isPrimal ) ) {
            isDual_[j] = 1;
        }
    }
    
    for( unsigned int j=0 ; j<dims_.size() ; j++ ) {
        dims_[j] += isDual_[j];
    }
    
    data_ = new double[ dims_[0] ];
    //! \todo{change to memset (JD)}
    for( unsigned int i=0; i<dims_[0]; i++ ) {
        data_[i]=0.0;
    }
    
    globalDims_ = dims_[0];
    
}


// ---------------------------------------------------------------------------------------------------------------------
// Method to shift field in space
// ---------------------------------------------------------------------------------------------------------------------
void Field1D::shift_x( unsigned int delta )
{
    memmove( &( data_[0] ), &( data_[delta] ), ( dims_[0]-delta )*sizeof( double ) );
    //memset ( &(data_[dims_[0]-delta]), 0, delta*sizeof(double));
    for( int i=dims_[0]-delta; i<( int )dims_[0]; i++ ) {
        data_[i] = 0.;
    }
    
}

double Field1D::norm2( unsigned int istart[3][2], unsigned int bufsize[3][2] )
{

    double nrj( 0. );
    
    int idxlocalstart[1];
    int idxlocalend[1];
    for( int i=0 ; i<1 ; i++ ) {
        idxlocalstart[i] = istart[i][isDual_[i]];
        idxlocalend[i]   = istart[i][isDual_[i]]+bufsize[i][isDual_[i]];
    }
    for( int i=idxlocalstart[0] ; i<idxlocalend[0] ; i++ ) {
        nrj += data_[i]*data_[i];
    }
    
    return nrj;
}


void Field1D::put( Field *outField, Params &params, SmileiMPI *smpi, Patch *thisPatch, Patch *outPatch )
{
    Field1D *out1D = static_cast<Field1D *>( outField );
    
    std::vector<unsigned int> dual =  this->isDual_;
<<<<<<< HEAD

    int iout = thisPatch->Pcoordinates[0]*params.n_space[0] - ( outPatch->getCellStartingGlobalIndex(0) + params.oversize[0] ) ;

    for ( unsigned int i = 0 ; i < this->dims_[0] ; i++ ) {
=======
    
    int iout = thisPatch->Pcoordinates[0]*params.n_space[0] - outPatch->Pcoordinates[0]*params.n_space[0]*params.global_factor[0] ;
    
    for( unsigned int i = 0 ; i < this->dims_[0] ; i++ ) {
>>>>>>> 030c5b21
        ( *out1D )( iout+i ) = ( *this )( i );
    }
    
}


void Field1D::get( Field *inField, Params &params, SmileiMPI *smpi, Patch *inPatch, Patch *thisPatch )
{
    Field1D *in1D  = static_cast<Field1D *>( inField );
    
    std::vector<unsigned int> dual =  in1D->isDual_;
<<<<<<< HEAD

    int iin = thisPatch->Pcoordinates[0]*params.n_space[0] - ( inPatch->getCellStartingGlobalIndex(0) + params.oversize[0] );
 
    for ( unsigned int i = 0 ; i < this->dims_[0] ; i++ ) {
=======
    
    int iin = thisPatch->Pcoordinates[0]*params.n_space[0] - inPatch->Pcoordinates[0]*params.n_space[0]*params.global_factor[0] ;
    
    for( unsigned int i = 0 ; i < this->dims_[0] ; i++ ) {
>>>>>>> 030c5b21
        ( *this )( i ) = ( *in1D )( iin+i );
    }
    
}<|MERGE_RESOLUTION|>--- conflicted
+++ resolved
@@ -173,17 +173,10 @@
     Field1D *out1D = static_cast<Field1D *>( outField );
     
     std::vector<unsigned int> dual =  this->isDual_;
-<<<<<<< HEAD
-
+    
     int iout = thisPatch->Pcoordinates[0]*params.n_space[0] - ( outPatch->getCellStartingGlobalIndex(0) + params.oversize[0] ) ;
-
-    for ( unsigned int i = 0 ; i < this->dims_[0] ; i++ ) {
-=======
-    
-    int iout = thisPatch->Pcoordinates[0]*params.n_space[0] - outPatch->Pcoordinates[0]*params.n_space[0]*params.global_factor[0] ;
     
     for( unsigned int i = 0 ; i < this->dims_[0] ; i++ ) {
->>>>>>> 030c5b21
         ( *out1D )( iout+i ) = ( *this )( i );
     }
     
@@ -195,17 +188,10 @@
     Field1D *in1D  = static_cast<Field1D *>( inField );
     
     std::vector<unsigned int> dual =  in1D->isDual_;
-<<<<<<< HEAD
-
+    
     int iin = thisPatch->Pcoordinates[0]*params.n_space[0] - ( inPatch->getCellStartingGlobalIndex(0) + params.oversize[0] );
- 
-    for ( unsigned int i = 0 ; i < this->dims_[0] ; i++ ) {
-=======
-    
-    int iin = thisPatch->Pcoordinates[0]*params.n_space[0] - inPatch->Pcoordinates[0]*params.n_space[0]*params.global_factor[0] ;
     
     for( unsigned int i = 0 ; i < this->dims_[0] ; i++ ) {
->>>>>>> 030c5b21
         ( *this )( i ) = ( *in1D )( iin+i );
     }
     
