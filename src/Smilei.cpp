--- conflicted
+++ resolved
@@ -119,11 +119,7 @@
         vecPatches.initAllDiags( params, smpi );
 
     } else {
-<<<<<<< HEAD
-
-=======
-       
->>>>>>> c56eac7c
+
         vecPatches = PatchesFactory::createVector(params, smpi, openPMD, 0);
 
         // ------------------------------------------------------------------------
