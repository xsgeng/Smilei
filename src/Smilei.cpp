////////////////////////////////////////////////////////////////////////////////////////////////////////////////////////
////////////////////////////////////////////////////////////////////////////////////////////////////////////////////////
////                                                                                                                ////
////                                                                                                                ////
////                                   PARTICLE-IN-CELL CODE SMILEI                                                 ////
////                    Simulation of Matter Irradiated by Laser at Extreme Intensity                               ////
////                                                                                                                ////
////                          Cooperative OpenSource Object-Oriented Project                                        ////
////                                      from the Plateau de Saclay                                                ////
////                                          started January 2013                                                  ////
////                                                                                                                ////
////                                                                                                                ////
////////////////////////////////////////////////////////////////////////////////////////////////////////////////////////
////////////////////////////////////////////////////////////////////////////////////////////////////////////////////////

#include <ctime>
#include <cstdlib>
#include <unistd.h>
#include <iostream>
#include <iomanip>
#include <string>
#include <omp.h>

#include "Smilei.h"
#include "SmileiMPI_test.h"
#include "Params.h"
#include "PatchesFactory.h"
#include "SyncVectorPatch.h"
#include "Checkpoint.h"
#include "Solver.h"
#include "SimWindow.h"
#include "Diagnostic.h"
#include "Domain.h"
#include "SyncCartesianPatch.h"
#include "Timers.h"
#include "RadiationTables.h"
#include "MultiphotonBreitWheelerTables.h"

using namespace std;

// ---------------------------------------------------------------------------------------------------------------------
//                                                   MAIN CODE
// ---------------------------------------------------------------------------------------------------------------------
int main (int argc, char* argv[])
{
    cout.setf( ios::fixed,  ios::floatfield ); // floatfield set to fixed

    // -------------------------
    // Simulation Initialization
    // -------------------------

    // Create MPI environment :

#ifdef SMILEI_TESTMODE
    SmileiMPI_test smpi( &argc, &argv );
#else
    SmileiMPI smpi(&argc, &argv );
#endif

    MESSAGE("                   _            _");
    MESSAGE(" ___           _  | |        _  \\ \\   Version : " << __VERSION);
    MESSAGE("/ __|  _ __   (_) | |  ___  (_)  | |   ");
    MESSAGE("\\__ \\ | '  \\   _  | | / -_)  _   | |");
    MESSAGE("|___/ |_|_|_| |_| |_| \\___| |_|  | |  ");
    MESSAGE("                                /_/    ");
    MESSAGE("");

    // Read and print simulation parameters
    TITLE("Reading the simulation parameters");
    Params params(&smpi,vector<string>(argv + 1, argv + argc));
    OpenPMDparams openPMD(params);

    // Need to move it here because of domain decomposition need in smpi->init(_patch_count)
    //     abstraction of Hilbert curve
    VectorPatch vecPatches( params );

    // Initialize MPI environment with simulation parameters
    TITLE("Initializing MPI");
    smpi.init(params, vecPatches.domain_decomposition_);

    // Create timers
    Timers timers(&smpi);

    // Print in stdout MPI, OpenMP, patchs parameters
    params.print_parallelism_params(&smpi);

    TITLE("Initializing the restart environment");
    Checkpoint checkpoint(params, &smpi);

    // ------------------------------------------------------------------------
    // Initialize the simulation times time_prim at n=0 and time_dual at n=+1/2
    // Update in "if restart" if necessary
    // ------------------------------------------------------------------------

    // time at integer time-steps (primal grid)
    double time_prim = 0;
    // time at half-integer time-steps (dual grid)
    double time_dual = 0.5 * params.timestep;

    // -------------------------------------------
    // Declaration of the main objects & operators
    // -------------------------------------------
    // --------------------
    // Define Moving Window
    // --------------------
    TITLE("Initializing moving window");
    SimWindow* simWindow = new SimWindow(params);

    // ------------------------------------------------------------------------
    // Init nonlinear inverse Compton scattering
    // ------------------------------------------------------------------------
    RadiationTables RadiationTables;

    // ------------------------------------------------------------------------
    // Create MultiphotonBreitWheelerTables object for multiphoton
    // Breit-Wheeler pair creation
    // ------------------------------------------------------------------------
    MultiphotonBreitWheelerTables MultiphotonBreitWheelerTables;

    // ---------------------------------------------------
    // Initialize patches (including particles and fields)
    // ---------------------------------------------------
    TITLE("Initializing particles & fields");

    if( smpi.test_mode ) {
        execute_test_mode( vecPatches, &smpi, simWindow, params, checkpoint, openPMD );
        return 0;
    }

    // reading from dumped file the restart values
    if (params.restart) {

        // smpi.patch_count recomputed in readPatchDistribution
        checkpoint.readPatchDistribution( &smpi, simWindow );
        // allocate patches according to smpi.patch_count
        vecPatches = PatchesFactory::createVector(params, &smpi, openPMD, checkpoint.this_run_start_step+1, simWindow->getNmoved());
        // vecPatches data read in restartAll according to smpi.patch_count
        checkpoint.restartAll( vecPatches, &smpi, simWindow, params, openPMD);

        // Patch reconfiguration for the dynamic vectorization
        if( params.has_dynamic_vectorization ) {
            vecPatches.configuration(params,timers, 0);
        }

        // time at integer time-steps (primal grid)
        time_prim = checkpoint.this_run_start_step * params.timestep;
        // time at half-integer time-steps (dual grid)
        time_dual = (checkpoint.this_run_start_step +0.5) * params.timestep;

        // ---------------------------------------------------------------------
        // Init and compute tables for radiation effects
        // (nonlinear inverse Compton scattering)
        // ---------------------------------------------------------------------
        RadiationTables.initParams(params);
        RadiationTables.compute_tables(params,&smpi);
        RadiationTables.output_tables(&smpi);

        // ---------------------------------------------------------------------
        // Init and compute tables for multiphoton Breit-Wheeler pair creation
        // ---------------------------------------------------------------------
        MultiphotonBreitWheelerTables.initialization(params);
        MultiphotonBreitWheelerTables.compute_tables(params,&smpi);
        MultiphotonBreitWheelerTables.output_tables(&smpi);

        TITLE("Initializing diagnostics");
        vecPatches.initAllDiags( params, &smpi );

    } else {

        vecPatches = PatchesFactory::createVector(params, &smpi, openPMD, 0);

        // Initialize the electromagnetic fields
        // -------------------------------------

        TITLE("Applying external fields at time t = 0");
        vecPatches.applyExternalFields();
        vecPatches.saveExternalFields( params );

        // Solve "Relativistic Poisson" problem (including proper centering of fields)
        // Note: the mean gamma for initialization will be computed for all the species
        // whose fields are initialized at this iteration
        if (params.solve_relativistic_poisson == true) {
            // Compute rho only for species needing relativistic field Initialization
            vecPatches.computeChargeRelativisticSpecies(time_prim);
            SyncVectorPatch::sum( vecPatches.listrho_, vecPatches, timers, 0 );

            // Initialize the fields for these species
            if (!vecPatches.isRhoNull(&smpi)){
                TITLE("Initializing relativistic species fields at time t = 0");
                vecPatches.solveRelativisticPoisson( params, &smpi, time_prim );
                                             }
            // Reset rho and J and return to initialization
            vecPatches.resetRhoJ();
        }

        vecPatches.computeCharge();
        vecPatches.sumDensities(params, time_dual, timers, 0, simWindow);

        // ---------------------------------------------------------------------
        // Init and compute tables for radiation effects
        // (nonlinear inverse Compton scattering)
        // ---------------------------------------------------------------------
        RadiationTables.initParams(params);
        RadiationTables.compute_tables(params,&smpi);
        RadiationTables.output_tables(&smpi);

        // ---------------------------------------------------------------------
        // Init and compute tables for multiphoton Breit-Wheeler pair decay
        // ---------------------------------------------------------------------
        MultiphotonBreitWheelerTables.initialization(params);
        MultiphotonBreitWheelerTables.compute_tables(params,&smpi);
        MultiphotonBreitWheelerTables.output_tables(&smpi);

        // Apply antennas
        // --------------
        vecPatches.applyAntennas(0.5 * params.timestep);
        // Init electric field (Ex/1D, + Ey/2D)
        if (!vecPatches.isRhoNull(&smpi) && params.solve_poisson == true) {
            TITLE("Solving Poisson at time t = 0");
            vecPatches.solvePoisson( params, &smpi );
        }


        // Patch reconfiguration
        if( params.has_dynamic_vectorization ) {
            vecPatches.reconfiguration(params,timers, 0);
        }
<<<<<<< HEAD

        vecPatches.projection_for_diags(params, &smpi, simWindow, time_dual, timers, 0);

        // if Laser Envelope is used, execute particles and envelope sections of ponderomotive loop
        if (params.Laser_Envelope_model){

            // initialize new envelope from scratch, following the input namelist
            vecPatches.init_new_envelope(params);

            // interpolate envelope for susceptibility deposition, project susceptibility for envelope equation, momentum advance
            vecPatches.ponderomotive_update_susceptibility_and_momentum(params, &smpi, simWindow, time_dual, timers, 0);    
          
            // comm and synch susceptibility
            vecPatches.sumSusceptibility(params, time_dual, timers, 0, simWindow );

            // interp updated envelope for position advance, update positions and currents for Maxwell's equations
            vecPatches.ponderomotive_update_position_and_currents(params, &smpi, simWindow, time_dual, timers, 0);
                                        } // end condition if Laser Envelope Model is used
=======

 
        // If Laser Envelope is used, initialize envelope
        if (params.Laser_Envelope_model){
            // initialize new envelope from scratch, following the input namelist
            vecPatches.init_new_envelope(params);
                                         } // end condition if Laser Envelope Model is used

        // Project charge and current densities (and susceptibility if envelope is used) only for diags at t=0
        vecPatches.projection_for_diags(params, &smpi, simWindow, time_dual, timers, 0);

        // If Laser Envelope is used, comm and synch susceptibility
        if (params.Laser_Envelope_model){    
            // comm and synch susceptibility
            vecPatches.sumSusceptibility(params, time_dual, timers, 0, simWindow );
                                         } // end condition if Laser Envelope Model is used
>>>>>>> ef86c7e9

        vecPatches.sumDensities(params, time_dual, timers, 0, simWindow );

        TITLE("Initializing diagnostics");
        vecPatches.initAllDiags( params, &smpi );
        TITLE("Running diags at time t = 0");
        vecPatches.runAllDiags(params, &smpi, 0, timers, simWindow);
    }

    TITLE("Species creation summary");
    vecPatches.printNumberOfParticles( &smpi );

    timers.reboot();


    Domain domain( params );
    unsigned int global_factor(1);
    #ifdef _PICSAR
    for ( unsigned int iDim = 0 ; iDim < params.nDim_field ; iDim++ )
        global_factor *= params.global_factor[iDim];
    // Force temporary usage of double grids, even if global_factor = 1
    //    especially to compare solvers
    //if (global_factor!=1) {
        domain.build( params, &smpi, vecPatches, openPMD );
    //}
    #endif

    timers.global.reboot();

    // ------------------------------------------------------------------------
    // Check memory consumption & expected disk usage
    // ------------------------------------------------------------------------
    TITLE("Memory consumption");
    vecPatches.check_memory_consumption( &smpi );

    TITLE("Expected disk usage (approximate)");
    vecPatches.check_expected_disk_usage( &smpi, params, checkpoint );

    // ------------------------------------------------------------------------
    // check here if we can close the python interpreter
    // ------------------------------------------------------------------------
    TITLE("Cleaning up python runtime environement");
    //params.cleanup(&smpi);

/*tommaso
    // save latestTimeStep (used to test if we are at the latest timestep when running diagnostics at run's end)
    unsigned int latestTimeStep=checkpoint.this_run_start_step;
*/
    // ------------------------------------------------------------------
    //                     HERE STARTS THE PIC LOOP
    // ------------------------------------------------------------------

    TITLE("Time-Loop started: number of time-steps n_time = " << params.n_time);
    if ( smpi.isMaster() ) params.print_timestep_headers();

    #pragma omp parallel shared (time_dual,smpi,params, vecPatches, domain, simWindow, checkpoint)
    {

        unsigned int itime=checkpoint.this_run_start_step+1;
        while ( (itime <= params.n_time) && (!checkpoint.exit_asap) ) {

            // calculate new times
            // -------------------
            #pragma omp single
            {
                time_prim += params.timestep;
                time_dual += params.timestep;
            }

            // Patch reconfiguration
            if( params.has_dynamic_vectorization ) {
                if ( params.dynamic_vecto_time_selection->theTimeIsNow(itime) ) {
                    vecPatches.reconfiguration(params, timers, itime);
                }
            }

            // apply collisions if requested
            vecPatches.applyCollisions(params, itime, timers);

            // Solve "Relativistic Poisson" problem (including proper centering of fields)
            // for species who stop to be frozen
            // Note: the mean gamma for initialization will be computed for all the species
            // whose fields are initialized at this iteration
            if (params.solve_relativistic_poisson == true) {
                // Compute rho only for species needing relativistic field Initialization
                vecPatches.computeChargeRelativisticSpecies(time_prim);
                SyncVectorPatch::sum( vecPatches.listrho_, vecPatches, timers, 0 );
                #pragma omp master
                {

                    // Initialize the fields for these species
                    if (!vecPatches.isRhoNull(&smpi)){
                        TITLE("Initializing relativistic species fields");
                        vecPatches.solveRelativisticPoisson( params, &smpi, time_prim );
                    }
                }
                #pragma omp barrier
                // Reset rho and J and return to PIC loop
                vecPatches.resetRhoJ();
            }

            // (1) interpolate the fields at the particle position
            // (2) move the particle
            // (3) calculate the currents (charge conserving method)
            vecPatches.dynamics(params, &smpi, simWindow, RadiationTables,
                                MultiphotonBreitWheelerTables,
                                time_dual, timers, itime);

            // if Laser Envelope is used, execute particles and envelope sections of ponderomotive loop
            if (params.Laser_Envelope_model){
                // interpolate envelope for susceptibility deposition, project susceptibility for envelope equation, momentum advance
                vecPatches.ponderomotive_update_susceptibility_and_momentum(params, &smpi, simWindow, time_dual, timers, itime);    

                // comm and sum susceptibility
                vecPatches.sumSusceptibility(params, time_dual, timers, itime, simWindow );

                // solve envelope equation and comm envelope
                vecPatches.solveEnvelope( params, simWindow, itime, time_dual, timers );

                // interp updated envelope for position advance, update positions and currents for Maxwell's equations
                vecPatches.ponderomotive_update_position_and_currents(params, &smpi, simWindow, time_dual, timers, itime);
                                             } // end condition if Laser Envelope Model is used

            // Sum densities
            vecPatches.sumDensities(params, time_dual, timers, itime, simWindow );

            // apply currents from antennas
            vecPatches.applyAntennas(time_dual);

            // solve Maxwell's equations
            #ifndef _PICSAR
            // Force temporary usage of double grids, even if global_factor = 1
            //    especially to compare solvers
            //if ( global_factor==1 )
            {
                if( time_dual > params.time_fields_frozen ) {
                    vecPatches.solveMaxwell( params, simWindow, itime, time_dual, timers );
                }
            }
            #else
            // Force temporary usage of double grids, even if global_factor = 1
            //    especially to compare solvers
            //if ( global_factor!=1 )
            {
                if( time_dual > params.time_fields_frozen ) {
                    SyncCartesianPatch::patchedToCartesian( vecPatches, domain, params, &smpi, timers, itime );
                    domain.solveMaxwell( params, simWindow, itime, time_dual, timers );
                    SyncCartesianPatch::cartesianToPatches( domain, vecPatches, params, &smpi, timers, itime );
                }
            }
            #endif

            vecPatches.finalize_and_sort_parts(params, &smpi, simWindow, RadiationTables,
                                               MultiphotonBreitWheelerTables,
                                               time_dual, timers, itime);

            vecPatches.finalize_sync_and_bc_fields(params, &smpi, simWindow, time_dual, timers, itime);

            // call the various diagnostics
            vecPatches.runAllDiags(params, &smpi, itime, timers, simWindow);

            timers.movWindow.restart();
            simWindow->operate(vecPatches, &smpi, params, itime, time_dual);
            timers.movWindow.update();

            // ----------------------------------------------------------------------
            // Validate restart  : to do
            // Restart patched moving window : to do
            #pragma omp master
            checkpoint.dump(vecPatches, itime, &smpi, simWindow, params);
            #pragma omp barrier
            // ----------------------------------------------------------------------


            if( params.has_load_balancing ) {
                if( params.load_balancing_time_selection->theTimeIsNow(itime) ) {
                    timers.loadBal.restart();
                    #pragma omp single
                    vecPatches.load_balance( params, time_dual, &smpi, simWindow, itime );
                    timers.loadBal.update( params.printNow( itime ) );
                }
            }

            // print message at given time-steps
            // --------------------------------
            if ( smpi.isMaster() &&  params.printNow( itime ) )
                params.print_timestep(itime, time_dual, timers.global); //contain a timer.update !!!

            if ( params.printNow( itime ) ) {
                #pragma omp master
                timers.consolidate( &smpi );
                #pragma omp barrier
            }

            itime++;

        }//END of the time loop

    } //End omp parallel region

    smpi.barrier();

    // ------------------------------------------------------------------
    //                      HERE ENDS THE PIC LOOP
    // ------------------------------------------------------------------
    TITLE("End time loop, time dual = " << time_dual);
    timers.global.update();

    TITLE("Time profiling : (print time > 0.001%)");
    timers.profile(&smpi);

    smpi.barrier();

/*tommaso
    // ------------------------------------------------------------------
    //                      Temporary validation diagnostics
    // ------------------------------------------------------------------

    if (latestTimeStep==params.n_time)
        vecPatches.runAllDiags(params, smpi, &diag_flag, params.n_time, timer, simWindow);
*/

    // ------------------------------
    //  Cleanup & End the simulation
    // ------------------------------
    if (global_factor!=1)
        domain.clean();
    vecPatches.close( &smpi );
    smpi.barrier(); // Don't know why but sync needed by HDF5 Phasespace managment
    delete simWindow;
    PyTools::closePython();
    TITLE("END");

    return 0;

}//END MAIN

// ---------------------------------------------------------------------------------------------------------------------
//                                               END MAIN CODE
// ---------------------------------------------------------------------------------------------------------------------


int execute_test_mode( VectorPatch &vecPatches, SmileiMPI* smpi, SimWindow* simWindow, Params &params, Checkpoint &checkpoint, OpenPMDparams& openPMD )
{
    int itime = 0;
    int moving_window_movement = 0;

    if (params.restart) {
        checkpoint.readPatchDistribution( smpi, simWindow );
        itime = checkpoint.this_run_start_step+1;
        moving_window_movement = simWindow->getNmoved();
    }

    vecPatches = PatchesFactory::createVector(params, smpi, openPMD, itime, moving_window_movement );

    if (params.restart)
        checkpoint.restartAll( vecPatches, smpi, simWindow, params, openPMD);

    if( params.print_expected_disk_usage ) {
        TITLE("Expected disk usage (approximate)");
        vecPatches.check_expected_disk_usage( smpi, params, checkpoint );
    }

    // If test mode enable, code stops here
    TITLE("Cleaning up python runtime environement");
    params.cleanup(smpi);
    delete simWindow;
    PyTools::closePython();
    TITLE("END TEST MODE");

    return 0;
}<|MERGE_RESOLUTION|>--- conflicted
+++ resolved
@@ -225,26 +225,6 @@
         if( params.has_dynamic_vectorization ) {
             vecPatches.reconfiguration(params,timers, 0);
         }
-<<<<<<< HEAD
-
-        vecPatches.projection_for_diags(params, &smpi, simWindow, time_dual, timers, 0);
-
-        // if Laser Envelope is used, execute particles and envelope sections of ponderomotive loop
-        if (params.Laser_Envelope_model){
-
-            // initialize new envelope from scratch, following the input namelist
-            vecPatches.init_new_envelope(params);
-
-            // interpolate envelope for susceptibility deposition, project susceptibility for envelope equation, momentum advance
-            vecPatches.ponderomotive_update_susceptibility_and_momentum(params, &smpi, simWindow, time_dual, timers, 0);    
-          
-            // comm and synch susceptibility
-            vecPatches.sumSusceptibility(params, time_dual, timers, 0, simWindow );
-
-            // interp updated envelope for position advance, update positions and currents for Maxwell's equations
-            vecPatches.ponderomotive_update_position_and_currents(params, &smpi, simWindow, time_dual, timers, 0);
-                                        } // end condition if Laser Envelope Model is used
-=======
 
  
         // If Laser Envelope is used, initialize envelope
@@ -261,7 +241,6 @@
             // comm and synch susceptibility
             vecPatches.sumSusceptibility(params, time_dual, timers, 0, simWindow );
                                          } // end condition if Laser Envelope Model is used
->>>>>>> ef86c7e9
 
         vecPatches.sumDensities(params, time_dual, timers, 0, simWindow );
 
