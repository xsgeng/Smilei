--- conflicted
+++ resolved
@@ -330,12 +330,9 @@
             // apply collisions if requested
             vecPatches.applyCollisions( params, itime, timers );
 
-<<<<<<< HEAD
-=======
             // apply externale timefields if requested
 	        vecPatches.applyExternalTimeFields(time_prim);
             
->>>>>>> 0d1d1d1f
             // Solve "Relativistic Poisson" problem (including proper centering of fields)
             // for species who stop to be frozen
             // Note: the mean gamma for initialization will be computed for all the species
@@ -379,7 +376,7 @@
                                  time_dual, timers, itime );
                         
             // de-apply external time fields if requested
-	        vecPatches.applyExternalTimeFields(time_prim); 
+	        vecPatches.resetExternalTimeFields(); 
                                  
             // if Laser Envelope is used, execute particles and envelope sections of ponderomotive loop
             if( params.Laser_Envelope_model ) {
