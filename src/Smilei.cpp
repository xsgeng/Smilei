--- conflicted
+++ resolved
@@ -53,7 +53,7 @@
 #else
     SmileiMPI smpi(&argc, &argv );
 #endif
-    
+
     MESSAGE("                   _            _");
     MESSAGE(" ___           _  | |        _  \\ \\   Version : " << __VERSION);
     MESSAGE("/ __|  _ __   (_) | |  ___  (_)  | |   ");
@@ -61,7 +61,7 @@
     MESSAGE("|___/ |_|_|_| |_| |_| \\___| |_|  | |  ");
     MESSAGE("                                /_/    ");
     MESSAGE("");
-    
+
     // Read and print simulation parameters
     TITLE("Reading the simulation parameters");
     Params params(&smpi,vector<string>(argv + 1, argv + argc));
@@ -70,16 +70,16 @@
     // Initialize MPI environment with simulation parameters
     TITLE("Initializing MPI");
     smpi.init(params);
-    
+
     // Create timers
     Timers timers(&smpi);
-    
+
     // Print in stdout MPI, OpenMP, patchs parameters
     params.print_parallelism_params(&smpi);
-    
+
     TITLE("Initializing the restart environment");
     Checkpoint checkpoint(params, &smpi);
-    
+
     // ------------------------------------------------------------------------
     // Initialize the simulation times time_prim at n=0 and time_dual at n=+1/2
     // Update in "if restart" if necessary
@@ -120,10 +120,10 @@
         execute_test_mode( vecPatches, &smpi, simWindow, params, checkpoint, openPMD );
         return 0;
     }
-    
+
     // reading from dumped file the restart values
     if (params.restart) {
-        
+
         // smpi.patch_count recomputed in readPatchDistribution
         checkpoint.readPatchDistribution( &smpi, simWindow );
         // allocate patches according to smpi.patch_count
@@ -141,34 +141,23 @@
         // (nonlinear inverse Compton scattering)
         // ---------------------------------------------------------------------
         RadiationTables.initParams(params);
-<<<<<<< HEAD
-        RadiationTables.compute_tables(params,smpi);
-        RadiationTables.output_tables(smpi);
-
-        // ---------------------------------------------------------------------
-        // Init and compute tables for multiphoton Breit-Wheeler pair creation
-        // ---------------------------------------------------------------------
-        MultiphotonBreitWheelerTables.initialization(params);
-        MultiphotonBreitWheelerTables.compute_tables(params,smpi);
-        MultiphotonBreitWheelerTables.output_tables(smpi);
-
-        // time at integer time-steps (primal grid)
-        time_prim = checkpoint.this_run_start_step * params.timestep;
-        // time at half-integer time-steps (dual grid)
-        time_dual = (checkpoint.this_run_start_step +0.5) * params.timestep;
-
-=======
         RadiationTables.compute_tables(params,&smpi);
         RadiationTables.output_tables(&smpi);
-        
->>>>>>> 58832bd4
+
+        // ---------------------------------------------------------------------
+        // Init and compute tables for multiphoton Breit-Wheeler pair creation
+        // ---------------------------------------------------------------------
+        MultiphotonBreitWheelerTables.initialization(params);
+        MultiphotonBreitWheelerTables.compute_tables(params,&smpi);
+        MultiphotonBreitWheelerTables.output_tables(&smpi);
+
         TITLE("Initializing diagnostics");
         vecPatches.initAllDiags( params, &smpi );
-        
+
     } else {
-       
+
         vecPatches = PatchesFactory::createVector(params, &smpi, openPMD, 0);
-        
+
         // Initialize the electromagnetic fields
         // -------------------------------------
         vecPatches.computeCharge();
@@ -189,8 +178,8 @@
         // Init and compute tables for multiphoton Breit-Wheeler pair decay
         // ---------------------------------------------------------------------
         MultiphotonBreitWheelerTables.initialization(params);
-        MultiphotonBreitWheelerTables.compute_tables(params,smpi);
-        MultiphotonBreitWheelerTables.output_tables(smpi);
+        MultiphotonBreitWheelerTables.compute_tables(params,&smpi);
+        MultiphotonBreitWheelerTables.output_tables(&smpi);
 
         // Apply antennas
         // --------------
@@ -201,54 +190,39 @@
             TITLE("Solving Poisson at time t = 0");
             vecPatches.solvePoisson( params, &smpi );
         }
-<<<<<<< HEAD
-
-        vecPatches.dynamics(params, smpi, simWindow, RadiationTables,
-                            MultiphotonBreitWheelerTables,
-=======
-            
+
         vecPatches.dynamics(params, &smpi, simWindow, RadiationTables,
->>>>>>> 58832bd4
-                            time_dual, timers, 0);
+                            MultiphotonBreitWheelerTables, time_dual, timers, 0);
 
         vecPatches.sumDensities(params, time_dual, timers, 0, simWindow );
-<<<<<<< HEAD
-        timers.densities.reboot();
-        timers.syncDens .reboot();
-
-        vecPatches.finalize_and_sort_parts(params, smpi, simWindow, RadiationTables,
-                                           MultiphotonBreitWheelerTables,
-                                           time_dual, timers, 0);
-        timers.syncPart .reboot();
-
-=======
-            
-        vecPatches.finalize_and_sort_parts(params, &smpi, simWindow, time_dual, timers, 0);
-            
->>>>>>> 58832bd4
+
+        vecPatches.finalize_and_sort_parts(params, &smpi, simWindow,
+            RadiationTables,MultiphotonBreitWheelerTables, 
+            time_dual, timers, 0);
+
         TITLE("Initializing diagnostics");
         vecPatches.initAllDiags( params, &smpi );
         TITLE("Running diags at time t = 0");
         vecPatches.runAllDiags(params, &smpi, 0, timers, simWindow);
     }
-    
+
     TITLE("Species creation summary");
     vecPatches.printNumberOfParticles( &smpi );
-    
+
     timers.reboot();
-    
+
     // ------------------------------------------------------------------------
     // check here if we can close the python interpreter
     // ------------------------------------------------------------------------
     TITLE("Cleaning up python runtime environement");
     params.cleanup(&smpi);
-    
+
     // ------------------------------------------------------------------------
     // Check memory consumption
     // ------------------------------------------------------------------------
     TITLE("Memory consumption");
     vecPatches.check_memory_consumption( &smpi );
-        
+
 /*tommaso
     // save latestTimeStep (used to test if we are at the latest timestep when running diagnostics at run's end)
     unsigned int latestTimeStep=checkpoint.this_run_start_step;
@@ -259,13 +233,13 @@
 
     TITLE("Time-Loop started: number of time-steps n_time = " << params.n_time);
     if ( smpi.isMaster() ) params.print_timestep_headers();
-    
+
     #pragma omp parallel shared (time_dual,smpi,params, vecPatches, simWindow, checkpoint)
     {
-        
+
         unsigned int itime=checkpoint.this_run_start_step+1;
         while ( (itime <= params.n_time) && (!checkpoint.exit_asap) ) {
-            
+
             // calculate new times
             // -------------------
             #pragma omp single
@@ -279,15 +253,12 @@
             // (1) interpolate the fields at the particle position
             // (2) move the particle
             // (3) calculate the currents (charge conserving method)
-<<<<<<< HEAD
-            vecPatches.dynamics(params, smpi, simWindow, RadiationTables,
+
+            vecPatches.dynamics(params, &smpi, simWindow, RadiationTables,
                                 MultiphotonBreitWheelerTables,
-=======
-            vecPatches.dynamics(params, &smpi, simWindow, RadiationTables,
->>>>>>> 58832bd4
                                 time_dual, timers, itime);
 
-            
+
             // Sum densities
             vecPatches.sumDensities(params, time_dual, timers, itime, simWindow );
 
@@ -298,17 +269,13 @@
             if( time_dual > params.time_fields_frozen )
                 vecPatches.solveMaxwell( params, simWindow, itime, time_dual, timers );
 
-<<<<<<< HEAD
-            vecPatches.finalize_and_sort_parts(params, smpi, simWindow, RadiationTables,
+            vecPatches.finalize_and_sort_parts(params, &smpi, simWindow, RadiationTables,
                                                MultiphotonBreitWheelerTables,
                                                time_dual, timers, itime);
-=======
-            vecPatches.finalize_and_sort_parts(params, &smpi, simWindow, time_dual, timers, itime);
->>>>>>> 58832bd4
 
             // call the various diagnostics
             vecPatches.runAllDiags(params, &smpi, itime, timers, simWindow);
-            
+
             timers.movWindow.restart();
             simWindow->operate(vecPatches, &smpi, params, itime, time_dual);
             timers.movWindow.update();
@@ -319,9 +286,9 @@
             #pragma omp master
             checkpoint.dump(vecPatches, itime, &smpi, simWindow, params);
             #pragma omp barrier
-            // ----------------------------------------------------------------------        
-            
-        
+            // ----------------------------------------------------------------------
+
+
             if ((params.balancing_every > 0) && (smpi.getSize()!=1) ) {
                 if (( itime%params.balancing_every == 0 )) {
                     timers.loadBal.restart();
@@ -341,9 +308,9 @@
         }//END of the time loop
 
     } //End omp parallel region
-    
+
     smpi.barrier();
-    
+
     // ------------------------------------------------------------------
     //                      HERE ENDS THE PIC LOOP
     // ------------------------------------------------------------------
@@ -352,7 +319,7 @@
 
     TITLE("Time profiling : (print time > 0.001%)");
     timers.profile(&smpi);
-    
+
 /*tommaso
     // ------------------------------------------------------------------
     //                      Temporary validation diagnostics
@@ -370,7 +337,7 @@
     delete simWindow;
     PyTools::closePython();
     TITLE("END");
-    
+
     return 0;
 
 }//END MAIN
@@ -384,23 +351,23 @@
 {
     int itime = 0;
     int moving_window_movement = 0;
-        
+
     if (params.restart) {
         checkpoint.readPatchDistribution( smpi, simWindow );
         itime = checkpoint.this_run_start_step+1;
         moving_window_movement = simWindow->getNmoved();
     }
-    
+
     vecPatches = PatchesFactory::createVector(params, smpi, openPMD, itime, moving_window_movement );
-        
+
     if (params.restart)
         checkpoint.restartAll( vecPatches, smpi, simWindow, params, openPMD);
-        
+
     // If test mode enable, code stops here
     params.cleanup(smpi);
     delete simWindow;
     PyTools::closePython();
     TITLE("END TEST MODE");
-    
+
     return 0;
 }