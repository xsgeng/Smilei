--- conflicted
+++ resolved
@@ -207,22 +207,17 @@
             sio->writeAvgFieldsSingleFileTime( EMfields, 0 );
         // temporary particle dump at time 0
         sio->writePlasma( vecSpecies, 0., smpi );
-<<<<<<< HEAD
-        MESSAGE(1,"Done");
-=======
-
-
-	for (unsigned int ispec=0 ; ispec<vecSpecies.size(); ispec++) {
-	  if ( (vecSpecies[ispec]->particles.isTestParticles) ) {
-		sio->initWriteTestParticles(vecSpecies[ispec], ispec, 0, params, smpi);
+
+
+        for (unsigned int ispec=0 ; ispec<vecSpecies.size(); ispec++) {
+            if ( (vecSpecies[ispec]->particles.isTestParticles) ) {
+                sio->initWriteTestParticles(vecSpecies[ispec], ispec, 0, params, smpi);
                 sio->writeTestParticles(vecSpecies[ispec], ispec, 0, params, smpi);
-		//MPI_Finalize();
-		//return 0;
-	  }
-	}
-
-
->>>>>>> 9c75fe78
+                //MPI_Finalize();
+                //return 0;
+            }
+        }
+        
     }
     
 
@@ -455,28 +450,14 @@
     
     for (unsigned int ispec=0 ; ispec<vecSpecies.size(); ispec++) delete vecSpecies[ispec];
     vecSpecies.clear();
-<<<<<<< HEAD
-            
-=======
-    
-        
-    delete sio;
-
->>>>>>> 9c75fe78
+
     if (params.nspace_win_x)
         delete simWindow;
     
     TITLE("END");
-
-<<<<<<< HEAD
     delete sio;
     delete smpi;
     delete smpiData;
-    
-=======
-    delete smpi;
-    delete smpiData;
->>>>>>> 9c75fe78
     return 0;
     
 }//END MAIN
