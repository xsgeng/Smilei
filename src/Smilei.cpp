--- conflicted
+++ resolved
@@ -229,49 +229,26 @@
             #pragma omp barrier
             // ----------------------------------------------------------------------        
             
-<<<<<<< HEAD
-
-        
         } //End omp parallel region
-        if (exit) break;
-        timer[5].restart();
-=======
-        } //End omp parallel region
         
         if (checkpoint.exit_asap) break;
         
         timers.movWindow.restart();
->>>>>>> a91ae45b
         if ( simWindow->isMoving(time_dual) ) {
             start_moving++;
             if ((start_moving==1) && (smpi->isMaster()) ) {
                 MESSAGE(">>> Window starts moving");
             }
-<<<<<<< HEAD
-            simWindow->operate_arnaud(vecPatches, smpiData, params);
-        }
-        timer[5].update();
-
-	if ((itime%params.balancing_freq == 0)&&(smpiData->getSize()!=1)) {
-=======
-            simWindow->operate(vecPatches, smpi, params);
+            simWindow->operate_arnaud(vecPatches, smpi, params);
         }
         timers.movWindow.update();
         
-<<<<<<< HEAD
-        if ((itime%params.balancing_every == 0)&&(smpi->getSize()!=1)) {
->>>>>>> develop
-            timer[7].restart();
-            vecPatches.load_balance( params, time_dual, smpi, simWindow );
-            timer[7].update( vecPatches.printScalars( itime ) );
-=======
         if ((params.balancing_every > 0) && (smpi->getSize()!=1) ) {
             if (( itime%params.balancing_every == 0 )) {
                 timers.loadBal.restart();
                 vecPatches.load_balance( params, time_dual, smpi, simWindow );
                 timers.loadBal.update( params.printNow( itime ) );
             }
->>>>>>> a91ae45b
         }
         
 /*tommaso
