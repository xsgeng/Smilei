--- conflicted
+++ resolved
@@ -199,26 +199,15 @@
 	    vecPatches(ipatch)->EMfields->restartRhoJs();
 	    vecPatches(ipatch)->dynamics(time_dual, smpi, params, simWindow, diag_flag); //include test
 	}
-        cout << " dynamics done " << endl;
 	for (unsigned int ispec=0 ; ispec<params.n_species; ispec++) {
-<<<<<<< HEAD
 	    if ( vecPatches(0)->vecSpecies[ispec]->isProj(time_dual, simWindow) )
-		vecPatches.exchangeParticles(ispec, params, smpi ); // Included sort_part
-=======
-	    if ( vecPatches(0)->vecSpecies[ispec]->isProj(time_dual, simWindow) ) {
 		vecPatches.exchangeParticles(ispec, params, smpiData ); // Included sort_part
-	    }
->>>>>>> f5108677
 	}
-        cout << " Exchange done " << endl;
-	for (unsigned int ipatch=0 ; ipatch<vecPatches.size() ; ipatch++) {
+	for (unsigned int ipatch=0 ; ipatch<vecPatches.size() ; ipatch++) 
 	    vecPatches(ipatch)->EMfields->computeTotalRhoJ(); // Per species in global, Attention if output -> Sync / per species fields
-	}
-	for (unsigned int ispec=0 ; ispec<params.n_species; ispec++) {
+	for (unsigned int ispec=0 ; ispec<params.n_species; ispec++)
 	    vecPatches.sumRhoJ( ispec ); // MPI
-	}
         diag_flag = 0;
-        cout << " sumRhoJ done " << endl;
 
  
 #ifdef _TOBEPATCHED
@@ -232,23 +221,14 @@
 #endif
         
         
-<<<<<<< HEAD
         MESSAGE("----------------------------------------------");
         MESSAGE("Running diags at time t = 0");
         MESSAGE("----------------------------------------------");
         // run diagnostics at time-step 0
-=======
-        //MESSAGE("----------------------------------------------");
-        //MESSAGE("Running diags at time t = 0");
-        //MESSAGE("----------------------------------------------");
-        //// run diagnostics at time-step 0
-
 	vecPatches.initProbesDiags(params, diag_params, 0);
->>>>>>> f5108677
 	
 	for (unsigned int ipatch=0 ; ipatch<vecPatches.size() ; ipatch++)
 	    vecPatches(ipatch)->Diags->runAllDiags(0, vecPatches(ipatch)->EMfields, vecPatches(ipatch)->vecSpecies, vecPatches(ipatch)->Interp, smpi);
-        cout << "done runalldiags" << endl;
 	vecPatches.computeGlobalDiags(0);
 	smpiData->computeGlobalDiags( vecPatches(0)->Diags, 0);
 
@@ -356,11 +336,9 @@
             tid = omp_get_thread_num();
 #endif
 
-            cout << "start dynamics" << endl;
 	    for (unsigned int ipatch=0 ; ipatch<vecPatches.size() ; ipatch++) {
 		vecPatches(ipatch)->dynamics(time_dual, smpi, params, simWindow, diag_flag); // include test
 	    }
-            cout << "done dynamics" << endl;
 
 	    // Inter Patch exchange
             for (unsigned int ispec=0 ; ispec<params.n_species; ispec++) {
