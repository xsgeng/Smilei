////////////////////////////////////////////////////////////////////////////////////////////////////////////////////////
////////////////////////////////////////////////////////////////////////////////////////////////////////////////////////
////                                                                                                                ////
////                                                                                                                ////
////                                   PARTICLE-IN-CELL CODE SMILEI                                                 ////
////                    Simulation of Matter Irradiated by Laser at Extreme Intensity                               ////
////                                                                                                                ////
////                          Cooperative OpenSource Object-Oriented Project                                        ////
////                                      from the Plateau de Saclay                                                ////
////                                          started January 2013                                                  ////
////                                                                                                                ////
////                                                                                                                ////
////////////////////////////////////////////////////////////////////////////////////////////////////////////////////////
////////////////////////////////////////////////////////////////////////////////////////////////////////////////////////

#include "Smilei.h"

#include <ctime>
#include <cstdlib>
#include <unistd.h>

#include <iostream>
#include <iomanip>

#include "InputData.h"
#include "PicParams.h"
#include "LaserParams.h"

#include "SmileiMPIFactory.h"
#include "SmileiIOFactory.h"

#include "SpeciesFactory.h"
#include "ElectroMagnFactory.h"
#include "InterpolatorFactory.h"
#include "ProjectorFactory.h"
#include "PatchesFactory.h"

#include "DiagParams.h"
#include "Diagnostic.h"

#include "SimWindow.h"

#include "Timer.h"
#include <omp.h>

using namespace std;


// ---------------------------------------------------------------------------------------------------------------------
//                                                   MAIN CODE
// ---------------------------------------------------------------------------------------------------------------------
int main (int argc, char* argv[])
{
    std::cout.setf( std::ios::fixed, std:: ios::floatfield ); // floatfield set to fixed
    
    // Define 2 MPI environments :
    //  - smpiData : to broadcast input data, unknown geometry
    //  - smpi (defined later) : to compute/exchange data, specific to a geometry
    SmileiMPI *smpiData= new SmileiMPI(&argc, &argv );
    
    // -------------------------
    // Simulation Initialization
    // ------------------------- 

    // Check for namelist (input file)
    if (argc<2) ERROR("No namelists given!");
    string namelist=argv[1];
    
    // Send information on current simulation
    
    MESSAGE("                   _            __     ");
    MESSAGE(" ___           _  | |        _  \\ \\    ");
    MESSAGE("/ __|  _ __   (_) | |  ___  (_)  | |   Version  :  " << __VERSION);
    MESSAGE("\\__ \\ | '  \\   _  | | / -_)  _   | |   Compiled :  " << __DATE__ << " " << __TIME__);
    MESSAGE("|___/ |_|_|_| |_| |_| \\___| |_|  | |   Namelist :  " << namelist);
    MESSAGE("                                /_/    ");
    
    // Parse the namelist file (no check!)
    InputData input_data;
    if ( smpiData->isMaster() ) input_data.readFile(namelist);    

    // broadcast file and parse it and randomize
    smpiData->bcast(input_data);    
    
    MESSAGE("----------------------------------------------");
    MESSAGE("Input data info");
    MESSAGE("----------------------------------------------");
    // Read simulation & diagnostics parameters
    PicParams params(input_data);
    smpiData->init(params);
    smpiData->barrier();
    if ( smpiData->isMaster() ) params.print();
    smpiData->barrier();
    LaserParams laser_params(params, input_data);
    smpiData->barrier();
    DiagParams diag_params(params, input_data);
    
    
    // Geometry known, MPI environment specified
    MESSAGE("----------------------------------------------");
    MESSAGE("Creating MPI & IO environments");
    MESSAGE("----------------------------------------------");
    SmileiMPI* smpi = SmileiMPIFactory::create(params, smpiData);
    SmileiIO*  sio  = SmileiIOFactory::create(params, diag_params, smpi);
#ifdef _OMP
    int nthds(0);
#pragma omp parallel shared(nthds)
    {
        nthds = omp_get_num_threads();
    }
    if (smpi->isMaster())
        MESSAGE("\tOpenMP : Number of thread per MPI process : " << nthds );
#else
    if (smpi->isMaster()) MESSAGE("\tOpenMP : Disabled");
#endif

#ifdef _PATCH
    vector<Patch*> vecPatches = PatchesFactory::createVector(params, laser_params, smpi);
#endif

    // -------------------------------------------
    // Declaration of the main objects & operators
    // -------------------------------------------

    // ---------------------------
    // Initialize Species & Fields
    // ---------------------------
    MESSAGE("----------------------------------------------");
    MESSAGE("Initializing particles, fields & moving-window");
    MESSAGE("----------------------------------------------");
    
    // Initialize the vecSpecies object containing all information of the different Species
    // ------------------------------------------------------------------------------------
    
    // vector of Species (virtual)
    vector<Species*> vecSpecies = SpeciesFactory::createVector(params, smpi);

    // ------------------------------------------------------------------------
    // Initialize the simulation times time_prim at n=0 and time_dual at n=+1/2
    // ------------------------------------------------------------------------

    unsigned int stepStart=0, stepStop=params.n_time;
	
    // time at integer time-steps (primal grid)
    double time_prim = stepStart * params.timestep;
    // time at half-integer time-steps (dual grid)
    double time_dual = (stepStart +0.5) * params.timestep;
    // Do wedo diags or not ?
    int diag_flag = 1;

    // ----------------------------------------------------------------------------
    // Define Moving Window & restart
    // ----------------------------------------------------------------------------
    SimWindow* simWindow = NULL;
    int start_moving(0);
    if (params.nspace_win_x)
        simWindow = new SimWindow(params);

    MESSAGE("----------------------------------------------");
    MESSAGE("Creating EMfields/Interp/Proj/Diags");
    MESSAGE("----------------------------------------------");
    
    // Initialize the electromagnetic fields and interpolation-projection operators
    // according to the simulation geometry
    // ----------------------------------------------------------------------------

    // object containing the electromagnetic fields (virtual)
    ElectroMagn* EMfields = ElectroMagnFactory::create(params, laser_params, smpi);
    
    // interpolation operator (virtual)
    Interpolator* Interp = InterpolatorFactory::create(params, smpi);
    
    // projection operator (virtual)
    Projector* Proj = ProjectorFactory::create(params, smpi);
    
    // Create diagnostics
    Diagnostic *Diags =new Diagnostic(params,diag_params, smpi);    
    
    smpi->barrier();
    
    
    // reading from dumped file the restart values
    if (params.restart) {
        MESSAGE(1, "READING fields and particles for restart");
        DEBUG(vecSpecies.size());
        sio->restartAll( EMfields,  stepStart, vecSpecies, smpi, simWindow, params, input_data);

        double restart_time_dual = (stepStart +0.5) * params.timestep;
	if ( simWindow && ( simWindow->isMoving(restart_time_dual) ) ) {
	    simWindow->setOperators(vecSpecies, Interp, Proj, smpi);
	    simWindow->operate(vecSpecies, EMfields, Interp, Proj, smpi , params);
	}
	    
    } else {
        // Initialize the electromagnetic fields
        // -----------------------------------
        // Init rho and J by projecting all particles of subdomain
        EMfields->restartRhoJs();
        // Very first iteration used to initialize fields
        for (unsigned int ispec=0 ; ispec<params.n_species; ispec++) {
            vecSpecies[ispec]->dynamics(time_dual, ispec, EMfields, Interp, Proj, smpi, params, simWindow, diag_flag);
	    for ( int iDim = 0 ; iDim<params.nDim_particle ; iDim++ )
                smpi->exchangeParticles(vecSpecies[ispec], ispec, params, 0, iDim);
            
            vecSpecies[ispec]->sort_part();
        }
        EMfields->computeTotalRhoJs(params.clrw); //Compute currents per species from unsynchronized patches. Useful only for diags.
        for (unsigned int ispec=0 ; ispec<params.n_species; ispec++) smpi->sumRhoJs(EMfields, ispec, true);//Synchronize MPI global arrays per species
        EMfields->computeTotalRhoJ(); //Compute currents from global Rho_s and J_s.
        diag_flag = 0;

        // Init electric field (Ex/1D, + Ey/2D)
        MESSAGE("----------------------------------------------");
        MESSAGE("Solving Poisson at time t = 0");
        MESSAGE("----------------------------------------------");
	if (!EMfields->isRhoNull(smpi)) 
	    EMfields->solvePoisson(smpi);
        
        
        MESSAGE("----------------------------------------------");
        MESSAGE("Running diags at time t = 0");
        MESSAGE("----------------------------------------------");
        // run diagnostics at time-step 0
        Diags->runAllDiags(0, EMfields, vecSpecies, Interp, smpi);
        // temporary EM fields dump in Fields.h5
        sio->writeAllFieldsSingleFileTime( EMfields, 0 );
        // temporary EM fields dump in Fields_avg.h5
        if (diag_params.ntime_step_avg!=0)
            sio->writeAvgFieldsSingleFileTime( EMfields, 0 );
        // temporary particle dump at time 0
        sio->writePlasma( vecSpecies, 0., smpi );
        EMfields->restartRhoJs();
    }

	
    // Count timer
    int ntimer(6);
    Timer timer[ntimer];
    timer[0].init(smpi, "global");
    timer[1].init(smpi, "particles");
    timer[2].init(smpi, "maxwell");
    timer[3].init(smpi, "diagnostics");
    timer[4].init(smpi, "densities");
    timer[5].init(smpi, "Mov window");
   
    // Action to send to other MPI procs when an action is required
    int mpisize,itime2dump(-1),todump(0); 
    double starttime = MPI_Wtime();
    MPI_Comm_size(MPI_COMM_WORLD, &mpisize);
    MPI_Request action_srequests[mpisize];
    MPI_Request action_rrequests;
    MPI_Status action_status[2];
    
	// ------------------------------------------------------------------
    //                     HERE STARTS THE PIC LOOP
    // ------------------------------------------------------------------
    MESSAGE("-----------------------------------------------------------------------------------------------------");
    MESSAGE("Time-Loop is started: number of time-steps n_time = " << params.n_time);
    MESSAGE("-----------------------------------------------------------------------------------------------------");
	
    for (unsigned int itime=stepStart+1 ; itime <= stepStop ; itime++) {

#ifdef _PATCH
	int npatches(1);
	for (unsigned int ipatch=0 ; ipatch<npatches ; ipatch++) {
	    vector<Species*> cuVecSpec = vecPatches[ipatch]->vecSpecies;
	    ElectroMagn* cuEMfields = vecPatches[ipatch]->EMfields;
	    Interpolator* cuInterp = vecPatches[ipatch]->Interp;
	    Projector* cuProj = vecPatches[ipatch]->Proj;
	    for (unsigned int ispec=0 ; ispec<params.n_species; ispec++) {
		cuVecSpec[ispec]->dynamics(time_dual, ispec, cuEMfields, cuInterp, cuProj, smpi, params, simWindow, diag_flag);
	    }
	}
#endif
        
        // calculate new times
        // -------------------
        time_prim += params.timestep;
        time_dual += params.timestep;
        
        if  ((diag_params.fieldDump_every != 0) && (itime % diag_params.fieldDump_every == 0)) diag_flag = 1;

        // send message at given time-steps
        // --------------------------------
        timer[0].update();
        
        //double timElapsed=smpiData->time_seconds();
	if ( (itime % diag_params.print_every == 0) &&  ( smpi->isMaster() ) ) {
            MESSAGE(1,"t = "          << setw(7) << setprecision(2)   << time_dual/params.conv_fac
                    << "   it = "       << setw(log10(params.n_time)+1) << itime  << "/" << params.n_time
                    << "   sec = "      << setw(7) << setprecision(2)   << timer[0].getTime()
                    << "   E = "        << std::scientific << setprecision(4)<< Diags->getScalar("Etot")
                    << "   Epart = "        << std::scientific << setprecision(4)<< Diags->getScalar("Eparticles")
                    << "   Elost = "        << std::scientific << setprecision(4)<< Diags->getScalar("Elost")
                    << "   E_bal(%) = " << setw(6) << std::fixed << setprecision(2)   << 100.0*Diags->getScalar("Ebal_norm") );
	    if (simWindow) 
		MESSAGE(1, "\t\t MW Elost = " << std::scientific << setprecision(4)<< Diags->getScalar("Emw_lost")
			<< "     MW Eadd  = " << std::scientific << setprecision(4)<< Diags->getScalar("Emw_part")
			<< "     MW Elost (fields) = " << std::scientific << setprecision(4)<< Diags->getScalar("Emw_lost_fields")
			<< setw(6) << std::fixed << setprecision(2) );
	}

        // put density and currents to 0 + save former density
        // ---------------------------------------------------
        
        
        // apply the PIC method
        // --------------------
        // for all particles of all species (see dynamic in Species.cpp)
        // (1) interpolate the fields at the particle position
        // (2) move the particle
        // (3) calculate the currents (charge conserving method)
        timer[1].restart();
#pragma omp parallel shared (EMfields,time_dual,vecSpecies,smpi,params)
        {
            EMfields->restartRhoJ();
            int tid(0);
#ifdef _OMP
            tid = omp_get_thread_num();
#endif
            for (unsigned int ispec=0 ; ispec<params.n_species; ispec++) {
                    if ( vecSpecies[ispec]->isProj(time_dual, simWindow) || diag_flag ){
                        vecSpecies[ispec]->dynamics(time_dual, ispec, EMfields, Interp, Proj, smpi, params, simWindow, diag_flag);
                    } 
            }
            for (unsigned int ispec=0 ; ispec<params.n_species; ispec++) {
                if ( vecSpecies[ispec]->isProj(time_dual, simWindow) ){
		    // Loop on dims to manage exchange in corners
		    for ( int iDim = 0 ; iDim<params.nDim_particle ; iDim++ )
			smpi->exchangeParticles(vecSpecies[ispec], ispec, params, tid, iDim);
                    #pragma omp barrier
<<<<<<< HEAD
                            vecSpecies[ispec]->sort_part();
                        if (itime%200 == 0) {
                            #pragma omp master
                            {
                                vecSpecies[ispec]->count_sort_part(params);
                            }
                        }
=======
                        vecSpecies[ispec]->sort_part();
                        //#pragma omp master
                        //{
                        //    vecSpecies[ispec]->count_sort_part(params, itime-stepStart);
                        //}
>>>>>>> d3e050d3
                }
            }
        timer[1].update();
        timer[4].restart();
        if  (diag_flag) {
            EMfields->computeTotalRhoJs(params.clrw); //Compute global arrays J_s from patches and restack everything on patch of ispec 0.
            #pragma omp master
            {
            for (unsigned int ispec=0 ; ispec<params.n_species; ispec++) smpi->sumRhoJs(EMfields, ispec, true);//Synchronize MPI global Rho_s and J_s.
            }
        }
        EMfields->synchronizePatch(params.clrw); //Synchronize patches of local MPI domain and copy values on global Rho and J.
        #pragma omp master
        {
            smpi->sumRhoJ( EMfields );        //Synchronize  global Rho and J.
        }
        EMfields->finalizePatch(params.clrw); //Copy values back into the patches.
        
        timer[4].update();
        
        // solve Maxwell's equations
        timer[2].restart();
        EMfields->solveMaxwell(itime, time_dual, smpi, params, simWindow);
        timer[2].update();
        } //End omp parallel region
        

        // incrementing averaged electromagnetic fields
        if (diag_params.ntime_step_avg) EMfields->incrementAvgFields(itime, diag_params.ntime_step_avg);
        
        // call the various diagnostics
        // ----------------------------
		
        // run all diagnostics
        timer[3].restart();
        Diags->runAllDiags(itime, EMfields, vecSpecies, Interp, smpi);
        
        // temporary EM fields dump in Fields.h5
        if  (diag_flag){
            EMfields->computeTotalRhoJ(); //Compute total currents from global Rho_s and J_s.
            sio->writeAllFieldsSingleFileTime( EMfields, itime );
            diag_flag = 0 ;
            EMfields->restartRhoJs();
        }
        // temporary EM fields dump in Fields.h5
        if  (diag_params.ntime_step_avg!=0)
            if ((diag_params.avgfieldDump_every != 0) && (itime % diag_params.avgfieldDump_every == 0))
                sio->writeAvgFieldsSingleFileTime( EMfields, itime );
        
#ifdef _IO_PARTICLE
        // temporary particles dump (1 HDF5 file per process)
        if  ((diag_params.particleDump_every != 0) && (itime % diag_params.particleDump_every == 0))
            sio->writePlasma( vecSpecies, time_dual, smpi );
#endif
        if  (smpi->isMaster()){
            if (!todump && sio->dump(EMfields, itime, MPI_Wtime() - starttime, vecSpecies, simWindow, params, input_data) ){
                // Send the action to perform at next iteration
                itime2dump = itime + 1; 
                for (unsigned int islave=0; islave < mpisize; islave++) 
                    MPI_Isend(&itime2dump,1,MPI_INT,islave,0,MPI_COMM_WORLD,&action_srequests[islave]);
                todump = 1;
            }
        } else {
            MPI_Iprobe(0,0,MPI_COMM_WORLD,&todump,&action_status[0]); // waiting for a control message from master (rank=0)
            //Receive action
            if( todump ){
                MPI_Recv(&itime2dump,1,MPI_INT,0,0,MPI_COMM_WORLD,&action_status[1]);
                todump = 0;
            }
        }

        if(itime==itime2dump){
            sio->dumpAll( EMfields, itime,  vecSpecies, smpi, simWindow, params, input_data);
            todump = 0;
            if (params.exit_after_dump ) break;
        }
        
        timer[3].update();
		
        timer[5].restart();
        if ( simWindow && simWindow->isMoving(time_dual) ) {
            start_moving++;
            if ((start_moving==1) && (smpi->isMaster()) ) {
		MESSAGE(">>> Window starts moving");
            }
            simWindow->operate(vecSpecies, EMfields, Interp, Proj, smpi, params);
        }
        timer[5].update();
        
    }//END of the time loop
    
    smpi->barrier();
    
    // ------------------------------------------------------------------
    //                      HERE ENDS THE PIC LOOP
    // ------------------------------------------------------------------
    MESSAGE("End time loop, time dual = " << time_dual/params.conv_fac);
    MESSAGE("-----------------------------------------------------------------------------------------------------");
    
    //double timElapsed=smpiData->time_seconds();
    //if ( smpi->isMaster() ) MESSAGE(0, "Time in time loop : " << timElapsed );
    timer[0].update();
    MESSAGE(0, "Time in time loop : " << timer[0].getTime() );
    if ( smpi->isMaster() )
        for (int i=1 ; i<ntimer ; i++) timer[i].print(timer[0].getTime());
    
    double coverage(0.);
    for (int i=1 ; i<ntimer ; i++) coverage += timer[i].getTime();
    MESSAGE(0, "\t" << setw(12) << "Coverage\t" << coverage/timer[0].getTime()*100. << " %" );
    
    
    // ------------------------------------------------------------------
    //                      Temporary validation diagnostics
    // ------------------------------------------------------------------
    
    // temporary EM fields dump in Fields.h5
//    if  ( (diag_params.fieldDump_every != 0) && (params.n_time % diag_params.fieldDump_every != 0) )
//        sio->writeAllFieldsSingleFileTime( EMfields, params.n_time );
//    // temporary time-averaged EM fields dump in Fields_avg.h5
//    if  (diag_params.ntime_step_avg!=0)
//        if  ( (diag_params.avgfieldDump_every != 0) && (params.n_time % diag_params.avgfieldDump_every != 0) )
//            sio->writeAvgFieldsSingleFileTime( EMfields, params.n_time );
//#ifdef _IO_PARTICLE
//    // temporary particles dump (1 HDF5 file per process)
//    if  ( (diag_params.particleDump_every != 0) && (params.n_time % diag_params.particleDump_every != 0) )
//        sio->writePlasma( vecSpecies, time_dual, smpi );
//#endif    

    // ------------------------------
    //  Cleanup & End the simulation
    // ------------------------------
    delete Proj;
    delete Interp;
    delete EMfields;
    delete Diags;
    
    for (unsigned int ispec=0 ; ispec<vecSpecies.size(); ispec++) delete vecSpecies[ispec];
    vecSpecies.clear();
    
    MESSAGE("-----------------------------------------------------------------------------------------------------");
    MESSAGE("END " << namelist);
    MESSAGE("-----------------------------------------------------------------------------------------------------");

    delete sio;
    delete smpi;
    delete smpiData;
    if (params.nspace_win_x)
        delete simWindow;
    
    return 0;
    
}//END MAIN


<|MERGE_RESOLUTION|>--- conflicted
+++ resolved
@@ -328,22 +328,14 @@
 		    // Loop on dims to manage exchange in corners
 		    for ( int iDim = 0 ; iDim<params.nDim_particle ; iDim++ )
 			smpi->exchangeParticles(vecSpecies[ispec], ispec, params, tid, iDim);
-                    #pragma omp barrier
-<<<<<<< HEAD
-                            vecSpecies[ispec]->sort_part();
+                        #pragma omp barrier
+                        vecSpecies[ispec]->sort_part();
                         if (itime%200 == 0) {
                             #pragma omp master
                             {
                                 vecSpecies[ispec]->count_sort_part(params);
                             }
                         }
-=======
-                        vecSpecies[ispec]->sort_part();
-                        //#pragma omp master
-                        //{
-                        //    vecSpecies[ispec]->count_sort_part(params, itime-stepStart);
-                        //}
->>>>>>> d3e050d3
                 }
             }
         timer[1].update();
