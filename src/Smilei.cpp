////////////////////////////////////////////////////////////////////////////////////////////////////////////////////////
////////////////////////////////////////////////////////////////////////////////////////////////////////////////////////
////                                                                                                                ////
////                                                                                                                ////
////                                   PARTICLE-IN-CELL CODE SMILEI                                                 ////
////                    Simulation of Matter Irradiated by Laser at Extreme Intensity                               ////
////                                                                                                                ////
////                          Cooperative OpenSource Object-Oriented Project                                        ////
////                                      from the Plateau de Saclay                                                ////
////                                          started January 2013                                                  ////
////                                                                                                                ////
////                                                                                                                ////
////////////////////////////////////////////////////////////////////////////////////////////////////////////////////////
////////////////////////////////////////////////////////////////////////////////////////////////////////////////////////

#include "Smilei.h"

#include <ctime>
#include <cstdlib>
#include <unistd.h>

#include <iostream>
#include <iomanip>

#include "Params.h"

#include "PatchesFactory.h"
#include "Checkpoint.h"

#include "Solver.h"

#include "SimWindow.h"

#include "Diagnostic.h"

#include "Timer.h"
#include <omp.h>

using namespace std;

// ---------------------------------------------------------------------------------------------------------------------
//                                                   MAIN CODE
// ---------------------------------------------------------------------------------------------------------------------
int main (int argc, char* argv[])
{
    cout.setf( ios::fixed,  ios::floatfield ); // floatfield set to fixed
    
    // Define MPI environment :
    SmileiMPI *smpiData= new SmileiMPI(&argc, &argv );
    
    // -------------------------
    // Simulation Initialization
    // ------------------------- 
    
    // Send information on current simulation
    MESSAGE("                   _            _");
    MESSAGE(" ___           _  | |        _  \\ \\    ");
    MESSAGE("/ __|  _ __   (_) | |  ___  (_)  | |   Version : " << __VERSION);
    MESSAGE("\\__ \\ | '  \\   _  | | / -_)  _   | |   Date    : " );//<< __COMMITDATE);
    MESSAGE("|___/ |_|_|_| |_| |_| \\___| |_|  | |   " );//<< (string(__CONFIG).size()? "Config  : ":"") << __CONFIG);
    MESSAGE("                                /_/    ");
    
    TITLE("Input data info");
    
    // Read simulation parameters
    Params params(smpiData,vector<string>(argv + 1, argv + argc));
    smpiData->init(params);
    smpiData->barrier();
    if ( smpiData->isMaster() ) params.print();
    smpiData->barrier();
    
    // Initialize timers
    vector<Timer> timer;
    initialize_timers(timer, smpiData);
    
    // Print in stdout MPI, OpenMP, patchs parameters
    print_parallelism_params(params, smpiData);
    
    TITLE("Restart environments");
    Checkpoint checkpoint(params, smpiData);
    
    // ------------------------------------------------------------------------
    // Initialize the simulation times time_prim at n=0 and time_dual at n=+1/2
    // Update in "if restart" if necessary
    // ------------------------------------------------------------------------
    
    unsigned int stepStart=0, stepStop=params.n_time;
    
    // time at integer time-steps (primal grid)
    double time_prim = stepStart * params.timestep;
    // time at half-integer time-steps (dual grid)
    double time_dual = (stepStart +0.5) * params.timestep;
    // Do we initially do diags or not ?
    int diag_flag = 1;
    
    // -------------------------------------------
    // Declaration of the main objects & operators
    // -------------------------------------------
    // --------------------
    // Define Moving Window
    // --------------------
    TITLE("Initializing moving window");
    SimWindow* simWindow = NULL;
    int start_moving(0);
    if (params.nspace_win_x)
        simWindow = new SimWindow(params);
    
    // ---------------------------------------------------
    // Initialize patches (including particles and fields)
    // ---------------------------------------------------
    TITLE("Initializing particles & fields");
    VectorPatch vecPatches = PatchesFactory::createVector(params, smpiData);
    
    // reading from dumped file the restart values
    if (params.restart) {
        MESSAGE(1, "READING fields and particles for restart");
        checkpoint.restartAll( vecPatches, stepStart, smpiData, simWindow, params);
        
        // time at integer time-steps (primal grid)
        time_prim = checkpoint.this_run_start_step * params.timestep;
        // time at half-integer time-steps (dual grid)
        time_dual = (checkpoint.this_run_start_step +0.5) * params.timestep;
        
        double restart_time_dual = (checkpoint.this_run_start_step +0.5) * params.timestep;
        time_dual = restart_time_dual;
        if ( simWindow ) {
            simWindow->setOperators(vecPatches);
            if ( simWindow->isMoving(restart_time_dual) ) {
                simWindow->operate_arnaud(vecPatches, smpiData, params);
            }
        }
        //smpiData->recompute_patch_count( params, vecPatches, restart_time_dual );
        
    } else {
        
        // Initialize the electromagnetic fields
        // -----------------------------------
        vecPatches.dynamics(params, smpiData, simWindow, &diag_flag, time_dual, timer);
        timer[1].reboot();
        timer[8].reboot();
        
        vecPatches.sumDensities( &diag_flag, timer );
        timer[4].reboot();
        timer[9].reboot();
        
        #pragma omp single
        {
        if( vecPatches.hasAntennas )
            TITLE("Applying antennas at time t = " << 0.5 * params.timestep);
            for (unsigned int ipatch=0 ; ipatch<vecPatches.size() ; ipatch++) 
                vecPatches(ipatch)->EMfields->applyAntennas(smpiData, 0.5 * params.timestep); // smpi useless
        }
        
        // Init electric field (Ex/1D, + Ey/2D)
        if (!vecPatches.isRhoNull(smpiData)) {
            TITLE("Solving Poisson at time t = 0");
            Timer ptimer;
            ptimer.init(smpiData, "global");
            ptimer.restart();
            vecPatches.solvePoisson( params, smpiData );
            ptimer.update();
            MESSAGE("Time in Poisson : " << ptimer.getTime() );
        }
        
        TITLE("Applying external fields at time t = 0");
        for (unsigned int ipatch=0 ; ipatch<vecPatches.size() ; ipatch++) 
            vecPatches(ipatch)->EMfields->applyExternalFields( vecPatches(ipatch) ); // Must be patch
        
        TITLE("Running diags at time t = 0");
        vecPatches.runAllDiags(params, smpiData, &diag_flag, 0, timer);
        timer[3].reboot();
        timer[6].reboot();
    
    }
    
    // ------------------------------------------------------------------------
    // Check memory consumption
    // ------------------------------------------------------------------------
    check_memory_consumption( vecPatches, smpiData );
    
    // Define for some patch diags
    //int partperMPI;
    //int npatchmoy=0, npartmoy=0;
    double old_print_time(0.), this_print_time;

    // save latestTimeStep (used to test if we are at the latest timestep when running diagnostics at run's end)
    unsigned int latestTimeStep=checkpoint.this_run_start_step;
    bool exit(false);
    
    // ------------------------------------------------------------------
    //                     HERE STARTS THE PIC LOOP
    // ------------------------------------------------------------------
    
    TITLE("Time-Loop started: number of time-steps n_time = " << params.n_time);
    for (unsigned int itime=checkpoint.this_run_start_step+1 ; itime <= stepStop ; itime++) {
        
        // calculate new times
        // -------------------
        time_prim += params.timestep;
        time_dual += params.timestep;
        
        if ( vecPatches.fieldTimeIsNow(itime) ) diag_flag = 1;
        
        // send message at given time-steps
        // --------------------------------
        timer[0].update();
        
        if ( vecPatches.printScalars( itime ) &&  ( smpiData->isMaster() ) ) {
            old_print_time = this_print_time;
            this_print_time=timer[0].getTime();
            ostringstream my_msg;
            my_msg << setw(log10(params.n_time)+1) << itime <<
            "/"     << setw(log10(params.n_time)+1) << params.n_time <<
            " t="          << scientific << setprecision(3)   << time_dual <<
            " sec "    << scientific << setprecision(1)   << this_print_time <<
            " ("    << scientific << setprecision(4)   << this_print_time - old_print_time << ")" <<
            "  Utot= "   << scientific << setprecision(4)<< vecPatches.getScalar("Utot") <<
            "  Uelm= "   << scientific << setprecision(4)<< vecPatches.getScalar("Uelm") <<
            "  Ukin= "   << scientific << setprecision(4)<< vecPatches.getScalar("Ukin") <<
            "  Ubal(%)= "<< scientific << fixed << setprecision(2) << 100.0*vecPatches.getScalar("Ubal_norm");
            
            if (simWindow) {
                double Uinj_mvw = vecPatches.getScalar("Uelm_inj_mvw") + vecPatches.getScalar("Ukin_inj_mvw");
                double Uout_mvw = vecPatches.getScalar("Uelm_out_mvw") + vecPatches.getScalar("Ukin_out_mvw");
                my_msg << "  Uinj_mvw = " << scientific << setprecision(4) << Uinj_mvw <<
                "  Uout_mvw = " << scientific << setprecision(4) << Uout_mvw;

            }//simWindow

            MESSAGE(my_msg.str());
        }//itime
        
        
        // put density and currents to 0 + save former density
        // ---------------------------------------------------
        
        timer[10].restart();
        // apply collisions if requested
        // -----------------------------
        if (Collisions::debye_length_required)
            for (unsigned int ipatch=0 ; ipatch<vecPatches.size() ; ipatch++)
                Collisions::calculate_debye_length(params,vecPatches(ipatch)->vecSpecies);
        for (unsigned int icoll=0 ; icoll<vecPatches(0)->vecCollisions.size(); icoll++)
            vecPatches(0)->vecCollisions[icoll]->createTimestep(itime);
        for (unsigned int ipatch=0 ; ipatch<vecPatches.size() ; ipatch++)
            for (unsigned int icoll=0 ; icoll<vecPatches(ipatch)->vecCollisions.size(); icoll++)
                vecPatches(ipatch)->vecCollisions[icoll]->collide(params,vecPatches(ipatch),itime);
        timer[10].update();
        
        /*******************************************/
        /********** Move particles *****************/
        /*******************************************/
        #pragma omp parallel shared (time_dual,smpiData,params, vecPatches, simWindow)
        {
            // apply the PIC method
            // --------------------
            // for all particles of all species (see dynamic in Species.cpp)
            // (1) interpolate the fields at the particle position
            // (2) move the particle
            // (3) calculate the currents (charge conserving method)
            vecPatches.dynamics(params, smpiData, simWindow, &diag_flag, itime, timer);
            
            /*******************************************/
            /*********** Sum densities *****************/
            /*******************************************/
            vecPatches.sumDensities( &diag_flag, timer );
            
            // apply currents from antennas
            #pragma omp single
            {
            if( vecPatches.hasAntennas )
                for (unsigned int ipatch=0 ; ipatch<vecPatches.size() ; ipatch++) 
                    vecPatches(ipatch)->EMfields->applyAntennas(smpiData, time_dual);
            }
            
            /*******************************************/
            /*********** Maxwell solver ****************/
            /*******************************************/
            
            // solve Maxwell's equations
            if( time_dual > params.time_fields_frozen )
                vecPatches.solveMaxwell( params, simWindow, itime, time_dual, timer );
            
            // call the various diagnostics
            // ----------------------------
            #pragma omp master
            vecPatches.runAllDiags(params, smpiData, &diag_flag, itime, timer);
            #pragma omp barrier
            
            
            // ----------------------------------------------------------------------
            // Validate restart  : to do
            // Restart patched moving window : to do
            // Break in an OpenMP region
            #pragma omp master
            exit = checkpoint.dump(vecPatches, itime, smpiData, simWindow, params);
            #pragma omp barrier
            // ----------------------------------------------------------------------        
            
<<<<<<< HEAD
=======
        } //End omp parallel region

        if (exit) break;
>>>>>>> 648a91f6
        
        } //End omp parallel region
            timer[5].restart();
            if ( simWindow && simWindow->isMoving(time_dual) ) {
                start_moving++;
                if ((start_moving==1) && (smpiData->isMaster()) ) {
                    MESSAGE(">>> Window starts moving");
                }
                simWindow->operate_arnaud(vecPatches, smpiData, params);
            }
<<<<<<< HEAD
            timer[5].update();



	if ((itime%params.balancing_freq == 0)&&(smpiData->getSize()!=1)) {
=======
            simWindow->operate(vecPatches, smpiData, params);
        }
        timer[5].update();
        
        
        
        if ((itime%params.balancing_freq == 0)&&(smpiData->getSize()!=1)) {
>>>>>>> 648a91f6
            timer[7].restart();
            //partperMPI = 0;
            //for (unsigned int ipatch=0 ; ipatch<vecPatches.size() ; ipatch++){
            //    for (unsigned int ispec=0 ; ispec < vecPatches(0)->vecSpecies.size() ; ispec++)
            //        partperMPI += vecPatches(ipatch)->vecSpecies[ispec]->getNbrOfParticles();
            //}
            //partperMPI = 0;
            
            smpiData->recompute_patch_count( params, vecPatches, time_dual );
            
            vecPatches.createPatches(params, smpiData, simWindow);
            
            vecPatches.exchangePatches(smpiData, params);
            //for (unsigned int irank=0 ; irank<smpiData->getSize() ; irank++){
            //    if(smpiData->getRank() == irank){
            //        vecPatches.output_exchanges(smpiData);
            //    }
            //    smpiData->barrier();
            //}
            
            //for (unsigned int ipatch=0 ; ipatch<vecPatches.size() ; ipatch++){
            //    for (unsigned int ispec=0 ; ispec < vecPatches(0)->vecSpecies.size() ; ispec++)
            //        partperMPI += vecPatches(ipatch)->vecSpecies[ispec]->getNbrOfParticles();
            //}
            //npatchmoy += vecPatches.size();
            //npartmoy += partperMPI;
            timer[7].update();
            
        }
        
        latestTimeStep = itime;
        
    }//END of the time loop
    
    smpiData->barrier();
    
    // ------------------------------------------------------------------
    //                      HERE ENDS THE PIC LOOP
    // ------------------------------------------------------------------
    TITLE("End time loop, time dual = " << time_dual);
    
    // ------------------------------------------------------------------------
    // check here if we can close the python interpreter
    // ------------------------------------------------------------------------
    TITLE("Cleaning up python runtime environement");
    params.cleanup(smpiData);
    
    //double timElapsed=smpiData->time_seconds();
    //if ( smpiData->isMaster() ) MESSAGE(0, "Time in time loop : " << timElapsed );
    timer[0].update();
    TITLE("Time profiling :");
    double coverage(0.);
    for (unsigned int i=1 ; i<timer.size() ; i++) coverage += timer[i].getTime();
    MESSAGE("Time in time loop :\t" << timer[0].getTime() << "\t"<<coverage/timer[0].getTime()*100.<< "% coverage" );
    if ( smpiData->isMaster() )
        for (unsigned int i=1 ; i<timer.size() ; i++) timer[i].print(timer[0].getTime());
    
    //WARNING( "Diabled vecPatches.Diagnostics->printTimers(vecPatches(0), timer[3].getTime());" );
    
    
    // ------------------------------------------------------------------
    //                      Temporary validation diagnostics
    // ------------------------------------------------------------------
    
    if (latestTimeStep==params.n_time)
        vecPatches.runAllDiags(params, smpiData, &diag_flag, params.n_time, timer);
    
    // ------------------------------
    //  Cleanup & End the simulation
    // ------------------------------
    vecPatches.close( smpiData );
    
    MPI_Barrier(MPI_COMM_WORLD); // Don't know why but sync needed by HDF5 Phasespace managment

    if (params.nspace_win_x)
        delete simWindow;
    
    PyTools::closePython();

    TITLE("END");
    delete smpiData;
    
    return 0;
    
}//END MAIN

// ---------------------------------------------------------------------------------------------------------------------
//                                               END MAIN CODE
// ---------------------------------------------------------------------------------------------------------------------


void print_parallelism_params(Params& params, SmileiMPI* smpi)
{
    TITLE("MPI");
    MESSAGE(1,"Number of MPI process : " << smpi->getSize() );
    MESSAGE(1,"Number of patches : " );
    for (int iDim=0 ; iDim<params.nDim_field ; iDim++) 
        MESSAGE(2, "dimension " << iDim << " - number_of_patches : " << params.number_of_patches[iDim] );

    MESSAGE(1, "Patch size :");
    for (int iDim=0 ; iDim<params.nDim_field ; iDim++) 
        MESSAGE(2, "dimension " << iDim << " - n_space : " << params.n_space[iDim] << " cells.");        

    MESSAGE(1, "Dynamic load balancing frequency: every " << params.balancing_freq << " iterations." );

    // setup OpenMP
    TITLE("OpenMP");
#ifdef _OPENMP
    int nthds(0);
#pragma omp parallel shared(nthds)
    {
        nthds = omp_get_num_threads();
    }
    if (smpi->isMaster())
        MESSAGE(1,"Number of thread per MPI process : " << omp_get_max_threads() );
#else
    if (smpi->isMaster()) MESSAGE("Disabled");
#endif

} // End print_parallelism_params


void check_memory_consumption(VectorPatch& vecPatches, SmileiMPI* smpi)
{
    TITLE("Memory consumption");
    
    int particlesMem(0);
    for (unsigned int ipatch=0 ; ipatch<vecPatches.size() ; ipatch++)
        for (unsigned int ispec=0 ; ispec<vecPatches(ipatch)->vecSpecies.size(); ispec++)
            particlesMem += vecPatches(ipatch)->vecSpecies[ispec]->getMemFootPrint();
    MESSAGE( 1, "(Master) Species part = " << (int)( (double)particlesMem / 1024./1024.) << " Mo" );

    double dParticlesMem = (double)particlesMem / 1024./1024./1024.;
    MPI_Reduce( smpi->isMaster()?MPI_IN_PLACE:&dParticlesMem, &dParticlesMem, 1, MPI_DOUBLE, MPI_SUM, 0, MPI_COMM_WORLD );
    MESSAGE( 1, setprecision(3) << "Global Species part = " << dParticlesMem << " Go" );

    MPI_Reduce( smpi->isMaster()?MPI_IN_PLACE:&particlesMem, &particlesMem, 1, MPI_INT, MPI_MAX, 0, MPI_COMM_WORLD );
    MESSAGE( 1, "Max Species part = " << (int)( (double)particlesMem / 1024./1024.) << " Mb" );
    
    // fieldsMem contains field per species
    int fieldsMem(0);
    for (unsigned int ipatch=0 ; ipatch<vecPatches.size() ; ipatch++)
        fieldsMem = vecPatches(ipatch)->EMfields->getMemFootPrint();
    MESSAGE( 1, "(Master) Fields part = " << (int)( (double)fieldsMem / 1024./1024.) << " Mo" );

    double dFieldsMem = (double)fieldsMem / 1024./1024./1024.;
    MPI_Reduce( smpi->isMaster()?MPI_IN_PLACE:&dFieldsMem, &dFieldsMem, 1, MPI_DOUBLE, MPI_SUM, 0, MPI_COMM_WORLD );
    MESSAGE( 1, setprecision(3) << "Global Fields part = " << dFieldsMem << " Go" );
    
    MPI_Reduce( smpi->isMaster()?MPI_IN_PLACE:&fieldsMem, &fieldsMem, 1, MPI_INT, MPI_MAX, 0, MPI_COMM_WORLD );
    MESSAGE( 1, "Max Fields part = " << (int)( (double)fieldsMem / 1024./1024.) << " Mb" );

    // Read value in /proc/pid/status
    //Tools::printMemFootPrint( "End Initialization" );

} // End check_memory_consumption


void initialize_timers(vector<Timer>& timer, SmileiMPI* smpi)
{
    // GC IDRIS : "Timer timer[ntimer];" to "Timer timer[8];"
    int ntimer(13);
    timer.resize(ntimer);
    // The entire time loop
    timer[0].init(smpi, "Global");
    // Call dynamics + restartRhoJ(s)
    timer[1].init(smpi, "Particles");
    // Maxwell
    timer[2].init(smpi, "Maxwell");
    // Diags.runAllDiags + MPI & Patch sync
    timer[3].init(smpi, "Diagnostics");
    // Local sum of rho, Jxyz
    timer[4].init(smpi, "Densities");
    // Moving Window
    timer[5].init(smpi, "Mov window");
    // Dump fields (including average)
    timer[6].init(smpi, "Diag fields");
    // Load balancing
    timer[7].init(smpi, "Load balacing");
    // Call exchangeParticles (MPI & Patch sync)
    timer[8].init(smpi, "Sync Particles");
    // Call sumRhoJ(s), exchangeB (MPI & Patch sync)
    timer[9].init(smpi, "Sync Fields");
    // Call to Collisions methods
    timer[10].init(smpi, "Collisions");
    // If necessary the following timers can be reintroduced
    //timer[11].init(smpi, "Fields");
    //timer[12].init(smpi, "AvgFields");



} // End initialize_timers<|MERGE_RESOLUTION|>--- conflicted
+++ resolved
@@ -297,37 +297,21 @@
             #pragma omp barrier
             // ----------------------------------------------------------------------        
             
-<<<<<<< HEAD
-=======
+
+        
         } //End omp parallel region
-
         if (exit) break;
->>>>>>> 648a91f6
-        
-        } //End omp parallel region
-            timer[5].restart();
-            if ( simWindow && simWindow->isMoving(time_dual) ) {
-                start_moving++;
-                if ((start_moving==1) && (smpiData->isMaster()) ) {
-                    MESSAGE(">>> Window starts moving");
-                }
-                simWindow->operate_arnaud(vecPatches, smpiData, params);
+        timer[5].restart();
+        if ( simWindow && simWindow->isMoving(time_dual) ) {
+            start_moving++;
+            if ((start_moving==1) && (smpiData->isMaster()) ) {
+                MESSAGE(">>> Window starts moving");
             }
-<<<<<<< HEAD
-            timer[5].update();
-
-
-
-	if ((itime%params.balancing_freq == 0)&&(smpiData->getSize()!=1)) {
-=======
-            simWindow->operate(vecPatches, smpiData, params);
+            simWindow->operate_arnaud(vecPatches, smpiData, params);
         }
         timer[5].update();
-        
-        
-        
-        if ((itime%params.balancing_freq == 0)&&(smpiData->getSize()!=1)) {
->>>>>>> 648a91f6
+
+	if ((itime%params.balancing_freq == 0)&&(smpiData->getSize()!=1)) {
             timer[7].restart();
             //partperMPI = 0;
             //for (unsigned int ipatch=0 ; ipatch<vecPatches.size() ; ipatch++){
