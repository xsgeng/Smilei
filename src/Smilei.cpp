////////////////////////////////////////////////////////////////////////////////////////////////////////////////////////
////////////////////////////////////////////////////////////////////////////////////////////////////////////////////////
////                                                                                                                ////
////                                                                                                                ////
////                                   PARTICLE-IN-CELL CODE SMILEI                                                 ////
////                    Simulation of Matter Irradiated by Laser at Extreme Intensity                               ////
////                                                                                                                ////
////                          Cooperative OpenSource Object-Oriented Project                                        ////
////                                      from the Plateau de Saclay                                                ////
////                                          started January 2013                                                  ////
////                                                                                                                ////
////                                                                                                                ////
////////////////////////////////////////////////////////////////////////////////////////////////////////////////////////
////////////////////////////////////////////////////////////////////////////////////////////////////////////////////////

#include "Smilei.h"

#include <ctime>
#include <cstdlib>
#include <unistd.h>

#include <iostream>
#include <iomanip>

#include "InputData.h"
#include "PicParams.h"
#include "LaserParams.h"

#include "SmileiMPIFactory.h"
#include "SmileiIOFactory.h"

#include "SpeciesFactory.h"
#include "ElectroMagnFactory.h"
#include "InterpolatorFactory.h"
#include "ProjectorFactory.h"

#include "DiagParams.h"
#include "Diagnostic.h"

#include "SimWindow.h"

#include "Timer.h"
#include <omp.h>

using namespace std;


// ---------------------------------------------------------------------------------------------------------------------
//                                                   MAIN CODE
// ---------------------------------------------------------------------------------------------------------------------
int main (int argc, char* argv[])
{
    std::cout.setf( std::ios::fixed, std:: ios::floatfield ); // floatfield set to fixed
    
    // Define 2 MPI environments :
    //  - smpiData : to broadcast input data, unknown geometry
    //  - smpi (defined later) : to compute/exchange data, specific to a geometry
    SmileiMPI *smpiData= new SmileiMPI(&argc, &argv );
    
    // -------------------------
    // Simulation Initialization
    // ------------------------- 

    // Check for namelist (input file)
    if (argc<2) ERROR("No namelists given!");
    string namelist=argv[1];
    
    // Send information on current simulation
    
    MESSAGE("                   _            __     ");
    MESSAGE(" ___           _  | |        _  \\ \\    ");
    MESSAGE("/ __|  _ __   (_) | |  ___  (_)  | |   Version  :  " << __VERSION);
    MESSAGE("\\__ \\ | '  \\   _  | | / -_)  _   | |   Compiled :  " << __DATE__ << " " << __TIME__);
    MESSAGE("|___/ |_|_|_| |_| |_| \\___| |_|  | |   Namelist :  " << namelist);
    MESSAGE("                                /_/    ");
    
    // Parse the namelist file (no check!)
    InputData input_data;
    if ( smpiData->isMaster() ) input_data.readFile(namelist);    

    // broadcast file and parse it and randomize
    smpiData->bcast(input_data);    
    
    MESSAGE("----------------------------------------------");
    MESSAGE("Input data info");
    MESSAGE("----------------------------------------------");
    // Read simulation & diagnostics parameters
    PicParams params(input_data);
    smpiData->init(params);
    smpiData->barrier();
    if ( smpiData->isMaster() ) params.print();
    smpiData->barrier();
    LaserParams laser_params(params, input_data);
    smpiData->barrier();
    DiagParams diag_params(params, input_data);
    
    
    // Geometry known, MPI environment specified
    MESSAGE("----------------------------------------------");
    MESSAGE("Creating MPI & IO environments");
    MESSAGE("----------------------------------------------");
    SmileiMPI* smpi = SmileiMPIFactory::create(params, smpiData);
    SmileiIO*  sio  = SmileiIOFactory::create(params, diag_params, smpi);
#ifdef _OMP
    int nthds(0);
#pragma omp parallel shared(nthds)
    {
        nthds = omp_get_num_threads();
    }
    if (smpi->isMaster())
        MESSAGE("\tOpenMP : Number of thread per MPI process : " << nthds );
#else
    if (smpi->isMaster()) MESSAGE("\tOpenMP : Disabled");
#endif
    
    
    // -------------------------------------------
    // Declaration of the main objects & operators
    // -------------------------------------------
    MESSAGE("----------------------------------------------");
    MESSAGE("Creating EMfields/Interp/Proj/Diags");
    MESSAGE("----------------------------------------------");
    
    // Initialize the electromagnetic fields and interpolation-projection operators
    // according to the simulation geometry
    // ----------------------------------------------------------------------------

    // object containing the electromagnetic fields (virtual)
    ElectroMagn* EMfields = ElectroMagnFactory::create(params, laser_params, smpi);
    
    // interpolation operator (virtual)
    Interpolator* Interp = InterpolatorFactory::create(params, smpi);
    
    // projection operator (virtual)
    Projector* Proj = ProjectorFactory::create(params, smpi);
    
    // Create diagnostics
    Diagnostic *Diags =new Diagnostic(params,diag_params, smpi);    
    
    // ---------------------------
    // Initialize Species & Fields
    // ---------------------------
    MESSAGE("----------------------------------------------");
    MESSAGE("Initializing particles, fields & moving-window");
    MESSAGE("----------------------------------------------");
    
    // Initialize the vecSpecies object containing all information of the different Species
    // ------------------------------------------------------------------------------------
    
    // vector of Species (virtual)
    vector<Species*> vecSpecies = SpeciesFactory::createVector(params, smpi);

    // ----------------------------------------------------------------------------
    // Define Moving Window & restart
    // ----------------------------------------------------------------------------
    
    SimWindow* simWindow = NULL;
    int start_moving(0);
    if (params.nspace_win_x)
        simWindow = new SimWindow(params);
    smpi->barrier();
    
    unsigned int stepStart=0, stepStop=params.n_time;
    
    // reading from dumped file the restart values
    if (params.restart) {
        MESSAGE(1, "READING fields and particles for restart");
        DEBUG(vecSpecies.size());
        sio->restartAll( EMfields,  stepStart, vecSpecies, smpi, simWindow, params, input_data);

        double restart_time_dual = (stepStart +0.5) * params.timestep;
	if ( simWindow && ( simWindow->isMoving(restart_time_dual) ) ) {
	    simWindow->setOperators(vecSpecies, Interp, Proj, smpi);
	    simWindow->operate(vecSpecies, EMfields, Interp, Proj, smpi , params);
	}
	    
    } else {
        // Initialize the electromagnetic fields
        // -----------------------------------
        // Init rho and J by projecting all particles of subdomain
        EMfields->initRhoJ(vecSpecies, Proj);
        
        // Sum rho and J on ghost domains
        smpi->sumRhoJ( EMfields );
        for (unsigned int ispec=0 ; ispec<params.n_species; ispec++) {
            smpi->sumRhoJs(EMfields, ispec, true);
        }
        
        // Init electric field (Ex/1D, + Ey/2D)
        MESSAGE("----------------------------------------------");
        MESSAGE("Solving Poisson at time t = 0");
        MESSAGE("----------------------------------------------");
	if (!EMfields->isRhoNull(smpi)) 
	    EMfields->solvePoisson(smpi);
        
        
        MESSAGE("----------------------------------------------");
        MESSAGE("Running diags at time t = 0");
        MESSAGE("----------------------------------------------");
        // run diagnostics at time-step 0
        Diags->runAllDiags(0, EMfields, vecSpecies, Interp, smpi);
        // temporary EM fields dump in Fields.h5
        sio->writeAllFieldsSingleFileTime( EMfields, 0 );
        // temporary EM fields dump in Fields_avg.h5
        if (diag_params.ntime_step_avg!=0)
            sio->writeAvgFieldsSingleFileTime( EMfields, 0 );
        // temporary particle dump at time 0
        sio->writePlasma( vecSpecies, 0., smpi );
    }
    
    

    // ------------------------------------------------------------------------
    // Initialize the simulation times time_prim at n=0 and time_dual at n=+1/2
    // ------------------------------------------------------------------------
	
    // time at integer time-steps (primal grid)
    double time_prim = stepStart * params.timestep;
    // time at half-integer time-steps (dual grid)
    double time_dual = (stepStart +0.5) * params.timestep;
	
    // Count timer
    int ntimer(6);
    Timer timer[ntimer];
    timer[0].init(smpi, "global");
    timer[1].init(smpi, "particles");
    timer[2].init(smpi, "maxwell");
    timer[3].init(smpi, "diagnostics");
    timer[4].init(smpi, "densities");
    timer[5].init(smpi, "Mov window");
    
    
	// ------------------------------------------------------------------
    //                     HERE STARTS THE PIC LOOP
    // ------------------------------------------------------------------
    MESSAGE("-----------------------------------------------------------------------------------------------------");
    MESSAGE("Time-Loop is started: number of time-steps n_time = " << params.n_time);
    MESSAGE("-----------------------------------------------------------------------------------------------------");
	
    for (unsigned int itime=stepStart+1 ; itime <= stepStop ; itime++) {
        
        // calculate new times
        // -------------------
        time_prim += params.timestep;
        time_dual += params.timestep;
        
        // send message at given time-steps
        // --------------------------------
        timer[0].update();
        
        //double timElapsed=smpiData->time_seconds();
		if ( (itime % diag_params.print_every == 0) &&  ( smpi->isMaster() ) )
            MESSAGE(1,"t = "          << setw(7) << setprecision(2)   << time_dual/params.conv_fac
                    << "   it = "       << setw(log10(params.n_time)+1) << itime  << "/" << params.n_time
                    << "   sec = "      << setw(7) << setprecision(2)   << timer[0].getTime()
                    << "   E = "        << std::scientific << setprecision(4)<< Diags->getScalar("Etot")
                    << "   E_bal(%) = " << setw(6) << std::fixed << setprecision(2)   << 100.0*Diags->getScalar("Ebal_norm") );

        
        
        // put density and currents to 0 + save former density
        // ---------------------------------------------------
        EMfields->restartRhoJ();
        
        
        // apply the PIC method
        // --------------------
        // for all particles of all species (see dynamic in Species.cpp)
        // (1) interpolate the fields at the particle position
        // (2) move the particle
        // (3) calculate the currents (charge conserving method)
        timer[1].restart();
#pragma omp parallel shared (EMfields,time_dual,vecSpecies,smpi,params)
        {
            int tid(0);
#ifdef _OMP
            tid = omp_get_thread_num();
#endif
            for (unsigned int ispec=0 ; ispec<params.n_species; ispec++) {
                if ( vecSpecies[ispec]->isProj(time_dual, simWindow) ){
                    EMfields->restartRhoJs(ispec, time_dual > params.species_param[ispec].time_frozen);
                    vecSpecies[ispec]->dynamics(time_dual, ispec, EMfields, Interp, Proj, smpi, params, simWindow);
                }
            }
            for (unsigned int ispec=0 ; ispec<params.n_species; ispec++) {
#pragma omp barrier
                if ( vecSpecies[ispec]->isProj(time_dual, simWindow) ){
                        // Loop on dims to manage exchange in corners
                        for ( int iDim = 0 ; iDim<params.nDim_particle ; iDim++ )
                            smpi->exchangeParticles(vecSpecies[ispec], ispec, params, tid);
#pragma omp barrier
                        vecSpecies[ispec]->sort_part();
                }
            }
        }
        timer[1].update();
        
		//!\todo To simplify : sum global and per species densities
        timer[4].restart();
        smpi->sumRhoJ( EMfields );
        for (unsigned int ispec=0 ; ispec<params.n_species; ispec++) {
            if ( vecSpecies[ispec]->isProj(time_dual, simWindow) ) smpi->sumRhoJs(EMfields, ispec, time_dual > params.species_param[ispec].time_frozen);
        }
        EMfields->computeTotalRhoJ();
        timer[4].update();
        
        // solve Maxwell's equations
        timer[2].restart();
        EMfields->solveMaxwell(itime, time_dual, smpi, params, simWindow);
        timer[2].update();
        
        // incrementing averaged electromagnetic fields
        if (diag_params.ntime_step_avg) EMfields->incrementAvgFields(itime, diag_params.ntime_step_avg);
        
        // call the various diagnostics
        // ----------------------------
		
        // run all diagnostics
        timer[3].restart();
        Diags->runAllDiags(itime, EMfields, vecSpecies, Interp, smpi);
        
        // temporary EM fields dump in Fields.h5
        if  ((diag_params.fieldDump_every != 0) && (itime % diag_params.fieldDump_every == 0))
            sio->writeAllFieldsSingleFileTime( EMfields, itime );
        
        // temporary EM fields dump in Fields.h5
        if  (diag_params.ntime_step_avg!=0)
            if ((diag_params.avgfieldDump_every != 0) && (itime % diag_params.avgfieldDump_every == 0))
                sio->writeAvgFieldsSingleFileTime( EMfields, itime );
        
#ifdef _IO_PARTICLE
        // temporary particles dump (1 HDF5 file per process)
        if  ((diag_params.particleDump_every != 0) && (itime % diag_params.particleDump_every == 0))
            sio->writePlasma( vecSpecies, time_dual, smpi );
#endif
        
        if (sio->dump(EMfields, itime,  vecSpecies, smpi, simWindow, params, input_data)) break;
        
        timer[3].update();
		
        timer[5].restart();
        if ( simWindow && simWindow->isMoving(time_dual) ) {
            start_moving++;
            if ((start_moving==1) && (smpi->isMaster()) ) {
                MESSAGE(">>> Window starts moving");
            }
            simWindow->operate(vecSpecies, EMfields, Interp, Proj, smpi, params);
        }
        timer[5].update();
        
    }//END of the time loop
    
    smpi->barrier();
    
    // ------------------------------------------------------------------
    //                      HERE ENDS THE PIC LOOP
    // ------------------------------------------------------------------
    MESSAGE("End time loop, time dual = " << time_dual/params.conv_fac);
    MESSAGE("-----------------------------------------------------------------------------------------------------");
    
    //double timElapsed=smpiData->time_seconds();
    //if ( smpi->isMaster() ) MESSAGE(0, "Time in time loop : " << timElapsed );
    timer[0].update();
    MESSAGE(0, "Time in time loop : " << timer[0].getTime() );
    if ( smpi->isMaster() )
        for (int i=1 ; i<ntimer ; i++) timer[i].print(timer[0].getTime());
    
    double coverage(0.);
    for (int i=1 ; i<ntimer ; i++) coverage += timer[i].getTime();
    MESSAGE(0, "\t" << setw(12) << "Coverage\t" << coverage/timer[0].getTime()*100. << " %" );
    
    
    // ------------------------------------------------------------------
    //                      Temporary validation diagnostics
    // ------------------------------------------------------------------
    
    // temporary EM fields dump in Fields.h5
    if  ( (diag_params.fieldDump_every != 0) && (params.n_time % diag_params.fieldDump_every != 0) )
        sio->writeAllFieldsSingleFileTime( EMfields, params.n_time );
    // temporary time-averaged EM fields dump in Fields_avg.h5
    if  (diag_params.ntime_step_avg!=0)
        if  ( (diag_params.avgfieldDump_every != 0) && (params.n_time % diag_params.avgfieldDump_every != 0) )
            sio->writeAvgFieldsSingleFileTime( EMfields, params.n_time );
#ifdef _IO_PARTICLE
    // temporary particles dump (1 HDF5 file per process)
    if  ( (diag_params.particleDump_every != 0) && (params.n_time % diag_params.particleDump_every != 0) )
        sio->writePlasma( vecSpecies, time_dual, smpi );
#endif    

    // ------------------------------
    //  Cleanup & End the simulation
    // ------------------------------
    delete Proj;
    delete Interp;
    delete EMfields;
    delete Diags;
    
    for (unsigned int ispec=0 ; ispec<vecSpecies.size(); ispec++) delete vecSpecies[ispec];
    vecSpecies.clear();
    
    MESSAGE("-----------------------------------------------------------------------------------------------------");
    MESSAGE("END " << namelist);
    MESSAGE("-----------------------------------------------------------------------------------------------------");

    delete sio;
    delete smpi;
    delete smpiData;
<<<<<<< HEAD
    if (params.nspace_win_x) delete simWindow;
 
=======
    if (params.nspace_win_x)
        delete simWindow;
    
>>>>>>> 285ecedb
    return 0;
    
}//END MAIN


<|MERGE_RESOLUTION|>--- conflicted
+++ resolved
@@ -405,14 +405,9 @@
     delete sio;
     delete smpi;
     delete smpiData;
-<<<<<<< HEAD
-    if (params.nspace_win_x) delete simWindow;
- 
-=======
     if (params.nspace_win_x)
         delete simWindow;
     
->>>>>>> 285ecedb
     return 0;
     
 }//END MAIN
