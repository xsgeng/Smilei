--- conflicted
+++ resolved
@@ -11,13 +11,8 @@
 
 class Interpolator {
 public:
-<<<<<<< HEAD
 	Interpolator(PicParams*, SmileiMPI*){;};
-	virtual void operator() (ElectroMagn* champs, Particle* part, chLocaux* ELoc, chLocaux* BLoc) = 0;
-=======
-	Interpolator(PicParams *){;};
 	virtual void operator() (ElectroMagn* champs, Particle* part, LocalFields* ELoc, LocalFields* BLoc) = 0;
->>>>>>> 2d2f22e4
 private:
 };
 
