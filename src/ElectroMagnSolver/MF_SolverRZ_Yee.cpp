
#include "MF_SolverRZ_Yee.h"

#include "ElectroMagn3DRZ.h"
#include "cField2D.h"
#include <complex>
#include "dcomplex.h"

MF_SolverRZ_Yee::MF_SolverRZ_Yee(Params &params)
: SolverRZ(params)
{
    isEFilterApplied = false;
    if (params.Friedman_filter)
        ERROR("Filters are not available yet");;
}

MF_SolverRZ_Yee::~MF_SolverRZ_Yee()
{
}

void MF_SolverRZ_Yee::operator() ( ElectroMagn* fields )
{

    #ifdef _TODO_RZ
    #endif
    // Loop on modes ?
    for (unsigned int imode=0 ; imode<Nmode ; imode++) {
    

    //int imode = 0;

    // Static-cast of the fields

    cField2D* ElRZ = (static_cast<ElectroMagn3DRZ*>(fields))->El_[imode];
    cField2D* ErRZ = (static_cast<ElectroMagn3DRZ*>(fields))->Er_[imode];
    cField2D* EtRZ = (static_cast<ElectroMagn3DRZ*>(fields))->Et_[imode];
    cField2D* BlRZ = (static_cast<ElectroMagn3DRZ*>(fields))->Bl_[imode];
    cField2D* BrRZ = (static_cast<ElectroMagn3DRZ*>(fields))->Br_[imode];
    cField2D* BtRZ = (static_cast<ElectroMagn3DRZ*>(fields))->Bt_[imode];
    int     j_glob = (static_cast<ElectroMagn3DRZ*>(fields))->j_glob_;
	bool isYmin = (static_cast<ElectroMagn3DRZ*>(fields))->isYmin;

    //    #pragma omp simd
    //    for (unsigned int j=0 ; j<ny_d-1 ; j++) {
    //        (*BlRZ)(nl_d,j) -= dt_ov_dy * ( (*EtRZ)(nl_d,j) - (*EtRZ)(nl_d,j-1) );
    //    }
    // Magnetic field Bx^(p,d)
    for (unsigned int i=0 ; i<nl_p;  i++) {
        #pragma omp simd
        for (unsigned int j=1 ; j<nr_d-1 ; j++) {
<<<<<<< HEAD
            (*BlRZ)(i,j) += - dt/((j_glob+j+0.5)*dr) * ( static_cast<double>(j+1)*(*EtRZ)(i,j) - static_cast<double>(j)*(*EtRZ)(i,j-1) )
             -             Icpx*dt*static_cast<double>(imode)/((j_glob+j+0.5)*dr)*(*ErRZ)(i,j);
=======
            (*BlRZ)(i,j) += - dt/((j_glob+j+0.5)*dr) * ( (double)(j+1)*(*EtRZ)(i,j) - (double)j*(*EtRZ)(i,j-1) )
             -             Icpx*dt*(double)imode/((j_glob+j+0.5)*dr)*(*ErRZ)(i,j);
>>>>>>> e0921b9b
        }
    }
        
        // Magnetic field Br^(d,p)
    for (unsigned int i=1 ; i<nl_d-1 ; i++) {
        #pragma omp simd
        for (unsigned int j=isYmin*3 ; j<nr_p ; j++) {
            (*BrRZ)(i,j) += dt_ov_dl * ( (*EtRZ)(i,j) - (*EtRZ)(i-1,j) )
<<<<<<< HEAD
             +              Icpx*dt*static_cast<double>(imode)/((j_glob+j)*dr)*(*ElRZ)(i,j) ;
=======
             +              Icpx*dt*(double)imode/((double)(j_glob+j)*dr)*(*ElRZ)(i,j) ;
>>>>>>> e0921b9b
        }
    }
        // Magnetic field Bt^(d,d)
    for (unsigned int i=1 ; i<nl_d-1 ; i++) {
        #pragma omp simd
        for (unsigned int j=1 ; j<nr_d-1 ; j++) {
            (*BtRZ)(i,j) += dt_ov_dr * ( (*ElRZ)(i,j) - (*ElRZ)(i,j-1) )
            -               dt_ov_dl * ( (*ErRZ)(i,j) - (*ErRZ)(i-1,j) );
        }
    }

    
    }// end parallel
}
<|MERGE_RESOLUTION|>--- conflicted
+++ resolved
@@ -48,13 +48,8 @@
     for (unsigned int i=0 ; i<nl_p;  i++) {
         #pragma omp simd
         for (unsigned int j=1 ; j<nr_d-1 ; j++) {
-<<<<<<< HEAD
-            (*BlRZ)(i,j) += - dt/((j_glob+j+0.5)*dr) * ( static_cast<double>(j+1)*(*EtRZ)(i,j) - static_cast<double>(j)*(*EtRZ)(i,j-1) )
-             -             Icpx*dt*static_cast<double>(imode)/((j_glob+j+0.5)*dr)*(*ErRZ)(i,j);
-=======
             (*BlRZ)(i,j) += - dt/((j_glob+j+0.5)*dr) * ( (double)(j+1)*(*EtRZ)(i,j) - (double)j*(*EtRZ)(i,j-1) )
              -             Icpx*dt*(double)imode/((j_glob+j+0.5)*dr)*(*ErRZ)(i,j);
->>>>>>> e0921b9b
         }
     }
         
@@ -63,11 +58,7 @@
         #pragma omp simd
         for (unsigned int j=isYmin*3 ; j<nr_p ; j++) {
             (*BrRZ)(i,j) += dt_ov_dl * ( (*EtRZ)(i,j) - (*EtRZ)(i-1,j) )
-<<<<<<< HEAD
-             +              Icpx*dt*static_cast<double>(imode)/((j_glob+j)*dr)*(*ElRZ)(i,j) ;
-=======
              +              Icpx*dt*(double)imode/((double)(j_glob+j)*dr)*(*ElRZ)(i,j) ;
->>>>>>> e0921b9b
         }
     }
         // Magnetic field Bt^(d,d)
