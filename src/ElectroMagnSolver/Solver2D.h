--- conflicted
+++ resolved
@@ -11,16 +11,12 @@
 
 public:
     //! Creator for Solver
-<<<<<<< HEAD
-    Solver2D(Params &params) : Solver(params) {
-=======
     Solver2D( Params &params ) : Solver( params )
     {
         nx_p = params.n_space[0] * params.global_factor[0]+1+2*params.oversize[0];
         nx_d = params.n_space[0] * params.global_factor[0]+2+2*params.oversize[0];
         ny_p = params.n_space[1] * params.global_factor[1]+1+2*params.oversize[1];
         ny_d = params.n_space[1] * params.global_factor[1]+2+2*params.oversize[1];
->>>>>>> 030c5b21
         
         std::vector<unsigned int> n_space(params.n_space);
         if (params.uncoupled_grids)
