--- conflicted
+++ resolved
@@ -43,17 +43,7 @@
         for (unsigned int j=isYmin*3 ; j<nr_p ; j++) {
             (*ElRZ)(i,j) += -dt*(*JlRZ)(i,j)
                 +                 dt/((j_glob+j)*dr)* ((j+0.5)*(*BtRZ)(i,j+1) - (j-0.5)*(*BtRZ)(i,j) )
-<<<<<<< HEAD
-                +                 Icpx*dt*static_cast<double>(imode)/((j_glob+j)*dr)*(*BrRZ)(i,j);
-				if ((*ElRZ)(i,j)!= 0.0)
-				{MESSAGE("ElRZ");				
-				MESSAGE(i);	
-				MESSAGE(j);
-				MESSAGE((*ElRZ)(i,j));}
-                }
-		
-=======
-                +                 Icpx*dt*(double)imode/((j_glob+j)*dr)*(*BrRZ)(i,j);
+            +                 Icpx*dt*(double)imode/((j_glob+j)*dr)*(*BrRZ)(i,j);
                 //if ((*ElRZ)(i,j)!= 0.)
                 //{
                 //MESSAGE("ElRZ");                
@@ -62,7 +52,6 @@
                 //MESSAGE((*ElRZ)(i,j));
                 //}
         }
->>>>>>> e0921b9b
     }
     //MESSAGE("ElRZ");
     //MESSAGE((*ElRZ)(int(nl_d/2),int(nr_p/2)));
@@ -71,14 +60,6 @@
         for (unsigned int j=0 ; j<nr_d ; j++) {
             (*ErRZ)(i,j) += -dt*(*JrRZ)(i,j)
                 -                  dt_ov_dl * ( (*BtRZ)(i+1,j) - (*BtRZ)(i,j) )
-<<<<<<< HEAD
-                -                  Icpx*dt*static_cast<double>(imode)/((j_glob+j+0.5)*dr)* (*BlRZ)(i,j);
-				if ((*ErRZ)(i,j)!= 0.0){
-				MESSAGE("ErRZ");				
-				MESSAGE(i);
-				MESSAGE(j);	
-				MESSAGE((*ErRZ)(i,j));}
-=======
                 -                  Icpx*dt*(double)imode/((j_glob+j+0.5)*dr)* (*BlRZ)(i,j);
                 //if ((*ErRZ)(i,j)!= 0.){
                 //MESSAGE("ErRZ");                
@@ -86,7 +67,6 @@
                 //MESSAGE(j);    
                 //MESSAGE((*ErRZ)(i,j));
                 //}
->>>>>>> e0921b9b
         }
     }
     //MESSAGE("ErRZ");
@@ -97,14 +77,6 @@
             (*EtRZ)(i,j) += -dt*(*JtRZ)(i,j)
                 +                  dt_ov_dl * ( (*BrRZ)(i+1,j) - (*BrRZ)(i,j) )
                 -                  dt_ov_dr * ( (*BlRZ)(i,j+1) - (*BlRZ)(i,j) );        
-<<<<<<< HEAD
-				if ((*EtRZ)(i,j)!= 0.0){
-				MESSAGE("EtRZ ");
-				MESSAGE(i);
-				MESSAGE(j);	
-				MESSAGE((*EtRZ)(i,j));}		
-		}
-=======
                 //if ((*EtRZ)(i,j)!= 0.){
                 //MESSAGE("EtRZ ");
                 //MESSAGE(i);
@@ -112,7 +84,6 @@
                 //MESSAGE((*EtRZ)(i,j));
                 //}        
         }
->>>>>>> e0921b9b
     }
     //MESSAGE("EtRZ");
     //MESSAGE((*EtRZ)(int(nl_p/2),int(nr_p/2)));
