--- conflicted
+++ resolved
@@ -9,6 +9,7 @@
 #include "Projector.h"
 #include "Laser.h"
 #include "Field.h"
+#include <iomanip>
 
 using namespace std;
 
@@ -25,15 +26,7 @@
     // take useful things from params
     cell_volume=params->cell_volume;
     n_space=params->n_space;
-<<<<<<< HEAD
-    
     oversize=params->oversize;
-    
-=======
-
-    oversize=params->oversize;
-
->>>>>>> 436e06ed
     for (unsigned int i=0; i<3; i++) {
         DEBUG("____________________ OVERSIZE: " <<i << " " << oversize[i]);
     }
@@ -212,27 +205,31 @@
         
         map<string,vector<double> > scalars_map;
         
-        vector<double> Etot(1);
-<<<<<<< HEAD
-        
-        vector<unsigned int> iFieldStart(3,0), iFieldEnd(3,1);
+        vector<double> Etot(1,0);
+
+        vector<unsigned int> iFieldStart(3,0), iFieldEnd(3,1), iFieldGlobalSize(3,1);
         for ( int i=0 ; i<(*field)->isDual_.size() ; i++ ) {
-            iFieldStart[i] = istart [i][(*field)->isDual(i)];
+            iFieldStart[i] = istart[i][(*field)->isDual(i)];
             iFieldEnd [i] = iFieldStart[i] + bufsize[i][(*field)->isDual(i)];
-        }
-        DEBUG((*field)->name << " " << iFieldStart[0] << " " << iFieldEnd[0] << " = " << iFieldEnd[0] - iFieldStart[0]);
+            iFieldGlobalSize [i] = (*field)->dims_[i];
+        }
+        
+//        unsigned int my_incr=0;
         for (unsigned int k=iFieldStart[2]; k<iFieldEnd[2]; k++) {
             for (unsigned int j=iFieldStart[1]; j<iFieldEnd[1]; j++) {
                 for (unsigned int i=iFieldStart[0]; i<iFieldEnd[0]; i++) {
-                    //unsigned int ii=i+j*n_space[0]+k*n_space[0]*n_space[1];
-                    unsigned int ii=i+j*(*field)->dims_[0]+k*(*field)->dims_[0]*(*field)->dims_[1];
-=======
-
-        for (unsigned int k=oversize[2]; k<n_space[2]+oversize[2]; k++) {
-            for (unsigned int j=oversize[1]; j<n_space[1]+oversize[1]; j++) {
-                for (unsigned int i=oversize[0]; i<n_space[0]+oversize[0]; i++) {
-                    unsigned int ii=i+j*n_space[0]+k*n_space[0]*n_space[1];
->>>>>>> 436e06ed
+// was:             unsigned int ii=i+j*(*field)->dims_[0]+k*(*field)->dims_[0]*(*field)->dims_[1];
+                    unsigned int ii=k+ j*iFieldGlobalSize[2] +i*iFieldGlobalSize[1]*iFieldGlobalSize[2];
+
+                    //!debug stuff
+//                    int __rk; MPI_Comm_rank( MPI_COMM_WORLD, &__rk );
+//                    if ((*field)->name == "Ex" && __rk==1) {
+//                        DEBUG(__rk << " ------------------- "<< (*field)->name << "  -> " << ii << " " << ++my_incr << " " << std::scientific << setprecision(12) << setw(20) << (**field)(ii));
+//                        DEBUG( i << " " << j);
+//                        DEBUG(iFieldStart[0] << " " <<  iFieldStart[1] << " " << iFieldEnd[0] << " " <<  iFieldEnd[1]);
+//                        DEBUG((*field)->dims_[0] << " " <<  (*field)->dims_[1] << " " <<  (*field)->dims_[2] << " : " << (*field)->globalDims_);
+//                    }
+
                     Etot[0]+=pow((**field)(ii),2);
                 }
             }
@@ -253,38 +250,22 @@
     for (vector<Field*>::iterator field=fields.begin(); field!=fields.end(); field++) {
         
         map<string,vector<double> > scalars_map;
-<<<<<<< HEAD
-        
-=======
-
->>>>>>> 436e06ed
-        vector<double> minVec(4);
-        vector<double> maxVec(4);
-        
-        minVec[0]=(**field)(0);
-        maxVec[0]=(**field)(0);
-        minVec[1]=maxVec[1]=0;
-        minVec[2]=maxVec[2]=0;
-        minVec[3]=maxVec[3]=0;
-<<<<<<< HEAD
-        
-        vector<unsigned int> iFieldStart(3,0), iFieldEnd(3,1);
+        vector<double> minVec(4,0);
+        vector<double> maxVec(4,0);
+        
+        minVec[0]=maxVec[0]=(**field)(0);
+        
+        vector<unsigned int> iFieldStart(3,0), iFieldEnd(3,1), iFieldGlobalSize(3,1);
         for ( int i=0 ; i<(*field)->isDual_.size() ; i++ ) {
             iFieldStart[i] = istart [i][(*field)->isDual(i)];
             iFieldEnd [i] = iFieldStart[i] + bufsize[i][(*field)->isDual(i)];
+            iFieldGlobalSize [i] = (*field)->dims_[i];
         }
         for (unsigned int k=iFieldStart[2]; k<iFieldEnd[2]; k++) {
             for (unsigned int j=iFieldStart[1]; j<iFieldEnd[1]; j++) {
                 for (unsigned int i=iFieldStart[0]; i<iFieldEnd[0]; i++) {
-                    //unsigned int ii=i+j*n_space[0]+k*n_space[0]*n_space[1];
-                    unsigned int ii=i+j*(*field)->dims_[0]+k*(*field)->dims_[0]*(*field)->dims_[1];
-=======
-
-        for (unsigned int k=oversize[2]; k<n_space[2]+oversize[2]; k++) {
-            for (unsigned int j=oversize[1]; j<n_space[1]+oversize[1]; j++) {
-                for (unsigned int i=oversize[0]; i<n_space[0]+oversize[0]; i++) {
-                    unsigned int ii=i+j*n_space[0]+k*n_space[0]*n_space[1];
->>>>>>> 436e06ed
+// was:             unsigned int ii=i+j*(*field)->dims_[0]+k*(*field)->dims_[0]*(*field)->dims_[1];
+                    unsigned int ii=k+ j*iFieldGlobalSize[2] +i*iFieldGlobalSize[1]*iFieldGlobalSize[2];
                     if (minVec[0]>(**field)(ii)) {
                         minVec[0]=(**field)(ii);
                         minVec[1]=i;
@@ -302,19 +283,12 @@
         }
         minVec.resize(1+(*field)->dims_.size());
         maxVec.resize(1+(*field)->dims_.size());
-<<<<<<< HEAD
-        
-        
-=======
-
-
->>>>>>> 436e06ed
+
         // we just store the values that change
         scalars_map["min"]=minVec;
         scalars_map["max"]=maxVec;
         scalars[(*field)->name]=scalars_map;
     }
-<<<<<<< HEAD
     
     // poynting stuff
     map<string,vector<double> > poynting_map_inf;
@@ -326,6 +300,4 @@
     scalars["Poy_sup"]=poynting_map_sup;
     
     
-=======
->>>>>>> 436e06ed
 }