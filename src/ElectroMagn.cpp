--- conflicted
+++ resolved
@@ -12,22 +12,16 @@
 using namespace std;
 
 
-<<<<<<< HEAD
-//! Creator for the virtual class ElectroMagn
-ElectroMagn::ElectroMagn(PicParams* params, SmileiMPI* smpi)
-=======
 // ---------------------------------------------------------------------------------------------------------------------
 // Constructor for the virtual class ElectroMagn
 // ---------------------------------------------------------------------------------------------------------------------
-ElectroMagn::ElectroMagn(PicParams* params)
->>>>>>> 2d2f22e4
+ElectroMagn::ElectroMagn(PicParams* params, SmileiMPI* smpi)
 {
 
-    // check for laser conditions
+	// check for laser conditions
 	laser_.resize(params->n_laser);
     
-	for (unsigned int i=0; i<laser_.size(); i++)
-    {
+	for (unsigned int i=0; i<laser_.size(); i++) {
 		DEBUG(5,"Initializing Laser "<<i);
 		laser_[i] = new Laser(params->laser_param[i]);
 	}
@@ -106,9 +100,4 @@
 		}
 	}//iSpec
 
-<<<<<<< HEAD
 }
-
-=======
-}
->>>>>>> 2d2f22e4
