--- conflicted
+++ resolved
@@ -20,19 +20,8 @@
 
 using namespace std;
 
-<<<<<<< HEAD
-
+// static varable must be defined and initialized here
 bool SmileiIO::signal_received=false;
-=======
-#include <signal.h>
-bool signal_received=false;
-void signal_callback_handler(int signum) {
-    MESSAGE("----------------------------------------------");
-    MESSAGE("Caught signal " << signum << " : dump + exit");
-    MESSAGE("----------------------------------------------");
-    signal_received = true;
-}
->>>>>>> 5f7a2efb
 
 SmileiIO::SmileiIO( PicParams& params, Diagnostic& diag, SmileiMPI* smpi ) : 
 dump_times(0), 
@@ -42,14 +31,9 @@
     nDim_particle=params.nDim_particle;
     //particleSize = nDim_particle + 3 + 1;
     
-<<<<<<< HEAD
     // registering signal handler
     signal(SIGUSR1, SmileiIO::signal_callback_handler);
-=======
-    //! registering signal handler
-    signal(SIGUSR1, signal_callback_handler);
->>>>>>> 5f7a2efb
-        
+    
 #ifdef _IO_PARTICLE
     particleSize = nDim_particle + 3 + 1;
     
@@ -337,12 +321,7 @@
 	fid = H5Fcreate( nameDump.str().c_str(), H5F_ACC_TRUNC, H5P_DEFAULT, H5P_DEFAULT);
 	dump_times++;
 	
-<<<<<<< HEAD
-	MESSAGEALL("Step " << itime << " : DUMP fields and particles " << nameDump.str());
-=======
-	PMESSAGE(2, "Step " << itime << " : DUMP fields and particles " << nameDump.str());
->>>>>>> 5f7a2efb
-    
+	MESSAGEALL("Step " << itime << " : DUMP fields and particles " << nameDump.str());    
 	
 	sid  = H5Screate(H5S_SCALAR);
     tid = H5Tcopy(H5T_C_S1);
