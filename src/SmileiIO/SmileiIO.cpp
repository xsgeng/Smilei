--- conflicted
+++ resolved
@@ -135,9 +135,6 @@
     
     // Fields.h5
     // ---------
-<<<<<<< HEAD
-    global_file_id_  = H5Fcreate( "Fields.h5",     H5F_ACC_TRUNC, H5P_DEFAULT, plist_id);
-=======
     global_output_file_ = params.global_output_file;
     ostringstream name_t;
     name_t.str("");
@@ -154,9 +151,6 @@
     }
     global_file_id_    = H5Fcreate( name_t.str().c_str(),     H5F_ACC_TRUNC, H5P_DEFAULT, plist_id);
 
-
-
->>>>>>> 853c7085
     
     // Create property list for collective dataset write: for Fields.h5
     
@@ -178,12 +172,7 @@
         H5::attr(global_file_id_avg, "sim_length", params.sim_length);
     }
     
-<<<<<<< HEAD
     H5Pclose(plist_id);
-=======
-	// ???
-	//initDumpCases();
->>>>>>> 853c7085
     
 }
 
@@ -214,7 +203,7 @@
     ostringstream name_t;
     name_t.str("");
     name_t << "/" << setfill('0') << setw(10) << time;
-<<<<<<< HEAD
+
 //    DEBUG("[hdf] GROUP _________________________________ " << name_t.str());
     
     // Create group inside HDF5 file
@@ -235,34 +224,8 @@
                 if ((*fields)[i]->name==fieldsToDump[j])
                     writeFieldsSingleFileTime( (*fields)[i], group_id );
     
-    H5Gclose(group_id);
-    
-=======
-	
-    DEBUG(10,"[hdf] GROUP _________________________________ " << name_t.str());
-    hid_t group_id = H5Gcreate(global_file_id_, name_t.str().c_str(), H5P_DEFAULT, H5P_DEFAULT, H5P_DEFAULT);
-    if (global_output_file_) {
-	
-	writeFieldsSingleFileTime( EMfields->Ex_, group_id );
-	writeFieldsSingleFileTime( EMfields->Ey_, group_id );
-	//writeFieldsSingleFileTime( EMfields->Ez_, group_id );
-	//writeFieldsSingleFileTime( EMfields->Bx_m, group_id );
-	//writeFieldsSingleFileTime( EMfields->By_m, group_id );
-	writeFieldsSingleFileTime( EMfields->Bz_m, group_id );
-	/*writeFieldsSingleFileTime( EMfields->Jx_, group_id );
-	writeFieldsSingleFileTime( EMfields->Jy_, group_id );
-	writeFieldsSingleFileTime( EMfields->Jz_, group_id );
-	writeFieldsSingleFileTime( EMfields->rho_, group_id );*/
-	
-	// for all species related quantities
-	for (unsigned int ispec=0; ispec<EMfields->n_species; ispec++) {
-	    writeFieldsSingleFileTime( EMfields->rho_s[ispec], group_id );
-	    /*writeFieldsSingleFileTime( EMfields->Jx_s[ispec],  group_id );
-	    writeFieldsSingleFileTime( EMfields->Jy_s[ispec],  group_id );
-	    writeFieldsSingleFileTime( EMfields->Jz_s[ispec],  group_id );*/
-	}
-    }	
-    else {
+    if (!global_output_file_) {
+#ifdef _ONE_FILE_TURING_TEST
 	writeOneFieldSingleFileTime( EMfields->Ex_, group_id );
 	writeOneFieldSingleFileTime( EMfields->Ey_, group_id );
 	writeOneFieldSingleFileTime( EMfields->Ez_, group_id );
@@ -280,12 +243,11 @@
 	    writeOneFieldSingleFileTime( EMfields->Jy_s[ispec],  group_id );
 	    writeOneFieldSingleFileTime( EMfields->Jz_s[ispec],  group_id );
 	}
-    }
-	
+#endif
+    }
+
     H5Gclose(group_id);
 
-	
->>>>>>> 853c7085
     H5Fflush( global_file_id_, H5F_SCOPE_GLOBAL );
     
 }
@@ -334,7 +296,6 @@
 #endif
 }
 
-<<<<<<< HEAD
 bool SmileiIO::dump( ElectroMagn* EMfields, unsigned int itime, std::vector<Species*> vecSpecies, SmileiMPI* smpi, SimWindow* simWindow, Params &params, Diagnostic &diags) {
 
     // check for excedeed time 
@@ -365,19 +326,7 @@
         dumpAll( EMfields, itime,  vecSpecies, smpi, simWindow, params, diags);
         if (exit_after_dump || ((signal_received!=0) && (signal_received != SIGUSR2))) return true;
     }
-=======
-bool SmileiIO::dump( ElectroMagn* EMfields, unsigned int itime,  std::vector<Species*> vecSpecies, SmileiMPI* smpi, SimWindow* simWin, PicParams &params, InputData& input_data) { 
-    if  (params.dump_step != 0 && (itime % params.dump_step == 0)) {
-	dumpAll( EMfields, itime,  vecSpecies, smpi, simWin, params, input_data);
-	if (params.exit_after_dump)	return true;
-    }
-    /*if  ((params.dump_step != 0 && (itime % params.dump_step == 0)) ||
-	 (params.dump_minutes != 0.0 && time_seconds()/60.0 > smpi->getSize()*(params.dump_minutes*(dump_times+1))) || 
-	 (params.check_stop_file && fileStopCreated())) {
-	dumpAll( EMfields, itime,  vecSpecies, smpi, simWin, params, input_data);
-	if (params.exit_after_dump)	return true;
-    }	*/
->>>>>>> 853c7085
+
     return false;
 }
 
@@ -527,97 +476,15 @@
         restartFieldsPerProc(fid, EMfields->By_avg);
         restartFieldsPerProc(fid, EMfields->Bz_avg);
     }
-<<<<<<< HEAD
     
     aid = H5Aopen(fid, "species", H5T_NATIVE_UINT);
     unsigned int vecSpeciesSize=0;
     H5Aread(aid, H5T_NATIVE_UINT, &vecSpeciesSize);
-    H5Aclose(aid);    
+    H5Aclose(aid);	
     if (vecSpeciesSize != vecSpecies.size()) {
-        ERROR("Number of species differs between dump (" << vecSpeciesSize << ") and namelist ("<<vecSpecies.size()<<")");
-=======
+	ERROR("Number of species differs between dump (" << vecSpeciesSize << ") and namelist ("<<vecSpecies.size()<<")");
+    }
 	
-	aid = H5Aopen(fid, "species", H5T_NATIVE_UINT);
-	unsigned int vecSpeciesSize=0;
-	H5Aread(aid, H5T_NATIVE_UINT, &vecSpeciesSize);
-	H5Aclose(aid);	
-	if (vecSpeciesSize != vecSpecies.size()) {
-		ERROR("Number of species differs between dump (" << vecSpeciesSize << ") and namelist ("<<vecSpecies.size()<<")");
-	}
-	
-	
-	for (unsigned int ispec=0 ; ispec<vecSpecies.size() ; ispec++) {
-		ostringstream name("");
-		name << setfill('0') << setw(2) << ispec;
-		string groupName="species-"+name.str()+"-"+vecSpecies[ispec]->species_param.species_type;
-		gid = H5Gopen(fid, groupName.c_str(),H5P_DEFAULT);
-		
-		aid = H5Aopen(gid, "partCapacity", H5T_NATIVE_UINT);
-		unsigned int partCapacity=0;
-		H5Aread(aid, H5T_NATIVE_UINT, &partCapacity);
-		H5Aclose(aid);
-		vecSpecies[ispec]->particles.reserve(partCapacity,nDim_particle);		
-
-		aid = H5Aopen(gid, "partSize", H5T_NATIVE_UINT);
-		unsigned int partSize=0;
-		H5Aread(aid, H5T_NATIVE_UINT, &partSize);
-		H5Aclose(aid);	
-		//vecSpecies[ispec]->particles.initialize(partSize,nDim_particle);		
-		vecSpecies[ispec]->particles.initialize(partSize,ispec,params);		
-		
-		
-		if (partSize>0) {
-			for (unsigned int i=0; i<vecSpecies[ispec]->particles.Position.size(); i++) {
-				ostringstream namePos("");
-				namePos << "Position-" << i;
-				did = H5Dopen(gid, namePos.str().c_str(), H5P_DEFAULT);
-				H5Dread(did, H5T_NATIVE_DOUBLE, H5S_ALL, H5S_ALL, H5P_DEFAULT, &vecSpecies[ispec]->particles.Position[i][0]);
-				H5Dclose(did);
-			}
-			
-			for (unsigned int i=0; i<vecSpecies[ispec]->particles.Momentum.size(); i++) {
-				ostringstream namePos("");
-				namePos << "Momentum-" << i;
-				did = H5Dopen(gid, namePos.str().c_str(), H5P_DEFAULT);
-				H5Dread(did, H5T_NATIVE_DOUBLE, H5S_ALL, H5S_ALL, H5P_DEFAULT, &vecSpecies[ispec]->particles.Momentum[i][0]);
-				H5Dclose(did);
-			}
-			
-			did = H5Dopen(gid, "Weight", H5P_DEFAULT);
-			H5Dread(did, H5T_NATIVE_DOUBLE, H5S_ALL, H5S_ALL, H5P_DEFAULT, &vecSpecies[ispec]->particles.Weight[0]);
-			H5Dclose(did);
-			
-			did = H5Dopen(gid, "Charge", H5P_DEFAULT);
-			H5Dread(did, H5T_NATIVE_SHORT, H5S_ALL, H5S_ALL, H5P_DEFAULT, &vecSpecies[ispec]->particles.Charge[0]);
-			H5Dclose(did);
-
-			did = H5Dopen(gid, "bmin", H5P_DEFAULT);
-			sid = H5Dget_space(did);
-			
-			int ndims=H5Sget_simple_extent_ndims(sid);
-			vector<hsize_t> dims(ndims);
-			H5Sget_simple_extent_dims(sid,&dims[0],NULL);
-			
-			vecSpecies[ispec]->bmin.resize(dims[0]);
-			H5Dread(did, H5T_NATIVE_UINT, H5S_ALL, H5S_ALL, H5P_DEFAULT, &vecSpecies[ispec]->bmin[0]);
-			H5Dclose(did);
-			H5Sclose(sid);
-			
-			did = H5Dopen(gid, "bmax", H5P_DEFAULT);
-			sid = H5Dget_space(did);
-			H5Sget_simple_extent_dims(sid,&dims[0],NULL);
-			
-			vecSpecies[ispec]->bmin.resize(dims[0]);
-			H5Dread(did, H5T_NATIVE_UINT, H5S_ALL, H5S_ALL, H5P_DEFAULT, &vecSpecies[ispec]->bmax[0]);
-			H5Dclose(did);
-			H5Sclose(sid);
-		}
-		
-		H5Gclose(gid);
->>>>>>> 853c7085
-    }
-    
-    
     for (unsigned int ispec=0 ; ispec<vecSpecies.size() ; ispec++) {
         ostringstream name("");
         name << setfill('0') << setw(2) << ispec;
