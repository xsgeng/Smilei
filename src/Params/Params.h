--- conflicted
+++ resolved
@@ -189,25 +189,18 @@
     
     //! max value for dt (due to usual FDTD CFL condition: should be moved to ElectroMagn solver (MG))
     double dtCFL;
-<<<<<<< HEAD
-
-    //! number of cells in every direction of a patch
+    
+    //! number of cells in every direction of the local domain
     std::vector<unsigned int> n_space;
-
+    
     //! number of cells in every direction of the local domain (can be different from 1 MPI process to another)
     std::vector<unsigned int> n_space_domain;
-
+    
     std::vector<unsigned int> number_of_domain;
     std::vector< std::vector<int> > offset_map;
     std::vector< std::vector< std::vector<int> > > map_rank;
     std::vector<int> coordinates;
-
-=======
-    
-    //! number of cells in every direction of the local domain
-    std::vector<unsigned int> n_space;
-    
->>>>>>> 030c5b21
+    
     //! number of cells in every direction of the global domain
     std::vector<unsigned int> n_space_global;
     
@@ -296,13 +289,8 @@
     
     //! every for the standard pic timeloop output
     unsigned int print_every;
-<<<<<<< HEAD
-
+    
     // Double grids parameters (particles and fields)
-=======
-    
-    // PXR parameters
->>>>>>> 030c5b21
     std::vector<unsigned int> global_factor;
     void uncoupled_decomposition();
     void uncoupled_decomposition_1D();
