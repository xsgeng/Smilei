--- conflicted
+++ resolved
@@ -141,17 +141,10 @@
     int exchange_particles_each;
     
     //! Number of MPI process per direction (default : as square as possible)
-<<<<<<< HEAD
     std::vector<int> number_of_patches;
     //! Log2 of the number of patch in the whole simulation box in every direction.
     //! The number of patch in a given direction MUST be a power of 2 and is 2^(mi[i]).
     std::vector<unsigned int> mi;
-=======
-    std::vector<int> number_of_procs;
-
-    //! define if smilei write a single file or 1 file per process
-    bool global_output_file;
->>>>>>> a3a917b8
     
     //! global number of time exits (it will be used if not specified in various diags/fields)
     unsigned int global_every;
