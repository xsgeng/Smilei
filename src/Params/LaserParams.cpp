--- conflicted
+++ resolved
@@ -79,12 +79,9 @@
             }
         }//geometry
         
-<<<<<<< HEAD
-        bool delayExists = PyTools::extract("delay",tmpLaser.delay ,"Laser",ilaser);
-=======
         //! \todo FP to MG : should we remove this now ? I commented it out because it is not used.
-        //bool delayExists = ifile.extract("delay",tmpLaser.delay ,"Laser",ilaser);
->>>>>>> 1ffb8e56
+        //bool delayExists = ifile.extract("delay",tmpLaser.delay ,"Laser",ilaser);        
+        PyTools::extract("delay",tmpLaser.delay ,"Laser",ilaser);
         
         // -----------------------------------------------------------------
         // tests on the laser parameters (when arbitrary focus or incidence)
