#include <algorithm>
#include <cmath>
#include <ctime>
#include <iomanip>

#define SMILEI_IMPORT_ARRAY

#include "PyTools.h"
#include "Params.h"
#include "Species.h"
#include "Tools.h"
#include "SmileiMPI.h"
#include "H5.h"
#include "LaserPropagator.h"

#include "pyinit.pyh"
#include "pyprofiles.pyh"
#include "pycontrol.pyh"

using namespace std;

namespace Rand
{
std::random_device device;
std::mt19937 gen( device() );

std::uniform_real_distribution<double> uniform_distribution( 0., 1. );
double uniform()
{
    return uniform_distribution( gen );
}

std::uniform_real_distribution<double> uniform_distribution1( 0., 1.-1e-11 );
double uniform1()
{
    return uniform_distribution1( gen );
}

std::uniform_real_distribution<double> uniform_distribution2( -1., 1. );
double uniform2()
{
    return uniform_distribution2( gen );
}
double normal( double stddev )
{
    std::normal_distribution<double> normal_distribution( 0., stddev );
    return normal_distribution( gen );
}
}

#define DO_EXPAND(VAL)  VAL ## 1
#define EXPAND(VAL)     DO_EXPAND(VAL)
#ifdef SMILEI_USE_NUMPY
#if !defined(NUMPY_IMPORT_ARRAY_RETVAL) || (EXPAND(NUMPY_IMPORT_ARRAY_RETVAL) == 1)
void smilei_import_array()   // python 2
{
    import_array();
}
#else
void *smilei_import_array()   // hack for python3
{
    import_array();
    return NULL;
}
#endif
#endif


// ---------------------------------------------------------------------------------------------------------------------
// Params : open & parse the input data file, test that parameters are coherent
// ---------------------------------------------------------------------------------------------------------------------
Params::Params( SmileiMPI *smpi, std::vector<std::string> namelistsFiles ) :
    namelist( "" )
{

    MESSAGE( "HDF5 version "<<H5_VERS_MAJOR << "." << H5_VERS_MINOR << "." << H5_VERS_RELEASE );
    
    if( ( H5_VERS_MAJOR< 1 ) ||
            ( ( H5_VERS_MAJOR==1 ) && ( H5_VERS_MINOR< 8 ) ) ||
            ( ( H5_VERS_MAJOR==1 ) && ( H5_VERS_MINOR==8 ) && ( H5_VERS_RELEASE<16 ) ) ) {
        WARNING( "Smilei suggests using HDF5 version 1.8.16 or newer" );
    }
    
    if( namelistsFiles.size()==0 ) {
        ERROR( "No namelists given!" );
    }
    
    //string commandLineStr("");
    //for (unsigned int i=0;i<namelistsFiles.size();i++) commandLineStr+="\""+namelistsFiles[i]+"\" ";
    //MESSAGE(1,commandLineStr);
    
    //init Python
    PyTools::openPython();
#ifdef SMILEI_USE_NUMPY
    smilei_import_array();
    // Workaround some numpy multithreading bug
    // https://github.com/numpy/numpy/issues/5856
    // We basically call the command numpy.seterr(all="ignore")
    PyObject *numpy = PyImport_ImportModule( "numpy" );
    string seterr( "seterr" );
    string sChar( "s" );
    Py_DECREF( PyObject_CallMethod( numpy, &seterr[0], &sChar[0], "ignore" ) );
    Py_DECREF( numpy );
#endif
    
    // Print python version
    MESSAGE( 1, "Python version "<<PyTools::python_version() );
    
    // First, we tell python to filter the ctrl-C kill command (or it would prevent to kill the code execution).
    // This is done separately from other scripts because we don't want it in the concatenated python namelist.
    PyTools::checkPyError();
    string command = "import signal\nsignal.signal(signal.SIGINT, signal.SIG_DFL)";
    if( !PyRun_SimpleString( command.c_str() ) ) {
        PyTools::checkPyError();
    }
    
    PyObject *Py_main = PyImport_AddModule( "__main__" );
    PyObject *globals = PyModule_GetDict( Py_main );
    
    // Running pyinit.py
    runScript( string( reinterpret_cast<const char *>( pyinit_py ), pyinit_py_len ), "pyinit.py", globals );
    
    runScript( Tools::merge( "smilei_version='", string( __VERSION ), "'\n" ), string( __VERSION ), globals );
    
    // Set the _test_mode to False
    PyObject_SetAttrString( Py_main, "_test_mode", Py_False );
    PyTools::checkPyError();
    
    // here we add the rank, in case some script need it
    PyModule_AddIntConstant( Py_main, "smilei_mpi_rank", smpi->getRank() );
    
    // here we add the MPI size, in case some script need it
    PyModule_AddIntConstant( Py_main, "smilei_mpi_size", smpi->getSize() );
    namelist += string("smilei_mpi_size = ") + to_string(smpi->getSize()) + "\n";
    
    // here we add the larget int, important to get a valid seed for randomization
    PyModule_AddIntConstant( Py_main, "smilei_rand_max", RAND_MAX );
    namelist += string("smilei_rand_max = ") + to_string(RAND_MAX) + "\n\n";
    
    // Running pyprofiles.py
    runScript( string( reinterpret_cast<const char *>( pyprofiles_py ), pyprofiles_py_len ), "pyprofiles.py", globals );
    
    namelist += "\n\n";
    namelist += "\"\"\"\n";
    namelist += "-----------------------------------------------------------------------\n";
    namelist += "BEGINNING OF THE USER NAMELIST\n";
    namelist += "\"\"\"\n\n";
    
    // Running the namelists
    for( vector<string>::iterator it=namelistsFiles.begin(); it!=namelistsFiles.end(); it++ ) {
        string strNamelist="";
        if( smpi->isMaster() ) {
            ifstream istr( it->c_str() );
            // If file
            if( istr.is_open() ) {
                std::stringstream buffer;
                buffer << istr.rdbuf();
                strNamelist+=buffer.str();
                // If command
            } else {
                command = *it;
                // Remove quotes
                unsigned int s = command.size();
                if( s>1 && command.substr( 0, 1 )=="\"" && command.substr( s-1, 1 )=="\"" ) {
                    command = command.substr( 1, s - 2 );
                }
                // Add to namelist
                strNamelist = Tools::merge( "# Smilei:) From command line:\n", command );
            }
            strNamelist +="\n";
        }
        smpi->bcast( strNamelist );
        runScript( strNamelist, ( *it ), globals );
    }
    
    // Running pycontrol.py
    runScript( string( reinterpret_cast<const char *>( pycontrol_py ), pycontrol_py_len ), "pycontrol.py", globals );
    
    // Run custom pre-processing function
    MESSAGE(1, "Check for function preprocess()");
    PyTools::runPyFunction( "preprocess" );
    PyErr_Clear();
    
    smpi->barrier();
    
    // Error if no block Main() exists
    if( PyTools::nComponents( "Main" ) == 0 ) {
        ERROR( "Block Main() not defined" );
    }
    
    // CHECK namelist on python side
    PyTools::runPyFunction( "_smilei_check" );
    smpi->barrier();
    
    // Python makes the checkpoint dir tree
    if( ! smpi->test_mode ) {
        PyTools::runPyFunction( "_prepare_checkpoint_dir" );
        smpi->barrier();
    }
    
    // Now the string "namelist" contains all the python files concatenated
    // It is written as a file: smilei.py
    if( smpi->isMaster() ) {
        ofstream out_namelist( "smilei.py" );
        if( out_namelist.is_open() ) {
            out_namelist << "# coding: utf-8" << endl << endl ;
            out_namelist << namelist;
            out_namelist.close();
        }
    }
    
    // random seed
    if( PyTools::extract( "random_seed", random_seed, "Main" ) ) {
        // Init of the seed for the vectorized C++ random generator recommended by Intel
        // See https://software.intel.com/en-us/articles/random-number-function-vectorization
        srand48( random_seed );
        // Init of the seed for the C++ random generator
        Rand::gen = std::mt19937( random_seed );
    }
    
    // communication pattern initialized as partial B exchange
    full_B_exchange = false;
    
    // --------------
    // Stop & Restart
    // --------------
    
    restart = false;
    std::vector<std::string> _unused_restart_files;
    if( PyTools::nComponents( "Checkpoints" )>0 && PyTools::extract( "restart_files", _unused_restart_files, "Checkpoints" ) ) {
        MESSAGE( 1, "Code will restart" );
        restart=true;
    }
    
    // ---------------------
    // Normalisation & units
    // ---------------------
    
    reference_angular_frequency_SI = 0.;
    PyTools::extract( "reference_angular_frequency_SI", reference_angular_frequency_SI, "Main" );
    
    
    // -------------------
    // Simulation box info
    // -------------------
    
    // geometry of the simulation
    geometry = "";
    if( !PyTools::extract( "geometry", geometry, "Main" ) ) {
        ERROR( "Parameter Main.geometry is required" );
    }
    if( geometry!="1Dcartesian" && geometry!="2Dcartesian" && geometry!="3Dcartesian" && geometry!="AMcylindrical" ) {
        ERROR( "Main.geometry `" << geometry << "` invalid" );
    }
    setDimensions();
    
    // interpolation order
    PyTools::extract( "interpolation_order", interpolation_order, "Main" );
    if( interpolation_order!=2 && interpolation_order!=4 ) {
        ERROR( "Main.interpolation_order " << interpolation_order << " not defined" );
    }
    
    //!\todo (MG to JD) Please check if this parameter should still appear here
    // Disabled, not compatible for now with particles sort
    // if ( !PyTools::extract("exchange_particles_each", exchange_particles_each) )
    exchange_particles_each = 1;
    
    PyTools::extract( "every_clean_particles_overhead", every_clean_particles_overhead, "Main" );
    
    // TIME & SPACE RESOLUTION/TIME-STEPS
    
    // reads timestep & cell_length
    PyTools::extract( "timestep", timestep, "Main" );
    res_time = 1.0/timestep;
    
    PyTools::extract( "cell_length", cell_length, "Main" );
    if( cell_length.size()!=nDim_field ) {
        ERROR( "Dimension of cell_length ("<< cell_length.size() << ") != " << nDim_field << " for geometry " << geometry );
    }
    res_space.resize( nDim_field );
    for( unsigned int i=0; i<nDim_field; i++ ) {
        res_space[i] = 1.0/cell_length[i];
    }
    // Number of modes in AMcylindrical geometry
    PyTools::extract( "number_of_AM", nmodes, "Main" );
    
    // simulation duration & length
    PyTools::extract( "simulation_time", simulation_time, "Main" );
    
    PyTools::extract( "grid_length", grid_length, "Main" );
    if( grid_length.size()!=nDim_field ) {
        ERROR( "Dimension of grid_length ("<< grid_length.size() << ") != " << nDim_field << " for geometry " << geometry );
    }
    
    
    //! Boundary conditions for ElectroMagnetic Fields
    if( !PyTools::extract( "EM_boundary_conditions", EM_BCs, "Main" ) ) {
        ERROR( "Electromagnetic boundary conditions (EM_boundary_conditions) not defined" );
    }
    
    if( EM_BCs.size() == 0 ) {
        ERROR( "EM_boundary_conditions cannot be empty" );
    } else if( EM_BCs.size() == 1 ) {
        while( EM_BCs.size() < nDim_field ) {
            EM_BCs.push_back( EM_BCs[0] );
        }
    } else if( EM_BCs.size() != nDim_field ) {
        ERROR( "EM_boundary_conditions must be the same size as the number of dimensions" );
    }
    
    for( unsigned int iDim=0; iDim<nDim_field; iDim++ ) {
        if( EM_BCs[iDim].size() == 1 ) { // if just one type is specified, then take the same bc type in a given dimension
            EM_BCs[iDim].push_back( EM_BCs[iDim][0] );
        } else if( ( EM_BCs[iDim][0] != EM_BCs[iDim][1] ) && ( EM_BCs[iDim][0] == "periodic" || EM_BCs[iDim][1] == "periodic" ) ) {
            ERROR( "EM_boundary_conditions along dimension "<<"012"[iDim]<<" cannot be periodic only on one side" );
        }
    }
    
    int n_envlaser = PyTools::nComponents( "LaserEnvelope" );
    if( n_envlaser >=1 ) {
        Laser_Envelope_model = true;
        //! Boundary conditions for Envelope Field
        if( !PyTools::extract( "Envelope_boundary_conditions", Env_BCs, "LaserEnvelope" ) ) {
            ERROR( "Envelope_boundary_conditions not defined" );
        }
        
        if( Env_BCs.size() == 0 ) {
            ERROR( "Envelope_boundary_conditions cannot be empty" );
        } else if( Env_BCs.size() == 1 ) {
            while( Env_BCs.size() < nDim_field ) {
                Env_BCs.push_back( Env_BCs[0] );
            }
        } else if( Env_BCs.size() != nDim_field ) {
            ERROR( "Envelope_boundary_conditions must be the same size as the number of dimensions" );
        }
        
        for( unsigned int iDim=0; iDim<nDim_field; iDim++ ) {
            if( Env_BCs[iDim].size() == 1 ) { // if just one type is specified, then take the same bc type in a given dimension
                Env_BCs[iDim].push_back( Env_BCs[iDim][0] );
            }
            //    else if ( (Env_BCs[iDim][0] != Env_BCs[iDim][1]) &&  (Env_BCs[iDim][0] == "periodic" || Env_BCs[iDim][1] == "periodic") )
            //        ERROR("Envelope_boundary_conditions along "<<"xyz"[iDim]<<" cannot be periodic only on one side");
        }
    }
    
    for( unsigned int iDim = 0 ; iDim < nDim_field; iDim++ ) {
        if( EM_BCs[iDim][0] == "buneman" || EM_BCs[iDim][1] == "buneman" ) {
            full_B_exchange = true;
            open_boundaries = true;
        }
        if( EM_BCs[iDim][0] == "silver-muller" || EM_BCs[iDim][1] == "silver-muller" ) {
            open_boundaries = true;
        }
    }
    
    PyTools::extract( "EM_boundary_conditions_k", EM_BCs_k, "Main" );
    if( EM_BCs_k.size() == 0 ) {
        //Gives default value
        for( unsigned int iDim=0; iDim<nDim_field; iDim++ ) {
            std::vector<double> temp_k;
            
            for( unsigned int iiDim=0; iiDim<iDim; iiDim++ ) {
                temp_k.push_back( 0. );
            }
            temp_k.push_back( 1. );
            for( unsigned int iiDim=iDim+1; iiDim<nDim_field; iiDim++ ) {
                temp_k.push_back( 0. );
            }
            EM_BCs_k.push_back( temp_k );
            for( unsigned int iiDim=0; iiDim<nDim_field; iiDim++ ) {
                temp_k[iiDim] *= -1. ;
            }
            EM_BCs_k.push_back( temp_k );
        }
    }
    
    //Complete with zeros if not defined
    if( EM_BCs_k.size() == 1 ) {
        while( EM_BCs_k.size() < nDim_field*2 ) {
            EM_BCs_k.push_back( EM_BCs_k[0] );
        }
    } else if( EM_BCs_k.size() != nDim_field*2 ) {
        ERROR( "EM_boundary_conditions_k must be the same size as the number of faces." );
    }
    for( unsigned int iDim=0; iDim<nDim_field*2; iDim++ ) {
        if( EM_BCs_k[iDim].size() != nDim_field ) {
            ERROR( "EM_boundary_conditions_k must have exactly " << nDim_field << " elements along dimension "<<"-+"[iDim%2]<<"012"[iDim/2] );
        }
        if( EM_BCs_k[iDim][iDim/2] == 0. ) {
            ERROR( "EM_boundary_conditions_k must have a non zero normal component along dimension "<<"-+"[iDim%2]<<"012"[iDim/2] );
        }
        
    }
    save_magnectic_fields_for_SM = true;
    PyTools::extract( "save_magnectic_fields_for_SM", save_magnectic_fields_for_SM, "Main" );
    
    // -----------------------------------
    // MAXWELL SOLVERS & FILTERING OPTIONS
    // -----------------------------------
    
    time_fields_frozen=0.0;
    PyTools::extract( "time_fields_frozen", time_fields_frozen, "Main" );
    
    // Poisson Solver
    PyTools::extract( "solve_poisson", solve_poisson, "Main" );
    PyTools::extract( "poisson_max_iteration", poisson_max_iteration, "Main" );
    PyTools::extract( "poisson_max_error", poisson_max_error, "Main" );
    // Relativistic Poisson Solver
    PyTools::extract( "solve_relativistic_poisson", solve_relativistic_poisson, "Main" );
    PyTools::extract( "relativistic_poisson_max_iteration", relativistic_poisson_max_iteration, "Main" );
    PyTools::extract( "relativistic_poisson_max_error", relativistic_poisson_max_error, "Main" );
    
    // PXR parameters
    PyTools::extract( "is_spectral", is_spectral, "Main" );
    if( is_spectral ) {
        full_B_exchange=true;
    }
    PyTools::extract( "is_pxr", is_pxr, "Main" );
    
    // Maxwell Solver
    PyTools::extract( "maxwell_solver", maxwell_sol, "Main" );
    if( maxwell_sol == "Lehe" ) {
        full_B_exchange=true;
    }
    
    // Current filter properties
    currentFilter_passes = 0;
    int nCurrentFilter = PyTools::nComponents( "CurrentFilter" );
    for( int ifilt = 0; ifilt < nCurrentFilter; ifilt++ ) {
        string model;
        PyTools::extract( "model", model, "CurrentFilter", ifilt );
        if( model != "binomial" ) {
            ERROR( "Currently, only the `binomial` model is available in CurrentFilter()" );
        }
        PyTools::extract( "passes", currentFilter_passes, "CurrentFilter", ifilt );
    }
    
    // Field filter properties
    Friedman_filter = false;
    Friedman_theta = 0;
    int nFieldFilter = PyTools::nComponents( "FieldFilter" );
    for( int ifilt = 0; ifilt < nFieldFilter; ifilt++ ) {
        string model;
        PyTools::extract( "model", model, "FieldFilter", ifilt );
        if( model != "Friedman" ) {
            ERROR( "Currently, only the `Friedman` model is available in FieldFilter()" );
        }
        if( geometry != "2Dcartesian" ) {
            ERROR( "Currently, the `Friedman` field filter is only availble in `2Dcartesian` geometry" );
        }
        Friedman_filter = true;
        PyTools::extract( "theta", Friedman_theta, "FieldFilter", ifilt );
        if( Friedman_filter && ( Friedman_theta==0. ) ) {
            WARNING( "Friedman filter is applied but parameter theta is set to zero" );
        }
        if( ( Friedman_theta<0. ) || ( Friedman_theta>1. ) ) {
            ERROR( "Friedman filter theta = " << Friedman_theta << " must be between 0 and 1" );
        }
    }
    
    
    // testing the CFL condition
    //!\todo (MG) CFL cond. depends on the Maxwell solv. ==> HERE JUST DONE FOR YEE!!!
    double res_space2=0;
    for( unsigned int i=0; i<nDim_field; i++ ) {
        res_space2 += res_space[i]*res_space[i];
    }
    if( geometry == "AMcylindrical" ) {
        res_space2 += ( ( nmodes-1 )*( nmodes-1 )-1 )*res_space[1]*res_space[1];
    }
    dtCFL=1.0/sqrt( res_space2 );
    if( timestep>dtCFL ) {
        WARNING( "CFL problem: timestep=" << timestep << " should be smaller than " << dtCFL );
    }
    
    
    
    // clrw
    PyTools::extract( "clrw", clrw, "Main" );
    
    
    
    // --------------------
    // Number of patches
    // --------------------
    if( !PyTools::extract( "number_of_patches", number_of_patches, "Main" ) ) {
        ERROR( "The parameter `number_of_patches` must be defined as a list of integers" );
    }
    
    tot_number_of_patches = 1;
    for( unsigned int iDim=0 ; iDim<nDim_field ; iDim++ ) {
        tot_number_of_patches *= number_of_patches[iDim];
    }
    
    if( tot_number_of_patches == ( unsigned int )( smpi->getSize() ) ) {
        one_patch_per_MPI = true;
    } else {
        one_patch_per_MPI = false;
        if( tot_number_of_patches < ( unsigned int )( smpi->getSize() ) ) {
            ERROR( "The total number of patches "<<tot_number_of_patches<<" must be greater or equal to the number of MPI processes "<<smpi->getSize() );
        }
    }
#ifdef _OPENMP
    if( tot_number_of_patches < ( unsigned int )( smpi->getSize()*smpi->getOMPMaxThreads() ) ) {
        WARNING( "Resources allocated "<<( smpi->getSize()*smpi->getOMPMaxThreads() )<<" underloaded regarding the total number of patches "<<tot_number_of_patches );
    }
#endif
<<<<<<< HEAD

    PyTools::extract( "uncoupled_grids", uncoupled_grids, "Main" );
=======
    
>>>>>>> 030c5b21
    global_factor.resize( nDim_field, 1 );
    PyTools::extract( "global_factor", global_factor, "Main" );
    norder.resize( nDim_field, 1 );
    norder.resize( nDim_field, 1 );
    PyTools::extract( "norder", norder, "Main" );
    //norderx=norder[0];
    //nordery=norder[1];
    //norderz=norder[2];
    
    
    if( PyTools::extract( "patch_arrangement", patch_arrangement, "Main" ) ) {
        WARNING( "Change patches distribution to " << patch_arrangement );
    } else {
        patch_arrangement = "hilbertian";
        WARNING( "Use default distribution : " << patch_arrangement );
    }
    
    
    int total_number_of_hilbert_patches = 1;
    if( patch_arrangement == "hilbertian" ) {
        for( unsigned int iDim=0 ; iDim<nDim_field ; iDim++ ) {
            total_number_of_hilbert_patches *= number_of_patches[iDim];
            if( ( number_of_patches[iDim] & ( number_of_patches[iDim]-1 ) ) != 0 ) {
                ERROR( "Number of patches in each direction must be a power of 2" );
            }
        }
    }
<<<<<<< HEAD

    if( PyTools::nComponents("LoadBalancing")>0 ) {
=======
    
    
    if( PyTools::nComponents( "LoadBalancing" )>0 ) {
>>>>>>> 030c5b21
        // get parameter "every" which describes a timestep selection
        load_balancing_time_selection = new TimeSelection(
            PyTools::extract_py( "every", "LoadBalancing" ), "Load balancing"
        );
        PyTools::extract( "cell_load", cell_load, "LoadBalancing" );
        PyTools::extract( "frozen_particle_load", frozen_particle_load, "LoadBalancing" );
        PyTools::extract( "initial_balance", initial_balance, "LoadBalancing" );
    } else {
        load_balancing_time_selection = new TimeSelection();
    }
    
    has_load_balancing = ( smpi->getSize()>1 )  && ( ! load_balancing_time_selection->isEmpty() );
    
    if( has_load_balancing && patch_arrangement != "hilbertian" ) {
        ERROR( "Dynamic load balancing is only available for Hilbert decomposition" );
    }
    if( has_load_balancing && total_number_of_hilbert_patches < 2*smpi->getSize() ) {
        ERROR( "Dynamic load balancing requires to use at least 2 patches per MPI process." );
    }
    
    mi.resize( 3, 0 );
    while( ( number_of_patches[0] >> mi[0] ) >1 ) {
        mi[0]++ ;
    }
    if( number_of_patches.size()>1 ) {
        while( ( number_of_patches[1] >> mi[1] ) >1 ) {
            mi[1]++ ;
        }
        if( number_of_patches.size()>2 )
            while( ( number_of_patches[2] >> mi[2] ) >1 ) {
                mi[2]++ ;
            }
    }
    
    // Activation of the vectorized subroutines
    vectorization_mode = "off";
    has_adaptive_vectorization = false;
    adaptive_vecto_time_selection = nullptr;
    
    if( PyTools::nComponents( "Vectorization" )>0 ) {
        // Extraction of the vectorization mode
        PyTools::extract( "mode", vectorization_mode, "Vectorization" );
        if( !( vectorization_mode == "off" ||
                vectorization_mode == "on" ||
                vectorization_mode == "adaptive_mixed_sort" ||
                vectorization_mode == "adaptive" ) ) {
            ERROR( "In block `Vectorization`, parameter `mode` must be `off`, `on`, `adaptive`" );
        } else if( vectorization_mode == "adaptive_mixed_sort" || vectorization_mode == "adaptive" ) {
            has_adaptive_vectorization = true;
        }
        
        // Default mode for the adaptive mode
        PyTools::extract( "initial_mode", adaptive_default_mode, "Vectorization" );
        if( !( adaptive_default_mode == "off" ||
                adaptive_default_mode == "on" ) ) {
            ERROR( "In block `Vectorization`, parameter `default` must be `off` or `on`" );
        }
        
        // get parameter "every" which describes a timestep selection
        if( ! adaptive_vecto_time_selection )
            adaptive_vecto_time_selection = new TimeSelection(
                PyTools::extract_py( "reconfigure_every", "Vectorization" ), "Adaptive vectorization"
            );
    }
    
    // In case of collisions, ensure particle sort per cell
    if( PyTools::nComponents( "Collisions" ) > 0 ) {
    
        if( geometry!="1Dcartesian"
                && geometry!="2Dcartesian"
                && geometry!="3Dcartesian" )
            ERROR( "Collisions only valid for cartesian geometries for the moment" )
            
            if( vectorization_mode == "adaptive_mixed_sort" ) // collisions need sorting per cell
                ERROR( "Collisions are incompatible with the vectorization mode 'adaptive_mixed_sort'." )
                
                if( vectorization_mode == "off" ) {
                    if( geometry == "1Dcartesian" ) {
                        WARNING( "For collisions, clrw is forced to 1" );
                        clrw = 1;
                    } else {
                        WARNING( "For collisions, particles have been forced to be sorted per cell" );
                        vectorization_mode = "adaptive";
                        has_adaptive_vectorization = true;
                        adaptive_default_mode = "off";
                        adaptive_vecto_time_selection = new TimeSelection();
                    }
                }
    }
    
    // Read the "print_every" parameter
    print_every = ( int )( simulation_time/timestep )/10;
    PyTools::extract( "print_every", print_every, "Main" );
    if( !print_every ) {
        print_every = 1;
    }
    
    // Read the "print_expected_disk_usage" parameter
    if( ! PyTools::extract( "print_expected_disk_usage", print_expected_disk_usage, "Main" ) ) {
        ERROR( "The parameter `Main.print_expected_disk_usage` must be True or False" );
    }
    
    // -------------------------------------------------------
    // Checking species order
    // -------------------------------------------------------
    // read from python namelist the number of species
    unsigned int tot_species_number = PyTools::nComponents( "Species" );
    
    double mass, mass2=0;
    
    for( unsigned int ispec = 0; ispec < tot_species_number; ispec++ ) {
        PyTools::extract( "mass", mass, "Species", ispec );
        if( mass == 0 ) {
            for( unsigned int ispec2 = ispec+1; ispec2 < tot_species_number; ispec2++ ) {
                PyTools::extract( "mass", mass2, "Species", ispec2 );
                if( mass2 > 0 ) {
                    ERROR( "the photon species (mass==0) should be defined after the particle species (mass>0)" );
                }
            }
        }
    }
    
    // -------------------------------------------------------
    // Parameters for the synchrotron-like radiation losses
    // -------------------------------------------------------
    hasMCRadiation = false ;// Default value
    hasLLRadiation = false ;// Default value
    hasNielRadiation = false ;// Default value
    
    
    // Loop over all species to check if the radiation losses are activated
    std::string radiation_model = "none";
    for( unsigned int ispec = 0; ispec < tot_species_number; ispec++ ) {
    
        PyTools::extract( "radiation_model", radiation_model, "Species", ispec );
        
        // Cancelation of the letter case for `radiation_model`
        std::transform( radiation_model.begin(), radiation_model.end(), radiation_model.begin(), ::tolower );
        
        if( radiation_model=="monte-carlo" || radiation_model=="mc" ) {
            this->hasMCRadiation = true;
        } else if( radiation_model=="landau-lifshitz"
                   || radiation_model=="ll"
                   || radiation_model=="corrected-landau-lifshitz"
                   || radiation_model=="cll" ) {
            this->hasLLRadiation = true;
        } else if( radiation_model=="niel" ) {
            this->hasNielRadiation = true;
        }
    }
    
    // -------------------------------------------------------
    // Parameters for the mutliphoton Breit-Wheeler pair decay
    // -------------------------------------------------------
    this->hasMultiphotonBreitWheeler = false ;// Default value
    
    std::vector<std::string> multiphoton_Breit_Wheeler( 2 );
    for( unsigned int ispec = 0; ispec < tot_species_number; ispec++ ) {
    
        if( PyTools::extract( "multiphoton_Breit_Wheeler", multiphoton_Breit_Wheeler, "Species", ispec ) ) {
            this->hasMultiphotonBreitWheeler = true;
        }
    }
    
    // -------------------------------------------------------
    // Compute useful quantities and introduce normalizations
    // also defines defaults values for the species lengths
    // -------------------------------------------------------
    compute();
    
    // -------------------------------------------------------
    // Print
    // -------------------------------------------------------
    smpi->barrier();
    if( smpi->isMaster() ) {
        print_init();
    }
    smpi->barrier();
    
    // -------------------------------------------------------
    // Handle the pre-processing of LaserOffset
    // -------------------------------------------------------
    unsigned int n_laser = PyTools::nComponents( "Laser" );
    unsigned int n_laser_offset = 0;
    LaserPropagator propagateX;
    
    for( unsigned int i_laser=0; i_laser<n_laser; i_laser++ ) {
        double offset = 0.;
        
        // If this laser has the hidden _offset attribute
        if( PyTools::extract( "_offset", offset, "Laser", i_laser ) ) {
        
            if( n_laser_offset == 0 ) {
                TITLE( "Pre-processing LaserOffset" );
                propagateX.init( this, smpi, 0 );
            }
            
            MESSAGE( 1, "LaserOffset #"<< n_laser_offset );
            
            // Extract the file name
            string file( "" );
            PyTools::extract( "file", file, "Laser", i_laser );
            
            // Extract the list of profiles and verify their content
            PyObject *p = PyTools::extract_py( "_profiles", "Laser", i_laser );
            vector<PyObject *> profiles;
            vector<int> profiles_n = {1, 2};
            if( ! PyTools::convert( p, profiles ) ) {
                ERROR( "For LaserOffset #" << n_laser_offset << ": space_time_profile must be a list of 2 profiles" );
            }
            Py_DECREF( p );
            if( profiles.size()!=2 ) {
                ERROR( "For LaserOffset #" << n_laser_offset << ": space_time_profile needs 2 profiles." );
            }
            if( profiles[1] == Py_None ) {
                profiles  .pop_back();
                profiles_n.pop_back();
            }
            if( profiles[0] == Py_None ) {
                profiles  .erase( profiles  .begin() );
                profiles_n.erase( profiles_n.begin() );
            }
            if( profiles.size() == 0 ) {
                ERROR( "For LaserOffset #" << n_laser_offset << ": space_time_profile cannot be [None, None]" );
            }
            for( int i=0; i<2; i++ ) {
                int nargs = PyTools::function_nargs( profiles[i] );
                if( nargs<0 ) {
                    ERROR( "For LaserOffset #" << n_laser_offset << ": space_time_profile["<<i<<"] not callable" );
                }
                if( nargs != ( int ) nDim_field ) {
                    ERROR( "For LaserOffset #" << n_laser_offset << ": space_time_profile["<<i<<"] requires " << nDim_field << " arguments but has " << nargs );
                }
            }
            
            // Extract the box side
            string box_side;
            if( !PyTools::extract( "box_side", box_side, "Laser", i_laser ) || ( box_side!="xmin" && box_side!="xmax" ) ) {
                ERROR( "For LaserOffset #" << n_laser_offset << ": box_side must be a 'xmin' or 'xmax'" );
            }
            //unsigned int side = string("xyz").find(box_side[0]);
            
            // Extract _keep_n_strongest_modes
            int keep_n_strongest_modes=0;
            if( !PyTools::extract( "_keep_n_strongest_modes", keep_n_strongest_modes, "Laser", i_laser ) || keep_n_strongest_modes<1 ) {
                ERROR( "For LaserOffset #" << n_laser_offset << ": keep_n_strongest_modes must be a positive integer" );
            }
            
            // Extract the angle
            double angle_z = 0.;
            PyTools::extract( "_angle", angle_z, "Laser", i_laser );
            
            // Make the propagation happen and write out the file
            if( ! smpi->test_mode ) {
                propagateX( profiles, profiles_n, offset, file, keep_n_strongest_modes, angle_z );
            }
            
            n_laser_offset ++;
        }
    }
    
    
    check_consistency();
}

Params::~Params()
{
    if( load_balancing_time_selection ) {
        delete load_balancing_time_selection;
    }
    if( adaptive_vecto_time_selection ) {
        delete adaptive_vecto_time_selection;
    }
    PyTools::closePython();
}

// ---------------------------------------------------------------------------------------------------------------------
// Compute useful values (normalisation, time/space step, etc...)
// ---------------------------------------------------------------------------------------------------------------------
void Params::compute()
{
    // time-related parameters
    // -----------------------
    
    // number of time-steps
    n_time   = ( int )( simulation_time/timestep );
    
    // simulation time & time-step value
    double entered_simulation_time = simulation_time;
    simulation_time = ( double )( n_time ) * timestep;
    if( simulation_time!=entered_simulation_time )
        WARNING( "simulation_time has been redefined from " << entered_simulation_time
                 << " to " << simulation_time << " to match timestep." );
                 
                 
    // grid/cell-related parameters
    // ----------------------------
    n_space.resize( 3, 1 );
    cell_length.resize( 3 );
    n_space_global.resize( 3, 1 ); //! \todo{3 but not real size !!! Pbs in Species::Species}
    oversize.resize( 3, 0 );
    patch_dimensions.resize( 3, 0. );
    cell_volume=1.0;
    n_cell_per_patch = 1;
    
    // compute number of cells & normalized lengths
    for( unsigned int i=0; i<nDim_field; i++ ) {
        n_space[i] = round( grid_length[i]/cell_length[i] );
        double entered_grid_length = grid_length[i];
        grid_length[i] = ( double )( n_space[i] )*cell_length[i]; // ensure that nspace = grid_length/cell_length
        if( grid_length[i]!=entered_grid_length ) {
            WARNING( "grid_length[" << i << "] has been redefined from " << entered_grid_length << " to " << grid_length[i] << " to match n x cell_length (" << scientific << setprecision( 4 ) << grid_length[i]-entered_grid_length <<")" );
        }
        cell_volume *= cell_length[i];
    }
    if( geometry == "AMcylindrical" ) {
        cell_volume *= 2 * M_PI;
    }
    // create a 3d equivalent of n_space & cell_length
    for( unsigned int i=nDim_field; i<3; i++ ) {
        cell_length[i]=0.0;
    }
    
    for( unsigned int i=0; i<nDim_field; i++ ) {
        oversize[i]  = max( interpolation_order, ( unsigned int )( norder[i]/2+1 ) ) + ( exchange_particles_each-1 );;
        n_space_global[i] = n_space[i];
        n_space[i] /= number_of_patches[i];
        if( n_space_global[i]%number_of_patches[i] !=0 ) {
            ERROR( "ERROR in dimension " << i <<". Number of patches = " << number_of_patches[i] << " must divide n_space_global = " << n_space_global[i] );
        }
        if( n_space[i] <= 2*oversize[i]+1 ) {
            ERROR( "ERROR in dimension " << i <<". Patches length = "<<n_space[i] << " cells must be at least " << 2*oversize[i] +2 << " cells long. Increase number of cells or reduce number of patches in this direction. " );
        }
        patch_dimensions[i] = n_space[i] * cell_length[i];
        n_cell_per_patch *= n_space[i];
    }
    
    // Set clrw if not set by the user
    if( clrw == -1 ) {
    
        // default value
        clrw = n_space[0];
        
        // check cache issue for interpolation/projection
        int cache_threshold( 3200 ); // sizeof( L2, Sandy Bridge-HASWELL ) / ( 10 * sizeof(double) )
        // Compute the "transversal bin size"
        int bin_size( 1 );
        for( unsigned int idim = 1 ; idim < nDim_field ; idim++ ) {
            bin_size *= ( n_space[idim]+1+2*oversize[idim] );
        }
        
        // IF Ionize or pair generation : clrw = n_space_x_pp ?
        if( ( clrw+1+2*oversize[0] ) * bin_size > ( unsigned int ) cache_threshold ) {
            int clrw_max = cache_threshold / bin_size - 1 - 2*oversize[0];
            if( clrw_max > 0 ) {
                for( clrw=clrw_max ; clrw > 0 ; clrw-- )
                    if( ( ( clrw+1+2*oversize[0] ) * bin_size <= ( unsigned int ) cache_threshold ) && ( n_space[0]%clrw==0 ) ) {
                        break;
                    }
            } else {
                clrw = 1;
            }
            WARNING( "Particles cluster width set to : " << clrw );
        }
        
    }
    
    // clrw != n_space[0] is not compatible
    // with the adaptive vectorization for the moment
    if( vectorization_mode == "adaptive_mixed_sort" || vectorization_mode == "adaptive" ) {
        if( clrw != ( int )( n_space[0] ) ) {
            clrw = ( int )( n_space[0] );
            WARNING( "Particles cluster width set to: " << clrw << " for the adaptive vectorization mode" );
        }
    }
    
    // Verify that clrw divides n_space[0]
<<<<<<< HEAD
    if( n_space[0]%clrw != 0 )
        ERROR("The parameter clrw must divide the number of cells in one patch (in dimension x)");


    // Define domain decomposition if double grids are used for particles and fields
    if (uncoupled_grids)
        uncoupled_decomposition();

=======
    if( n_space[0]%clrw != 0 ) {
        ERROR( "The parameter clrw must divide the number of cells in one patch (in dimension x)" );
    }
    
>>>>>>> 030c5b21
}


void Params::check_consistency()
{
    if( vectorization_mode != "off" ) {
    
        if( ( geometry=="1Dcartesian" ) || ( geometry=="AMcylindrical" ) ) {
            ERROR( "Vectorized algorithms not implemented for this geometry" );
        }
        
        if( ( geometry=="2Dcartesian" ) && ( interpolation_order==4 ) ) {
            ERROR( "4th order vectorized algorithms not implemented in 2D" );
        }
        
        
        if( hasMultiphotonBreitWheeler ) {
            WARNING( "Performances of advanced physical processes which generates nezw particles could be degraded for the moment !" );
            WARNING( "\t The improvment of their integration in vectorized algorithm is in progress." );
        }
        
    }
    
}


// ---------------------------------------------------------------------------------------------------------------------
// Set dimensions according to geometry
// ---------------------------------------------------------------------------------------------------------------------
void Params::setDimensions()
{
    if( geometry=="1Dcartesian" ) {
        nDim_particle=1;
        nDim_field=1;
    } else if( geometry=="2Dcartesian" ) {
        nDim_particle=2;
        nDim_field=2;
    } else if( geometry=="3Dcartesian" ) {
        nDim_particle=3;
        nDim_field=3;
    } else if( geometry=="AMcylindrical" ) {
        nDim_particle=3;
        nDim_field=2;
    } else {
        ERROR( "Geometry: " << geometry << " not defined" );
    }
}



// ---------------------------------------------------------------------------------------------------------------------
// Printing out the data at initialisation
// ---------------------------------------------------------------------------------------------------------------------
void Params::print_init()
{
    TITLE( "Geometry: " << geometry );
    MESSAGE( 1, "Interpolation order : " <<  interpolation_order );
    MESSAGE( 1, "Maxwell solver : " <<  maxwell_sol );
    MESSAGE( 1, "(Time resolution, Total simulation time) : (" << res_time << ", " << simulation_time << ")" );
    MESSAGE( 1, "(Total number of iterations,   timestep) : (" << n_time << ", " << timestep << ")" );
    MESSAGE( 1, "           timestep  = " << timestep/dtCFL << " * CFL" );
    
    for( unsigned int i=0 ; i<grid_length.size() ; i++ ) {
        MESSAGE( 1, "dimension " << i << " - (Spatial resolution, Grid length) : (" << res_space[i] << ", " << grid_length[i] << ")" );
        MESSAGE( 1, "            - (Number of cells,    Cell length)  : " << "(" << n_space_global[i] << ", " << cell_length[i] << ")" );
        MESSAGE( 1, "            - Electromagnetic boundary conditions: " << "(" << EM_BCs[i][0] << ", " << EM_BCs[i][1] << ")" );
        if( open_boundaries ) {
            cout << setprecision( 2 );
            cout << "                     - Electromagnetic boundary conditions k    : " << "( [" << EM_BCs_k[2*i][0] ;
            for( unsigned int ii=1 ; ii<grid_length.size() ; ii++ ) {
                cout << ", " << EM_BCs_k[2*i][ii] ;
            }
            cout << "] , [" << EM_BCs_k[2*i+1][0] ;
            for( unsigned int ii=1 ; ii<grid_length.size() ; ii++ ) {
                cout << ", " << EM_BCs_k[2*i+1][ii] ;
            }
            cout << "] )" << endl;
        }
    }
    
    if( currentFilter_passes > 0 ) {
        MESSAGE( 1, "Binomial current filtering : "<< currentFilter_passes << " passes" );
    }
    if( Friedman_filter ) {
        MESSAGE( 1, "Friedman field filtering : theta = " << Friedman_theta );
    }
    if( full_B_exchange ) {
        MESSAGE( 1, "All components of B are exchanged at synchronization" );
    }
    
    if( has_load_balancing ) {
        TITLE( "Load Balancing: " );
        if( initial_balance ) {
            MESSAGE( 1, "Computational load is initially balanced between MPI ranks. (initial_balance = true) " );
        } else {
            MESSAGE( 1, "Patches are initially homogeneously distributed between MPI ranks. (initial_balance = false) " );
        }
        MESSAGE( 1, "Happens: " << load_balancing_time_selection->info() );
        MESSAGE( 1, "Cell load coefficient = " << cell_load );
        MESSAGE( 1, "Frozen particle load coefficient = " << frozen_particle_load );
    }
    
    TITLE( "Vectorization: " );
    MESSAGE( 1, "Mode: " << vectorization_mode );
    if( vectorization_mode == "adaptive_mixed_sort" || vectorization_mode == "adaptive" ) {
        MESSAGE( 1, "Default mode: " << adaptive_default_mode );
        MESSAGE( 1, "Time selection: " << adaptive_vecto_time_selection->info() );
    }
    
}

// ---------------------------------------------------------------------------------------------------------------------
// Printing out some data at a given timestep
// ---------------------------------------------------------------------------------------------------------------------
void Params::print_timestep( unsigned int itime, double time_dual, Timer &timer )
{
    double before = timer.getTime();
    timer.update();
    double now = timer.getTime();
    ostringstream my_msg;
    my_msg << "  " << setw( timestep_width ) << itime << "/" << n_time << " "
           << "  " << scientific << setprecision( 4 ) << setw( 12 ) << time_dual << " "
           << "  " << scientific << setprecision( 4 ) << setw( 12 ) << now << " "
           << "  " << "(" << scientific << setprecision( 4 ) << setw( 12 ) << now - before << " )"
           ;
    #pragma omp master
    MESSAGE( my_msg.str() );
    #pragma omp barrier
}

void Params::print_timestep_headers()
{
    timestep_width = log10( n_time ) + 1;
    if( timestep_width<3 ) {
        timestep_width = 3;
    }
    ostringstream my_msg;
    my_msg << setw( timestep_width*2+4 ) << " timestep "
           << setw( 15 ) << "sim time "
           << setw( 15 ) << "cpu time [s] "
           << "  (" << setw( 12 ) << "diff [s]" << " )"
           ;
    MESSAGE( my_msg.str() );
}


// Print information about the MPI aspects
void Params::print_parallelism_params( SmileiMPI *smpi )
{
    if( smpi->isMaster() ) {
#ifndef _NO_MPI_TM
        MESSAGE( 1, "MPI_THREAD_MULTIPLE enabled" );
#else
        MESSAGE( 1, "MPI_THREAD_MULTIPLE not enabled" );
#endif
        MESSAGE( 1, "Number of MPI process : " << smpi->getSize() );
        MESSAGE( 1, "Number of patches : " );
        for( unsigned int iDim=0 ; iDim<nDim_field ; iDim++ ) {
            MESSAGE( 2, "dimension " << iDim << " - number_of_patches : " << number_of_patches[iDim] );
        }
        
        MESSAGE( 1, "Patch size :" );
        for( unsigned int iDim=0 ; iDim<nDim_field ; iDim++ ) {
            MESSAGE( 2, "dimension " << iDim << " - n_space : " << n_space[iDim] << " cells." );
        }
        
        MESSAGE( 1, "Dynamic load balancing: " << load_balancing_time_selection->info() );
    }
    
    if( smpi->isMaster() ) {
        TITLE( "OpenMP" );
#ifdef _OPENMP
//    int nthds(0);
//#pragma omp parallel shared(nthds)
//    {
//        nthds = omp_get_num_threads();
//    }
        MESSAGE( 1, "Number of thread per MPI process : " << smpi->getOMPMaxThreads() );
#else
        MESSAGE( "Disabled" );
#endif
    }
}

// ---------------------------------------------------------------------------------------------------------------------
// Finds requested species in the list of existing species.
// Returns an array of the numbers of the requested species.
// Note that there might be several species that have the same "name" or "type"
//  so that we have to search for all possibilities.
vector<unsigned int> Params::FindSpecies( vector<Species *> &vecSpecies, vector<string> requested_species )
{
    bool species_found;
    vector<unsigned int> result;
    unsigned int i;
    vector<string> existing_species;
    
    // Make an array of the existing species names
    existing_species.resize( 0 );
    for( unsigned int ispec=0 ; ispec<vecSpecies.size() ; ispec++ ) {
        existing_species.push_back( vecSpecies[ispec]->name );
    }
    
    // Loop over group of requested species
    for( unsigned int rs=0 ; rs<requested_species.size() ; rs++ ) {
        species_found = false;
        // Loop over existing species
        for( unsigned int es=0 ; es<existing_species.size() ; es++ ) {
            if( requested_species[rs] == existing_species[es] ) { // if found
                species_found = true;
                // Add to the list and sort
                for( i=0 ; i<result.size() ; i++ ) {
                    if( es == result[i] ) {
                        break;    // skip if duplicate
                    }
                    if( es <  result[i] ) {
                        result.insert( result.begin()+i, es ); // insert at the right place
                        break;
                    }
                }
                // Put at the end if not put earlier
                if( i == result.size() ) {
                    result.push_back( es );
                }
            }
        }
        if( !species_found ) {
            ERROR( "Species `" << requested_species[rs] << "` was not found." );
        }
    }
    
    return result;
}


//! Run string as python script and add to namelist
void Params::runScript( string command, string name, PyObject *scope )
{
    PyTools::checkPyError();
    namelist+=command;
    if( name.size()>0 ) {
        MESSAGE( 1, "Parsing " << name );
    }
    PyObject *result = PyRun_String( command.c_str(), Py_file_input, scope, scope );
    PyTools::checkPyError();
    if( !result ) {
        ERROR( "error parsing "<< name );
    }
    Py_DECREF( result );
}

//! run the python functions cleanup (user defined) and _keep_python_running (in pycontrol.py)
void Params::cleanup( SmileiMPI *smpi )
{
    // call cleanup function from the user namelist (it can be used to free some memory
    // from the python side) while keeping the interpreter running
    MESSAGE( 1, "Checking for cleanup() function:" );
    PyTools::runPyFunction( "cleanup" );
    // this will reset error in python in case cleanup doesn't exists
    PyErr_Clear();
    
    smpi->barrier();
    
    // this function is defined in the Python/pyontrol.py file and should return false if we can close
    // the python interpreter
    MESSAGE( 1, "Calling python _keep_python_running() :" );
    if( PyTools::runPyFunction<bool>( "_keep_python_running" ) ) {
        MESSAGE( 2, "Keeping Python interpreter alive" );
    } else {
        MESSAGE( 2, "Closing Python" );
        PyErr_Print();
        Py_Finalize();
    }
    smpi->barrier();
}

<<<<<<< HEAD

void Params::uncoupled_decomposition()
{
    n_space_domain.resize(3,1);
    number_of_domain.resize( 3, 1 );

    int rk(0);
    MPI_Comm_rank( MPI_COMM_WORLD, &rk );
    if (rk==0) {
        cout << "Number of patches : ";
        for ( int iDim  = 0 ; iDim < nDim_field ; iDim++ )
            cout << number_of_patches[iDim] << " ";
        cout << endl;
    }

    if (nDim_field==1)
        uncoupled_decomposition_1D();
    else if (nDim_field==2)
        uncoupled_decomposition_2D();
    else if (nDim_field==3)
        uncoupled_decomposition_3D();

    // Build the map of offset, contains offset for each domain, expressed in number of cells
    offset_map.resize( nDim_field );
    for ( int iDim = 0 ; iDim < nDim_field ; iDim++ ) {
        offset_map[iDim].resize( number_of_domain[iDim] );
        int nlocal_i = number_of_patches[iDim] / number_of_domain[iDim];
        if ( nlocal_i*number_of_domain[iDim] != number_of_patches[iDim] )
            nlocal_i++;
        for ( int iDom = 0 ; iDom < number_of_domain[iDim] ; iDom++ ) {
            offset_map[iDim][iDom] = iDom * nlocal_i * n_space[iDim];
        }
    }

    // Compute size of local domain
    for ( int iDim = 0 ; iDim < nDim_field ; iDim++ ) {
        if ( coordinates[iDim] != number_of_domain[iDim]-1 ) {
            n_space_domain[iDim] = offset_map[iDim][coordinates[iDim]+1] - offset_map[iDim][coordinates[iDim]];
        }
        else {
            n_space_domain[iDim] = n_space_global[iDim] - offset_map[iDim][coordinates[iDim]];
        }
    }

    print_uncoupled_params();
}


void Params::print_uncoupled_params()
{
    int rk(0);
    int sz(1);

    MPI_Comm_rank( MPI_COMM_WORLD, &rk );
    MPI_Comm_size( MPI_COMM_WORLD, &sz );

    if (rk==0) {
        cout << "Number of domain : ";
        for ( int iDim  = 0 ; iDim < nDim_field ; iDim++ )
            cout << number_of_domain[iDim] << " ";
        cout << endl;
    }
    MPI_Barrier( MPI_COMM_WORLD );
    std::cout << std::flush;

    for ( int irk = 0 ; irk < sz ; irk++ )  {
        if ( irk == rk) {
            cout << " MPI_rank = " << rk << endl;
            cout << "\tcoords = ";
            for ( int iDim  = 0 ; iDim < nDim_field ; iDim++ ) cout << coordinates[iDim] << " ";
            cout << endl;
            cout << "\tsize :  ";
            for ( int iDim  = 0 ; iDim < nDim_field ; iDim++ ) cout << n_space_domain[iDim] << " ";
            cout << endl;
        }
        MPI_Barrier( MPI_COMM_WORLD );
        std::cout << std::flush;
    }
}

void Params::uncoupled_decomposition_1D()
{
    int rk(0);
    int sz(1);

    MPI_Comm_rank( MPI_COMM_WORLD, &rk );
    MPI_Comm_size( MPI_COMM_WORLD, &sz );

    // Number of domain in 1D
    number_of_domain[0] = sz;

    map_rank.resize( number_of_domain[0] );
    for ( int iDim = 0 ; iDim < number_of_domain[0] ; iDim++ ) {
        map_rank[iDim].resize( number_of_domain[1] );
        for ( int jDim = 0 ; jDim < number_of_domain[1] ; jDim++ ) {
            map_rank[iDim][jDim].resize( number_of_domain[2] );
        }
    }

    int new_rk(0);
    // Build the map of MPI ranks in 1D
    for ( int xDom = 0 ; xDom < number_of_domain[0] ; xDom++ )
        for ( int yDom = 0 ; yDom < number_of_domain[1] ; yDom++ ) {
            for ( int zDom = 0 ; zDom < number_of_domain[2] ; zDom++ ) {
                map_rank[xDom][yDom][zDom] = new_rk;
                new_rk++;
            }
        }

    coordinates.resize( nDim_field );
    // Compute coordinates of current patch in 1D
    for ( int xDom = 0 ; xDom < number_of_domain[0] ; xDom++ )
        for ( int yDom = 0 ; yDom < number_of_domain[1] ; yDom++ ) {
            for ( int zDom = 0 ; zDom < number_of_domain[2] ; zDom++ ) {
                if (map_rank[xDom][yDom][zDom] == rk ) {
                    coordinates[0] = xDom;
                }
            }
        }
}


void Params::uncoupled_decomposition_2D()
{
    int rk(0);
    int sz(1);

    MPI_Comm_rank( MPI_COMM_WORLD, &rk );
    MPI_Comm_size( MPI_COMM_WORLD, &sz );

    // Number of domain in 2D
    double tmp(0.);
    tmp  = number_of_patches[0] / number_of_patches[1];

    number_of_domain[0] = min( sz, max(1, (int)sqrt ( (double)sz*tmp*tmp) ) );
    number_of_domain[1] = (int)(sz / number_of_domain[0]);

    while ( number_of_domain[0]*number_of_domain[1] != sz ) {
        if (number_of_domain[0]>=number_of_domain[1] ) {
            number_of_domain[0]++;
            number_of_domain[1] = (int)(sz / number_of_domain[0]);
        }
        else {
            number_of_domain[1]++;
            number_of_domain[0] = (int)(sz / number_of_domain[1]);
        }
    }
    //cout << "ndomain : " << number_of_domain[0] << " " << number_of_domain[1] << " " << number_of_domain[2] << endl;

    map_rank.resize( number_of_domain[0] );
    for ( int iDim = 0 ; iDim < number_of_domain[0] ; iDim++ ) {
        map_rank[iDim].resize( number_of_domain[1] );
        for ( int jDim = 0 ; jDim < number_of_domain[1] ; jDim++ ) {
            map_rank[iDim][jDim].resize( number_of_domain[2] );
        }
    }

    int new_rk(0);
    // Build the map of MPI ranks in 2D
    for ( int xDom = 0 ; xDom < number_of_domain[0] ; xDom++ )
        for ( int yDom = 0 ; yDom < number_of_domain[1] ; yDom++ ) {
            for ( int zDom = 0 ; zDom < number_of_domain[2] ; zDom++ ) {
                map_rank[xDom][yDom][zDom] = new_rk;
                new_rk++;
            }
        }
    //map_rank[0][0][0] = 0;
    //map_rank[0][1][0] = 1;
    //map_rank[1][0][0] = 3;
    //map_rank[1][1][0] = 2;

    coordinates.resize( nDim_field );
    // Compute coordinates of current patch in 2D
    for ( int xDom = 0 ; xDom < number_of_domain[0] ; xDom++ )
        for ( int yDom = 0 ; yDom < number_of_domain[1] ; yDom++ ) {
            for ( int zDom = 0 ; zDom < number_of_domain[2] ; zDom++ ) {
                if (map_rank[xDom][yDom][zDom] == rk ) {
                //cout << xDom << " " << yDom << endl;
                    coordinates[0] = xDom;
                    coordinates[1] = yDom;
                    //coordinates[2] = zDom;
                }
            }
        }
    //cout << "coords = " << coordinates[0] << " " << coordinates[1] << endl;
}


void Params::uncoupled_decomposition_3D()
{
    int rk(0);
    int sz(1);

    MPI_Comm_rank( MPI_COMM_WORLD, &rk );
    MPI_Comm_size( MPI_COMM_WORLD, &sz );

    // Number of domain in 3D
    // Decomposition in 2 times, X and larger side
    double tmp(0.);
    tmp  = (double)number_of_patches[0] / (double)(max(number_of_patches[1],number_of_patches[2]));
    number_of_domain[0] = min( sz, max(1, (int)sqrt ( (double)sz*tmp*tmp ) ) );
    int rest = (int)(sz / number_of_domain[0]);
    while ( number_of_domain[0]*rest != sz ) {
        if (number_of_domain[0]>=rest ) {
            number_of_domain[0]++;
            rest = (int)(sz / number_of_domain[0]);
        }
        else {
            rest++;
            number_of_domain[0] = (int)(sz / rest);
        }
    }
    // then the 2 last sides
    double tmp2 = number_of_patches[1] / number_of_patches[2];
    number_of_domain[1] = min( rest, max(1, (int)sqrt ( (double)rest*tmp2*tmp2 ) ) );
    number_of_domain[2] = (int)( (double)rest / (double)number_of_domain[1] );
    while ( number_of_domain[1]*number_of_domain[2] != rest ) {
        if (number_of_domain[1]>=number_of_domain[2] ) {
            number_of_domain[1]++;
            number_of_domain[2] = (int)(rest / number_of_domain[1]);
        }
        else {
            rest++;
            number_of_domain[1] = (int)(rest / number_of_domain[2]);
        }
    }
    if (number_of_domain[0]*number_of_domain[1]*number_of_domain[2] != sz ) 
        ERROR( "Decomposition à affiner : " << number_of_domain[0] << " " << number_of_domain[1] << " " << number_of_domain[2] );


    map_rank.resize( number_of_domain[0] );
    for ( int iDim = 0 ; iDim < number_of_domain[0] ; iDim++ ) {
        map_rank[iDim].resize( number_of_domain[1] );
        for ( int jDim = 0 ; jDim < number_of_domain[1] ; jDim++ ) {
            map_rank[iDim][jDim].resize( number_of_domain[2] );
        }
    }

    int new_rk(0);
    // Build the map of MPI ranks in 3D
    for ( int xDom = 0 ; xDom < number_of_domain[0] ; xDom++ )
        for ( int yDom = 0 ; yDom < number_of_domain[1] ; yDom++ )
            for ( int zDom = 0 ; zDom < number_of_domain[2] ; zDom++ ) {
                map_rank[xDom][yDom][zDom] = new_rk;
                new_rk++;
            }

    coordinates.resize( nDim_field );
    // Compute coordinates of current patch in 3D
    for ( int xDom = 0 ; xDom < number_of_domain[0] ; xDom++ )
        for ( int yDom = 0 ; yDom < number_of_domain[1] ; yDom++ )
            for ( int zDom = 0 ; zDom < number_of_domain[2] ; zDom++ ) {
                if (map_rank[xDom][yDom][zDom] == rk ) {
                    //cout << xDom << " " << yDom << endl;
                    coordinates[0] = xDom;
                    coordinates[1] = yDom;
                    coordinates[2] = zDom;
                }
            }
    //cout << "coords = " << coordinates[0] << " " << coordinates[1] << endl;
}
=======
bool Params::isSpeciesField( string field_name )
{
    if( geometry!="AMcylindrical" ) {
        if( ( field_name.at( 0 )=='J' && field_name.length()>2 )
                || ( field_name.at( 0 )=='R' && field_name.length()>3 ) ) {
            return true;
        }
    } else {
        if( ( ( field_name.at( 0 )=='J' && field_name.length()>8 )
                && ( field_name.substr( 2, 6 )!="_mode_" || field_name.find( "mode_" ) != field_name.rfind( "mode_" ) ) )
                || ( ( field_name.at( 0 )=='R' && field_name.length()>9 )
                     && ( field_name.substr( 3, 6 )!="_mode_" || field_name.find( "mode_" ) != field_name.rfind( "mode_" ) ) ) ) {
            return true;
        }
    }
    return false;
}
>>>>>>> 030c5b21
<|MERGE_RESOLUTION|>--- conflicted
+++ resolved
@@ -505,12 +505,9 @@
         WARNING( "Resources allocated "<<( smpi->getSize()*smpi->getOMPMaxThreads() )<<" underloaded regarding the total number of patches "<<tot_number_of_patches );
     }
 #endif
-<<<<<<< HEAD
-
+    
     PyTools::extract( "uncoupled_grids", uncoupled_grids, "Main" );
-=======
-    
->>>>>>> 030c5b21
+    
     global_factor.resize( nDim_field, 1 );
     PyTools::extract( "global_factor", global_factor, "Main" );
     norder.resize( nDim_field, 1 );
@@ -538,14 +535,9 @@
             }
         }
     }
-<<<<<<< HEAD
-
-    if( PyTools::nComponents("LoadBalancing")>0 ) {
-=======
     
     
     if( PyTools::nComponents( "LoadBalancing" )>0 ) {
->>>>>>> 030c5b21
         // get parameter "every" which describes a timestep selection
         load_balancing_time_selection = new TimeSelection(
             PyTools::extract_py( "every", "LoadBalancing" ), "Load balancing"
@@ -923,21 +915,15 @@
     }
     
     // Verify that clrw divides n_space[0]
-<<<<<<< HEAD
-    if( n_space[0]%clrw != 0 )
-        ERROR("The parameter clrw must divide the number of cells in one patch (in dimension x)");
-
-
-    // Define domain decomposition if double grids are used for particles and fields
-    if (uncoupled_grids)
-        uncoupled_decomposition();
-
-=======
     if( n_space[0]%clrw != 0 ) {
         ERROR( "The parameter clrw must divide the number of cells in one patch (in dimension x)" );
     }
     
->>>>>>> 030c5b21
+    // Define domain decomposition if double grids are used for particles and fields
+    if ( uncoupled_grids ) {
+        uncoupled_decomposition();
+    }
+    
 }
 
 
@@ -1213,7 +1199,6 @@
     smpi->barrier();
 }
 
-<<<<<<< HEAD
 
 void Params::uncoupled_decomposition()
 {
@@ -1475,7 +1460,7 @@
             }
     //cout << "coords = " << coordinates[0] << " " << coordinates[1] << endl;
 }
-=======
+
 bool Params::isSpeciesField( string field_name )
 {
     if( geometry!="AMcylindrical" ) {
@@ -1492,5 +1477,4 @@
         }
     }
     return false;
-}
->>>>>>> 030c5b21
+}