#include <algorithm>
#include <cmath>
#include <ctime>
#include <iomanip>

#define SMILEI_IMPORT_ARRAY

#include "PyTools.h"
#include "Params.h"
#include "Species.h"
#include "Tools.h"
#include "SmileiMPI.h"
#include "H5.h"

#include "pyinit.pyh"
#include "pyprofiles.pyh"
#include "pycontrol.pyh"

using namespace std;

namespace Rand
{
    std::random_device device;
    std::mt19937 gen(device());

    std::uniform_real_distribution<double> uniform_distribution(0., 1.);
    double uniform() {
        return uniform_distribution(gen);
    }

    std::uniform_real_distribution<double> uniform_distribution1(0., 1.-1e-11);
    double uniform1() {
        return uniform_distribution1(gen);
    }

    std::uniform_real_distribution<double> uniform_distribution2(-1., 1.);
    double uniform2() {
        return uniform_distribution2(gen);
    }
    double normal(double stddev) {
        std::normal_distribution<double> normal_distribution(0., stddev);
        return normal_distribution(gen);
    }
}

#define DO_EXPAND(VAL)  VAL ## 1
#define EXPAND(VAL)     DO_EXPAND(VAL)
#ifdef SMILEI_USE_NUMPY
#if !defined(NUMPY_IMPORT_ARRAY_RETVAL) || (EXPAND(NUMPY_IMPORT_ARRAY_RETVAL) == 1)
    void smilei_import_array() { // python 2
        import_array();
    }
#else
    void* smilei_import_array() { // hack for python3
        import_array();
        return NULL;
    }
#endif
#endif


// ---------------------------------------------------------------------------------------------------------------------
// Params : open & parse the input data file, test that parameters are coherent
// ---------------------------------------------------------------------------------------------------------------------
Params::Params(SmileiMPI* smpi, std::vector<std::string> namelistsFiles) :
namelist("")
{
    
    MESSAGE("HDF5 version "<<H5_VERS_MAJOR << "." << H5_VERS_MINOR << "." << H5_VERS_RELEASE);
    
    if((((H5_VERS_MAJOR==1) && (H5_VERS_MINOR==8) && (H5_VERS_RELEASE>16)) || \
        ((H5_VERS_MAJOR==1) && (H5_VERS_MINOR>8)) || \
        (H5_VERS_MAJOR>1))) {
        WARNING("Smilei suggests using HDF5 version 1.8.16");
        WARNING("Newer version are not tested and may cause the code to behave incorrectly");
        WARNING("See http://hdf-forum.184993.n3.nabble.com/Segmentation-fault-using-H5Dset-extent-in-parallel-td4029082.html");
    }
    
    
    if (namelistsFiles.size()==0) ERROR("No namelists given!");
    
    //string commandLineStr("");
    //for (unsigned int i=0;i<namelistsFiles.size();i++) commandLineStr+="\""+namelistsFiles[i]+"\" ";
    //MESSAGE(1,commandLineStr);
    
    //init Python
    PyTools::openPython();
#ifdef SMILEI_USE_NUMPY
    smilei_import_array();
#endif
    
    // Print python version
    MESSAGE(1, "Python version "<<PyTools::python_version());
    
    // First, we tell python to filter the ctrl-C kill command (or it would prevent to kill the code execution).
    // This is done separately from other scripts because we don't want it in the concatenated python namelist.
    PyTools::checkPyError();
    string command = "import signal\nsignal.signal(signal.SIGINT, signal.SIG_DFL)";
    if( !PyRun_SimpleString(command.c_str()) ) PyTools::checkPyError();
    
    // Running pyinit.py
    runScript(string(reinterpret_cast<const char*>(pyinit_py), pyinit_py_len), "pyinit.py");
    
    runScript(Tools::merge("smilei_version='",string(__VERSION),"'\n"), string(__VERSION));
    
    // Running pyprofiles.py
    runScript(string(reinterpret_cast<const char*>(pyprofiles_py), pyprofiles_py_len), "pyprofiles.py");
    
    // here we add the rank, in case some script need it
    PyModule_AddIntConstant(PyImport_AddModule("__main__"), "smilei_mpi_rank", smpi->getRank());
    
    // here we add the MPI size, in case some script need it
    PyModule_AddIntConstant(PyImport_AddModule("__main__"), "smilei_mpi_size", smpi->getSize());
    
    // here we add the larget int, important to get a valid seed for randomization
    PyModule_AddIntConstant(PyImport_AddModule("__main__"), "smilei_rand_max", RAND_MAX);
    
    // Running the namelists
    for (vector<string>::iterator it=namelistsFiles.begin(); it!=namelistsFiles.end(); it++) {
        string strNamelist="";
        if (smpi->isMaster()) {
            ifstream istr(it->c_str());
            // If file
            if (istr.is_open()) {
                std::stringstream buffer;
                buffer << istr.rdbuf();
                strNamelist+=buffer.str();
            // If command
            } else {
                string command = *it;
                // Remove quotes
                unsigned int s = command.size();
                if( s>1 && command.substr(0,1)=="\"" && command.substr(s-1,1)=="\"" )
                    command = command.substr(1, s - 2);
                // Add to namelist
                strNamelist = Tools::merge("# Smilei:) From command line:\n" , command);
            }
            strNamelist +="\n";
        }
        smpi->bcast(strNamelist);
        runScript(strNamelist,(*it));
    }
    // Running pycontrol.py
    runScript(string(reinterpret_cast<const char*>(pycontrol_py), pycontrol_py_len),"pycontrol.py");
    
    smpi->barrier();
    
    // Error if no block Main() exists
    if( PyTools::nComponents("Main") == 0 )
        ERROR("Block Main() not defined");
    
    // CHECK namelist on python side
    PyTools::runPyFunction("_smilei_check");
    smpi->barrier();
    
    // Python makes the checkpoint dir tree
    if( ! smpi->test_mode ) {
        PyTools::runPyFunction("_prepare_checkpoint_dir");
        smpi->barrier();
    }
    
    // Now the string "namelist" contains all the python files concatenated
    // It is written as a file: smilei.py
    if (smpi->isMaster()) {
        ofstream out_namelist("smilei.py");
        if (out_namelist.is_open()) {
            out_namelist << "# coding: utf-8" << endl << endl ;
            out_namelist << namelist;
            out_namelist.close();
        }
    }
    
    // random seed
    unsigned int random_seed=0;
    if (PyTools::extract("random_seed", random_seed, "Main")) {
        Rand::gen = std::mt19937(random_seed);
    }
    
    // --------------
    // Stop & Restart
    // --------------
    
    restart = false;
    std::vector<std::string> _unused_restart_files;
    if( PyTools::nComponents("Checkpoints")>0 && PyTools::extract("restart_files", _unused_restart_files, "Checkpoints")) {
        MESSAGE(1,"Code will restart");
        restart=true;
    }
    
    // ---------------------
    // Normalisation & units
    // ---------------------
    
    reference_angular_frequency_SI = 0.;
    PyTools::extract("reference_angular_frequency_SI",reference_angular_frequency_SI, "Main");
    
    
    // -------------------
    // Simulation box info
    // -------------------
    
    // geometry of the simulation
    geometry = "";
    if( !PyTools::extract("geometry", geometry, "Main") )
        ERROR("Parameter Main.geometry is required");
    if (geometry!="1Dcartesian" && geometry!="2Dcartesian" && geometry!="3Dcartesian" && geometry!="3drz") {
        ERROR("Main.geometry `" << geometry << "` invalid");
    }
    setDimensions();
    
    // interpolation order
    PyTools::extract("interpolation_order", interpolation_order, "Main");
    if (interpolation_order!=2 && interpolation_order!=4) {
        ERROR("Main.interpolation_order " << interpolation_order << " not defined");
    }
    
    //!\todo (MG to JD) Please check if this parameter should still appear here
    // Disabled, not compatible for now with particles sort
    // if ( !PyTools::extract("exchange_particles_each", exchange_particles_each) )
    exchange_particles_each = 1;
    
    PyTools::extract("every_clean_particles_overhead", every_clean_particles_overhead, "Main");
    
    // TIME & SPACE RESOLUTION/TIME-STEPS
    
    // reads timestep & cell_length
    PyTools::extract("timestep", timestep, "Main");
    res_time = 1.0/timestep;
    
    PyTools::extract("cell_length",cell_length, "Main");
    if (cell_length.size()!=nDim_field) {
        ERROR("Dimension of cell_length ("<< cell_length.size() << ") != " << nDim_field << " for geometry " << geometry);
    }
    res_space.resize(nDim_field);
    for (unsigned int i=0;i<nDim_field;i++){
        res_space[i] = 1.0/cell_length[i];
    }
    
    
    // simulation duration & length
    PyTools::extract("simulation_time", simulation_time, "Main");
    
    PyTools::extract("grid_length",grid_length, "Main");
    if (grid_length.size()!=nDim_field) {
        ERROR("Dimension of grid_length ("<< grid_length.size() << ") != " << nDim_field << " for geometry " << geometry);
    }
    
    
    //! Boundary conditions for ElectroMagnetic Fields
    if( !PyTools::extract("EM_boundary_conditions", EM_BCs, "Main")  )
        ERROR("Electromagnetic boundary conditions (EM_boundary_conditions) not defined" );
    
    if( EM_BCs.size() == 0 ) {
        ERROR("EM_boundary_conditions cannot be empty");
    } else if( EM_BCs.size() == 1 ) {
        while( EM_BCs.size() < nDim_field ) EM_BCs.push_back( EM_BCs[0] );
    } else if( EM_BCs.size() != nDim_field ) {
        ERROR("EM_boundary_conditions must be the same size as the number of dimensions");
    }
    
    for( unsigned int iDim=0; iDim<nDim_field; iDim++ ) {
        if( EM_BCs[iDim].size() == 1 ) // if just one type is specified, then take the same bc type in a given dimension
            EM_BCs[iDim].push_back( EM_BCs[iDim][0] );
        else if ( (EM_BCs[iDim][0] != EM_BCs[iDim][1]) &&  (EM_BCs[iDim][0] == "periodic" || EM_BCs[iDim][1] == "periodic") )
            ERROR("EM_boundary_conditions along "<<"xyz"[iDim]<<" cannot be periodic only on one side");
    }
    
    // -----------------------------------
    // MAXWELL SOLVERS & FILTERING OPTIONS
    // -----------------------------------
    
    time_fields_frozen=0.0;
    PyTools::extract("time_fields_frozen", time_fields_frozen, "Main");
    
    // Poisson Solver
    PyTools::extract("solve_poisson", solve_poisson, "Main");
<<<<<<< HEAD
    PyTools::extract("poisson_iter_max", poisson_iter_max, "Main");
    PyTools::extract("poisson_error_max", poisson_error_max, "Main");
    PyTools::extract("is_spectral", is_spectral, "Main");
    PyTools::extract("is_pxr", is_pxr, "Main");

=======
    PyTools::extract("poisson_max_iteration", poisson_max_iteration, "Main");
    PyTools::extract("poisson_max_error", poisson_max_error, "Main");
    
>>>>>>> ce6c2f32
    // Maxwell Solver
    PyTools::extract("maxwell_solver", maxwell_sol, "Main");
    
    // Current filter properties
    currentFilter_passes = 0;
    int nCurrentFilter = PyTools::nComponents("CurrentFilter");
    for (int ifilt = 0; ifilt < nCurrentFilter; ifilt++) {
        string model;
        PyTools::extract("model", model, "CurrentFilter", ifilt);
        if( model != "binomial" )
            ERROR("Currently, only the `binomial` model is available in CurrentFilter()");
        PyTools::extract("passes", currentFilter_passes, "CurrentFilter", ifilt);
    }
    
    // Field filter properties
    Friedman_filter = false;
    Friedman_theta = 0;
    int nFieldFilter = PyTools::nComponents("FieldFilter");
    for (int ifilt = 0; ifilt < nFieldFilter; ifilt++) {
        string model;
        PyTools::extract("model", model, "FieldFilter", ifilt);
        if( model != "Friedman" )
            ERROR("Currently, only the `Friedman` model is available in FieldFilter()");
        if( geometry != "2Dcartesian" )
            ERROR("Currently, the `Friedman` field filter is only availble in `2Dcartesian` geometry");
        Friedman_filter = true;
        PyTools::extract("theta", Friedman_theta, "FieldFilter", ifilt);
        if ( Friedman_filter && (Friedman_theta==0.) )
            WARNING("Friedman filter is applied but parameter theta is set to zero");
        if ( (Friedman_theta<0.) || (Friedman_theta>1.) )
            ERROR("Friedman filter theta = " << Friedman_theta << " must be between 0 and 1");
    }
    
    
    // testing the CFL condition
    //!\todo (MG) CFL cond. depends on the Maxwell solv. ==> HERE JUST DONE FOR YEE!!!
    double res_space2=0;
    for (unsigned int i=0; i<nDim_field; i++) {
        res_space2 += res_space[i]*res_space[i];
    }
    dtCFL=1.0/sqrt(res_space2);
    if ( timestep>dtCFL ) {
        WARNING("CFL problem: timestep=" << timestep << " should be smaller than " << dtCFL);
    }
    
    
    
    // clrw
    PyTools::extract("clrw",clrw, "Main");
    
    
    
    // --------------------
    // Number of patches
    // --------------------
    if ( !PyTools::extract("number_of_patches", number_of_patches, "Main") ) {
        ERROR("The parameter `number_of_patches` must be defined as a list of integers");
    }
    for ( unsigned int iDim=0 ; iDim<nDim_field ; iDim++ )
        if( (number_of_patches[iDim] & (number_of_patches[iDim]-1)) != 0)
            ERROR("Number of patches in each direction must be a power of 2");
    
    tot_number_of_patches = 1;
    for ( unsigned int iDim=0 ; iDim<nDim_field ; iDim++ )
        tot_number_of_patches *= number_of_patches[iDim];
    
    if ( tot_number_of_patches == (unsigned int)(smpi->getSize()) ){
        one_patch_per_MPI = true;
    } else {
        one_patch_per_MPI = false;
        if (tot_number_of_patches < (unsigned int)(smpi->getSize()))
            ERROR("The total number of patches "<<tot_number_of_patches<<" must be greater or equal to the number of MPI processes "<<smpi->getSize());
    }
#ifdef _OPENMP
    if ( tot_number_of_patches < (unsigned int)(smpi->getSize()*smpi->getOMPMaxThreads()) )
        WARNING( "Resources allocated "<<(smpi->getSize()*smpi->getOMPMaxThreads())<<" underloaded regarding the total number of patches "<<tot_number_of_patches );
#endif

    global_factor.resize( nDim_field, 1 );
    PyTools::extract( "global_factor", global_factor, "Main" );
    norder.resize(nDim_field,1);
    norder.resize(nDim_field,1);
    PyTools::extract( "norder", norder, "Main" ); 
    //norderx=norder[0];
    //nordery=norder[1];
    //norderz=norder[2];


    if( PyTools::nComponents("LoadBalancing")>0 ) {
        // get parameter "every" which describes a timestep selection
        load_balancing_time_selection = new TimeSelection(
            PyTools::extract_py("every", "LoadBalancing"), "Load balancing"
        );
        PyTools::extract("cell_load"  , cell_load      , "LoadBalancing");
        PyTools::extract("frozen_particle_load", frozen_particle_load    , "LoadBalancing");
        PyTools::extract("initial_balance", initial_balance    , "LoadBalancing");
    } else {
        load_balancing_time_selection = new TimeSelection();
    }
    has_load_balancing = (smpi->getSize()>1)  && (! load_balancing_time_selection->isEmpty());
    
    //mi.resize(nDim_field, 0);
    mi.resize(3, 0);
    while ((number_of_patches[0] >> mi[0]) >1) mi[0]++ ;
    if (number_of_patches.size()>1) {
        while ((number_of_patches[1] >> mi[1]) >1) mi[1]++ ;
        if (number_of_patches.size()>2)
            while ((number_of_patches[2] >> mi[2]) >1) mi[2]++ ;
    }
    
    // Read the "print_every" parameter
    print_every = (int)(simulation_time/timestep)/10;
    PyTools::extract("print_every", print_every, "Main");
    if (!print_every) print_every = 1;
    
    // Read the "print_expected_disk_usage" parameter
    if( ! PyTools::extract("print_expected_disk_usage", print_expected_disk_usage, "Main") ) {
        ERROR("The parameter `Main.print_expected_disk_usage` must be True or False");
    }
    
    // -------------------------------------------------------
    // Checking species order
    // -------------------------------------------------------
    // read from python namelist the number of species
    unsigned int tot_species_number = PyTools::nComponents("Species");
    
    double mass, mass2=0;
    
    for (unsigned int ispec = 0; ispec < tot_species_number; ispec++)
    {
        PyTools::extract("mass", mass ,"Species",ispec);
        if (mass == 0)
        {
            for (unsigned int ispec2 = ispec+1; ispec2 < tot_species_number; ispec2++)
            {
                PyTools::extract("mass", mass2 ,"Species",ispec2);
                if (mass2 > 0)
                {
                    ERROR("the photon species (mass==0) should be defined after the particle species (mass>0)");
                }
            }
        }
    }
    
    // -------------------------------------------------------
    // Parameters for the synchrotron-like radiation losses
    // -------------------------------------------------------
    hasMCRadiation = false ;// Default value
    hasLLRadiation = false ;// Default value
    hasNielRadiation = false ;// Default value
    
    
    // Loop over all species to check if the radiation losses are activated
    std::string radiation_model = "none";
    for (unsigned int ispec = 0; ispec < tot_species_number; ispec++) {
    
       PyTools::extract("radiation_model", radiation_model ,"Species",ispec);
    
       if (radiation_model=="Monte-Carlo")
       {
           this->hasMCRadiation = true;
       }
       else if (radiation_model=="Landau-Lifshitz"
            || radiation_model=="corrected-Landau-Lifshitz")
       {
           this->hasLLRadiation = true;
       }
       else if (radiation_model=="Niel")
       {
           this->hasNielRadiation = true;
       }
    }
    
    // -------------------------------------------------------
    // Parameters for the mutliphoton Breit-Wheeler pair decay
    // -------------------------------------------------------
    this->hasMultiphotonBreitWheeler = false ;// Default value
    
    std::vector<std::string> multiphoton_Breit_Wheeler(2);
    for (unsigned int ispec = 0; ispec < tot_species_number; ispec++) {
    
        if (PyTools::extract("multiphoton_Breit_Wheeler", multiphoton_Breit_Wheeler ,"Species",ispec))
        {
            this->hasMultiphotonBreitWheeler = true;
        }
    }
    
    // -------------------------------------------------------
    // Compute useful quantities and introduce normalizations
    // also defines defaults values for the species lengths
    // -------------------------------------------------------
    compute();
    
    // Print
    smpi->barrier();
    if ( smpi->isMaster() ) print_init();
    smpi->barrier();
}

Params::~Params() {
    if( load_balancing_time_selection ) delete load_balancing_time_selection;
    PyTools::closePython();
}

// ---------------------------------------------------------------------------------------------------------------------
// Compute useful values (normalisation, time/space step, etc...)
// ---------------------------------------------------------------------------------------------------------------------
void Params::compute()
{
    // time-related parameters
    // -----------------------

    // number of time-steps
    n_time   = (int)(simulation_time/timestep);

    // simulation time & time-step value
    double entered_simulation_time = simulation_time;
    simulation_time = (double)(n_time) * timestep;
    if (simulation_time!=entered_simulation_time)
        WARNING("simulation_time has been redefined from " << entered_simulation_time
        << " to " << simulation_time << " to match nxtimestep ("
        << scientific << setprecision(4) << simulation_time - entered_simulation_time<< ")" );


    // grid/cell-related parameters
    // ----------------------------
    n_space.resize(3);
    cell_length.resize(3);
    cell_volume=1.0;
    if (nDim_field==res_space.size() && nDim_field==grid_length.size()) {

        // compute number of cells & normalized lengths
        for (unsigned int i=0; i<nDim_field; i++) {
            n_space[i]         = round(grid_length[i]/cell_length[i]);

            double entered_grid_length = grid_length[i];
            grid_length[i]      = (double)(n_space[i])*cell_length[i]; // ensure that nspace = grid_length/cell_length
            if (grid_length[i]!=entered_grid_length)
                WARNING("grid_length[" << i << "] has been redefined from " << entered_grid_length << " to " << grid_length[i] << " to match n x cell_length (" << scientific << setprecision(4) << grid_length[i]-entered_grid_length <<")");
            cell_volume   *= cell_length[i];
        }
        // create a 3d equivalent of n_space & cell_length
        for (unsigned int i=nDim_field; i<3; i++) {
            n_space[i]=1;
            cell_length[i]=0.0;
        }

    } else {
        ERROR("Problem with the definition of nDim_field");
    }

    //!\todo (MG to JD) Are these 2 lines really necessary ? It seems to me it has just been done before
    n_space.resize(3, 1);
    cell_length.resize(3, 0.);            //! \todo{3 but not real size !!! Pbs in Species::Species}
    n_space_global.resize(3, 1);        //! \todo{3 but not real size !!! Pbs in Species::Species}
    oversize.resize(3, 0);
    patch_dimensions.resize(3, 0.);
    
    //n_space_global.resize(nDim_field, 0);
    n_cell_per_patch = 1;
    for (unsigned int i=0; i<nDim_field; i++){
        oversize[i]  = interpolation_order + (exchange_particles_each-1);;
        n_space_global[i] = n_space[i];
        n_space[i] /= number_of_patches[i];
        if(n_space_global[i]%number_of_patches[i] !=0) ERROR("ERROR in dimension " << i <<". Number of patches = " << number_of_patches[i] << " must divide n_space_global = " << n_space_global[i]);
        if ( n_space[i] <= 2*oversize[i]+1 ) ERROR ( "ERROR in dimension " << i <<". Patches length = "<<n_space[i] << " cells must be at least " << 2*oversize[i] +2 << " cells long. Increase number of cells or reduce number of patches in this direction. " );
        patch_dimensions[i] = n_space[i] * cell_length[i];
        n_cell_per_patch *= n_space[i];
    }
    
    // Set clrw if not set by the user
    if ( clrw == -1 ) {

        // default value
        clrw = n_space[0];

        // check cache issue for interpolation/projection
        int cache_threshold( 3200 ); // sizeof( L2, Sandy Bridge-HASWELL ) / ( 10 * sizeof(double) )
        // Compute the "transversal bin size"
        int bin_size(1);
        for ( unsigned int idim = 1 ; idim < nDim_field ; idim++ )
            bin_size *= ( n_space[idim]+1+2*oversize[idim] );

        // IF Ionize r pair generation : clrw = n_space_x_pp ?
        if ( ( clrw+1+2*oversize[0]) * bin_size > (unsigned int) cache_threshold ) {
            int clrw_max = cache_threshold / bin_size - 1 - 2*oversize[0];
            if ( clrw_max > 0 ) {
                for ( clrw=clrw_max ; clrw > 0 ; clrw-- )
                    if ( ( ( clrw+1+2*oversize[0]) * bin_size <= (unsigned int) cache_threshold ) && (n_space[0]%clrw==0) ) {
                        break;
                    }
            }
            else
                clrw = 1;
            WARNING( "Particles cluster width set to : " << clrw );
        }
    }

    // Verify that clrw divides n_space[0]
    if( n_space[0]%clrw != 0 )
        ERROR("The parameter clrw must divide the number of cells in one patch (in dimension x)");

}


// ---------------------------------------------------------------------------------------------------------------------
// Set dimensions according to geometry
// ---------------------------------------------------------------------------------------------------------------------
void Params::setDimensions()
{
    if (geometry=="1Dcartesian") {
        nDim_particle=1;
        nDim_field=1;
    } else if (geometry=="2Dcartesian") {
        nDim_particle=2;
        nDim_field=2;
    } else if (geometry=="3Dcartesian") {
        nDim_particle=3;
        nDim_field=3;
    } else if (geometry=="3drz") {
        nDim_particle=3;
        nDim_field=2;
    } else {
        ERROR("Geometry: " << geometry << " not defined");
    }
}



// ---------------------------------------------------------------------------------------------------------------------
// Printing out the data at initialisation
// ---------------------------------------------------------------------------------------------------------------------
void Params::print_init()
{
    TITLE("Geometry: " << geometry);
    MESSAGE(1,"(nDim_particle, nDim_field) : (" << nDim_particle << ", "<< nDim_field << ")");
    MESSAGE(1,"Interpolation_order : " <<  interpolation_order);
    MESSAGE(1,"(res_time, simulation_time) : (" << res_time << ", " << simulation_time << ")");
    MESSAGE(1,"(n_time,   timestep) : (" << n_time << ", " << timestep << ")");
    MESSAGE(1,"           timestep  = " << timestep/dtCFL << " * CFL");

    for ( unsigned int i=0 ; i<grid_length.size() ; i++ ){
        MESSAGE(1,"dimension " << i << " - (res_space, grid_length) : (" << res_space[i] << ", " << grid_length[i] << ")");
        MESSAGE(1,"            - (n_space_global,  cell_length) : " << "(" << n_space_global[i] << ", " << cell_length[i] << ")");
    }

    if( currentFilter_passes > 0 )
        MESSAGE(1, "Binomial current filtering : "<< currentFilter_passes << " passes");
    if( Friedman_filter )
        MESSAGE(1, "Friedman field filtering : theta = " << Friedman_theta);

    if (has_load_balancing){
        TITLE("Load Balancing: ");
        if (initial_balance){
            MESSAGE(1,"Computational load is initially balanced between MPI ranks. (initial_balance = true) ");
        } else{
            MESSAGE(1,"Patches are initially homogeneously distributed between MPI ranks. (initial_balance = false) ");
        }
        MESSAGE(1,"Happens: " << load_balancing_time_selection->info());
        MESSAGE(1,"Cell load coefficient = " << cell_load );
        MESSAGE(1,"Frozen particle load coefficient = " << frozen_particle_load );
    }
}

// ---------------------------------------------------------------------------------------------------------------------
// Printing out some data at a given timestep
// ---------------------------------------------------------------------------------------------------------------------
void Params::print_timestep(unsigned int itime, double time_dual, Timer & timer)
{
    double before = timer.getTime();
    timer.update();
    double now = timer.getTime();
    ostringstream my_msg;
    my_msg << "  " << setw(timestep_width) << itime << "/" << n_time << " "
           << "  " << scientific << setprecision(4) << setw(12) << time_dual << " "
           << "  " << scientific << setprecision(4) << setw(12) << now << " "
           << "  " << "(" << scientific << setprecision(4) << setw(12) << now - before << " )"
           ;
    #pragma omp master
    MESSAGE(my_msg.str());
    #pragma omp barrier
}

void Params::print_timestep_headers()
{
    timestep_width = log10(n_time) + 1;
    if( timestep_width<3 ) timestep_width = 3;
    ostringstream my_msg;
    my_msg << setw(timestep_width*2+4) << " timestep "
           << setw(15) << "sim time "
           << setw(15) << "cpu time [s] "
           << "  (" << setw(12) << "diff [s]" << " )"
           ;
    MESSAGE(my_msg.str());
}


// Print information about the MPI aspects
void Params::print_parallelism_params(SmileiMPI* smpi)
{
    if (smpi->isMaster()) {
        MESSAGE(1,"Number of MPI process : " << smpi->getSize() );
        MESSAGE(1,"Number of patches : " );
        for (unsigned int iDim=0 ; iDim<nDim_field ; iDim++)
            MESSAGE(2, "dimension " << iDim << " - number_of_patches : " << number_of_patches[iDim] );

        MESSAGE(1, "Patch size :");
        for (unsigned int iDim=0 ; iDim<nDim_field ; iDim++)
            MESSAGE(2, "dimension " << iDim << " - n_space : " << n_space[iDim] << " cells.");

        MESSAGE(1, "Dynamic load balancing: " << load_balancing_time_selection->info() );
    }

    if (smpi->isMaster()) {
       TITLE("OpenMP");
#ifdef _OPENMP
//    int nthds(0);
//#pragma omp parallel shared(nthds)
//    {
//        nthds = omp_get_num_threads();
//    }
        MESSAGE(1,"Number of thread per MPI process : " << smpi->getOMPMaxThreads() );
#else
        MESSAGE("Disabled");
#endif
    }
}

// ---------------------------------------------------------------------------------------------------------------------
// Finds requested species in the list of existing species.
// Returns an array of the numbers of the requested species.
// Note that there might be several species that have the same "name" or "type"
//  so that we have to search for all possibilities.
vector<unsigned int> Params::FindSpecies(vector<Species*>& vecSpecies, vector<string> requested_species)
{
    bool species_found;
    vector<unsigned int> result;
    unsigned int i;
    vector<string> existing_species;

    // Make an array of the existing species names
    existing_species.resize(0);
    for (unsigned int ispec=0 ; ispec<vecSpecies.size() ; ispec++) {
        existing_species.push_back( vecSpecies[ispec]->name );
    }

    // Loop over group of requested species
    for (unsigned int rs=0 ; rs<requested_species.size() ; rs++) {
        species_found = false;
        // Loop over existing species
        for (unsigned int es=0 ; es<existing_species.size() ; es++) {
            if (requested_species[rs] == existing_species[es]) { // if found
                species_found = true;
                // Add to the list and sort
                for (i=0 ; i<result.size() ; i++) {
                    if (es == result[i]) break; // skip if duplicate
                    if (es <  result[i]) {
                        result.insert(result.begin()+i,es); // insert at the right place
                        break;
                    }
                }
                // Put at the end if not put earlier
                if (i == result.size()) result.push_back(es);
            }
        }
        if (!species_found)
            ERROR("Species `" << requested_species[rs] << "` was not found.");
    }

    return result;
}


//! Run string as python script and add to namelist
void Params::runScript(string command, string name) {
    PyTools::checkPyError();
    namelist+=command;
    if (name.size()>0)  MESSAGE(1,"Parsing " << name);
    int retval=PyRun_SimpleString(command.c_str());
    if (retval==-1) {
        ERROR("error parsing "<< name);
        PyTools::checkPyError();
    }
}

//! run the python functions cleanup (user defined) and _keep_python_running (in pycontrol.py)
void Params::cleanup(SmileiMPI* smpi) {
    // call cleanup function from the user namelist (it can be used to free some memory
    // from the python side) while keeping the interpreter running
    MESSAGE(1,"Checking for cleanup() function:");
    PyTools::runPyFunction("cleanup");
    // this will reset error in python in case cleanup doesn't exists
    PyErr_Clear();

    smpi->barrier();

    // this function is defined in the Python/pyontrol.py file and should return false if we can close
    // the python interpreter
    MESSAGE(1,"Calling python _keep_python_running() :");
    if (PyTools::runPyFunction<bool>("_keep_python_running")) {
        MESSAGE(2,"Keeping Python interpreter alive");
    } else {
        MESSAGE(2,"Closing Python");
        PyErr_Print();
        Py_Finalize();
    }
    smpi->barrier();
}<|MERGE_RESOLUTION|>--- conflicted
+++ resolved
@@ -274,17 +274,13 @@
     
     // Poisson Solver
     PyTools::extract("solve_poisson", solve_poisson, "Main");
-<<<<<<< HEAD
-    PyTools::extract("poisson_iter_max", poisson_iter_max, "Main");
-    PyTools::extract("poisson_error_max", poisson_error_max, "Main");
+    PyTools::extract("poisson_max_iteration", poisson_max_iteration, "Main");
+    PyTools::extract("poisson_max_error", poisson_max_error, "Main");
+    
+    // PXR parameters
     PyTools::extract("is_spectral", is_spectral, "Main");
     PyTools::extract("is_pxr", is_pxr, "Main");
-
-=======
-    PyTools::extract("poisson_max_iteration", poisson_max_iteration, "Main");
-    PyTools::extract("poisson_max_error", poisson_max_error, "Main");
-    
->>>>>>> ce6c2f32
+    
     // Maxwell Solver
     PyTools::extract("maxwell_solver", maxwell_sol, "Main");
     
