--- conflicted
+++ resolved
@@ -318,11 +318,7 @@
     } else {
         one_patch_per_MPI = false;
         if (tot_number_of_patches < (unsigned int)(smpi->getSize()))
-<<<<<<< HEAD
-            ERROR("The total number of patches must be greater or equal to the number of MPI processes");
-=======
             ERROR("The total number of patches "<<tot_number_of_patches<<" must be greater or equal to the number of MPI processes "<<smpi->getSize()); 
->>>>>>> 2c6455e9
     }
 #ifdef _OPENMP
     if ( tot_number_of_patches < (unsigned int)(smpi->getSize()*smpi->getOMPMaxThreads()) )
