--- conflicted
+++ resolved
@@ -260,13 +260,8 @@
     for (unsigned int i=0;i<nDim_field;i++){
         res_space[i] = 1.0/cell_length[i];
     }
-<<<<<<< HEAD
-    // Number of modes
-    PyTools::extract("Nmode", Nmode, "Main");
-=======
     // Number of modes in LRT geometry
     PyTools::extract("nmodes", nmodes, "Main");
->>>>>>> cc6599b7
     
     // simulation duration & length
     PyTools::extract("simulation_time", simulation_time, "Main");
@@ -404,11 +399,7 @@
         res_space2 += res_space[i]*res_space[i];
     }
     if (geometry == "3drz") {
-<<<<<<< HEAD
-        res_space2 += ((Nmode-1)*(Nmode-1)-1)*res_space[1]*res_space[1];	    
-=======
         res_space2 += ((nmodes-1)*(nmodes-1)-1)*res_space[1]*res_space[1];	    
->>>>>>> cc6599b7
     }
     dtCFL=1.0/sqrt(res_space2);
     if ( timestep>dtCFL ) {
