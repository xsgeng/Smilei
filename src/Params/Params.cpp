--- conflicted
+++ resolved
@@ -265,11 +265,7 @@
     //mi.resize(nDim_field, 0);
     mi.resize(3, 0);
     while ((number_of_patches[0] >> mi[0]) >1) mi[0]++ ;
-<<<<<<< HEAD
     if (number_of_patches.size()>1) {
-=======
-    if (number_of_patches.size()>1){
->>>>>>> e881c9ae
         while ((number_of_patches[1] >> mi[1]) >1) mi[1]++ ;
         if (number_of_patches.size()>2)
             while ((number_of_patches[2] >> mi[2]) >1) mi[2]++ ;
