#include <algorithm>
#include <cmath>
#include <ctime>
#include <iomanip>

#define SMILEI_IMPORT_ARRAY

#include "PyTools.h"
#include "Params.h"
#include "Species.h"
#include "Tools.h"
#include "SmileiMPI.h"
#include "H5.h"

#include "pyinit.pyh"
#include "pyprofiles.pyh"
#include "pycontrol.pyh"

using namespace std;

namespace Rand
{
    std::random_device device;
    std::mt19937 gen(device());

    std::uniform_real_distribution<double> uniform_distribution(0., 1.);
    double uniform() {
        return uniform_distribution(gen);
    }

    std::uniform_real_distribution<double> uniform_distribution1(0., 1.-1e-11);
    double uniform1() {
        return uniform_distribution1(gen);
    }

    std::uniform_real_distribution<double> uniform_distribution2(-1., 1.);
    double uniform2() {
        return uniform_distribution2(gen);
    }
}


// ---------------------------------------------------------------------------------------------------------------------
// Params : open & parse the input data file, test that parameters are coherent
// ---------------------------------------------------------------------------------------------------------------------
Params::Params(SmileiMPI* smpi, std::vector<std::string> namelistsFiles) :
namelist("")
{

    MESSAGE("HDF5 version "<<H5_VERS_MAJOR << "." << H5_VERS_MINOR << "." << H5_VERS_RELEASE);

    if((((H5_VERS_MAJOR==1) && (H5_VERS_MINOR==8) && (H5_VERS_RELEASE>16)) || \
        ((H5_VERS_MAJOR==1) && (H5_VERS_MINOR>8)) || \
        (H5_VERS_MAJOR>1))) {
        WARNING("Smilei suggests using HDF5 version 1.8.16");
        WARNING("Newer version are not tested and may cause the code to behave incorrectly");
        WARNING("See http://hdf-forum.184993.n3.nabble.com/Segmentation-fault-using-H5Dset-extent-in-parallel-td4029082.html");
    }


    if (namelistsFiles.size()==0) ERROR("No namelists given!");

    //string commandLineStr("");
    //for (unsigned int i=0;i<namelistsFiles.size();i++) commandLineStr+="\""+namelistsFiles[i]+"\" ";
    //MESSAGE(1,commandLineStr);

    //init Python
    PyTools::openPython();
#ifdef SMILEI_USE_NUMPY
    import_array();
#endif

    // Print python version
    MESSAGE(1, "Python version "<<PyTools::python_version());

    // First, we tell python to filter the ctrl-C kill command (or it would prevent to kill the code execution).
    // This is done separately from other scripts because we don't want it in the concatenated python namelist.
    PyTools::checkPyError();
    string command = "import signal\nsignal.signal(signal.SIGINT, signal.SIG_DFL)";
    if( !PyRun_SimpleString(command.c_str()) ) PyTools::checkPyError();

    // Running pyinit.py
    runScript(string(reinterpret_cast<const char*>(pyinit_py), pyinit_py_len), "pyinit.py");

    runScript("smilei_version='"+string(__VERSION)+"'\n", string(__VERSION));

    // Running pyprofiles.py
    runScript(string(reinterpret_cast<const char*>(pyprofiles_py), pyprofiles_py_len), "pyprofiles.py");

    // here we add the rank, in case some script need it
    PyModule_AddIntConstant(PyImport_AddModule("__main__"), "smilei_mpi_rank", smpi->getRank());

    // here we add the MPI size, in case some script need it
    PyModule_AddIntConstant(PyImport_AddModule("__main__"), "smilei_mpi_size", smpi->getSize());

    // here we add the larget int, important to get a valid seed for randomization
    PyModule_AddIntConstant(PyImport_AddModule("__main__"), "smilei_rand_max", RAND_MAX);

    // Running the namelists
    for (vector<string>::iterator it=namelistsFiles.begin(); it!=namelistsFiles.end(); it++) {
        string strNamelist="";
        if (smpi->isMaster()) {
            ifstream istr(it->c_str());
            // If file
            if (istr.is_open()) {
                std::stringstream buffer;
                buffer << istr.rdbuf();
                strNamelist+=buffer.str();
            // If command
            } else {
                string command = *it;
                // Remove quotes
                unsigned int s = command.size();
                if( s>1 && command.substr(0,1)=="\"" && command.substr(s-1,1)=="\"" )
                    command = command.substr(1, s - 2);
                // Add to namelist
                strNamelist = "# Smilei:) From command line:\n" + command;
            }
            strNamelist +="\n";
        }
        smpi->bcast(strNamelist);
        runScript(strNamelist,(*it));
    }
    // Running pycontrol.py
    runScript(string(reinterpret_cast<const char*>(pycontrol_py), pycontrol_py_len),"pycontrol.py");

    smpi->barrier();

    // Error if no block Main() exists
    if( PyTools::nComponents("Main") == 0 )
        ERROR("Block Main() not defined");

    // CHECK namelist on python side
    PyTools::runPyFunction("_smilei_check");
    smpi->barrier();

    // Now the string "namelist" contains all the python files concatenated
    // It is written as a file: smilei.py
    if (smpi->isMaster()) {
        ofstream out_namelist("smilei.py");
        if (out_namelist.is_open()) {
            out_namelist << "# coding: utf-8" << endl << endl ;
            out_namelist << namelist;
            out_namelist.close();
        }
    }

    // random seed
    unsigned int random_seed=0;
    if (!PyTools::extract("random_seed", random_seed, "Main")) {
        random_seed = time(NULL);
    }
    srand(random_seed);

    // --------------
    // Stop & Restart
    // --------------

    restart = false;
    restart_dir = "";
    if( PyTools::nComponents("DumpRestart")>0 && PyTools::extract("restart_dir", restart_dir, "DumpRestart") ) {
        restart = true;
        if( restart_dir.at(restart_dir.length()-1)!='/' ) restart_dir+="/";
        MESSAGE("Code running from restart in directory "<<restart_dir);
    }

    // ---------------------
    // Normalisation & units
    // ---------------------

    referenceAngularFrequency_SI = 0.;
    PyTools::extract("referenceAngularFrequency_SI",referenceAngularFrequency_SI, "Main");

    // -------------------
    // Simulation box info
    // -------------------

    // geometry of the simulation
    geometry = "";
    if( !PyTools::extract("geometry", geometry, "Main") )
        ERROR("Parameter Main.geometry is required");
    if (geometry!="1d3v" && geometry!="2d3v" && geometry!="3d3v") {
        ERROR("Main.geometry `" << geometry << "` invalid");
    }
    setDimensions();

    // interpolation order
    PyTools::extract("interpolation_order", interpolation_order, "Main");
    if (interpolation_order!=2 && interpolation_order!=4) {
        ERROR("Main.interpolation_order " << interpolation_order << " not defined");
    }
<<<<<<< HEAD
    if ( (geometry=="2d3v" || geometry=="3d3v") && interpolation_order==4) {
        ERROR("Main.interpolation_order = 4 " << interpolation_order << " not yet available in 2D");
    }

=======
    
>>>>>>> b0b3247b
    //!\todo (MG to JD) Please check if this parameter should still appear here
    // Disabled, not compatible for now with particles sort
    // if ( !PyTools::extract("exchange_particles_each", exchange_particles_each) )
    exchange_particles_each = 1;

<<<<<<< HEAD

=======
    PyTools::extract("every_clean_particles_overhead", every_clean_particles_overhead, "Main");
    
    
>>>>>>> b0b3247b
    // TIME & SPACE RESOLUTION/TIME-STEPS

    // reads timestep & cell_length
    PyTools::extract("timestep", timestep, "Main");
    res_time = 1.0/timestep;

    PyTools::extract("cell_length",cell_length, "Main");
    if (cell_length.size()!=nDim_field) {
        ERROR("Dimension of cell_length ("<< cell_length.size() << ") != " << nDim_field << " for geometry " << geometry);
    }
    res_space.resize(nDim_field);
    for (unsigned int i=0;i<nDim_field;i++){
        res_space[i] = 1.0/cell_length[i];
    }


    // simulation duration & length
    PyTools::extract("sim_time", sim_time, "Main");

    PyTools::extract("sim_length",sim_length, "Main");
    if (sim_length.size()!=nDim_field) {
        ERROR("Dimension of sim_length ("<< sim_length.size() << ") != " << nDim_field << " for geometry " << geometry);
    }


    //! Boundary conditions for ElectroMagnetic Fields
    if ( !PyTools::extract("bc_em_type_x", bc_em_type_x, "Main")  ) {
        ERROR("Electromagnetic boundary condition type (bc_em_type_x) not defined" );
    }
    if (bc_em_type_x.size()==1) { // if just one type is specified, then take the same bc type in a given dimension
        bc_em_type_x.resize(2); bc_em_type_x[1]=bc_em_type_x[0];
    }
    if ( (bc_em_type_x[0] != bc_em_type_x[1]) &&  (bc_em_type_x[0] == "periodic" || bc_em_type_x[1] == "periodic") )
        ERROR("Electromagnetic boundary conditions type (bc_em_type_x) must be periodic at both xmin and xmax sides." );

    if ( geometry == "2d3v" || geometry == "3d3v" ) {
        if ( !PyTools::extract("bc_em_type_y", bc_em_type_y, "Main") )
            ERROR("Electromagnetic boundary condition type (bc_em_type_y) not defined" );
        if (bc_em_type_y.size()==1) { // if just one type is specified, then take the same bc type in a given dimension
            bc_em_type_y.resize(2); bc_em_type_y[1]=bc_em_type_y[0];
        }
        if ( (bc_em_type_y[0] != bc_em_type_y[1]) &&  (bc_em_type_y[0] == "periodic" || bc_em_type_y[1] == "periodic") )
            ERROR("Electromagnetic boundary conditions type (bc_em_type_y) must be periodic at both ymin and ymax sides." );
    }
    if ( geometry == "3d3v" ) {
        if ( !PyTools::extract("bc_em_type_z", bc_em_type_z, "Main") )
            ERROR("Electromagnetic boundary condition type (bc_em_type_z) not defined" );
        if (bc_em_type_z.size()==1) { // if just one type is specified, then take the same bc type in a given dimension
            bc_em_type_z.resize(2); bc_em_type_z[1]=bc_em_type_z[0];
        }
        if ( (bc_em_type_z[0] != bc_em_type_z[1]) &&  (bc_em_type_z[0] == "periodic" || bc_em_type_z[1] == "periodic") )
            ERROR("Electromagnetic boundary conditions type (bc_em_type_z) must be periodic at both zmin and zmax sides." );
    }


    // -----------------------------------
    // MAXWELL SOLVERS & FILTERING OPTIONS
    // -----------------------------------

    time_fields_frozen=0.0;
    PyTools::extract("time_fields_frozen", time_fields_frozen, "Main");

    // Poisson Solver
    PyTools::extract("solve_poisson", solve_poisson, "Main");
    PyTools::extract("poisson_iter_max", poisson_iter_max, "Main");
    PyTools::extract("poisson_error_max", poisson_error_max, "Main");

    // Maxwell Solver
    PyTools::extract("maxwell_sol", maxwell_sol, "Main");

    // Filtering Method Parameters
    PyTools::extract("currentFilter_int", currentFilter_int, "Main"); // nb of passes for binomial filering (default=0)
    PyTools::extract("Friedman_filter",Friedman_filter, "Main");      // is Friedman filter applied (default=False)
    PyTools::extract("Friedman_theta",Friedman_theta, "Main");        // Friedman filtering parameter (default=0)
    if ( (!Friedman_filter) && (Friedman_theta!=0.) )
        WARNING("Friedman filter is not applied even though parameter theta = "<<Friedman_theta);
    if ( Friedman_filter && (Friedman_theta==0.) )
        WARNING("Friedman filter is applied but parameter theta is set to zero");
    if ( (Friedman_theta<0.) || (Friedman_theta>1.) )
        ERROR("Friedman filter = " << Friedman_theta << " needs to be in between 0 and 1");


    // testing the CFL condition
    //!\todo (MG) CFL cond. depends on the Maxwell solv. ==> HERE JUST DONE FOR YEE!!!
    double res_space2=0;
    for (unsigned int i=0; i<nDim_field; i++) {
        res_space2 += res_space[i]*res_space[i];
    }
    dtCFL=1.0/sqrt(res_space2);
    if ( timestep>dtCFL ) {
        WARNING("CFL problem: timestep=" << timestep << " should be smaller than " << dtCFL);
    }



    // clrw
    PyTools::extract("clrw",clrw, "Main");



    // --------------------
    // Number of patches
    // --------------------
    if ( !PyTools::extract("number_of_patches", number_of_patches, "Main") ) {
        ERROR("The parameter `number_of_patches` must be defined as a list of integers");
    }
    for ( unsigned int iDim=0 ; iDim<nDim_field ; iDim++ )
        if( (number_of_patches[iDim] & (number_of_patches[iDim]-1)) != 0)
            ERROR("Number of patches in each direction must be a power of 2");

    tot_number_of_patches = 1;
    for ( unsigned int iDim=0 ; iDim<nDim_field ; iDim++ )
        tot_number_of_patches *= number_of_patches[iDim];

    if ( tot_number_of_patches == (unsigned int)(smpi->getSize()) ){
        one_patch_per_MPI = true;
    } else {
        one_patch_per_MPI = false;
        if (tot_number_of_patches < (unsigned int)(smpi->getSize()))
            ERROR("The total number of patches must be greater or equal to the number of MPI processes");
    }
#ifdef _OPENMP
    if ( tot_number_of_patches < (unsigned int)(smpi->getSize()*omp_get_max_threads()) )
        WARNING( "Resources allocated underloaded regarding the total number of patches" );
#endif


    if( PyTools::nComponents("LoadBalancing")>0 ) {
        PyTools::extract("every"      , balancing_every, "LoadBalancing");
        PyTools::extract("coef_cell"  , coef_cell      , "LoadBalancing");
        PyTools::extract("coef_frozen", coef_frozen    , "LoadBalancing");
        PyTools::extract("initial_balance", initial_balance    , "LoadBalancing");
    } else {
        balancing_every = 0;
    }

    //mi.resize(nDim_field, 0);
    mi.resize(3, 0);
    while ((number_of_patches[0] >> mi[0]) >1) mi[0]++ ;
    if (number_of_patches.size()>1) {
        while ((number_of_patches[1] >> mi[1]) >1) mi[1]++ ;
        if (number_of_patches.size()>2)
            while ((number_of_patches[2] >> mi[2]) >1) mi[2]++ ;
    }

    // Read the "print_every" parameter
    print_every = (int)(sim_time/timestep)/10;
    PyTools::extract("print_every", print_every, "Main");
    if (!print_every) print_every = 1;

    // -------------------------------------------------------
    // Parameters for the radiation losses
    // -------------------------------------------------------
    hasMCRadiation = false ;// Default value
    hasContinuousRadiation = false ;// Default value

    // read from python namelist the number of species
    unsigned int tot_species_number = PyTools::nComponents("Species");
    // Loop over all species to check if the radiation losses are activated

    std::string radiation_type = "none";
    for (unsigned int ispec = 0; ispec < tot_species_number; ispec++) {

       PyTools::extract("radiation_type", radiation_type ,"Species",ispec);

       if (radiation_type=="Monte-Carlo")
       {
           this->hasMCRadiation = true;
       }
       else if (radiation_type=="continuous")
       {
           this->hasContinuousRadiation = true;
       }
    }


    // -------------------------------------------------------
    // Compute usefull quantities and introduce normalizations
    // also defines defaults values for the species lengths
    // -------------------------------------------------------
    compute();

    // Print
    smpi->barrier();
    if ( smpi->isMaster() ) print_init();
    smpi->barrier();
}

Params::~Params() {
    PyTools::closePython();
}

// ---------------------------------------------------------------------------------------------------------------------
// Compute useful values (normalisation, time/space step, etc...)
// ---------------------------------------------------------------------------------------------------------------------
void Params::compute()
{
    // time-related parameters
    // -----------------------

    // number of time-steps
    n_time   = (int)(sim_time/timestep);

    // simulation time & time-step value
    double entered_sim_time = sim_time;
    sim_time = (double)(n_time) * timestep;
    if (sim_time!=entered_sim_time)
        WARNING("sim_time has been redefined from " << entered_sim_time << " to " << sim_time << " to match nxtimestep (" << scientific << setprecision(4) << sim_time - entered_sim_time<< ")" );


    // grid/cell-related parameters
    // ----------------------------
    n_space.resize(3);
    cell_length.resize(3);
    cell_volume=1.0;
    if (nDim_field==res_space.size() && nDim_field==sim_length.size()) {

        // compute number of cells & normalized lengths
        for (unsigned int i=0; i<nDim_field; i++) {
            n_space[i]         = round(sim_length[i]/cell_length[i]);

            double entered_sim_length = sim_length[i];
            sim_length[i]      = (double)(n_space[i])*cell_length[i]; // ensure that nspace = sim_length/cell_length
            if (sim_length[i]!=entered_sim_length)
                WARNING("sim_length[" << i << "] has been redefined from " << entered_sim_length << " to " << sim_length[i] << " to match n x cell_length (" << scientific << setprecision(4) << sim_length[i]-entered_sim_length <<")");
            cell_volume   *= cell_length[i];
        }
        // create a 3d equivalent of n_space & cell_length
        for (unsigned int i=nDim_field; i<3; i++) {
            n_space[i]=1;
            cell_length[i]=0.0;
        }

    } else {
        ERROR("Problem with the definition of nDim_field");
    }

    //!\todo (MG to JD) Are these 2 lines really necessary ? It seems to me it has just been done before
    n_space.resize(3, 1);
    cell_length.resize(3, 0.);            //! \todo{3 but not real size !!! Pbs in Species::Species}

    n_space_global.resize(3, 1);        //! \todo{3 but not real size !!! Pbs in Species::Species}
    oversize.resize(3, 0);

    //n_space_global.resize(nDim_field, 0);
    for (unsigned int i=0; i<nDim_field; i++){
        oversize[i]  = interpolation_order + (exchange_particles_each-1);;
        n_space_global[i] = n_space[i];
        n_space[i] /= number_of_patches[i];
        if(n_space_global[i]%number_of_patches[i] !=0) ERROR("ERROR in dimension " << i <<". Number of patches = " << number_of_patches[i] << " must divide n_space_global = " << n_space_global[i]);
        if ( n_space[i] <= 2*oversize[i] ) ERROR ( "ERROR in dimension " << i <<". Patches length = "<<n_space[i] << " cells must be at least " << 2*oversize[i] +1 << " cells long. Increase number of cells or reduce number of patches in this direction. " );
    }

    // compute number of cells per patch
    n_cell_per_patch = n_space[0] * n_space[1] * n_space[2];

    // Verify that clrw divides n_space[0]
    if( n_space[0]%clrw != 0 )
        ERROR("The parameter clrw must divide the number of cells in one patch (in dimension x)");

}


// ---------------------------------------------------------------------------------------------------------------------
// Set dimensions according to geometry
// ---------------------------------------------------------------------------------------------------------------------
void Params::setDimensions()
{
    if (geometry=="1d3v") {
        nDim_particle=1;
        nDim_field=1;
    } else if (geometry=="2d3v") {
        nDim_particle=2;
        nDim_field=2;
    } else if (geometry=="3d3v") {
        nDim_particle=3;
        nDim_field=3;
    } else if (geometry=="2drz") {
        nDim_particle=3;
        nDim_field=2;
    } else {
        ERROR("Geometry: " << geometry << " not defined");
    }
}



// ---------------------------------------------------------------------------------------------------------------------
// Printing out the data at initialisation
// ---------------------------------------------------------------------------------------------------------------------
void Params::print_init()
{
    // Numerical parameters
    // ---------------------
    TITLE("Geometry: " << geometry);
    MESSAGE(1,"(nDim_particle, nDim_field) : (" << nDim_particle << ", "<< nDim_field << ")");
    MESSAGE(1,"Interpolation_order : " <<  interpolation_order);
    MESSAGE(1,"(res_time, sim_time) : (" << res_time << ", " << sim_time << ")");
    MESSAGE(1,"(n_time,   timestep) : (" << n_time << ", " << timestep << ")");
    MESSAGE(1,"           timestep  = " << timestep/dtCFL << " * CFL");

    for ( unsigned int i=0 ; i<sim_length.size() ; i++ ){
        MESSAGE(1,"dimension " << i << " - (res_space, sim_length) : (" << res_space[i] << ", " << sim_length[i] << ")");
        MESSAGE(1,"            - (n_space_global,  cell_length) : " << "(" << n_space_global[i] << ", " << cell_length[i] << ")");
    }

    if (balancing_every > 0){
        TITLE("Load Balancing: ");
        if (initial_balance){
        MESSAGE(1,"Computational load is initially balanced between MPI ranks. (initial_balance = true) ");
        } else{
        MESSAGE(1,"Patches are initially homogeneously distributed between MPI ranks. (initial_balance = false) ");
        }
        MESSAGE(1,"Load balancing every " << balancing_every << " iterations.");
        MESSAGE(1,"Cell load coefficient = " << coef_cell );
        MESSAGE(1,"Frozen particle load coefficient = " << coef_frozen );
    }
}

// ---------------------------------------------------------------------------------------------------------------------
// Printing out some data at a given timestep
// ---------------------------------------------------------------------------------------------------------------------
void Params::print_timestep(unsigned int itime, double time_dual, Timer & timer)
{
    double before = timer.getTime();
    timer.update();
    double now = timer.getTime();
    ostringstream my_msg;
    my_msg << "  " << setw(timestep_width) << itime << "/" << n_time << " "
           << "  " << scientific << setprecision(4) << setw(12) << time_dual << " "
           << "  " << scientific << setprecision(4) << setw(12) << now << " "
           << "  " << "(" << scientific << setprecision(4) << setw(12) << now - before << " )"
           ;
    #pragma omp master
    MESSAGE(my_msg.str());
    #pragma omp barrier
}

void Params::print_timestep_headers()
{
    timestep_width = log10(n_time) + 1;
    if( timestep_width<3 ) timestep_width = 3;
    ostringstream my_msg;
    my_msg << setw(timestep_width*2+4) << " timestep "
           << setw(15) << "sim time "
           << setw(15) << "cpu time [s] "
           << "  (" << setw(12) << "diff [s]" << " )"
           ;
    MESSAGE(my_msg.str());
}


// Print information about the MPI aspects
void Params::print_parallelism_params(SmileiMPI* smpi)
{
    if (smpi->isMaster()) {
        MESSAGE(1,"Number of MPI process : " << smpi->getSize() );
        MESSAGE(1,"Number of patches : " );
        for (unsigned int iDim=0 ; iDim<nDim_field ; iDim++)
            MESSAGE(2, "dimension " << iDim << " - number_of_patches : " << number_of_patches[iDim] );

        MESSAGE(1, "Patch size :");
        for (unsigned int iDim=0 ; iDim<nDim_field ; iDim++)
            MESSAGE(2, "dimension " << iDim << " - n_space : " << n_space[iDim] << " cells.");

        MESSAGE(1, "Dynamic load balancing frequency: every " << balancing_every << " iterations." );
    }

    if (smpi->isMaster()) {
       TITLE("OpenMP");
#ifdef _OPENMP
//    int nthds(0);
//#pragma omp parallel shared(nthds)
//    {
//        nthds = omp_get_num_threads();
//    }
        MESSAGE(1,"Number of thread per MPI process : " << omp_get_max_threads() );
#else
        MESSAGE("Disabled");
#endif
    }
}

// ---------------------------------------------------------------------------------------------------------------------
// Finds requested species in the list of existing species.
// Returns an array of the numbers of the requested species.
// Note that there might be several species that have the same "name" or "type"
//  so that we have to search for all possibilities.
vector<unsigned int> Params::FindSpecies(vector<Species*>& vecSpecies, vector<string> requested_species)
{
    bool species_found;
    vector<unsigned int> result;
    unsigned int i;
    vector<string> existing_species;

    // Make an array of the existing species names
    existing_species.resize(0);
    for (unsigned int ispec=0 ; ispec<vecSpecies.size() ; ispec++) {
        existing_species.push_back( vecSpecies[ispec]->species_type );
    }

    // Loop over group of requested species
    for (unsigned int rs=0 ; rs<requested_species.size() ; rs++) {
        species_found = false;
        // Loop over existing species
        for (unsigned int es=0 ; es<existing_species.size() ; es++) {
            if (requested_species[rs] == existing_species[es]) { // if found
                species_found = true;
                // Add to the list and sort
                for (i=0 ; i<result.size() ; i++) {
                    if (es == result[i]) break; // skip if duplicate
                    if (es <  result[i]) {
                        result.insert(result.begin()+i,es); // insert at the right place
                        break;
                    }
                }
                // Put at the end if not put earlier
                if (i == result.size()) result.push_back(es);
            }
        }
        if (!species_found)
            ERROR("Species `" << requested_species[rs] << "` was not found.");
    }

    return result;
}


//! Run string as python script and add to namelist
void Params::runScript(string command, string name) {
    PyTools::checkPyError();
    namelist+=command;
    if (name.size()>0)  MESSAGE(1,"Parsing " << name);
    int retval=PyRun_SimpleString(command.c_str());
    if (retval==-1) {
        ERROR("error parsing "<< name);
        PyTools::checkPyError();
    }
}

//! run the python functions cleanup (user defined) and _keep_python_running (in pycontrol.py)
void Params::cleanup(SmileiMPI* smpi) {
    // call cleanup function from the user namelist (it can be used to free some memory
    // from the python side) while keeping the interpreter running
    MESSAGE(1,"Checking for cleanup() function:");
    PyTools::runPyFunction("cleanup");
    // this will reset error in python in case cleanup doesn't exists
    PyErr_Clear();

    smpi->barrier();

    // this function is defined in the Python/pyontrol.py file and should return false if we can close
    // the python interpreter
    MESSAGE(1,"Calling python _keep_python_running() :");
    if (PyTools::runPyFunction<bool>("_keep_python_running")) {
        MESSAGE(2,"Keeping Python interpreter alive");
    } else {
        MESSAGE(2,"Closing Python");
        PyErr_Print();
        Py_Finalize();
    }
    smpi->barrier();
}<|MERGE_RESOLUTION|>--- conflicted
+++ resolved
@@ -189,26 +189,14 @@
     if (interpolation_order!=2 && interpolation_order!=4) {
         ERROR("Main.interpolation_order " << interpolation_order << " not defined");
     }
-<<<<<<< HEAD
-    if ( (geometry=="2d3v" || geometry=="3d3v") && interpolation_order==4) {
-        ERROR("Main.interpolation_order = 4 " << interpolation_order << " not yet available in 2D");
-    }
-
-=======
-    
->>>>>>> b0b3247b
+
     //!\todo (MG to JD) Please check if this parameter should still appear here
     // Disabled, not compatible for now with particles sort
     // if ( !PyTools::extract("exchange_particles_each", exchange_particles_each) )
     exchange_particles_each = 1;
 
-<<<<<<< HEAD
-
-=======
     PyTools::extract("every_clean_particles_overhead", every_clean_particles_overhead, "Main");
-    
-    
->>>>>>> b0b3247b
+
     // TIME & SPACE RESOLUTION/TIME-STEPS
 
     // reads timestep & cell_length
