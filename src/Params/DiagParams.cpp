#include "DiagParams.h"

#include <cmath>
#include <iostream>
#include <iomanip>

#include "Tools.h"
<<<<<<< HEAD
#include "DiagnosticParticles.h"
=======
#include "Diagnostic.h"
#include "H5.h"
#include "SmileiMPI.h"

#include "DiagnosticPhasePosMom.h"
#include "DiagnosticPhasePosLor.h"
#include "DiagnosticPhaseMomMom.h"
>>>>>>> dea242dc

using namespace std;


inline double convertToDouble(string &s)
{
    std::istringstream i(s);
    double x;
    if (!(i >> x)) ERROR("Cannot interpret " << s << " as a number");
    return x;
}

<<<<<<< HEAD


DiagParams::DiagParams(PicParams& params, InputData &ifile) {
    
    double conv_fac = params.conv_fac; // conversion factor (see sim_units in PicParams.cpp for more details)
=======
DiagParams::DiagParams(Diagnostic& diags, PicParams& params, InputData &ifile, SmileiMPI *smpi) {
        
>>>>>>> dea242dc
    bool ok=false;
    
    // defining default values & reading diagnostic every-parameter
    // ------------------------------------------------------------
    print_every=params.n_time/10;
    ifile.extract("print_every", print_every);
    
    fieldDump_every=0;
    ok=ifile.extract("fieldDump_every", fieldDump_every);
    if (!ok) fieldDump_every=params.global_every;
    
    avgfieldDump_every=params.res_time*10;
    ok=ifile.extract("avgfieldDump_every", avgfieldDump_every);
    if (!ok) avgfieldDump_every=params.global_every;
    
    //!\todo Define default behaviour : 0 or params.res_time
    //ntime_step_avg=params.res_time;
    ntime_step_avg=0;
    ifile.extract("ntime_step_avg", ntime_step_avg);
    
    particleDump_every=0;
    if (ifile.extract("particleDump_every", particleDump_every))
        WARNING("Option particleDump_every disabled");
    
    // scalars initialization   
    initScalars(diags,params,ifile);
    
    // probes initialization
    initProbes(diags,params,ifile,smpi);
    
<<<<<<< HEAD
    scalar_every=0;
    ok=ifile.extract("every",scalar_every,"diag_scalar");
    if (!ok) scalar_every=params.global_every;
=======
    // phasespaces initialization    
    initPhases(diags,params,ifile,smpi);
    
    // particles initialization    
    initParticles(diags,params,ifile);
    
}

void DiagParams::initScalars(Diagnostic& diags, PicParams& params, InputData &ifile) {

    diags.scalars.every=0;
    bool ok=ifile.extract("every",diags.scalars.every,"diagnostic scalar");
    if (!ok) diags.scalars.every=params.global_every;
>>>>>>> dea242dc
    
    vector<double> scalar_time_range(2,0.);

    ok=ifile.extract("time_range",scalar_time_range,"diag_scalar");        
    if (!ok) { 
        diags.scalars.tmin = 0.;
        diags.scalars.tmax = params.sim_time;
    }
    else {
        diags.scalars.tmin = scalar_time_range[0]*params.conv_fac;
        diags.scalars.tmax = scalar_time_range[1]*params.conv_fac;
    }
    
<<<<<<< HEAD
    scalar_precision=10;
    ifile.extract("precision",scalar_precision,"diag_scalar");
    ifile.extract("vars",scalar_vars,"diag_scalar");
=======
    diags.scalars.precision=10;
    ifile.extract("precision",diags.scalars.precision,"diagnostic scalar");
    ifile.extract("vars",diags.scalars.vars,"diagnostic scalar");
>>>>>>> dea242dc
    
    // copy from params remaining stuff
    diags.scalars.res_time=params.res_time;
    diags.scalars.dt=params.timestep;
    diags.scalars.cell_volume=params.cell_volume;
}

void DiagParams::initProbes(Diagnostic& diags, PicParams& params, InputData &ifile, SmileiMPI *smpi) {
    bool ok;
    unsigned int n_probe=0;
<<<<<<< HEAD
    while (ifile.existGroup("diag_probe",n_probe)) {
        probeStructure tmpStruct;
        
        tmpStruct.every=0;
        ok=ifile.extract("every",tmpStruct.every,"diag_probe",0,n_probe);        
        if (!ok) tmpStruct.every=params.global_every;
        
        vector<double> time_range(2,0.);
        ok=ifile.extract("time_range",time_range,"diag_probe",0,n_probe);        
=======
    while (ifile.existGroup("diagnostic probe",n_probe)) {
        
        if (n_probe==0) {
            // Create the HDF5 file that will contain all the probes
            hid_t pid = H5Pcreate(H5P_FILE_ACCESS);
            H5Pset_fapl_mpio(pid, MPI_COMM_WORLD, MPI_INFO_NULL);
            diags.probes.fileId = H5Fcreate( "Probes.h5", H5F_ACC_TRUNC, H5P_DEFAULT, pid);
            H5Pclose(pid);
            
            // Write the version of the code as an attribute
            string ver(__VERSION);
            H5::attr(diags.probes.fileId, "Version", ver);
            
            diags.probes.dt = params.timestep;
            diags.probes.every         .resize(0);
            diags.probes.tmin          .resize(0);
            diags.probes.tmax          .resize(0);
            diags.probes.probeParticles.resize(0);
            diags.probes.nPart_total   .resize(0);
            diags.probes.probesArray   .resize(0);
            diags.probes.probesStart   .resize(0);
        }
        
        
        
        unsigned int every=0;
        ok=ifile.extract("every",every,"diagnostic probe",0,n_probe);        
        if (!ok) every=params.global_every;
        diags.probes.every.push_back(every);
        
        vector<double> time_range(2,0.);
        double tmin,tmax;
        ok=ifile.extract("time_range",time_range,"diagnostic probe",0,n_probe);        
>>>>>>> dea242dc
        if (!ok) { 
            tmin = 0.;
            tmax = params.sim_time;
        } else {
            tmin = time_range[0]*params.conv_fac;
            tmax = time_range[1]*params.conv_fac;
        }
        diags.probes.tmin.push_back(tmin);
        diags.probes.tmax.push_back(tmax);
  
        // number is the numer of probes you have in each dimension of the probe 
        // (which must be smaller than the code dimensions)
        vector<unsigned int> vecNumber; 
        ifile.extract("number",vecNumber,"diagnostic probe",0,n_probe);

        unsigned int dim=vecNumber.size();

        //fixme : I don't understand this... 
        if (vecNumber.size() == 0) { // force at least one probe...
            vecNumber.resize(1);
            vecNumber[0]=1;
        }
        // dimension of the probe grid
        unsigned int dimProbe=vecNumber.size();
        
<<<<<<< HEAD
        ifile.extract("number",tmpStruct.number,"diag_probe",0,n_probe);
        tmpStruct.dim=tmpStruct.number.size();
        if (tmpStruct.dim == 0) { // in 1D case you have one probe, forcing it
            tmpStruct.number.resize(1);
            tmpStruct.number[0]=1;
=======
        if (dimProbe > params.nDim_particle) {
            ERROR("probe dimension is greater than simulation dimension")
>>>>>>> dea242dc
        }
     
        // dimension of the simulation
        unsigned int ndim=params.nDim_particle;
        
        vector< vector<double> > allPos;
        
        vector<double> pos;
        ifile.extract("pos",pos,"diag_probe",0,n_probe);
        for (unsigned int i=0; i<pos.size(); i++)
            pos[i] *= params.conv_fac;
        if (pos.size()>0) allPos.push_back(pos);
        
        ifile.extract("pos_first",pos,"diag_probe",0,n_probe);
        for (unsigned int i=0; i<pos.size(); i++)
            pos[i] *= params.conv_fac;
        if (pos.size()>0) allPos.push_back(pos);
        
        ifile.extract("pos_second",pos,"diag_probe",0,n_probe);
        for (unsigned int i=0; i<pos.size(); i++)
            pos[i] *= params.conv_fac;
        if (pos.size()>0) allPos.push_back(pos);
        
        ifile.extract("pos_third",pos,"diag_probe",0,n_probe);
        for (unsigned int i=0; i<pos.size(); i++)
            pos[i] *= params.conv_fac;
        if (pos.size()>0) allPos.push_back(pos);
        
                
        // Calculate the total number of points in the grid
        // Each point is actually a "fake" macro-particle
        unsigned int nPart_total=1;
        for (unsigned int iDimProbe=0; iDimProbe<dimProbe; iDimProbe++) {
            nPart_total *= vecNumber[iDimProbe];
        }
        diags.probes.nPart_total.push_back(nPart_total);
        
        Particles probeParticles; //create fake particles
        
        // Initialize the list of "fake" particles the same way are actual macro-particles
        probeParticles.initialize(nPart_total, ndim);
        
        // For each grid point, calculate its position and assign that position to the particle
        // The particle position is a linear combination of the `pos` with `pos_first` or `pos_second`, etc.
        double partPos, dx;
        vector<unsigned int> ipartND (dimProbe);
        for(unsigned int ipart=0; ipart<nPart_total; ++ipart) { // for each particle
            // first, convert the index `ipart` into N-D indexes
            unsigned int i = ipart;
            for (unsigned int iDimProbe=0; iDimProbe<dimProbe; iDimProbe++) {
                ipartND[iDimProbe] = i%vecNumber[iDimProbe];
                i = i/vecNumber[iDimProbe]; // integer division
            }
            // Now assign the position of the particle
            for(unsigned int iDim=0; iDim!=ndim; ++iDim) { // for each dimension of the simulation
                partPos = allPos[0][iDim]; // position of `pos`
                for (unsigned int iDimProbe=0; iDimProbe<dimProbe; iDimProbe++) { // for each of `pos`, `pos_first`, etc.
                    dx = (allPos[iDimProbe+1][iDim]-allPos[0][iDim])/(vecNumber[iDimProbe]-1); // distance between 2 gridpoints
                    partPos += ipartND[iDimProbe] * dx;
                }
                probeParticles.position(iDim,ipart) = partPos;
            }
        }
        

        // Remove particles out of the domain
        for ( int ipb=nPart_total-1 ; ipb>=0 ; ipb--) {
            if (!probeParticles.is_part_in_domain(ipb, smpi))
                probeParticles.erase_particle(ipb);
        }
        diags.probes.probeParticles.push_back(probeParticles);

        unsigned int nPart_local = probeParticles.size(); // number of fake particles for this proc
        
        // Make the array that will contain the data
        // probesArray : 10 x nPart_tot
        vector<unsigned int> probesArraySize(2);
        probesArraySize[0] = nPart_local; // number of particles
        probesArraySize[1] = diags.probes.probeSize; // number of fields (Ex, Ey, etc)
        Field2D *myfield = new Field2D(probesArraySize);
        diags.probes.probesArray.push_back(myfield);
        
        // Exchange data between MPI cpus so that they can figure out which part
        // of the grid they have to manage
        MPI_Status status;
        // Receive the location where to start from the previous node
        int probesStart = 0;
        if (smpi->getRank()>0) MPI_Recv( &(probesStart), 1, MPI_INTEGER, smpi->getRank()-1, 0, MPI_COMM_WORLD, &status );
        // Send the location where to end to the next node
        int probeEnd = probesStart+nPart_local;
        if (smpi->getRank()!=smpi->getSize()-1) MPI_Send( &probeEnd, 1, MPI_INTEGER, smpi->getRank()+1, 0, MPI_COMM_WORLD );
                
        // Create group for the current probe
        ostringstream prob_name("");
        prob_name << "p" << setfill('0') << setw(4) << n_probe;
        hid_t did = H5Gcreate(diags.probes.fileId, prob_name.str().c_str(), H5P_DEFAULT, H5P_DEFAULT, H5P_DEFAULT);
        
        // Create an array to hold the positions of local probe particles
        double posArray [nPart_local][ndim];
        for (int ipb=0 ; ipb<nPart_local ; ipb++)
            for (int idim=0 ; idim<ndim  ; idim++)
                posArray[ipb][idim] = probeParticles.position(idim,ipb);
        
        // Add array "positions" into the current HDF5 group
        H5::matrix_MPI(did, "positions", posArray[0][0], nPart_total, ndim, probesStart, nPart_local);
        
        diags.probes.probesStart.push_back(probesStart);
        
        // Add arrays "p0", "p1", ... to the current group
        ostringstream pk;
        for (unsigned int iDimProbe=0; iDimProbe<=dimProbe; iDimProbe++) {
            pk.str("");
            pk << "p" << iDimProbe;
            H5::vector(did, pk.str(), allPos[iDimProbe][0], ndim);
        }
        
        // Add array "number" to the current group
        H5::vector(did, "number", vecNumber[0], dimProbe);
        
        // Add attribute every to the current group
        H5::attr(did, "every", every);
        // Add attribute "dimension" to the current group
        H5::attr(did, "dimension", dim);
        
        // Close current group
        H5Gclose(did);
        
        n_probe++;
    }
}

void DiagParams::initPhases(Diagnostic& diags, PicParams& params, InputData &ifile, SmileiMPI *smpi) {

    int n_probephase=0;
<<<<<<< HEAD
    while (ifile.existGroup("diag_phase",n_probephase)) {
        phaseStructure tmpPhaseStruct;
=======
    //! create the particle structure
    diags.phases.ndim=params.nDim_particle;    
    diags.phases.my_part.pos.resize(params.nDim_particle);
    diags.phases.my_part.mom.resize(3);
    
    
    bool ok;
    while (ifile.existGroup("diagnostic phase",n_probephase)) {
        
        phaseStructure my_phase;

        my_phase.every=0;
        ok=ifile.extract("every",my_phase.every,"diagnostic phase",0,n_probephase);
        if (!ok) {
//            if (n_probephase>0) {
//                my_phase.every=diags.phases.vecDiagPhase.end()->every;
//            } else {
                my_phase.every=params.global_every;
//            }
        }
        
>>>>>>> dea242dc
        vector<string> kind;
        ifile.extract("kind",kind,"diag_phase",0,n_probephase);        
        for (vector<string>::iterator it=kind.begin(); it!=kind.end();it++) {
            if (std::find(kind.begin(), it, *it) == it) {
                my_phase.kind.push_back(*it); 
            } else {
                WARNING("removed duplicate " << *it << " in \"diag_phase\" " << n_probephase);
            }
        }
<<<<<<< HEAD
        
        tmpPhaseStruct.every=0;
        ok=ifile.extract("every",tmpPhaseStruct.every,"diag_phase",0,n_probephase);
        if (!ok) {
            if (n_probephase>0) {
                tmpPhaseStruct.every=vecPhase.end()->every;
            } else {
                tmpPhaseStruct.every=params.global_every;
            }
        }
        
        vector<double> time_range(2,0.);
        ok=ifile.extract("time_range",time_range,"diag_phase",0,n_probe);        
=======
            
        vector<double> time_range(2,0.);
        ok=ifile.extract("time_range",time_range,"diagnostic phase",0,n_probephase);        
>>>>>>> dea242dc
        if (!ok) { 
            my_phase.tmin = 0.;
            my_phase.tmax = params.sim_time;
        }
        else {
            my_phase.tmin = time_range[0]*params.conv_fac;
            my_phase.tmax = time_range[1]*params.conv_fac;
        }
        
        
<<<<<<< HEAD
        ifile.extract("species",tmpPhaseStruct.species,"diag_phase",0,n_probephase);
        
        tmpPhaseStruct.deflate=0;
        ifile.extract("deflate",tmpPhaseStruct.deflate,"diag_phase",0,n_probephase);
        
        if (tmpPhaseStruct.species.size()==0) {
            WARNING("adding all species to the \"diag_phase\" " << n_probephase);
=======
        ifile.extract("species",my_phase.species,"diagnostic phase",0,n_probephase);
        
        my_phase.deflate=0;
        ifile.extract("deflate",my_phase.deflate,"diagnostic phase",0,n_probephase);
        
        if (my_phase.species.size()==0) {
            WARNING("adding all species to the \"diagnostic phase\" " << n_probephase);
>>>>>>> dea242dc
            for (unsigned int i=0;i<params.n_species; i++) {
                my_phase.species.push_back(params.species_param[i].species_type);
            }
        }
        
<<<<<<< HEAD
        ifile.extract("pos_min",tmpPhaseStruct.pos_min,"diag_phase",0,n_probephase);
        ifile.extract("pos_max",tmpPhaseStruct.pos_max,"diag_phase",0,n_probephase);
        ifile.extract("pos_num",tmpPhaseStruct.pos_num,"diag_phase",0,n_probephase);
        for (unsigned int i=0; i<tmpPhaseStruct.pos_min.size(); i++) {
            tmpPhaseStruct.pos_min[i] *= conv_fac;
            tmpPhaseStruct.pos_max[i] *= conv_fac;
            if (tmpPhaseStruct.pos_min[i]==tmpPhaseStruct.pos_max[i]) {
                tmpPhaseStruct.pos_min[i] = 0.0;
                tmpPhaseStruct.pos_max[i] = params.sim_length[i];
            }
        }
        
        
        ifile.extract("mom_min",tmpPhaseStruct.mom_min,"diag_phase",0,n_probephase);
        ifile.extract("mom_max",tmpPhaseStruct.mom_max,"diag_phase",0,n_probephase);
        ifile.extract("mom_num",tmpPhaseStruct.mom_num,"diag_phase",0,n_probephase);
        
        ifile.extract("lor_min",tmpPhaseStruct.lor_min,"diag_phase",0,n_probephase);
        ifile.extract("lor_max",tmpPhaseStruct.lor_max,"diag_phase",0,n_probephase);
        ifile.extract("lor_num",tmpPhaseStruct.lor_num,"diag_phase",0,n_probephase);
=======
        ifile.extract("pos_min",my_phase.pos_min,"diagnostic phase",0,n_probephase);
        ifile.extract("pos_max",my_phase.pos_max,"diagnostic phase",0,n_probephase);
        ifile.extract("pos_num",my_phase.pos_num,"diagnostic phase",0,n_probephase);
        for (unsigned int i=0; i<my_phase.pos_min.size(); i++) {
            my_phase.pos_min[i] *= params.conv_fac;
            my_phase.pos_max[i] *= params.conv_fac;
            if (my_phase.pos_min[i]==my_phase.pos_max[i]) {
                my_phase.pos_min[i] = 0.0;
                my_phase.pos_max[i] = params.sim_length[i];
            }
        }
        
        
        ifile.extract("mom_min",my_phase.mom_min,"diagnostic phase",0,n_probephase);
        ifile.extract("mom_max",my_phase.mom_max,"diagnostic phase",0,n_probephase);
        ifile.extract("mom_num",my_phase.mom_num,"diagnostic phase",0,n_probephase);
        
        ifile.extract("lor_min",my_phase.lor_min,"diagnostic phase",0,n_probephase);
        ifile.extract("lor_max",my_phase.lor_max,"diagnostic phase",0,n_probephase);
        ifile.extract("lor_num",my_phase.lor_num,"diagnostic phase",0,n_probephase);
        
        
        hid_t gidParent=0;
        if (n_probephase == 0 && smpi->isMaster()) {
            ostringstream file_name("");
            file_name<<"PhaseSpace.h5";
            diags.phases.fileId = H5Fcreate( file_name.str().c_str(), H5F_ACC_TRUNC, H5P_DEFAULT, H5P_DEFAULT);
            string ver(__VERSION);
            
            // write version
            hid_t aid3  = H5Screate(H5S_SCALAR);
            hid_t atype = H5Tcopy(H5T_C_S1);
            H5Tset_size(atype, ver.size());
            H5Tset_strpad(atype,H5T_STR_NULLTERM);
            hid_t attr3 = H5Acreate(diags.phases.fileId, "Version", atype, aid3, H5P_DEFAULT, H5P_DEFAULT);
            
            H5Awrite(attr3, atype, ver.c_str());
            
            H5Aclose(attr3);
            H5Sclose(aid3);
            H5Tclose(atype);            
            
            ostringstream groupName("");
            groupName << "ps" << setw(4) << setfill('0') << n_probephase;
            gidParent = H5Gcreate(diags.phases.fileId, groupName.str().c_str(), H5P_DEFAULT, H5P_DEFAULT, H5P_DEFAULT); 
            
            hid_t sid = H5Screate(H5S_SCALAR);	
            hid_t aid = H5Acreate(gidParent, "every", H5T_NATIVE_UINT, sid, H5P_DEFAULT, H5P_DEFAULT);
            H5Awrite(aid, H5T_NATIVE_UINT, &my_phase.every);
            H5Sclose(sid);
            H5Aclose(aid);
        }
        
        
        for (unsigned int ii=0 ; ii < my_phase.kind.size(); ii++) {
            DiagnosticPhase *diagPhase=NULL;
            
            // create DiagnosticPhase
            if (params.geometry == "1d3v") {
                if (my_phase.kind[ii] == "xpx") {
                    diagPhase =  new DiagnosticPhasePosMom(my_phase,0,0);
                } else if (my_phase.kind[ii] == "xpy") {
                    diagPhase =  new DiagnosticPhasePosMom(my_phase,0,1);
                } else if (my_phase.kind[ii] == "xpz") {
                    diagPhase =  new DiagnosticPhasePosMom(my_phase,0,2);
                } else if (my_phase.kind[ii] == "xlor") {
                    diagPhase =  new DiagnosticPhasePosLor(my_phase,0);
                } else if (my_phase.kind[ii] == "pxpy") {
                    diagPhase =  new DiagnosticPhaseMomMom(my_phase,0,1);
                } else if (my_phase.kind[ii] == "pxpz") {
                    diagPhase =  new DiagnosticPhaseMomMom(my_phase,0,2);
                } else if (my_phase.kind[ii] == "pypz") {
                    diagPhase =  new DiagnosticPhaseMomMom(my_phase,1,2);
                } else {
                    ERROR("kind " << my_phase.kind[ii] << " not implemented for geometry " << params.geometry);
                }
            } else if (params.geometry == "2d3v") {
                if (my_phase.kind[ii] == "xpx") {
                    diagPhase =  new DiagnosticPhasePosMom(my_phase,0,0);
                } else if (my_phase.kind[ii] == "xpy") {
                    diagPhase =  new DiagnosticPhasePosMom(my_phase,0,1);
                } else if (my_phase.kind[ii] == "xpz") {
                    diagPhase =  new DiagnosticPhasePosMom(my_phase,0,2);
                } else if (my_phase.kind[ii] == "ypx") {
                    diagPhase =  new DiagnosticPhasePosMom(my_phase,1,0);
                } else if (my_phase.kind[ii] == "ypy") {
                    diagPhase =  new DiagnosticPhasePosMom(my_phase,1,1);
                } else if (my_phase.kind[ii] == "ypz") {
                    diagPhase =  new DiagnosticPhasePosMom(my_phase,1,2);
                } else if (my_phase.kind[ii] == "pxpy") {
                    diagPhase =  new DiagnosticPhaseMomMom(my_phase,0,1);
                } else if (my_phase.kind[ii] == "pxpz") {
                    diagPhase =  new DiagnosticPhaseMomMom(my_phase,0,2);
                } else if (my_phase.kind[ii] == "pypz") {
                    diagPhase =  new DiagnosticPhaseMomMom(my_phase,1,2);                    
                } else if (my_phase.kind[ii] == "xlor") {
                    diagPhase =  new DiagnosticPhasePosLor(my_phase,0);
                } else if (my_phase.kind[ii] == "ylor") {
                    diagPhase =  new DiagnosticPhasePosLor(my_phase,1);
                } else {
                    ERROR("kind " << my_phase.kind[ii] << " not implemented for geometry " << params.geometry);
                }
            } else if (params.geometry == "3d3v") {
                if (my_phase.kind[ii] == "xpx") {
                    diagPhase =  new DiagnosticPhasePosMom(my_phase,0,0);
                } else if (my_phase.kind[ii] == "xpy") {
                    diagPhase =  new DiagnosticPhasePosMom(my_phase,0,1);
                } else if (my_phase.kind[ii] == "xpz") {
                    diagPhase =  new DiagnosticPhasePosMom(my_phase,0,2);
                } else if (my_phase.kind[ii] == "ypx") {
                    diagPhase =  new DiagnosticPhasePosMom(my_phase,1,0);
                } else if (my_phase.kind[ii] == "ypy") {
                    diagPhase =  new DiagnosticPhasePosMom(my_phase,1,1);
                } else if (my_phase.kind[ii] == "ypz") {
                    diagPhase =  new DiagnosticPhasePosMom(my_phase,1,2);
                } else if (my_phase.kind[ii] == "zpx") {
                    diagPhase =  new DiagnosticPhasePosMom(my_phase,2,0);
                } else if (my_phase.kind[ii] == "zpy") {
                    diagPhase =  new DiagnosticPhasePosMom(my_phase,2,1);
                } else if (my_phase.kind[ii] == "zpz") {
                    diagPhase =  new DiagnosticPhasePosMom(my_phase,2,2);
                } else if (my_phase.kind[ii] == "pxpy") {
                    diagPhase =  new DiagnosticPhaseMomMom(my_phase,0,1);
                } else if (my_phase.kind[ii] == "pxpz") {
                    diagPhase =  new DiagnosticPhaseMomMom(my_phase,0,2);
                } else if (my_phase.kind[ii] == "pypz") {
                    diagPhase =  new DiagnosticPhaseMomMom(my_phase,1,2);                    
                } else if (my_phase.kind[ii] == "xlor") {
                    diagPhase =  new DiagnosticPhasePosLor(my_phase,0);
                } else if (my_phase.kind[ii] == "ylor") {
                    diagPhase =  new DiagnosticPhasePosLor(my_phase,1);
                } else if (my_phase.kind[ii] == "zlor") {
                    diagPhase =  new DiagnosticPhasePosLor(my_phase,2);
                } else {
                    ERROR("kind " << my_phase.kind[ii] << " not implemented for geometry " << params.geometry);
                }                
            } else {
                ERROR("DiagnosticPhase not implemented for geometry " << params.geometry);
            }
            if (diagPhase) {
                if (smpi->isMaster()) {
                    //! create a group for each species of this diag and keep track of its ID.
                    
                    hsize_t dims[3] = {0,diagPhase->my_data.dims()[0],diagPhase->my_data.dims()[1]};
                    hsize_t max_dims[3] = {H5S_UNLIMITED,diagPhase->my_data.dims()[0],diagPhase->my_data.dims()[1]};
                    hsize_t chunk_dims[3] = {1,diagPhase->my_data.dims()[0],diagPhase->my_data.dims()[1]};
                    
                    hid_t sid = H5Screate_simple (3, dims, max_dims);	
                    hid_t pid = H5Pcreate(H5P_DATASET_CREATE);
                    H5Pset_layout(pid, H5D_CHUNKED);
                    H5Pset_chunk(pid, 3, chunk_dims);
                    
                    H5Pset_deflate (pid, std::min((unsigned int)9,my_phase.deflate));
                    
                    hid_t did = H5Dcreate (gidParent, my_phase.kind[ii].c_str(), H5T_NATIVE_DOUBLE, sid, H5P_DEFAULT, pid,H5P_DEFAULT);
                    H5Pclose (pid);	
                    H5Sclose (sid);
                    
                    // write attribute of species present in the phaseSpace
                    string namediag;
                    for (unsigned int k=0; k<my_phase.species.size(); k++) {
                        namediag+=my_phase.species[k]+" ";
                    }
                    namediag=namediag.substr(0, namediag.size()-1);
                    sid = H5Screate(H5S_SCALAR);
                    hid_t tid = H5Tcopy(H5T_C_S1);
                    H5Tset_size(tid, namediag.size());
                    H5Tset_strpad(tid,H5T_STR_NULLTERM);
                    hid_t aid = H5Acreate(gidParent, "species", tid, sid, H5P_DEFAULT, H5P_DEFAULT);
                    H5Awrite(aid, tid, namediag.c_str());
                    
                    
                    // write attribute extent of the phaseSpace
                    hsize_t dimsPos[2] = {2,2};
                    sid = H5Screate_simple(2, dimsPos, NULL);
                    aid = H5Acreate (gidParent, "extents", H5T_NATIVE_DOUBLE, sid, H5P_DEFAULT, H5P_DEFAULT);
                    double tmp[4] = {diagPhase->firstmin, diagPhase->firstmax, diagPhase->secondmin, diagPhase->secondmax};
                    H5Awrite(aid, H5T_NATIVE_DOUBLE, tmp);
                    H5Aclose(aid);
                    H5Sclose(sid);
                    
                    diagPhase->dataId=did;
                    
                }
                diags.phases.vecDiagPhase.push_back(diagPhase);	
            }
            
        } 
        
        if (smpi->isMaster() ) {
            H5Gclose(gidParent);
        }
        
>>>>>>> dea242dc
        
        n_probephase++;
    }
}


void DiagParams::initParticles(Diagnostic& diags, PicParams& params, InputData &ifile) {
    int n_diag_particles=0;
    unsigned int every, time_average, iaxis, axis_nbins;
    double axis_min, axis_max;
    string output;
    bool axis_logscale, axis_edgeinclusive;
    vector<string> species, axis;
    vector<unsigned int> species_numbers;
    DiagnosticParticlesAxis  *tmpAxis;
    vector<DiagnosticParticlesAxis*> tmpAxes;
    DiagnosticParticles * tmpDiagParticles;
<<<<<<< HEAD
    
    while (ifile.existGroup("diag_particles",n_diag_particles)) {
=======
    bool ok;
    while (ifile.existGroup("diagnostic particles",n_diag_particles)) {
>>>>>>> dea242dc
        
        // get parameter "output" that determines the quantity to sum in the output array
        output = "";
        ok = ifile.extract("output",output,"diag_particles",0,n_diag_particles);
        if (!ok)
            ERROR("Diagnotic Particles #" << n_diag_particles << ": parameter `output` required");
        
        // get parameter "every" which is the period (in timesteps) for getting the outputs
        every = 0;
        ok = ifile.extract("every",every,"diag_particles",0,n_diag_particles);
        if (!ok)
            ERROR("Diagnotic Particles #" << n_diag_particles << ": parameter `every` required");
        
        // get parameter "time_average" that determines the number of timestep to average the outputs
        time_average = 1;
        ifile.extract("time_average",time_average,"diag_particles",0,n_diag_particles);
        if (time_average > every)
            ERROR("Diagnotic Particles #" << n_diag_particles << ": `time_average` cannot be larger than `every`");
        if (time_average < 1) time_average=1;
        
        // get parameter "species" that determines the species to use (can be a list of species)
        species.resize(0);
        ok = ifile.extract("species",species,"diag_particles",0,n_diag_particles);
        if (!ok)
            ERROR("Diagnotic Particles #" << n_diag_particles << ": parameter `species` required");
        // verify that the species exist, remove duplicates and sort by number
        species_numbers = FindSpecies(species, params);
        
        // get parameter "axis" that adds one axis to the diagnostic
        //  It should contain several items:
        //      requested quantity, min value, max value ,number of bins, log (optional), edge_inclusive (optional)
        ok = true;
        iaxis = 0;
        tmpAxes.resize(0);
        while(true) { // loop in case there are several axes
            // 1 - Find "axis" keyword and create new axis object
            axis.resize(0);
            ok = ifile.extract("axis",axis,"diag_particles",iaxis,n_diag_particles);
            if (!ok) break;
            if (axis.size()<4)
                ERROR("Diagnotic Particles #" << n_diag_particles << ": parameter axis needs at least 4 arguments (type, min, max, nbins)");
            tmpAxis = new DiagnosticParticlesAxis();
            
            // 2 - Extract axis type (e.g. 'x', 'px', etc.)
            tmpAxis->type  = axis[0];
            if (   (tmpAxis->type == "z" && params.nDim_particle <3)
                || (tmpAxis->type == "y" && params.nDim_particle <2) )
                ERROR("Diagnotic Particles #" << n_diag_particles << ": axis " << tmpAxis->type << " cannot exist in " << params.nDim_particle << "D");
            
            // 3 - Extract axis min and max
            tmpAxis->min   = convertToDouble(axis[1]);
            tmpAxis->max   = convertToDouble(axis[2]);
            
            // 4 - Extract number of bins
            tmpAxis->nbins = convertToDouble(axis[3]);
            if (tmpAxis->nbins - floor(tmpAxis->nbins) != 0.)
                ERROR("Diagnotic Particles #" << n_diag_particles << ": number of bins must be integer (not " << axis[3] << ")");
            
            // 5 - Check for  other keywords such as "logscale" and "edge_inclusive"
            tmpAxis->logscale = false;
            tmpAxis->edge_inclusive = false;
            for(unsigned int i=4; i<axis.size(); i++) {
                if(axis[i]=="logscale" ||  axis[i]=="log_scale" || axis[i]=="log")
                    tmpAxis->logscale = true;
                else if(axis[i]=="edges" ||  axis[i]=="edge" ||  axis[i]=="edge_inclusive" ||  axis[i]=="edges_inclusive")
                    tmpAxis->edge_inclusive = true;
                else
                    ERROR("Diagnotic Particles #" << n_diag_particles << ": keyword `" << axis[i] << "` not understood");
            }
            // If the axis is spatial, then we need to apply the conv_fac
            if (axis[0]=="x" || axis[0]=="y" || axis[0]=="z") {
                tmpAxis->min *= params.conv_fac;
                tmpAxis->max *= params.conv_fac;
            }
            tmpAxes.push_back(tmpAxis);
            iaxis++;
        }
        if (iaxis == 0)
            ERROR("Diagnotic Particles #" << n_diag_particles << ": at least one parameter `axis` required");
        
        // create new diagnostic object
        tmpDiagParticles = new DiagnosticParticles(n_diag_particles, output, every, time_average, species_numbers, tmpAxes);
        // add this object to the list
        diags.vecDiagnosticParticles.push_back(tmpDiagParticles);
        // next diagnostic
        n_diag_particles++;
    }
}


// Finds requested species in the list of existing species.
// Returns an array of the numbers of the requested species.
// Note that there might be several species that have the same "name" or "type"
//  so that we have to search for all possibilities.
vector<unsigned int> DiagParams::FindSpecies( vector<string> requested_species, PicParams& params)
{
    bool species_found;
    vector<unsigned int> result;
    unsigned int i;
    vector<string> existing_species;
    
    // Make an array of the existing species names
    existing_species.resize(0);
    for (unsigned int ispec=0 ; ispec<params.n_species ; ispec++) {
        existing_species.push_back( params.species_param[ispec].species_type );
    }
    
    // Loop over group of requested species
    for (unsigned int rs=0 ; rs<requested_species.size() ; rs++) {
        species_found = false;
        // Loop over existing species
        for (unsigned int es=0 ; es<existing_species.size() ; es++) {
            if (requested_species[rs] == existing_species[es]) { // if found
                species_found = true;
                // Add to the list and sort
                for (i=0 ; i<result.size() ; i++) {
                    if (es == result[i]) break; // skip if duplicate
                    if (es <  result[i]) {
                        result.insert(result.begin()+i,es); // insert at the right place
                        break;
                    }
                }
                // Put at the end if not put earlier
                if (i == result.size()) result.push_back(es);
            }
        }
        if (!species_found)
            ERROR("Species `" << requested_species[rs] << "` was not found.");
    }
	
    return result;
}
<|MERGE_RESOLUTION|>--- conflicted
+++ resolved
@@ -5,9 +5,7 @@
 #include <iomanip>
 
 #include "Tools.h"
-<<<<<<< HEAD
-#include "DiagnosticParticles.h"
-=======
+
 #include "Diagnostic.h"
 #include "H5.h"
 #include "SmileiMPI.h"
@@ -15,7 +13,6 @@
 #include "DiagnosticPhasePosMom.h"
 #include "DiagnosticPhasePosLor.h"
 #include "DiagnosticPhaseMomMom.h"
->>>>>>> dea242dc
 
 using namespace std;
 
@@ -28,16 +25,8 @@
     return x;
 }
 
-<<<<<<< HEAD
-
-
-DiagParams::DiagParams(PicParams& params, InputData &ifile) {
-    
-    double conv_fac = params.conv_fac; // conversion factor (see sim_units in PicParams.cpp for more details)
-=======
 DiagParams::DiagParams(Diagnostic& diags, PicParams& params, InputData &ifile, SmileiMPI *smpi) {
-        
->>>>>>> dea242dc
+
     bool ok=false;
     
     // defining default values & reading diagnostic every-parameter
@@ -68,11 +57,6 @@
     // probes initialization
     initProbes(diags,params,ifile,smpi);
     
-<<<<<<< HEAD
-    scalar_every=0;
-    ok=ifile.extract("every",scalar_every,"diag_scalar");
-    if (!ok) scalar_every=params.global_every;
-=======
     // phasespaces initialization    
     initPhases(diags,params,ifile,smpi);
     
@@ -84,9 +68,8 @@
 void DiagParams::initScalars(Diagnostic& diags, PicParams& params, InputData &ifile) {
 
     diags.scalars.every=0;
-    bool ok=ifile.extract("every",diags.scalars.every,"diagnostic scalar");
+    bool ok=ifile.extract("every",diags.scalars.every,"diag_scalar");
     if (!ok) diags.scalars.every=params.global_every;
->>>>>>> dea242dc
     
     vector<double> scalar_time_range(2,0.);
 
@@ -100,15 +83,9 @@
         diags.scalars.tmax = scalar_time_range[1]*params.conv_fac;
     }
     
-<<<<<<< HEAD
     scalar_precision=10;
     ifile.extract("precision",scalar_precision,"diag_scalar");
     ifile.extract("vars",scalar_vars,"diag_scalar");
-=======
-    diags.scalars.precision=10;
-    ifile.extract("precision",diags.scalars.precision,"diagnostic scalar");
-    ifile.extract("vars",diags.scalars.vars,"diagnostic scalar");
->>>>>>> dea242dc
     
     // copy from params remaining stuff
     diags.scalars.res_time=params.res_time;
@@ -119,18 +96,7 @@
 void DiagParams::initProbes(Diagnostic& diags, PicParams& params, InputData &ifile, SmileiMPI *smpi) {
     bool ok;
     unsigned int n_probe=0;
-<<<<<<< HEAD
     while (ifile.existGroup("diag_probe",n_probe)) {
-        probeStructure tmpStruct;
-        
-        tmpStruct.every=0;
-        ok=ifile.extract("every",tmpStruct.every,"diag_probe",0,n_probe);        
-        if (!ok) tmpStruct.every=params.global_every;
-        
-        vector<double> time_range(2,0.);
-        ok=ifile.extract("time_range",time_range,"diag_probe",0,n_probe);        
-=======
-    while (ifile.existGroup("diagnostic probe",n_probe)) {
         
         if (n_probe==0) {
             // Create the HDF5 file that will contain all the probes
@@ -156,14 +122,13 @@
         
         
         unsigned int every=0;
-        ok=ifile.extract("every",every,"diagnostic probe",0,n_probe);        
+        ok=ifile.extract("every",every,"diag_probe",0,n_probe);        
         if (!ok) every=params.global_every;
         diags.probes.every.push_back(every);
         
         vector<double> time_range(2,0.);
         double tmin,tmax;
-        ok=ifile.extract("time_range",time_range,"diagnostic probe",0,n_probe);        
->>>>>>> dea242dc
+        ok=ifile.extract("time_range",time_range,"diag_probe",0,n_probe);        
         if (!ok) { 
             tmin = 0.;
             tmax = params.sim_time;
@@ -177,7 +142,7 @@
         // number is the numer of probes you have in each dimension of the probe 
         // (which must be smaller than the code dimensions)
         vector<unsigned int> vecNumber; 
-        ifile.extract("number",vecNumber,"diagnostic probe",0,n_probe);
+        ifile.extract("number",vecNumber,"diag_probe",0,n_probe);
 
         unsigned int dim=vecNumber.size();
 
@@ -189,16 +154,8 @@
         // dimension of the probe grid
         unsigned int dimProbe=vecNumber.size();
         
-<<<<<<< HEAD
-        ifile.extract("number",tmpStruct.number,"diag_probe",0,n_probe);
-        tmpStruct.dim=tmpStruct.number.size();
-        if (tmpStruct.dim == 0) { // in 1D case you have one probe, forcing it
-            tmpStruct.number.resize(1);
-            tmpStruct.number[0]=1;
-=======
         if (dimProbe > params.nDim_particle) {
             ERROR("probe dimension is greater than simulation dimension")
->>>>>>> dea242dc
         }
      
         // dimension of the simulation
@@ -332,11 +289,7 @@
 
 void DiagParams::initPhases(Diagnostic& diags, PicParams& params, InputData &ifile, SmileiMPI *smpi) {
 
-    int n_probephase=0;
-<<<<<<< HEAD
-    while (ifile.existGroup("diag_phase",n_probephase)) {
-        phaseStructure tmpPhaseStruct;
-=======
+    int n_phase=0;
     //! create the particle structure
     diags.phases.ndim=params.nDim_particle;    
     diags.phases.my_part.pos.resize(params.nDim_particle);
@@ -344,12 +297,12 @@
     
     
     bool ok;
-    while (ifile.existGroup("diagnostic phase",n_probephase)) {
+    while (ifile.existGroup("diag_phase",n_phase)) {
         
         phaseStructure my_phase;
 
         my_phase.every=0;
-        ok=ifile.extract("every",my_phase.every,"diagnostic phase",0,n_probephase);
+        ok=ifile.extract("every",my_phase.every,"diag_phase",0,n_phase);
         if (!ok) {
 //            if (n_probephase>0) {
 //                my_phase.every=diags.phases.vecDiagPhase.end()->every;
@@ -358,35 +311,19 @@
 //            }
         }
         
->>>>>>> dea242dc
         vector<string> kind;
-        ifile.extract("kind",kind,"diag_phase",0,n_probephase);        
+        ifile.extract("kind",kind,"diag_phase",0,n_phase);        
         for (vector<string>::iterator it=kind.begin(); it!=kind.end();it++) {
             if (std::find(kind.begin(), it, *it) == it) {
                 my_phase.kind.push_back(*it); 
             } else {
-                WARNING("removed duplicate " << *it << " in \"diag_phase\" " << n_probephase);
-            }
-        }
-<<<<<<< HEAD
-        
-        tmpPhaseStruct.every=0;
-        ok=ifile.extract("every",tmpPhaseStruct.every,"diag_phase",0,n_probephase);
-        if (!ok) {
-            if (n_probephase>0) {
-                tmpPhaseStruct.every=vecPhase.end()->every;
-            } else {
-                tmpPhaseStruct.every=params.global_every;
-            }
-        }
-        
+                WARNING("removed duplicate " << *it << " in \"diag_phase\" " << n_phase);
+            }
+        }
+            
         vector<double> time_range(2,0.);
-        ok=ifile.extract("time_range",time_range,"diag_phase",0,n_probe);        
-=======
-            
-        vector<double> time_range(2,0.);
-        ok=ifile.extract("time_range",time_range,"diagnostic phase",0,n_probephase);        
->>>>>>> dea242dc
+        ok=ifile.extract("time_range",time_range,"diag_phase",0,n_phase);        
+
         if (!ok) { 
             my_phase.tmin = 0.;
             my_phase.tmax = params.sim_time;
@@ -397,53 +334,21 @@
         }
         
         
-<<<<<<< HEAD
-        ifile.extract("species",tmpPhaseStruct.species,"diag_phase",0,n_probephase);
-        
-        tmpPhaseStruct.deflate=0;
-        ifile.extract("deflate",tmpPhaseStruct.deflate,"diag_phase",0,n_probephase);
-        
-        if (tmpPhaseStruct.species.size()==0) {
-            WARNING("adding all species to the \"diag_phase\" " << n_probephase);
-=======
-        ifile.extract("species",my_phase.species,"diagnostic phase",0,n_probephase);
+        ifile.extract("species",my_phase.species,"diag_phase",0,n_phase);
         
         my_phase.deflate=0;
-        ifile.extract("deflate",my_phase.deflate,"diagnostic phase",0,n_probephase);
+        ifile.extract("deflate",my_phase.deflate,"diag_phase",0,n_phase);
         
         if (my_phase.species.size()==0) {
-            WARNING("adding all species to the \"diagnostic phase\" " << n_probephase);
->>>>>>> dea242dc
+            WARNING("adding all species to the \"diag_phase\" " << n_phase);
             for (unsigned int i=0;i<params.n_species; i++) {
                 my_phase.species.push_back(params.species_param[i].species_type);
             }
         }
         
-<<<<<<< HEAD
-        ifile.extract("pos_min",tmpPhaseStruct.pos_min,"diag_phase",0,n_probephase);
-        ifile.extract("pos_max",tmpPhaseStruct.pos_max,"diag_phase",0,n_probephase);
-        ifile.extract("pos_num",tmpPhaseStruct.pos_num,"diag_phase",0,n_probephase);
-        for (unsigned int i=0; i<tmpPhaseStruct.pos_min.size(); i++) {
-            tmpPhaseStruct.pos_min[i] *= conv_fac;
-            tmpPhaseStruct.pos_max[i] *= conv_fac;
-            if (tmpPhaseStruct.pos_min[i]==tmpPhaseStruct.pos_max[i]) {
-                tmpPhaseStruct.pos_min[i] = 0.0;
-                tmpPhaseStruct.pos_max[i] = params.sim_length[i];
-            }
-        }
-        
-        
-        ifile.extract("mom_min",tmpPhaseStruct.mom_min,"diag_phase",0,n_probephase);
-        ifile.extract("mom_max",tmpPhaseStruct.mom_max,"diag_phase",0,n_probephase);
-        ifile.extract("mom_num",tmpPhaseStruct.mom_num,"diag_phase",0,n_probephase);
-        
-        ifile.extract("lor_min",tmpPhaseStruct.lor_min,"diag_phase",0,n_probephase);
-        ifile.extract("lor_max",tmpPhaseStruct.lor_max,"diag_phase",0,n_probephase);
-        ifile.extract("lor_num",tmpPhaseStruct.lor_num,"diag_phase",0,n_probephase);
-=======
-        ifile.extract("pos_min",my_phase.pos_min,"diagnostic phase",0,n_probephase);
-        ifile.extract("pos_max",my_phase.pos_max,"diagnostic phase",0,n_probephase);
-        ifile.extract("pos_num",my_phase.pos_num,"diagnostic phase",0,n_probephase);
+        ifile.extract("pos_min",my_phase.pos_min,"diag_phase",0,n_phase);
+        ifile.extract("pos_max",my_phase.pos_max,"diag_phase",0,n_phase);
+        ifile.extract("pos_num",my_phase.pos_num,"diag_phase",0,n_phase);
         for (unsigned int i=0; i<my_phase.pos_min.size(); i++) {
             my_phase.pos_min[i] *= params.conv_fac;
             my_phase.pos_max[i] *= params.conv_fac;
@@ -454,17 +359,17 @@
         }
         
         
-        ifile.extract("mom_min",my_phase.mom_min,"diagnostic phase",0,n_probephase);
-        ifile.extract("mom_max",my_phase.mom_max,"diagnostic phase",0,n_probephase);
-        ifile.extract("mom_num",my_phase.mom_num,"diagnostic phase",0,n_probephase);
-        
-        ifile.extract("lor_min",my_phase.lor_min,"diagnostic phase",0,n_probephase);
-        ifile.extract("lor_max",my_phase.lor_max,"diagnostic phase",0,n_probephase);
-        ifile.extract("lor_num",my_phase.lor_num,"diagnostic phase",0,n_probephase);
+        ifile.extract("mom_min",my_phase.mom_min,"diag_phase",0,n_phase);
+        ifile.extract("mom_max",my_phase.mom_max,"diag_phase",0,n_phase);
+        ifile.extract("mom_num",my_phase.mom_num,"diag_phase",0,n_phase);
+        
+        ifile.extract("lor_min",my_phase.lor_min,"diag_phase",0,n_phase);
+        ifile.extract("lor_max",my_phase.lor_max,"diag_phase",0,n_phase);
+        ifile.extract("lor_num",my_phase.lor_num,"diag_phase",0,n_phase);
         
         
         hid_t gidParent=0;
-        if (n_probephase == 0 && smpi->isMaster()) {
+        if (n_phase == 0 && smpi->isMaster()) {
             ostringstream file_name("");
             file_name<<"PhaseSpace.h5";
             diags.phases.fileId = H5Fcreate( file_name.str().c_str(), H5F_ACC_TRUNC, H5P_DEFAULT, H5P_DEFAULT);
@@ -484,7 +389,7 @@
             H5Tclose(atype);            
             
             ostringstream groupName("");
-            groupName << "ps" << setw(4) << setfill('0') << n_probephase;
+            groupName << "ps" << setw(4) << setfill('0') << n_phase;
             gidParent = H5Gcreate(diags.phases.fileId, groupName.str().c_str(), H5P_DEFAULT, H5P_DEFAULT, H5P_DEFAULT); 
             
             hid_t sid = H5Screate(H5S_SCALAR);	
@@ -595,7 +500,7 @@
                     
                     H5Pset_deflate (pid, std::min((unsigned int)9,my_phase.deflate));
                     
-                    hid_t did = H5Dcreate (gidParent, my_phase.kind[ii].c_str(), H5T_NATIVE_DOUBLE, sid, H5P_DEFAULT, pid,H5P_DEFAULT);
+                    diagPhase->dataId = H5Dcreate (gidParent, my_phase.kind[ii].c_str(), H5T_NATIVE_DOUBLE, sid, H5P_DEFAULT, pid,H5P_DEFAULT);
                     H5Pclose (pid);	
                     H5Sclose (sid);
                     
@@ -622,8 +527,6 @@
                     H5Aclose(aid);
                     H5Sclose(sid);
                     
-                    diagPhase->dataId=did;
-                    
                 }
                 diags.phases.vecDiagPhase.push_back(diagPhase);	
             }
@@ -633,10 +536,8 @@
         if (smpi->isMaster() ) {
             H5Gclose(gidParent);
         }
-        
->>>>>>> dea242dc
-        
-        n_probephase++;
+                
+        n_phase++;
     }
 }
 
@@ -652,13 +553,10 @@
     DiagnosticParticlesAxis  *tmpAxis;
     vector<DiagnosticParticlesAxis*> tmpAxes;
     DiagnosticParticles * tmpDiagParticles;
-<<<<<<< HEAD
-    
+
+    bool ok;
     while (ifile.existGroup("diag_particles",n_diag_particles)) {
-=======
-    bool ok;
-    while (ifile.existGroup("diagnostic particles",n_diag_particles)) {
->>>>>>> dea242dc
+
         
         // get parameter "output" that determines the quantity to sum in the output array
         output = "";
