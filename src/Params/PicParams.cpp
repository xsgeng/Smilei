--- conflicted
+++ resolved
@@ -89,11 +89,7 @@
 /*MG150609    // definition or res_time & res_space
     bool defbyRes = ifile.extract("res_time", res_time);
     ifile.extract("res_space",res_space);
-<<<<<<< HEAD
     if ( (res_space.size()!=0) && (res_space.size()!=nDim_field) ) {
-=======
-    if (res_space.size()!=0 && res_space.size()!=nDim_field) {
->>>>>>> 56446115
         ERROR("Dimension of res_space ("<< res_space.size() << ") != " << nDim_field << " for geometry " << geometry);
     }
     
