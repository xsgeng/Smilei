--- conflicted
+++ resolved
@@ -286,10 +286,6 @@
         // ----------------
 
         
-<<<<<<< HEAD
-        if (!ifile.extract_py_profile(tmpSpec.dens_profile,"dens_profile", "species",0,n_species)) {
-            ifile.extract("dens_profile", tmpSpec.dens_profile.profile,"species",0,n_species);
-=======
         ifile.extract("dens_profile", tmpSpec.dens_profile.profile,"species",0,n_species);
         if (tmpSpec.dens_profile.profile.empty()) {
             PyObject *mypy = ifile.extract_py("dens_profile","species",0,n_species);
@@ -301,7 +297,6 @@
 
         } else {
             // species length (check DensityProfile for definitions)
->>>>>>> 0d1014a3
             ifile.extract("vacuum_length", tmpSpec.dens_profile.vacuum_length,"species",0,n_species);
             ifile.extract("dens_length_x", tmpSpec.dens_profile.length_params_x,"species",0,n_species);
             if ( (geometry=="2d3v") || (geometry=="3d3v") )
@@ -337,10 +332,6 @@
         
         HEREIAM("");
         // Y
-<<<<<<< HEAD
-        if (!ifile.extract_py_profile(tmpSpec.mvel_y_profile,"mvel_y_profile", "species",0,n_species)) {
-            ifile.extract("mvel_y_profile", tmpSpec.mvel_y_profile.profile,"species",0,n_species);
-=======
         ifile.extract("mvel_y_profile", tmpSpec.mvel_y_profile.profile,"species",0,n_species);
         if (tmpSpec.mvel_y_profile.profile.empty()) {
             PyObject *mypy = ifile.extract_py("mvel_y_profile", "species",0,n_species);
@@ -349,7 +340,6 @@
                 tmpSpec.mvel_y_profile.profile="python";
             }
         } else {
->>>>>>> 0d1014a3
             ifile.extract("mvel_y_length_x", tmpSpec.mvel_y_profile.length_params_x,"species",0,n_species);
             if ( (geometry=="2d3v") || (geometry=="3d3v") )
                 ifile.extract("mvel_y_length_y", tmpSpec.mvel_y_profile.length_params_y,"species",0,n_species);
@@ -363,10 +353,6 @@
         
         HEREIAM("");
         // Z
-<<<<<<< HEAD
-        if (!ifile.extract_py_profile(tmpSpec.mvel_z_profile,"mvel_x_profile", "species",0,n_species)) {
-            ifile.extract("mvel_z_profile", tmpSpec.mvel_z_profile.profile,"species",0,n_species);
-=======
         ifile.extract("mvel_z_profile", tmpSpec.mvel_z_profile.profile,"species",0,n_species);
         if (tmpSpec.mvel_z_profile.profile.empty()) {
             PyObject *mypy = ifile.extract_py("mvel_z_profile", "species",0,n_species);
@@ -375,7 +361,6 @@
                 tmpSpec.mvel_z_profile.profile="python";
             }
         } else {
->>>>>>> 0d1014a3
             ifile.extract("mvel_z_length_x", tmpSpec.mvel_z_profile.length_params_x,"species",0,n_species);
             if ( (geometry=="2d3v") || (geometry=="3d3v") )
                 ifile.extract("mvel_z_length_y", tmpSpec.mvel_z_profile.length_params_y,"species",0,n_species);
@@ -387,19 +372,10 @@
             tmpSpec.mvel_z_profile.vacuum_length=tmpSpec.dens_profile.vacuum_length;
         }
         
-<<<<<<< HEAD
-        HEREIAM("-------------------------------------");
-        
-=======
->>>>>>> 0d1014a3
         // Species mean temperature parameters
         // ----------------
         
         // X : Only in 1D
-<<<<<<< HEAD
-        if (!ifile.extract_py_profile(tmpSpec.temp_x_profile,"temp_x_profile", "species",0,n_species)) {
-            HEREIAM("");
-=======
         ifile.extract("temp_x_profile", tmpSpec.temp_x_profile.profile,"species",0,n_species);
         if (tmpSpec.temp_x_profile.profile.empty()) {
             PyObject *mypy = ifile.extract_py("temp_x_profile", "species",0,n_species);
@@ -408,7 +384,6 @@
                 tmpSpec.temp_x_profile.profile="python";
             }
         } else {
->>>>>>> 0d1014a3
             ifile.extract("temp_x_profile", tmpSpec.temp_x_profile.profile,"species",0,n_species);
             // species length (check DensityProfile for definitions)
             ifile.extract("temp_x_length_x", tmpSpec.temp_x_profile.length_params_x,"species",0,n_species);
@@ -419,45 +394,7 @@
             
             ifile.extract("temp_x_dbl_params", tmpSpec.temp_x_profile.double_params,"species",0,n_species);
             ifile.extract("temp_x_int_params", tmpSpec.temp_x_profile.int_params,"species",0,n_species);
-<<<<<<< HEAD
-        }
-        
-        HEREIAM("");
-        if (!ifile.extract_py_profile(tmpSpec.temp_y_profile,"temp_y_profile", "species",0,n_species)) {
-            ifile.extract("temp_y_profile", tmpSpec.temp_y_profile.profile,"species",0,n_species);
-            // species length (check DensityProfile for definitions)
-            ifile.extract("temp_y_length_x", tmpSpec.temp_y_profile.length_params_x,"species",0,n_species);
-            if ( (geometry=="2d3v") || (geometry=="3d3v") )
-                ifile.extract("temp_y_length_y", tmpSpec.temp_y_profile.length_params_y,"species",0,n_species);
-            if (geometry=="3d3v")
-                ifile.extract("temp_y_length_z", tmpSpec.temp_y_profile.length_params_z,"species",0,n_species);
-            ifile.extract("temp_y_dbl_params", tmpSpec.temp_y_profile.double_params,"species",0,n_species);
-            ifile.extract("temp_y_int_params", tmpSpec.temp_y_profile.int_params,"species",0,n_species);
         }            
-        
-        HEREIAM("");
-        if (!ifile.extract_py_profile(tmpSpec.temp_z_profile,"temp_z_profile", "species",0,n_species)) {
-            ifile.extract("temp_z_profile", tmpSpec.temp_z_profile.profile,"species",0,n_species);
-            // species length (check DensityProfile for definitions)
-            ifile.extract("temp_z_length_x", tmpSpec.temp_z_profile.length_params_x,"species",0,n_species);
-            if ( (geometry=="2d3v") || (geometry=="3d3v") )
-                ifile.extract("temp_z_length_y", tmpSpec.temp_z_profile.length_params_y,"species",0,n_species);
-            if (geometry=="3d3v")
-                ifile.extract("temp_z_length_z", tmpSpec.temp_z_profile.length_params_z,"species",0,n_species);
-            ifile.extract("temp_z_dbl_params", tmpSpec.temp_z_profile.double_params,"species",0,n_species);
-            ifile.extract("temp_z_int_params", tmpSpec.temp_z_profile.int_params,"species",0,n_species);
-        }
-        HEREIAM("");
-        
-        tmpSpec.temp_x_profile.vacuum_length=tmpSpec.dens_profile.vacuum_length;
-        tmpSpec.temp_y_profile.vacuum_length=tmpSpec.dens_profile.vacuum_length;
-        tmpSpec.temp_z_profile.vacuum_length=tmpSpec.dens_profile.vacuum_length;
-        
-        
-        HEREIAM("");
-=======
-        }            
->>>>>>> 0d1014a3
         
         ifile.extract("temp_y_profile", tmpSpec.temp_y_profile.profile,"species",0,n_species);
         if (tmpSpec.temp_y_profile.profile.empty()) {
