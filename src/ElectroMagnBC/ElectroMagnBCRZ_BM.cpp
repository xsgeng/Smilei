#include "ElectroMagnBCRZ_BM.h"

#include <cstdlib>

#include <iostream>
#include <string>

#include "Params.h"
#include "Patch.h"
#include "ElectroMagn.h"
#include "cField2D.h"
#include "Tools.h"
#include "Laser.h"
#include <complex>
#include "dcomplex.h"
using namespace std;

ElectroMagnBCRZ_BM::ElectroMagnBCRZ_BM( Params &params, Patch* patch, unsigned int _min_max )
: ElectroMagnBC( params, patch, _min_max )
{
    // number of nodes of the primal and dual grid in the x-direction
    nl_p = params.n_space[0]+1+2*params.oversize[0];
    nl_d = nl_p+1;
    // number of nodes of the primal and dual grid in the y-direction
    nr_p = params.n_space[1]+1+2*params.oversize[1];
    nr_d = nr_p+1;
    
    // spatial-step and ratios time-step by spatial-step & spatial-step by time-step (in the x-direction)
    dl       = params.cell_length[0];
    dt_ov_dl = dt/dl;
    dl_ov_dt = 1.0/dt_ov_dl;
    
    // spatial-step and ratios time-step by spatial-step & spatial-step by time-step (in the y-direction)
    dr       = params.cell_length[1];
    dt_ov_dr = dt/dr;
    dr_ov_dt = 1.0/dt_ov_dr;
    //Number of modes
    Nmode=params.nmodes;
    if (min_max == 0 && patch->isXmin() ) {
        // BCs at the x-border min
        Bl_val.resize(nr_d,0.); // dual in the y-direction
        Br_val.resize(nr_p,0.); // primal in the y-direction
        Bt_val.resize(nr_d,0.); // dual in the y-direction
    }
    else if (min_max == 1 && patch->isXmax() ) {
        // BCs at the x-border max
        Bl_val.resize(nr_d,0.);
        Br_val.resize(nr_p,0.);
        Bt_val.resize(nr_d,0.);
    }
    else if (min_max == 2 && patch->isYmin() ) {
        // BCs in the y-border min
        Bl_val.resize(nl_p,0.); // primal in the x-direction
        Br_val.resize(nl_d,0.); // dual in the x-direction
        Bt_val.resize(nl_d,0.); // dual in the x-direction
    }
    else if (min_max == 3 && patch->isYmax() ) {
        // BCs in the y-border max
        Bl_val.resize(nl_p,0.);
        Br_val.resize(nl_d,0.);
        Bt_val.resize(nl_d,0.);
    }
    
    // -----------------------------------------------------
    // Parameters for the Buneman boundary conditions
    // -----------------------------------------------------

    // Rmax boundary
    double cosphi ; 
    double Kx, Kr ;
    double one_ov_rlocal = 1./(params.grid_length[1]+params.oversize[1]*dr); // BM conditions on rmax are written at the last primal r position.
    //std::cout<< "rlocal " <<params.grid_length[1]+params.oversize[1]*dr<< "one_ov"<< one_ov_rlocal*10<< std::endl;
    //std::cout<< "grid length " <<params.grid_length[1]<< "   oversize*dr  "<< params.oversize[1]*dr<< std::endl;
    Kx =  params.EM_BCs_k[3][0];
    Kr = -params.EM_BCs_k[3][1]; // We're only dealing with the Rmax boundary here. The minus sign is the specular reflexion of the given k on the rmax boundary since users are supposed to provide the injection k.
<<<<<<< HEAD
    cosphi = Kr / sqrt( Kx*Kx + Kr*Kr ) ; 
    //std::cout<<"cosphi  "<<cosphi<<std::endl;
=======
    double phi = 0.; //0.45*M_PI;
    cosphi=cos(phi);
    //cosphi = Kr / sqrt( Kx*Kx + Kr*Kr ) ; 
    std::cout<<"cosphi  "<<cosphi<<std::endl;
>>>>>>> 34876596
    CB_BM  = cosphi/(1. + cosphi); // Theta is always taken equal to zero. 
    CE_BM  = 1.0 - CB_BM;

    //Coeffs for Bl
    double factor= 1./(1. + dt_ov_dr);
    Alpha_Bl_Rmax    = (1. - dt_ov_dr)*factor;
    Beta_Bl_Rmax     = CE_BM * dt * one_ov_rlocal * factor;
    Gamma_Bl_Rmax    = CB_BM * dt_ov_dl*factor;

    //Coeffs for Bt
    factor          = 1. / (  1 + dt_ov_dr + 0.5*CB_BM*dt*one_ov_rlocal);
    Alpha_Bt_Rmax   =      ( -1 + dt_ov_dr - 0.5*CB_BM*dt*one_ov_rlocal) * factor;
    Beta_Bt_Rmax    =      (  1 - dt_ov_dr - 0.5*CB_BM*dt*one_ov_rlocal) * factor;
    Gamma_Bt_Rmax   =      (  1 + dt_ov_dr - 0.5*CB_BM*dt*one_ov_rlocal) * factor;
    Epsilon_Bt_Rmax = dt * one_ov_rlocal * factor;
    Delta_Bt_Rmax   = dt_ov_dl*factor;

}

void ElectroMagnBCRZ_BM::save_fields(Field* my_field, Patch* patch) {
    cField2D* field2D=static_cast<cField2D*>(my_field);
    
    if (min_max == 0 && patch->isXmin() ) {
        if (field2D->name=="Bl"){
            for (unsigned int j=0; j<nr_d; j++) {
                Bl_val[j]=(*field2D)(0,j);
            }
        }
        
        if (field2D->name=="Br"){
            for (unsigned int j=0; j<nr_p; j++) {
                Br_val[j]=(*field2D)(0,j);
            }
        }
        
        if (field2D->name=="Bt"){
            for (unsigned int j=0; j<nr_d; j++) {
                Bt_val[j]=(*field2D)(0,j);
            }
        }
    }
    else if (min_max == 1 && patch->isXmax() ) {
        if (field2D->name=="Bl"){
            for (unsigned int j=0; j<nr_d; j++) {
                Bl_val[j]=(*field2D)(nl_p-1,j);
            }
        }
        
        if (field2D->name=="Br"){
            for (unsigned int j=0; j<nr_p; j++) {
                Br_val[j]=(*field2D)(nl_d-1,j);
            }
        }
        
        if (field2D->name=="Bt"){
            for (unsigned int j=0; j<nr_d; j++) {
                Bt_val[j]=(*field2D)(nl_d-1,j);
            }
        }
    }
    else if (min_max == 2 && patch->isYmin() ) {
        if (field2D->name=="Bl"){
            for (unsigned int i=0; i<nl_p; i++) {
                Bl_val[i]=(*field2D)(i,0);
            }
        }
        
        if (field2D->name=="Br"){
            for (unsigned int i=0; i<nl_d; i++) {
                Br_val[i]=(*field2D)(i,0);
            }
        }
        
        if (field2D->name=="Bt"){
            for (unsigned int i=0; i<nl_d; i++) {
                Bt_val[i]=(*field2D)(i,0);
            }
        }
    }
    else if (min_max == 3 && patch->isYmax() ) {
        if (field2D->name=="Bl"){
            for (unsigned int i=0; i<nl_p; i++) {
                Bl_val[i]=(*field2D)(i,nr_d-1);
            }
        }
        
        if (field2D->name=="Br"){
            for (unsigned int i=0; i<nl_d; i++) {
                Br_val[i]=(*field2D)(i,nr_p-1);
            }
        }
        
        if (field2D->name=="Bt"){
            for (unsigned int i=0; i<nl_d; i++) {
                Bt_val[i]=(*field2D)(i,nr_d-1);
            }
        }
    }
}

void ElectroMagnBCRZ_BM::disableExternalFields()
{
    Bl_val.resize(0);
    Br_val.resize(0);
    Bt_val.resize(0);
}

// ---------------------------------------------------------------------------------------------------------------------
// Apply Boundary Conditions
// ---------------------------------------------------------------------------------------------------------------------
void ElectroMagnBCRZ_BM::apply(ElectroMagn* EMfields, double time_dual, Patch* patch)
{

    //This condition can only be applied to Rmax

    // Loop on imode 
    for (unsigned int imode=0 ; imode<Nmode ; imode++) {

	// Static cast of the fields
	cField2D* ErRZ = (static_cast<ElectroMagn3DRZ*>(EMfields))->Er_[imode];
	cField2D* EtRZ = (static_cast<ElectroMagn3DRZ*>(EMfields))->Et_[imode];
	cField2D* BlRZ = (static_cast<ElectroMagn3DRZ*>(EMfields))->Bl_[imode];
	cField2D* BrRZ = (static_cast<ElectroMagn3DRZ*>(EMfields))->Br_[imode];
	cField2D* BtRZ = (static_cast<ElectroMagn3DRZ*>(EMfields))->Bt_[imode];
	cField2D* BtRZ_old = (static_cast<ElectroMagn3DRZ*>(EMfields))->Bt_m[imode]; 
	cField2D* BlRZ_old = (static_cast<ElectroMagn3DRZ*>(EMfields))->Bl_m[imode];
	cField2D* BrRZ_old = (static_cast<ElectroMagn3DRZ*>(EMfields))->Br_m[imode];
        
	if (min_max == 3 && patch->isYmax() ) {
	    
	    unsigned int j= nr_d-2;


         //   MESSAGE("JGLOB "<< patch->getCellStartingGlobalIndex(1)+j);
         //std::cout<<"come heree "<<patch->getCellStartingGlobalIndex(1)<<"  "<<j<<" \n " ;
         //std::cout<<"come here "<<nr_p <<" nr*dr "<<nr_p*dr<<" \n " ;
	    // for Bl^(p,d)
	    for (unsigned int i=0 ; i<nl_p-1; i++) {
	         (*BlRZ)(i,j+1) =                         (*BlRZ_old)(i,j) 
                                  -      Alpha_Bl_Rmax * ((*BlRZ)(i,j) - (*BlRZ_old)(i,j+1))
	                          +      Gamma_Bl_Rmax * ((*BrRZ)(i+1,j) + (*BrRZ_old)(i+1,j) - (*BrRZ)(i,j) - (*BrRZ_old)(i,j))
	                          -      Beta_Bl_Rmax * Icpx * (double)imode * ((*ErRZ)(i,j+1) + (*ErRZ)(i,j))
	                          - 2. * Beta_Bl_Rmax * (*EtRZ)(i,j);
                //if (std::abs((*BlRZ)(i,j+1))>1.){
                    //MESSAGE("BlRZBM");
                    //MESSAGE(i);
                    //MESSAGE(j+1);
                    //MESSAGE((*BlRZ)(i,j+1));
                //}
	    }//i  ---end Bl
	    
	    // for Bt^(d,d)
            j = nr_d-2;
	    for (unsigned int i=1 ; i<nl_p ; i++) { //Undefined in i=0 and i=nl_p
	        (*BtRZ)(i,j+1) =     Alpha_Bt_Rmax * (*BtRZ)(i,j) 
                                   + Beta_Bt_Rmax  * (*BtRZ_old)(i,j+1)
			           + Gamma_Bt_Rmax * (*BtRZ_old)(i,j)
	                           - Icpx * (double)imode * CB_BM * Epsilon_Bt_Rmax  * ((*BrRZ)(i,j) - (*BrRZ_old)(i,j) )
	                           - CE_BM * Delta_Bt_Rmax * ((*ErRZ)(i,j+1)+(*ErRZ)(i,j)-(*ErRZ)(i-1,j+1) -(*ErRZ)(i-1,j) ) ;
                //if (std::abs((*BtRZ)(i,j+1))>1.){
                //    MESSAGE("BtRZMF");
                //    MESSAGE(i);
                //    MESSAGE(j+1);
                //    MESSAGE((*BtRZ)(i,j+1));
                //}
	    }//i  ---end Bt
        }
    }	
}
<|MERGE_RESOLUTION|>--- conflicted
+++ resolved
@@ -73,15 +73,8 @@
     //std::cout<< "grid length " <<params.grid_length[1]<< "   oversize*dr  "<< params.oversize[1]*dr<< std::endl;
     Kx =  params.EM_BCs_k[3][0];
     Kr = -params.EM_BCs_k[3][1]; // We're only dealing with the Rmax boundary here. The minus sign is the specular reflexion of the given k on the rmax boundary since users are supposed to provide the injection k.
-<<<<<<< HEAD
     cosphi = Kr / sqrt( Kx*Kx + Kr*Kr ) ; 
-    //std::cout<<"cosphi  "<<cosphi<<std::endl;
-=======
-    double phi = 0.; //0.45*M_PI;
-    cosphi=cos(phi);
-    //cosphi = Kr / sqrt( Kx*Kx + Kr*Kr ) ; 
     std::cout<<"cosphi  "<<cosphi<<std::endl;
->>>>>>> 34876596
     CB_BM  = cosphi/(1. + cosphi); // Theta is always taken equal to zero. 
     CE_BM  = 1.0 - CB_BM;
 
