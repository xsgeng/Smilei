--- conflicted
+++ resolved
@@ -159,14 +159,10 @@
     //! Method used to impose external fields
     void applyExternalField( Field *, Profile *, Patch * );
     
-<<<<<<< HEAD
     void initAntennas( Patch *patch, Params& params );
-=======
     //! Method used to impose external time fields
     void applyExternalTimeField( Field *, Profile *, Patch *, double time );
     
-    void initAntennas( Patch *patch );
->>>>>>> 34f9be06
     
     //! from smpi is ymax
     const bool isYmin;
