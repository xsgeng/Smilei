#ifndef ELECTROMAGN2D_H
#define ELECTROMAGN2D_H

#include "ElectroMagn.h"
#include "Field.h"
#include "Field2D.h"

class Params;

//! class ElectroMagn2D containing all information on the electromagnetic fields & currents for 2d3v simulations
class ElectroMagn2D : public ElectroMagn
{
public:
    //! Constructor for ElectroMagn2D
<<<<<<< HEAD
    ElectroMagn2D(Params &params, Patch* patch);
=======
    ElectroMagn2D(Params &params, std::vector<Species*>& vecSpecies, SmileiMPI* smpi);
>>>>>>> a8ce7b8f

    //! Destructor for ElectroMagn2D
    ~ElectroMagn2D();
    
    // --------------------------------------
    //  --------- PATCH IN PROGRESS ---------
    // --------------------------------------
    void initPoisson(Patch *patch);
    double compute_r();
    void compute_Ap(Patch *patch);
    //Access to Ap
    double compute_pAp();
    void update_pand_r(double r_dot_r, double p_dot_Ap);
    void update_p(double rnew_dot_rnew, double r_dot_r);
    void initE(Patch *patch);
    void centeringE( std::vector<double> E_Add );

    double getEx_West() { return 0.; }
    double getEx_East() { return 0.; }

    double getEx_WestNorth() { return (*Ex_)(0,ny_p-1); }
    double getEy_WestNorth() { return (*Ey_)(0,ny_d-1); }
    double getEx_EastSouth() { return (*Ex_)(nx_d-1,0); }
    double getEy_EastSouth() { return (*Ey_)(nx_p-1,0); }

    // --------------------------------------
    //  --------- PATCH IN PROGRESS ---------
    // --------------------------------------
    
    //! Method used to solve Maxwell-Ampere equation
    void solveMaxwellAmpere();

    //! Method used to save the Magnetic fields (used to center them)
    void saveMagneticFields();

    //! Method used to center the Magnetic fields (used to push the particles)
    void centerMagneticFields();

    //! Method used to reset/increment the averaged fields
    void incrementAvgFields(unsigned int time_step, unsigned int ntime_step_avg);
    
    //! Method used to initialize the total charge densities and currents
    void restartRhoJ();
    //! Method used to initialize the total charge densities and currents of species
    void restartRhoJs();

    //! Method used to compute the total charge density and currents by summing over all species
    void computeTotalRhoJ();
    void addToGlobalRho(int ispec, unsigned int clrw);
    void computeTotalRhoJs(unsigned int clrw);
    //! Method used to gather species densities and currents on a single array
    void synchronizePatch(unsigned int clrw);
    void finalizePatch(unsigned int clrw);

    //! \todo Create properties the laser time-profile (MG & TV)

    //! Number of nodes on the primal grid in the x-direction
    unsigned int nx_p;

    //! Number of nodes on the dual grid in the x-direction
    unsigned int nx_d;

    //! Number of nodes on the primal grid in the y-direction
    unsigned int ny_p;

    //! Number of nodes on the dual grid in the y-direction
    unsigned int ny_d;

    //! Spatial step dx for 2D3V cartesian simulations
    double dx;

    //! Spatial step dy for 2D3V cartesian simulations
    double dy;

    //! Ratio of the time-step by the spatial-step dt/dx for 2D3V cartesian simulations
    double dt_ov_dx;

    //! Ratio of the time-step by the spatial-step dt/dy for 2D3V cartesian simulations
    double dt_ov_dy;

    //! Ratio of the spatial-step by the time-step dx/dt for 2D3V cartesian simulations
    double dx_ov_dt;

    //! Ratio of the spatial-step by the time-step dy/dt for 2D3V cartesian simulations
    double dy_ov_dt;

    //! compute Poynting on borders
    void computePoynting();

    //! Method used to impose external fields
    void applyExternalField(Field*, Profile*, Patch*);
        
private:
    
    //! from smpi is west
    const bool isWestern;
    
    //! from smpi is east
    const bool isEastern;
    
    //! from smpi is north
    const bool isSouthern;
    
    //! from smpi is south
    const bool isNorthern;
};

#endif<|MERGE_RESOLUTION|>--- conflicted
+++ resolved
@@ -12,11 +12,7 @@
 {
 public:
     //! Constructor for ElectroMagn2D
-<<<<<<< HEAD
-    ElectroMagn2D(Params &params, Patch* patch);
-=======
-    ElectroMagn2D(Params &params, std::vector<Species*>& vecSpecies, SmileiMPI* smpi);
->>>>>>> a8ce7b8f
+    ElectroMagn2D(Params &params, std::vector<Species*>& vecSpecies, Patch* patch);
 
     //! Destructor for ElectroMagn2D
     ~ElectroMagn2D();
