#include "ElectroMagnAM.h"

#include <cmath>

#include <iostream>
#include <sstream>
#include <complex>
#include "dcomplex.h"
#include "Params.h"
#include "Field2D.h"
#include "cField2D.h"

#include "Patch.h"
#include <cstring>

#include "Profile.h"

#include "ElectroMagnBC.h"

using namespace std;

// ---------------------------------------------------------------------------------------------------------------------
// Constructor for ElectromagnAM
// ---------------------------------------------------------------------------------------------------------------------
ElectroMagnAM::ElectroMagnAM( Params &params, DomainDecomposition *domain_decomposition, vector<Species *> &vecSpecies, Patch *patch ) :
    ElectroMagn( params, domain_decomposition, vecSpecies, patch ),
    isYmin( patch->isYmin() ),
    isYmax( patch->isYmax() )
{

    initElectroMagnAMQuantities( params, patch );
    
    // Charge currents currents and density for each species
    for( unsigned int imode=0; imode<nmodes; imode++ ) {
        for( unsigned int ispec=0; ispec<n_species; ispec++ ) {
            ostringstream species_mode_name( "" );
            species_mode_name << vecSpecies[ispec]->name << "_mode_" << imode;
            Jl_s[imode*n_species+ispec]  = new cField2D( ( "Jl_" + species_mode_name.str() ).c_str(), dimPrim );
            Jr_s[imode*n_species+ispec]  = new cField2D( ( "Jr_" + species_mode_name.str() ).c_str(), dimPrim );
            Jt_s[imode*n_species+ispec]  = new cField2D( ( "Jt_" + species_mode_name.str() ).c_str(), dimPrim );
            rho_AM_s[imode*n_species+ispec] = new cField2D( ( "Rho_"+ species_mode_name.str() ).c_str(), dimPrim );
        }
    }
    
}//END constructor Electromagn3D


ElectroMagnAM::ElectroMagnAM( ElectroMagnAM *emFields, Params &params, Patch *patch ) :
    ElectroMagn( emFields, params, patch ),
    isYmin( patch->isYmin() ),
    isYmax( patch->isYmax() )
{

    initElectroMagnAMQuantities( params, patch );
    
    // Charge currents currents and density for each species
    for( unsigned int imode=0; imode<nmodes; imode++ ) {
        for( unsigned int ispec=0; ispec<n_species; ispec++ ) {
        
            int ifield = imode*n_species+ispec;
            
            if( emFields->Jl_s[ifield] != NULL ) {
                if( emFields->Jl_s[ifield]->cdata_ != NULL ) {
                    Jl_s[ifield]  = new cField2D( dimPrim, 0, false, emFields->Jl_s[ifield]->name );
                } else {
                    Jl_s[ifield]  = new cField2D( emFields->Jl_s[ifield]->name, dimPrim );
                }
            }
            if( emFields->Jr_s[ifield] != NULL ) {
                if( emFields->Jr_s[ifield]->cdata_ != NULL ) {
                    Jr_s[ifield]  = new cField2D( dimPrim, 1, false, emFields->Jr_s[ifield]->name );
                } else {
                    Jr_s[ifield]  = new cField2D( emFields->Jr_s[ifield]->name, dimPrim );
                }
            }
            if( emFields->Jt_s[ifield] != NULL ) {
                if( emFields->Jt_s[ifield]->cdata_ != NULL ) {
                    Jt_s[ifield]  = new cField2D( dimPrim, 2, false, emFields->Jt_s[ifield]->name );
                } else {
                    Jt_s[ifield]  = new cField2D( emFields->Jt_s[ifield]->name, dimPrim );
                }
            }
            if( emFields->rho_AM_s[ifield] != NULL ) {
                if( emFields->rho_AM_s[ifield]->cdata_ != NULL ) {
                    rho_AM_s[ifield] = new cField2D( dimPrim, emFields->rho_AM_s[ifield]->name );
                } else {
                    rho_AM_s[ifield]  = new cField2D( emFields->rho_AM_s[ifield]->name, dimPrim );
                }
            }
        }
        
    }
    
    
}

// ---------------------------------------------------------------------------------------------------------------------
// Initialize quantities used in ElectroMagn3D
// ---------------------------------------------------------------------------------------------------------------------
void ElectroMagnAM::initElectroMagnAMQuantities( Params &params, Patch *patch )
{

    nmodes = params.nmodes;
    
    // Species charge currents and density
    Jl_s.resize( n_species*nmodes );
    Jr_s.resize( n_species*nmodes );
    Jt_s.resize( n_species*nmodes );
    rho_AM_s.resize( n_species*nmodes );
    for( unsigned int ispec=0; ispec<n_species*nmodes; ispec++ ) {
        Jl_s[ispec]  = NULL;
        Jr_s[ispec]  = NULL;
        Jt_s[ispec]  = NULL;
        rho_AM_s[ispec] = NULL;
    }
    
    // --------------------------------------------------
    // Calculate quantities related to the simulation box
    // --------------------------------------------------
    
    // spatial-step and ratios time-step by spatial-step & spatial-step by time-step (in the x-direction)
    dl       = cell_length[0];
    dt_ov_dl = timestep/dl;
    dl_ov_dt = 1.0/dt_ov_dl;
    
    // spatial-step and ratios time-step by spatial-step & spatial-step by time-step (in the y-direction)
    dr       = cell_length[1];
    dt_ov_dr = timestep/dr;
    dr_ov_dt = 1.0/dt_ov_dr;
    j_glob_ = patch->getCellStartingGlobalIndex( 1 );
    
    
    // ----------------------
    // Electromagnetic fields
    // ----------------------
    
    dimPrim.resize( nDim_field );
    dimDual.resize( nDim_field );
    
    // Dimension of the primal and dual grids
    for( size_t i=0 ; i<nDim_field ; i++ ) {
        // Standard scheme
        dimPrim[i] = n_space[i]+1;
        dimDual[i] = n_space[i]+2;
        // + Ghost domain
        dimPrim[i] += 2*oversize[i];
        dimDual[i] += 2*oversize[i];
    }
    // number of nodes of the primal and dual grid in the x-direction
    nl_p = n_space[0]+1+2*oversize[0];
    nl_d = n_space[0]+2+2*oversize[0];
    // number of nodes of the primal and dual grid in the y-direction
    nr_p = n_space[1]+1+2*oversize[1];
    nr_d = n_space[1]+2+2*oversize[1];
    
    // Allocation of the EM fields
    
    El_.resize( nmodes );
    Er_.resize( nmodes );
    Et_.resize( nmodes );
    Bl_.resize( nmodes );
    Br_.resize( nmodes );
    Bt_.resize( nmodes );
    Bl_m.resize( nmodes );
    Br_m.resize( nmodes );
    Bt_m.resize( nmodes );
    
    // Total charge currents and densities
    Jl_.resize( nmodes );
    Jr_.resize( nmodes );
    Jt_.resize( nmodes );
    rho_AM_.resize( nmodes );
    
    for( unsigned int imode=0 ; imode<nmodes ; imode++ ) {
        ostringstream mode_id( "" );
        mode_id << "_mode_" << imode;
        
        El_[imode]  = new cField2D( dimPrim, 0, false, ( "El"+mode_id.str() ).c_str() );
        Er_[imode]  = new cField2D( dimPrim, 1, false, ( "Er"+mode_id.str() ).c_str() );
        Et_[imode]  = new cField2D( dimPrim, 2, false, ( "Et"+mode_id.str() ).c_str() );
        Bl_[imode]  = new cField2D( dimPrim, 0, true, ( "Bl"+mode_id.str() ).c_str() );
        Br_[imode]  = new cField2D( dimPrim, 1, true, ( "Br"+mode_id.str() ).c_str() );
        Bt_[imode]  = new cField2D( dimPrim, 2, true, ( "Bt"+mode_id.str() ).c_str() );
        Bl_m[imode] = new cField2D( dimPrim, 0, true, ( "Bl_m"+mode_id.str() ).c_str() );
        Br_m[imode] = new cField2D( dimPrim, 1, true, ( "Br_m"+mode_id.str() ).c_str() );
        Bt_m[imode] = new cField2D( dimPrim, 2, true, ( "Bt_m"+mode_id.str() ).c_str() );
        
        // Total charge currents and densities
        Jl_[imode]   = new cField2D( dimPrim, 0, false, ( "Jl"+mode_id.str() ).c_str() );
        Jr_[imode]   = new cField2D( dimPrim, 1, false, ( "Jr"+mode_id.str() ).c_str() );
        Jt_[imode]   = new cField2D( dimPrim, 2, false, ( "Jt"+mode_id.str() ).c_str() );
        rho_AM_[imode]  = new cField2D( dimPrim, ( "Rho"+mode_id.str() ).c_str() );
    }
    
    // ----------------------------------------------------------------
    // Definition of the min and max index according to chosen oversize
    // ----------------------------------------------------------------
    index_bc_min.resize( nDim_field, 0 );
    index_bc_max.resize( nDim_field, 0 );
    for( unsigned int i=0 ; i<nDim_field ; i++ ) {
        index_bc_min[i] = oversize[i];
        index_bc_max[i] = dimDual[i]-oversize[i]-1;
    }
    /*
     MESSAGE("index_bc_min / index_bc_max / nl_p / nl_d" << index_bc_min[0]
     << " " << index_bc_max[0] << " " << nl_p<< " " << nl_d);
     */
    
    
    // Define limits of non duplicated elements
    // (by construction 1 (prim) or 2 (dual) elements shared between per MPI process)
    // istart
    for( unsigned int i=0 ; i<3 ; i++ )
        for( unsigned int isDual=0 ; isDual<2 ; isDual++ ) {
            istart[i][isDual] = 0;
        }
    for( unsigned int i=0 ; i<nDim_field ; i++ ) {
        for( unsigned int isDual=0 ; isDual<2 ; isDual++ ) {
            istart[i][isDual] = oversize[i];
            if( patch->Pcoordinates[i]!=0 ) {
                istart[i][isDual]+=1;
            }
        }
    }
    
    // bufsize = nelements
    for( unsigned int i=0 ; i<3 ; i++ )
        for( unsigned int isDual=0 ; isDual<2 ; isDual++ ) {
            bufsize[i][isDual] = 1;
        }
        
    for( unsigned int i=0 ; i<nDim_field ; i++ ) {
        for( int isDual=0 ; isDual<2 ; isDual++ ) {
            bufsize[i][isDual] = n_space[i] + 1;
        }
        
        for( int isDual=0 ; isDual<2 ; isDual++ ) {
            bufsize[i][isDual] += isDual;
            if( params.number_of_patches[i]!=1 ) {
            
                if( ( !isDual ) && ( patch->Pcoordinates[i]!=0 ) ) {
                    bufsize[i][isDual]--;
                } else if( isDual ) {
                    bufsize[i][isDual]--;
                    if( ( patch->Pcoordinates[i]!=0 ) && ( patch->Pcoordinates[i]!=params.number_of_patches[i]-1 ) ) {
                        bufsize[i][isDual]--;
                    }
                }
                
            } // if ( params.number_of_patches[i]!=1 )
        } // for (int isDual=0 ; isDual
    } // for (unsigned int i=0 ; i<nDim_field
}


void ElectroMagnAM::finishInitialization( int nspecies, Patch *patch )
{
    // Fill allfields
    for( unsigned int imode=0 ; imode<nmodes ; imode++ ) {
        allFields.push_back( El_[imode] );
        allFields.push_back( Er_[imode] );
        allFields.push_back( Et_[imode] );
        allFields.push_back( Bl_[imode] );
        allFields.push_back( Br_[imode] );
        allFields.push_back( Bt_[imode] );
        allFields.push_back( Bl_m[imode] );
        allFields.push_back( Br_m[imode] );
        allFields.push_back( Bt_m[imode] );
        allFields.push_back( Jl_[imode] );
        allFields.push_back( Jr_[imode] );
        allFields.push_back( Jt_[imode] );
        allFields.push_back( rho_AM_[imode] );
    }
    
    for( int ispec=0; ispec<nspecies*( int )nmodes; ispec++ ) {
        allFields.push_back( Jl_s[ispec] );
        allFields.push_back( Jr_s[ispec] );
        allFields.push_back( Jt_s[ispec] );
        allFields.push_back( rho_AM_s[ispec] );
    }
    
}


// ---------------------------------------------------------------------------------------------------------------------
// Destructor for ElectromagnAM
// ---------------------------------------------------------------------------------------------------------------------
ElectroMagnAM::~ElectroMagnAM()
{
    for( unsigned int imode=0 ; imode<nmodes ; imode++ ) {
        delete El_[imode];
        delete Er_[imode];
        delete Et_[imode];
        delete Bl_[imode];
        delete Br_[imode];
        delete Bt_[imode];
        delete Bl_m[imode];
        delete Br_m[imode];
        delete Bt_m[imode];
        
        delete Jl_[imode];
        delete Jr_[imode];
        delete Jt_[imode];
        delete rho_AM_[imode];
    }
    
}//END ElectroMagnAM


void ElectroMagnAM::restartRhoJ()
{
    for( unsigned int imode=0 ; imode<nmodes ; imode++ ) {
        Jl_[imode] ->put_to( 0. );
        Jr_[imode] ->put_to( 0. );
        Jt_[imode] ->put_to( 0. );
        rho_AM_[imode]->put_to( 0. );
    }
}

void ElectroMagnAM::restartRhoJs()
{
    for( unsigned int ispec=0 ; ispec < n_species*nmodes ; ispec++ ) {
        if( Jl_s [ispec] ) {
            Jl_s [ispec]->put_to( 0. );
        }
        if( Jr_s [ispec] ) {
            Jr_s [ispec]->put_to( 0. );
        }
        if( Jt_s [ispec] ) {
            Jt_s [ispec]->put_to( 0. );
        }
        if( rho_AM_s[ispec] ) {
            rho_AM_s[ispec]->put_to( 0. );
        }
    }
    
    for( unsigned int imode=0 ; imode<nmodes ; imode++ ) {
        Jl_[imode] ->put_to( 0. );
        Jr_[imode]->put_to( 0. );
        Jt_[imode]->put_to( 0. );
        rho_AM_[imode]->put_to( 0. );
    }
}


// ---------------------------------------------------------------------------------------------------------------------
// Begin of Solve Poisson methods
// ---------------------------------------------------------------------------------------------------------------------
// in VectorPatch::solvePoisson
//     - initPoisson
//     - compute_r
//     - compute_Ap
//     - compute_pAp
//     - update_pand_r
//     - update_p
//     - initE
//     - centeringE


void ElectroMagnAM::initPoisson( Patch *patch )
{
#ifdef _TODO_AM
    cField2D *rho = rho_AM_[0];
    
    // Min and max indices for calculation of the scalar product (for primal & dual grid)
    //     scalar products are computed accounting only on real nodes
    //     ghost cells are used only for the (non-periodic) boundaries
    // dual indexes suppressed during "patchization"
    // ----------------------------------------------------------------------------------
    
    index_min_p_.resize( 2, 0 );
    index_max_p_.resize( 2, 0 );
    
    index_min_p_[0] = oversize[0];
    index_min_p_[1] = oversize[1];
    index_max_p_[0] = nl_p - 2 - oversize[0];
    index_max_p_[1] = nr_p - 2 - oversize[1];
    if( patch->isXmin() ) {
        index_min_p_[0] = 0;
    }
    if( patch->isXmax() ) {
        index_max_p_[0] = nl_p-1;
    }
    
    phi_ = new cField2D( dimPrim );  // scalar potential
    r_   = new cField2D( dimPrim );  // residual vector
    p_   = new cField2D( dimPrim );  // direction vector
    Ap_  = new cField2D( dimPrim );  // A*p vector
    
    
    for( unsigned int i=0; i<nl_p; i++ ) {
        for( unsigned int j=0; j<nr_p; j++ ) {
            ( *phi_ )( i, j )   = 0.0;
            ( *r_ )( i, j )     = -( *rho )( i, j );
            ( *p_ )( i, j )     = ( *r_ )( i, j );
        }//j
    }//i
#endif
    
} // initPoisson

double ElectroMagnAM::compute_r()
{
    double rnew_dot_rnew_local( 0. );
    for( unsigned int i=index_min_p_[0]; i<=index_max_p_[0]; i++ ) {
        for( unsigned int j=index_min_p_[1]; j<=index_max_p_[1]; j++ ) {
            rnew_dot_rnew_local += ( *r_ )( i, j )*( *r_ )( i, j );
        }
    }
    return rnew_dot_rnew_local;
} // compute_r

void ElectroMagnAM::compute_Ap( Patch *patch )
{
#ifdef _TODO_AM
#endif
} // compute_pAp

double ElectroMagnAM::compute_pAp()
{
    double p_dot_Ap_local = 0.0;
#ifdef _TODO_AM
#endif
    return p_dot_Ap_local;
} // compute_pAp

void ElectroMagnAM::update_pand_r( double r_dot_r, double p_dot_Ap )
{
    double alpha_k = r_dot_r/p_dot_Ap;
    for( unsigned int i=0; i<nl_p; i++ ) {
        for( unsigned int j=0; j<nr_p; j++ ) {
            ( *phi_ )( i, j ) += alpha_k * ( *p_ )( i, j );
            ( *r_ )( i, j )   -= alpha_k * ( *Ap_ )( i, j );
        }
    }
    
} // update_pand_r

void ElectroMagnAM::update_p( double rnew_dot_rnew, double r_dot_r )
{
    double beta_k = rnew_dot_rnew/r_dot_r;
    for( unsigned int i=0; i<nl_p; i++ ) {
        for( unsigned int j=0; j<nr_p; j++ ) {
            ( *p_ )( i, j ) = ( *r_ )( i, j ) + beta_k * ( *p_ )( i, j );
        }
    }
} // update_p

void ElectroMagnAM::initE( Patch *patch )
{
#ifdef _TODO_AM
#endif

    delete phi_;
    delete r_;
    delete p_;
    delete Ap_;
    
} // initE


void ElectroMagnAM::centeringE( std::vector<double> E_Add )
{
    cField2D *El  = El_[0];
    cField2D *Er  = Er_[0];
    cField2D *Et  = Et_[0];
    
    // Centering electrostatic fields
    for( unsigned int i=0; i<nl_d; i++ ) {
        for( unsigned int j=0; j<nr_p; j++ ) {
            ( *El )( i, j ) += E_Add[0];
        }
    }
    for( unsigned int i=0; i<nl_p; i++ ) {
        for( unsigned int j=0; j<nr_d; j++ ) {
            ( *Er )( i, j ) += E_Add[1];
        }
    }
    for( unsigned int i=0; i<nl_p; i++ ) {
        for( unsigned int j=0; j<nr_p; j++ ) {
            ( *Et )( i, j ) += E_Add[2];
        }
    }
#ifdef _TODO_AM
#endif
    
} // centeringE

// ---------------------------------------------------------------------------------------------------------------------
// End of Solve Poisson methods
// ---------------------------------------------------------------------------------------------------------------------


// ---------------------------------------------------------------------------------------------------------------------
// Save the former Magnetic-Fields (used to center them)
// ---------------------------------------------------------------------------------------------------------------------
void ElectroMagnAM::saveMagneticFields( bool is_spectral )
{
    if( is_spectral ) {
        ERROR( "Not implemented" );
    }
    for( unsigned int imode=0 ; imode<nmodes ; imode++ ) {
        // Static cast of the fields
        cField2D *Bl   = Bl_[imode];
        cField2D *Br   = Br_[imode];
        cField2D *Bt   = Bt_[imode];
        cField2D *Bl_old = Bl_m[imode];
        cField2D *Br_old = Br_m[imode];
        cField2D *Bt_old = Bt_m[imode];
        
        // Magnetic field Bl^(p,d)
        memcpy( &( ( *Bl_old )( 0, 0 ) ), &( ( *Bl )( 0, 0 ) ), nl_p*nr_d*sizeof( complex<double> ) );
        
        // Magnetic field Br^(d,p)
        memcpy( &( ( *Br_old )( 0, 0 ) ), &( ( *Br )( 0, 0 ) ), nl_d*nr_p*sizeof( complex<double> ) );
        
        // Magnetic field Bt^(d,d)
        memcpy( &( ( *Bt_old )( 0, 0 ) ), &( ( *Bt )( 0, 0 ) ), nl_d*nr_d*sizeof( complex<double> ) );
    }
    
}//END saveMagneticFields


// Create a new field
<<<<<<< HEAD
Field * ElectroMagnAM::createField(string fieldname, Params& params)
=======
Field *ElectroMagnAM::createField( string fieldname )
>>>>>>> 030c5b21
{
    if( fieldname.substr( 0, 2 )=="El" ) {
        return new cField2D( dimPrim, 0, false, fieldname );
    } else if( fieldname.substr( 0, 2 )=="Er" ) {
        return new cField2D( dimPrim, 1, false, fieldname );
    } else if( fieldname.substr( 0, 2 )=="Et" ) {
        return new cField2D( dimPrim, 2, false, fieldname );
    } else if( fieldname.substr( 0, 2 )=="Bl" ) {
        return new cField2D( dimPrim, 0, true,  fieldname );
    } else if( fieldname.substr( 0, 2 )=="Br" ) {
        return new cField2D( dimPrim, 1, true,  fieldname );
    } else if( fieldname.substr( 0, 2 )=="Bt" ) {
        return new cField2D( dimPrim, 2, true,  fieldname );
    } else if( fieldname.substr( 0, 2 )=="Jl" ) {
        return new cField2D( dimPrim, 0, false, fieldname );
    } else if( fieldname.substr( 0, 2 )=="Jr" ) {
        return new cField2D( dimPrim, 1, false, fieldname );
    } else if( fieldname.substr( 0, 2 )=="Jt" ) {
        return new cField2D( dimPrim, 2, false, fieldname );
    } else if( fieldname.substr( 0, 3 )=="Rho" ) {
        return new cField2D( dimPrim, fieldname );
    }
    
    ERROR( "Cannot create field "<<fieldname );
    return NULL;
}


// ---------------------------------------------------------------------------------------------------------------------
// Center the Magnetic Fields (used to push the particle)
// ---------------------------------------------------------------------------------------------------------------------
void ElectroMagnAM::centerMagneticFields()
{
    for( unsigned int imode=0 ; imode<nmodes ; imode++ ) {
    
        // Static cast of the fields
        cField2D *Bl     = Bl_ [imode];
        cField2D *Br     = Br_ [imode];
        cField2D *Bt     = Bt_ [imode];
        cField2D *Bl_old = Bl_m[imode];
        cField2D *Br_old = Br_m[imode];
        cField2D *Bt_old = Bt_m[imode];
        
        // Magnetic field Bl^(p,d,d)
        for( unsigned int i=0 ; i<nl_p ; i++ ) {
            for( unsigned int j=0 ; j<nr_d ; j++ ) {
                ( *Bl_old )( i, j ) = ( ( *Bl )( i, j ) + ( *Bl_old )( i, j ) )*0.5;
            }
        }
        
        // Magnetic field Br^(d,p,d)
        for( unsigned int i=0 ; i<nl_d ; i++ ) {
            for( unsigned int j=0 ; j<nr_p ; j++ ) {
                ( *Br_old )( i, j ) = ( ( *Br )( i, j ) + ( *Br_old )( i, j ) )*0.5;
            }
        }
        
        // Magnetic field Bt^(d,d,p)
        for( unsigned int i=0 ; i<nl_d ; i++ ) {
            for( unsigned int j=0 ; j<nr_d ; j++ ) {
                ( *Bt_old )( i, j ) = ( ( *Bt )( i, j ) + ( *Bt_old )( i, j ) )*0.5;
            } // end for j
        } // end for i
        
    }
    
}//END centerMagneticFields


// ---------------------------------------------------------------------------------------------------------------------
// Apply a single pass binomial filter on currents
// ---------------------------------------------------------------------------------------------------------------------
void ElectroMagnAM::binomialCurrentFilter()
{
    ERROR( "Binomial current filtering not yet implemented in AM" );
}



// ---------------------------------------------------------------------------------------------------------------------
// Compute the total density and currents from species density and currents
// ---------------------------------------------------------------------------------------------------------------------
void ElectroMagnAM::computeTotalRhoJ()
{
    for( unsigned int imode=0 ; imode<nmodes ; imode++ ) {
    
        // static cast of the total currents and densities
        cField2D *Jl     = Jl_[imode];
        cField2D *Jr     = Jr_[imode];
        cField2D *Jt     = Jt_[imode];
        cField2D *rho    = rho_AM_[imode];
        //MESSAGE("c");
        // -----------------------------------
        // Species currents and charge density
        // -----------------------------------
        for( unsigned int ispec=0; ispec<n_species; ispec++ ) {
        
            int ifield = imode*n_species+ispec;
            // MESSAGE("cc");
            // MESSAGE(Jl_s.size());
            // MESSAGE(Jl_.size());
            // MESSAGE(ifield);
            if( Jl_s[ifield] ) {
                cField2D *Jl2D_s  = Jl_s[ifield];
                for( unsigned int i=0 ; i<=nl_p ; i++ ) {
                    //MESSAGE("here");
                    //MESSAGE(nr_p);
                    //MESSAGE(nl_p);
                    for( unsigned int j=0 ; j<nr_p ; j++ ) {
                        //MESSAGE("here i=" <<i << "  j="<<j);
                        ( *Jl )( i, j ) += ( *Jl2D_s )( i, j );
                    }
                }
            }
            //MESSAGE("or here");
            if( Jr_s[ifield] ) {
                cField2D *Jr2D_s  = Jr_s[ifield];
                for( unsigned int i=0 ; i<nl_p ; i++ )
                    for( unsigned int j=0 ; j<=nr_p ; j++ ) {
                        ( *Jr )( i, j ) += ( *Jr2D_s )( i, j );
                    }
            }
            if( Jt_s[ifield] ) {
                cField2D *Jt2D_s  = Jt_s[ifield];
                for( unsigned int i=0 ; i<nl_p ; i++ )
                    for( unsigned int j=0 ; j<nr_p ; j++ ) {
                        ( *Jt )( i, j ) += ( *Jt2D_s )( i, j );
                    }
            }
            if( rho_AM_s[ifield] ) {
                cField2D *rho2D_s  = rho_AM_s[ifield];
                for( unsigned int i=0 ; i<nl_p ; i++ )
                    for( unsigned int j=0 ; j<nr_p ; j++ ) {
                        ( *rho )( i, j ) += ( *rho2D_s )( i, j );
                    }
            }
            
        }//END loop on species ispec
        
    }//END loop on mmodes
    //MESSAGE("totalRj");
} //END computeTotalRhoJ

// ---------------------------------------------------------------------------------------------------------------------
// Compute the total susceptibility from species susceptibility
// ---------------------------------------------------------------------------------------------------------------------
void ElectroMagnAM::computeTotalEnvChi()
{ } //END computeTotalEnvChi


// ---------------------------------------------------------------------------------------------------------------------
// Compute electromagnetic energy flows vectors on the border of the simulation box
// ---------------------------------------------------------------------------------------------------------------------
void ElectroMagnAM::computePoynting()
{
}

void ElectroMagnAM::applyExternalFields( Patch *patch )
{
#ifdef _TODO_AM
#endif
    int Nmodes = El_.size();
    
    Field *field;

    for (int imode=0;imode<Nmodes;imode++){
        for( vector<ExtField>::iterator extfield=extFields.begin(); extfield!=extFields.end(); extfield++ ) {
            string name = LowerCase( extfield->field );
            if( El_[imode] && name==LowerCase( El_[imode]->name ) ) {
                field = El_[imode];
            } else if( Er_[imode] && name==LowerCase( Er_[imode]->name ) ) {
                field = Er_[imode];
            } else if( Et_[imode] && name==LowerCase( Et_[imode]->name ) ) {
                field = Et_[imode];
            } else if( Bl_[imode] && name==LowerCase( Bl_[imode]->name ) ) {
                field = Bl_[imode];
            } else if( Br_[imode] && name==LowerCase( Br_[imode]->name ) ) {
                field = Br_[imode];
            } else if( Bt_[imode] && name==LowerCase( Bt_[imode]->name ) ) {
                field = Bt_[imode];
            } else {
                field = NULL;
            }
            
            if( field ){ 
                applyExternalField( field, extfield->profile, patch );
            };
        }
        Bl_m[imode]->copyFrom( Bl_[imode] );
        Br_m[imode]->copyFrom( Br_[imode] );
        Bt_m[imode]->copyFrom( Bt_[imode] );
    }

}

void ElectroMagnAM::applyExternalField( Field *my_field,  Profile *profile, Patch *patch )
{

    cField2D *field2D=static_cast<cField2D *>( my_field );
    
    vector<double> pos( 2 );
    pos[0]      = dl*( ( double )( patch->getCellStartingGlobalIndex( 0 ) )+( field2D->isDual( 0 )?-0.5:0. ) );
    double pos1 = dr*( ( double )( patch->getCellStartingGlobalIndex( 1 ) )+( field2D->isDual( 1 )?-0.5:0. ) );
    int N0 = ( int )field2D->dims()[0];
    int N1 = ( int )field2D->dims()[1];
    
    vector<Field *> xr( 2 );
    vector<unsigned int> n_space_to_create( 2 );
    n_space_to_create[0] = N0;
    n_space_to_create[1] = N1;

    for( unsigned int idim=0 ; idim<2 ; idim++ ) {
        xr[idim] = new Field2D( n_space_to_create );
    }

    for( int i=0 ; i<N0 ; i++ ) {
        pos[1] = pos1;
        for( int j=0 ; j<N1 ; j++ ) {
            for( unsigned int idim=0 ; idim<2 ; idim++ ) {
                ( *xr[idim] )( i, j ) = pos[idim];
            }
            pos[1] += dr;
        }
        pos[0] += dl;
    }

    profile->complexValuesAt( xr, *field2D );

    for( unsigned int idim=0 ; idim<2 ; idim++ ) {
        delete xr[idim];
    }

    //for( auto &embc: emBoundCond ) {
    //    if( embc ) {
    //        embc->save_fields( my_field, patch );
    //    }
    //}
    
}


<<<<<<< HEAD
void ElectroMagnAM::initAntennas(Patch* patch, Params& params)
=======

void ElectroMagnAM::initAntennas( Patch *patch )
>>>>>>> 030c5b21
{

    // Filling the space profiles of antennas
    for( unsigned int i=0; i<antennas.size(); i++ ) {
        if( antennas[i].fieldName == "Jl" ) {
            antennas[i].field = new cField2D( dimPrim, 0, false, "Jl" );
        } else if( antennas[i].fieldName == "Jr" ) {
            antennas[i].field = new cField2D( dimPrim, 1, false, "Jr" );
        } else if( antennas[i].fieldName == "Jt" ) {
            antennas[i].field = new cField2D( dimPrim, 2, false, "Jt" );
        } else {
            ERROR( "Antenna cannot be applied to field "<<antennas[i].fieldName );
        }
        
        if( antennas[i].field ) {
            applyExternalField( antennas[i].field, antennas[i].space_profile, patch );
        }
    }
    
}

//! Evaluating EM fields modes correctly on axis
void ElectroMagnAM::on_axis_J( bool diag_flag )
{

    if( isYmin ) {
    
        cField2D *Jl ;
        cField2D *Jr ;
        cField2D *Jt ;
        
        for( unsigned int imode=0 ; imode<nmodes ; imode++ ) {
        
            //static cast of the total currents and densities
            Jl    = Jl_[imode];
            Jr    = Jr_[imode];
            Jt    = Jt_[imode];
            
            // Set Jr below axis to zero for all modes
            for( unsigned int i=0; i<nl_p; i++ ) {
                for( unsigned int j=0; j<oversize[1]+1; j++ ) {
                    ( *Jr )( i, j ) = 0. ;
                }
            }
            // Set Jt below and on axis to zero for all modes except mode 1
            if( imode != 1 ) {
                for( unsigned int i=0; i<nl_p; i++ ) {
                    for( unsigned int j=0; j<oversize[1]+1; j++ ) {
                        ( *Jt )( i, j ) = 0. ;
                    }
                }
            } else {
                // Set Jt below axis to zero for all modes
                for( unsigned int i=0; i<nl_p; i++ ) {
                    for( unsigned int j=0; j<oversize[1]; j++ ) {
                        ( *Jt )( i, j ) = 0. ;
                    }
                    // Set Jt on axis for mode 1 for continuity equation
                    ( *Jt )( i, oversize[1] ) = - 1./3.* ( 4.* Icpx * ( *Jr )( i, oversize[1]+1 ) + ( *Jt )( i, oversize[1]+1 ) );
                }
            }
            if( imode != 0 ) {
                // Set Jx below and on axis to zero for all modes except mode 0
                for( unsigned int i=0; i<nl_d; i++ ) {
                    for( unsigned int j=0; j<oversize[1]+1; j++ ) {
                        ( *Jl )( i, j ) = 0. ;
                    }
                }
            } else {
                // Set Jx below axis to zero for all modes
                for( unsigned int i=0; i<nl_d; i++ ) {
                    for( unsigned int j=0; j<oversize[1]; j++ ) {
                        ( *Jl )( i, j ) = 0. ;
                    }
                }
                
            }
            
        }
        //if(diag_flag){
        //    for ( unsigned int imode=0 ; imode<nmodes ; imode++ ) {
        //        cField2D* rho   = rho_AM_[imode];
        //        if (imode == 0){
        //            for (unsigned int ism=0; ism < n_species; ism++){
        //                Jt    = Jt_s[ism];
        //                Jr    = Jr_s[ism];
        //                if ( ( Jt != NULL )  )
        //                    for (unsigned int i=0; i<nl_p; i++)
        //                        (*Jt)(i,oversize[1]) = 0. ;
        //                if ( ( Jr != NULL )  )
        //                    for (unsigned int i=0; i<nl_p; i++)
        //                        (*Jr)(i,oversize[1]) =  -(*Jr)(i,oversize[1]) ;
        
        //            }
        //        }
        //        else if (imode == 1){
        //            for (unsigned int i=0; i<nl_p; i++)
        //                (*rho)(i,oversize[1])= 0.;
        //            //Loop on all modes and species for J_s
        //            for (unsigned int ism=n_species; ism <  2*n_species; ism++){
        //                Jl    = Jl_s[ism];
        //                Jt    = Jt_s[ism];
        //                Jr    = Jr_s[ism];
        //                //if ( ( Jt != NULL ) && (Jr != NULL ) ) {
        //                //    for (unsigned int i=0; i<nl_p; i++)
        //                //        (*Jt)(i,oversize[1]) = - 1./3.* (4.* Icpx * (*Jr)(i,oversize[1]+1) + (*Jt)(i,oversize[1]+1));
        //                //    for (unsigned int i=0; i<nl_p; i++)
        //                //        (*Jr)(i,oversize[1])= 2.*Icpx* (*Jt)(i,oversize[1])-(*Jr)(i,oversize[1]+1) ;
        //                //}
        //                if ( Jl != NULL )
        //                    for (unsigned int i=0; i<nl_d; i++)
        //                        (*Jl)(i,oversize[1])= 0. ;
        //            }
        //        }
        //        else {  // imode > 1
        //            //Loop on all modes and species for J_s
        //            for (unsigned int ism=2*n_species; ism <  n_species*nmodes ; ism++){
        //                Jt    = Jt_s[ism];
        //                if ( Jt != NULL )
        //                    for (unsigned int i=0; i<nl_p; i++)
        //                        (*Jt)(i,oversize[1]) = 0.;
        
        //                Jr    = Jr_s[ism];
        //                if ( Jr != NULL )
        //                    for (unsigned int i=0; i<nl_p; i++)
        //                        (*Jr)(i,oversize[1]) = -(*Jr)(i,oversize[1]+1) ;
        
        //                Jl    = Jl_s[ism];
        //                if ( Jl != NULL )
        //                    for (unsigned int i=0; i<nl_d; i++)
        //                        (*Jl)(i,oversize[1])= 0. ;
        //            }
        //        }
        //    }
        //}
    }
    return;
}
<|MERGE_RESOLUTION|>--- conflicted
+++ resolved
@@ -522,11 +522,7 @@
 
 
 // Create a new field
-<<<<<<< HEAD
-Field * ElectroMagnAM::createField(string fieldname, Params& params)
-=======
-Field *ElectroMagnAM::createField( string fieldname )
->>>>>>> 030c5b21
+Field *ElectroMagnAM::createField( string fieldname, Params& params )
 {
     if( fieldname.substr( 0, 2 )=="El" ) {
         return new cField2D( dimPrim, 0, false, fieldname );
@@ -768,12 +764,7 @@
 }
 
 
-<<<<<<< HEAD
-void ElectroMagnAM::initAntennas(Patch* patch, Params& params)
-=======
-
-void ElectroMagnAM::initAntennas( Patch *patch )
->>>>>>> 030c5b21
+void ElectroMagnAM::initAntennas( Patch *patch, Params& params )
 {
 
     // Filling the space profiles of antennas
