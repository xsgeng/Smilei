#ifndef ELECTROMAGNAM_H
#define ELECTROMAGNAM_H

#include "ElectroMagn.h"
#include "Field.h"
#include "Field2D.h"
#include "cField2D.h"

class Params;

//! class ElectroMagn3D containing all information on the electromagnetic fields & currents for 3d3v simulations
class ElectroMagnAM : public ElectroMagn
{
public:
    //! Constructor for ElectroMagnAM
    ElectroMagnAM( Params &params, DomainDecomposition *domain_decomposition, std::vector<Species *> &vecSpecies, Patch *patch );
    ElectroMagnAM( ElectroMagnAM *emFields, Params &params, Patch *patch );
    
    //! Destructor for ElectroMagnAM
    ~ElectroMagnAM();
    
    std::vector<cField2D *> El_;
    std::vector<cField2D *> Er_;
    std::vector<cField2D *> Et_;
    std::vector<cField2D *> Bl_;
    std::vector<cField2D *> Br_;
    std::vector<cField2D *> Bt_;
    std::vector<cField2D *> Bl_m;
    std::vector<cField2D *> Br_m;
    std::vector<cField2D *> Bt_m;
    std::vector<cField2D *> Jl_;
    std::vector<cField2D *> Jr_;
    std::vector<cField2D *> Jt_;
    std::vector<cField2D *> rho_AM_;
    //define a vector of vectors
    std::vector<cField2D *> Jl_s;
    std::vector<cField2D *> Jr_s;
    std::vector<cField2D *> Jt_s;
    std::vector<cField2D *> rho_AM_s;
    void restartRhoJ() override;
    void restartRhoJs() override;
    
    void initPoisson( Patch *patch ) override;
    double compute_r() override;
    void compute_Ap( Patch *patch ) override;
    void compute_Ap_relativistic_Poisson( Patch *patch, double gamma_mean ) override {;}
    //Access to Ap
    double compute_pAp() override;
    void update_pand_r( double r_dot_r, double p_dot_Ap ) override;
    void update_p( double rnew_dot_rnew, double r_dot_r ) override;
    void initE( Patch *patch ) override;
    void initE_relativistic_Poisson( Patch *patch, double gamma_mean ) override {;}
    void initB_relativistic_Poisson( Patch *patch, double gamma_mean ) override {;}
    void center_fields_from_relativistic_Poisson( Patch *patch ) override {;}
    void initRelativisticPoissonFields( Patch *patch ) override {;}
    void sum_rel_fields_to_em_fields( Patch *patch ) override {;}
    void centeringE( std::vector<double> E_Add ) override;
    void centeringErel( std::vector<double> E_Add ) override {;}
    
    double getEx_Xmin() override
    {
        return 0.;
    }
    double getEx_Xmax() override
    {
        return 0.;
    }
    
    double getExrel_Xmin() override
    {
        return 0.;
    }
    double getExrel_Xmax() override
    {
        return 0.;
    }
    
    double getEx_XminYmax() override
    {
        return 0.;
    }
    double getEy_XminYmax() override
    {
        return 0.;
    }
    double getEx_XmaxYmin() override
    {
        return 0.;
    }
    double getEy_XmaxYmin() override
    {
        return 0.;
    }
    
    double getExrel_XminYmax() override
    {
        return 0.;
    }
    double getEyrel_XminYmax() override
    {
        return 0.;
    }
    double getExrel_XmaxYmin() override
    {
        return 0.;
    }
    double getEyrel_XmaxYmin() override
    {
        return 0.;
    }
    
    //! Total number of modes in Fourier poloidal decomposition.
    unsigned int nmodes;
    
    //! Method used to save the Magnetic fields (used to center them)
    void saveMagneticFields( bool ) override;
    
    //! Method used to center the Magnetic fields (used to push the particles)
    void centerMagneticFields() override;
    
    //! Method used to apply a single-pass binomial filter on currents
    void binomialCurrentFilter() override;
    
    //! Creates a new field with the right characteristics, depending on the name
<<<<<<< HEAD
    Field * createField(std::string fieldname, Params& params);
=======
    Field *createField( std::string fieldname ) override;
>>>>>>> 030c5b21
    
    //! Method used to compute the total charge density and currents by summing over all species
    void computeTotalRhoJ() override;
    void addToGlobalRho( int ispec, unsigned int clrw );
    void computeTotalRhoJs( unsigned int clrw );
    
    //! Method used to compute the total susceptibility by summing over all species
    void computeTotalEnvChi() override;
    
    //! Method used to gather species densities and currents on a single array
    void synchronizePatch( unsigned int clrw );
    void finalizePatch( unsigned int clrw );
    
    //! \todo Create properties the laser time-profile (MG & TV)
    
    //! Number of nodes on the primal grid in the x-direction
    unsigned int nl_p;
    
    //! Number of nodes on the dual grid in the x-direction
    unsigned int nl_d;
    
    //! Number of nodes on the primal grid in the y-direction
    unsigned int nr_p;
    
    //! Number of nodes on the dual grid in the y-direction
    unsigned int nr_d;
    
    //! Spatial step dl for 3D3V cartesian simulations
    double dl;
    
    //! Spatial step dr for 3D3V cartesian simulations
    double dr;
    
    //! Ratio of the time-step by the spatial-step dt/dl for 3D3V cartesian simulations
    double dt_ov_dl;
    
    //! Ratio of the time-step by the spatial-step dt/dr for 3D3V cartesian simulations
    double dt_ov_dr;
    
    //! Ratio of the spatial-step by the time-step dl/dt for 3D3V cartesian simulations
    double dl_ov_dt;
    
    //! Ratio of the spatial-step by the time-step dr/dt for 3D3V cartesian simulations
    double dr_ov_dt;
    //! Minimum radius in the current patch
    int j_glob_;
    
    //! compute Poynting on borders
    void computePoynting() override;
    //! Method used to impose external fields
    void applyExternalFields( Patch *patch ) override;
    //! Method used to impose external fields
    void applyExternalField( Field *, Profile *, Patch * ) override;
    
<<<<<<< HEAD
    void initAntennas(Patch* patch, Params& params);
=======
    void initAntennas( Patch *patch ) override;
>>>>>>> 030c5b21
    
    //! Compute local square norm of charge denisty is not null
    double computeRhoNorm2() override
    {
        double norm2( 0 );
        for( unsigned int imode = 0 ; imode<nmodes ; imode++ ) {
            rho_AM_[imode]->norm2( istart, bufsize );
        }
        return norm2;
    }
    
    void on_axis_J( bool diag_flag );
    //! from smpi is ymax
    const bool isYmin;
    
    //! from smpi is ymin
    const bool isYmax;
    
    //! Initialize quantities needed in the creators of ElectroMagnAM
    void initElectroMagnAMQuantities( Params &params, Patch *patch );
    
    void finishInitialization( int nspecies, Patch *patch ) override final;
    
};

#endif<|MERGE_RESOLUTION|>--- conflicted
+++ resolved
@@ -122,11 +122,7 @@
     void binomialCurrentFilter() override;
     
     //! Creates a new field with the right characteristics, depending on the name
-<<<<<<< HEAD
-    Field * createField(std::string fieldname, Params& params);
-=======
-    Field *createField( std::string fieldname ) override;
->>>>>>> 030c5b21
+    Field *createField( std::string fieldname, Params& params ) override;
     
     //! Method used to compute the total charge density and currents by summing over all species
     void computeTotalRhoJ() override;
@@ -181,11 +177,7 @@
     //! Method used to impose external fields
     void applyExternalField( Field *, Profile *, Patch * ) override;
     
-<<<<<<< HEAD
-    void initAntennas(Patch* patch, Params& params);
-=======
-    void initAntennas( Patch *patch ) override;
->>>>>>> 030c5b21
+    void initAntennas( Patch *patch, Params& params ) override;
     
     //! Compute local square norm of charge denisty is not null
     double computeRhoNorm2() override
