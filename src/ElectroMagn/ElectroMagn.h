#ifndef ELECTROMAGN_H
#define ELECTROMAGN_H

#include <vector>
#include <string>
#include <map>

#include "Field.h"
#include "Tools.h"
#include "Profile.h"
#include "Species.h"


class Params;
class Projector;
class Laser;
class ElectroMagnBC;
class SimWindow;
class Patch;
class Solver;
class DomainDecomposition;
class LaserEnvelope;


inline std::string LowerCase( std::string in )
{
    std::string out=in;
    std::transform( out.begin(), out.end(), out.begin(), ::tolower );
    return out;
}

// ---------------------------------------------------------------------------------------------------------------------
//! This structure contains the properties of each ExtField
// ---------------------------------------------------------------------------------------------------------------------
struct ExtField {
    //! field to which apply the external field
    std::string field;
    
    Profile *profile;
    
    unsigned int index;
};

// ---------------------------------------------------------------------------------------------------------------------
//! This structure contains the properties of each Antenna
// ---------------------------------------------------------------------------------------------------------------------
struct Antenna {
    //! Jx, Jy or Jz
    std::string fieldName;
    
    Profile *time_profile;
    Profile *space_profile;
    
    Field *field;
    
    unsigned int index;
};

//! class ElectroMagn: generic class containing all information on the electromagnetic fields and currents
class ElectroMagn
{

public:
    //! Constructor for Electromagn
    ElectroMagn( Params &params, DomainDecomposition *domain_decomposition, std::vector<Species *> &vecSpecies, Patch *patch );
    ElectroMagn( ElectroMagn *emFields, Params &params, Patch *patch );
    void initElectroMagnQuantities();
    //! Extra initialization. Used in ElectroMagnFactory
    virtual void finishInitialization( int nspecies, Patch *patch );
    
    //! Destructor for Electromagn
    virtual ~ElectroMagn();
    
    void updateGridSize( Params &params, Patch *patch );
    
    void clean();
    
    std::vector<unsigned int> dimPrim;
    std::vector<unsigned int> dimDual;
    
    std::vector<unsigned int> index_bc_min;
    std::vector<unsigned int> index_bc_max;
    
    //! time-step (from Params)
    const double timestep;
    
    //! cell length (from Params)
    const std::vector<double> cell_length;
    
    //! x-component of the electric field
    Field *Ex_;
    
    //! y-component of the electric field
    Field *Ey_;
    
    //! z-component of the electric field
    Field *Ez_;
    
    //! x-component of the magnetic field
    Field *Bx_;
    
    //! y-component of the magnetic field
    Field *By_;
    
    //! z-component of the magnetic field
    Field *Bz_;
    
    //! x-component of the time-centered magnetic field
    Field *Bx_m;
    
    //! y-component of the time-centered magnetic field
    Field *By_m;
    
    //! z-component of the time-centered magnetic field
    Field *Bz_m;
    
    //! x-component of the total charge current
    Field *Jx_;
    
    //! y-component of the total charge current
    Field *Jy_;
    
    //! z-component of the total charge current
    Field *Jz_;
    
    //! Total charge density
    Field *rho_;
    Field *rhoold_;
    
    // Fields for relativistic Initialization
    Field *Ex_rel_;
    Field *Ey_rel_;
    Field *Ez_rel_;
    Field *Bx_rel_;
    Field *By_rel_;
    Field *Bz_rel_;
    Field *Bx_rel_t_minus_halfdt_;
    Field *By_rel_t_minus_halfdt_;
    Field *Bz_rel_t_minus_halfdt_;
    Field *Bx_rel_t_plus_halfdt_;
    Field *By_rel_t_plus_halfdt_;
    Field *Bz_rel_t_plus_halfdt_;
    
    //PXR quantities:
    Field *Ex_pxr;
    Field *Ey_pxr;
    Field *Ez_pxr;
    Field *Bx_pxr;
    Field *By_pxr;
    Field *Bz_pxr;
    Field *Jx_pxr;
    Field *Jy_pxr;
    Field *Jz_pxr;
    Field *rho_pxr;
    Field *rhoold_pxr;
    
    //! Laser envelope
    LaserEnvelope *envelope;
    
    //! Envelope of the laser vector potential component along the polarization direction, absolute value
    Field *Env_A_abs_;
    
    //! Chi field (i.e. susceptibility) for envelope equation
    Field *Env_Chi_;
    
    //! Envelope of laser electric field along the polarization direction, absolute value
    Field *Env_E_abs_;
    
    //! Vector of electric fields used when a filter is applied
    std::vector<Field *> Exfilter;
    std::vector<Field *> Eyfilter;
    std::vector<Field *> Ezfilter;
    
    //! Vector of magnetic fields used when a filter is applied
    std::vector<Field *> Bxfilter;
    std::vector<Field *> Byfilter;
    std::vector<Field *> Bzfilter;
    
    
    //! all Fields in electromagn (filled in ElectromagnFactory.h)
    std::vector<Field *> allFields;
    
    //! all Fields averages required in diagnostic Fields
    std::vector<std::vector<Field *> > allFields_avg;
    
    //! Vector of charge density and currents for each species
    const unsigned int n_species;
    std::vector<Field *> Jx_s;
    std::vector<Field *> Jy_s;
    std::vector<Field *> Jz_s;
    std::vector<Field *> rho_s;
    
    // vector of susceptibility for each species
    std::vector<Field *> Env_Chi_s;
    
    //! Creates a new field with the right characteristics, depending on the name
<<<<<<< HEAD
    virtual Field * createField(std::string fieldname, Params& params) = 0;
=======
    virtual Field *createField( std::string fieldname ) = 0;
>>>>>>> 030c5b21
    
    //! nDim_field (from params)
    const unsigned int nDim_field;
    
    //! Volume of the single cell (from params)
    const double cell_volume;
    
    //! n_space (from params) always 3D
    std::vector<unsigned int> n_space;
    
    //! Index of starting elements in arrays without duplicated borders
    //! By constuction 1 element is shared in primal field, 2 in dual
    //! 3 : Number of direction (=1, if dim not defined)
    //! 2 : isPrim/isDual
    unsigned int istart[3][2];
    //! Number of elements in arrays without duplicated borders
    unsigned int bufsize[3][2];
    
    //!\todo should this be just an integer???
    //! Oversize domain to exchange less particles (from params)
    const std::vector<unsigned int> oversize;
    
    //! Constructor for Electromagn
    ElectroMagn( Params &params, Patch *patch );
    
    //! Method used to initialize the total charge currents and densities
    virtual void restartRhoJ();
    //! Method used to initialize the total charge currents and densities of species
    virtual void restartRhoJs();
    
    //! Method used to initialize the total susceptibility
    virtual void restartEnvChi();
    //! Method used to initialize the total susceptibility of species
    virtual void restartEnvChis();
    
    
    //! Method used to sum all species densities and currents to compute the total charge density and currents
    virtual void computeTotalRhoJ() = 0;
    
    //! Method used to sum all species susceptibility to compute the total susceptibility
    virtual void computeTotalEnvChi() = 0;
    
    virtual void initPoisson( Patch *patch ) = 0;
    virtual double compute_r() = 0;
    virtual void compute_Ap( Patch *patch ) = 0;
    virtual void compute_Ap_relativistic_Poisson( Patch *patch, double gamma_mean ) = 0;
    //Access to Ap
    virtual double compute_pAp() = 0;
    virtual void update_pand_r( double r_dot_r, double p_dot_Ap ) = 0;
    virtual void update_p( double rnew_dot_rnew, double r_dot_r ) = 0;
    virtual void initE( Patch *patch ) = 0;
    virtual void initE_relativistic_Poisson( Patch *patch, double gamma_mean ) = 0;
    virtual void initB_relativistic_Poisson( Patch *patch, double gamma_mean ) = 0;
    virtual void center_fields_from_relativistic_Poisson( Patch *patch ) = 0; // centers in Yee cells the fields
    virtual void sum_rel_fields_to_em_fields( Patch *patch ) = 0;
    virtual void initRelativisticPoissonFields( Patch *patch ) = 0;
    virtual void centeringE( std::vector<double> E_Add ) = 0;
    virtual void centeringErel( std::vector<double> E_Add ) = 0;
    
    virtual double getEx_Xmin() = 0; // 2D !!!
    virtual double getEx_Xmax() = 0; // 2D !!!
    
    virtual double getExrel_Xmin() = 0; // 2D !!!
    virtual double getExrel_Xmax() = 0; // 2D !!!
    
    virtual double getEx_XminYmax() = 0; // 1D !!!
    virtual double getEy_XminYmax() = 0; // 1D !!!
    virtual double getEx_XmaxYmin() = 0; // 1D !!!
    virtual double getEy_XmaxYmin() = 0; // 1D !!!
    
    virtual double getExrel_XminYmax() = 0; // 1D !!!
    virtual double getEyrel_XminYmax() = 0; // 1D !!!
    virtual double getExrel_XmaxYmin() = 0; // 1D !!!
    virtual double getEyrel_XmaxYmin() = 0; // 1D !!!
    
    std::vector<unsigned int> index_min_p_;
    std::vector<unsigned int> index_max_p_;
    Field *phi_;
    Field *r_;
    Field *p_;
    Field *Ap_;
    
    //! \todo check time_dual or time_prim (MG)
//    //! method used to solve Maxwell's equation (takes current time and time-step as input parameter)
//    virtual void solveMaxwellAmpere() = 0;
    //! Maxwell Ampere Solver
    Solver *MaxwellAmpereSolver_;
    //! Maxwell Faraday Solver
    Solver *MaxwellFaradaySolver_;
    virtual void saveMagneticFields( bool ) = 0;
    virtual void centerMagneticFields() = 0;
    virtual void binomialCurrentFilter() = 0;
    
    void boundaryConditions( int itime, double time_dual, Patch *patch, Params &params, SimWindow *simWindow );
    
    void laserDisabled();
    
    void incrementAvgField( Field *field, Field *field_avg );
    
    //! compute Poynting on borders
    virtual void computePoynting() = 0;
    
    //! pointing vector on borders
    //! 1D: poynting[0][0]=left , poynting[1][0]=right
    //! 2D: poynting[0][0]=xmin , poynting[1][0]=xmax
    //!     poynting[1][0]=ymin, poynting[1][0]=ymax
    std::vector<double> poynting[2];
    
    //same as above but instantaneous
    std::vector<double> poynting_inst[2];
    
    //! Compute local square norm of charge denisty is not null
    virtual double computeRhoNorm2()
    {
        return rho_->norm2( istart, bufsize );
    }
    
    //! Compute local sum of Ex
    inline double computeExSum()
    {
        return Ex_->sum( istart, bufsize );
    }
    //! Compute local sum of Ey
    inline double computeEySum()
    {
        return Ey_->sum( istart, bufsize );
    }
    //! Compute local sum of Ez
    inline double computeEzSum()
    {
        return Ez_->sum( istart, bufsize );
    }
    
    //! Compute local sum of Ex_rel_
    inline double computeExrelSum()
    {
        return Ex_rel_->sum( istart, bufsize );
    }
    //! Compute local sum of Ey_rel_
    inline double computeEyrelSum()
    {
        return Ey_rel_->sum( istart, bufsize );
    }
    //! Compute local sum of Ez_rel_
    inline double computeEzrelSum()
    {
        return Ez_rel_->sum( istart, bufsize );
    }
    
    //! external fields parameters the key string is the name of the field and the value is a vector of ExtField
    std::vector<ExtField> extFields;
    
    //! Method used to impose external fields (apply to all Fields)
    virtual void applyExternalFields( Patch * );
    void saveExternalFields( Patch * );
    
    //! Method used to impose external fields (apply to a given Field)
    virtual void applyExternalField( Field *, Profile *, Patch * ) = 0 ;
    
    //! Antenna
    std::vector<Antenna> antennas;
    
    //! Method used to impose external currents (aka antennas)
    void applyAntenna( unsigned int iAntenna, double intensity );
    
    //! Method that fills the initial spatial profile of the antenna
<<<<<<< HEAD
    virtual void initAntennas(Patch* patch, Params& params) {};
=======
    virtual void initAntennas( Patch *patch ) {};
>>>>>>> 030c5b21
    
    double computeNRJ();
    double getLostNrjMW() const
    {
        return nrj_mw_lost;
    }
    
    double getNewFieldsNRJ() const
    {
        return nrj_new_fields;
    }
    
    void reinitDiags()
    {
        nrj_mw_lost = 0.;
        nrj_new_fields = 0.;
    }
    
    inline void storeNRJlost( double nrj )
    {
        nrj_mw_lost += nrj;
    }
    
    inline int getMemFootPrint()
    {
    
        int emSize = 9+4; // 3 x (E, B, Bm) + 3 x J, rho
        
        if( Env_Chi_ ) {
            emSize += 3;    //Env_Chi, Env_A_abs, Env_E_abs;
        }
        
        for( unsigned int ispec=0 ; ispec<Jx_s.size() ; ispec++ ) {
            if( Jx_s [ispec] ) {
                emSize++;
            }
            if( Jy_s [ispec] ) {
                emSize++;
            }
            if( Jz_s [ispec] ) {
                emSize++;
            }
            if( rho_s [ispec] ) {
                emSize++;
            }
            if( Env_Chi_s [ispec] ) {
                emSize++;
            }
        }
        
        for( unsigned int idiag = 0 ; idiag < allFields_avg.size() ; idiag++ ) {
            emSize += allFields_avg[idiag].size() ;
        }
        
        
        for( size_t i=0 ; i<nDim_field ; i++ ) {
            emSize *= dimPrim[i];
        }
        
        emSize *= sizeof( double );
        return emSize;
    }
    
    //! Vector of boundary-condition per side for the fields
    std::vector<ElectroMagnBC *> emBoundCond;
    
    //! from smpi is xmin
    bool isXmin;
    
    //! from smpi is xmax
    bool isXmax;
    
    //! Corners coefficient for BC
    std::vector<double> beta_edge;
    std::vector<std::vector<double>> S_edge;
    
protected :
    bool is_pxr;
    
private:

    //! Accumulate nrj lost with moving window
    double nrj_mw_lost;
    
    //! Accumulate nrj added with new fields
    double nrj_new_fields;
    
    
};

#endif<|MERGE_RESOLUTION|>--- conflicted
+++ resolved
@@ -194,11 +194,7 @@
     std::vector<Field *> Env_Chi_s;
     
     //! Creates a new field with the right characteristics, depending on the name
-<<<<<<< HEAD
-    virtual Field * createField(std::string fieldname, Params& params) = 0;
-=======
-    virtual Field *createField( std::string fieldname ) = 0;
->>>>>>> 030c5b21
+    virtual Field *createField( std::string fieldname, Params& params ) = 0;
     
     //! nDim_field (from params)
     const unsigned int nDim_field;
@@ -365,11 +361,7 @@
     void applyAntenna( unsigned int iAntenna, double intensity );
     
     //! Method that fills the initial spatial profile of the antenna
-<<<<<<< HEAD
-    virtual void initAntennas(Patch* patch, Params& params) {};
-=======
-    virtual void initAntennas( Patch *patch ) {};
->>>>>>> 030c5b21
+    virtual void initAntennas( Patch *patch, Params& params ) {};
     
     double computeNRJ();
     double getLostNrjMW() const
