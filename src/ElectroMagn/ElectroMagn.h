--- conflicted
+++ resolved
@@ -20,16 +20,6 @@
 class Solver;
 class DomainDecomposition;
 class LaserEnvelope;
-<<<<<<< HEAD
-
-
-inline std::string LowerCase(std::string in){
-    std::string out=in;
-    std::transform(out.begin(), out.end(), out.begin(), ::tolower);
-    return out;
-}
-=======
->>>>>>> ef86c7e9
 
 
 inline std::string LowerCase(std::string in){
