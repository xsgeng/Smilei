#include "ElectroMagn1D.h"

#include <cmath>

#include <sstream>
#include <string>
#include <iostream>

#include "Params.h"
#include "Field1D.h"

#include "Patch.h"

#include "Profile.h"
#include "MF_Solver1D_Yee.h"

#include "ElectroMagnBC.h"

using namespace std;


// ---------------------------------------------------------------------------------------------------------------------
// Constructor for Electromagn1D
// ---------------------------------------------------------------------------------------------------------------------
<<<<<<< HEAD
ElectroMagn1D::ElectroMagn1D(Params &params, Patch* patch)
  : ElectroMagn(params, patch),
isWestern(patch->isWestern()),
isEastern(patch->isEastern())
=======
ElectroMagn1D::ElectroMagn1D(Params &params, vector<Species*>& vecSpecies, SmileiMPI* smpi)
: ElectroMagn(params, vecSpecies, smpi),
isWestern(smpi->isWestern()),
isEastern(smpi->isEastern())
>>>>>>> a8ce7b8f
{
    oversize_ = oversize[0];
    
    // spatial-step and ratios time-step by spatial-step & spatial-step by time-step
    dx       = cell_length[0];
    dt_ov_dx = timestep/cell_length[0];
    dx_ov_dt = 1.0/dt_ov_dx;
    
    // Electromagnetic fields
    // ----------------------
    // number of nodes of the primal-grid
    nx_p = n_space[0]+1 + 2*oversize[0];
    // number of nodes of the dual-grid
    nx_d = n_space[0]+2 + 2*oversize[0];
    // dimPrim/dimDual = nx_p/nx_d
    dimPrim.resize( nDim_field );
    dimDual.resize( nDim_field );
    for (size_t i=0 ; i<nDim_field ; i++) {
        // Standard scheme
        dimPrim[i] = n_space[i]+1;
        dimDual[i] = n_space[i]+2;
        // + Ghost domain
        dimPrim[i] += 2*oversize[i];
        dimDual[i] += 2*oversize[i];
    }
    
    // Allocation of the EM fields
    Ex_  = new Field1D(dimPrim, 0, false, "Ex");
    Ey_  = new Field1D(dimPrim, 1, false, "Ey");
    Ez_  = new Field1D(dimPrim, 2, false, "Ez");
    Bx_  = new Field1D(dimPrim, 0, true,  "Bx");
    By_  = new Field1D(dimPrim, 1, true,  "By");
    Bz_  = new Field1D(dimPrim, 2, true,  "Bz");
    Bx_m = new Field1D(dimPrim, 0, true,  "Bx_m");
    By_m = new Field1D(dimPrim, 1, true,  "By_m");
    Bz_m = new Field1D(dimPrim, 2, true,  "Bz_m");
    
    // for (unsigned int i=0 ; i<nx_d ; i++) {
    //         double x = ( (double)(smpi1D->getCellStartingGlobalIndex(0)+i-0.5) )*params.cell_length[0];
    //         (*By_)(i) = 0.001 * sin(x * 2.0*M_PI/params.sim_length[0] * 40.0);
    //     }
    //     smpi1D->exchangeField(By_);
    //     for (unsigned int i=0 ; i<nx_d ; i++) {
    // //        double x = ( (double)(smpi1D->getCellStartingGlobalIndex(0)+i-0.5) )*params.cell_length[0];
    //         (*By_m)(i) = (*By_)(i);
    //     }
    //     
    // Allocation of time-averaged EM fields
    Ex_avg  = new Field1D(dimPrim, 0, false, "Ex_avg");
    Ey_avg  = new Field1D(dimPrim, 1, false, "Ey_avg");
    Ez_avg  = new Field1D(dimPrim, 2, false, "Ez_avg");
    Bx_avg  = new Field1D(dimPrim, 0, true,  "Bx_avg");
    By_avg  = new Field1D(dimPrim, 1, true,  "By_avg");
    Bz_avg  = new Field1D(dimPrim, 2, true,  "Bz_avg");
    
    // Total charge currents and densities
    Jx_   = new Field1D(dimPrim, 0, false, "Jx");
    Jy_   = new Field1D(dimPrim, 1, false, "Jy");
    Jz_   = new Field1D(dimPrim, 2, false, "Jz");
    rho_  = new Field1D(dimPrim, "Rho" );
    
    // Charge currents currents and density for each species
    
    for (unsigned int ispec=0; ispec<n_species; ispec++) {
        Jx_s[ispec]  = new Field1D(dimPrim, 0, false, ("Jx_"+vecSpecies[ispec]->species_type).c_str());
        Jy_s[ispec]  = new Field1D(dimPrim, 1, false, ("Jy_"+vecSpecies[ispec]->species_type).c_str());
        Jz_s[ispec]  = new Field1D(dimPrim, 2, false, ("Jz_"+vecSpecies[ispec]->species_type).c_str());
        rho_s[ispec] = new Field1D(dimPrim, ("Rho_"+vecSpecies[ispec]->species_type).c_str());
    }
    
    // ----------------------------------------------------------------
    // Definition of the min and max index according to chosen oversize
    // ----------------------------------------------------------------
    index_bc_min.resize( nDim_field, 0 );
    index_bc_max.resize( nDim_field, 0 );
    for (size_t i=0 ; i<nDim_field ; i++) {
        index_bc_min[i] = oversize[i];
        index_bc_max[i] = dimDual[i]-oversize[i]-1;
    }
    
    
    // Define limits of non duplicated elements
    // (by construction 1 (prim) or 2 (dual) elements shared between per MPI process)
    // istart
    for (unsigned int i=0 ; i<3 ; i++)
	for (unsigned int isDual=0 ; isDual<2 ; isDual++)
	    istart[i][isDual] = 0;
    for (unsigned int i=0 ; i<nDim_field ; i++) {
	for (unsigned int isDual=0 ; isDual<2 ; isDual++) {
	    istart[i][isDual] = oversize[i];
	    if (patch->Pcoordinates[i]!=0) istart[i][isDual]+=1;
	}
    }
    
    // bufsize = nelements
    for (unsigned int i=0 ; i<3 ; i++) 
	for (unsigned int isDual=0 ; isDual<2 ; isDual++)
	    bufsize[i][isDual] = 1;
    
    for (unsigned int i=0 ; i<nDim_field ; i++) {
	for (int isDual=0 ; isDual<2 ; isDual++)
	    bufsize[i][isDual] = n_space[i] + 1;

        
	for (int isDual=0 ; isDual<2 ; isDual++) {
	    bufsize[i][isDual] += isDual; 
	    if ( params.number_of_patches[i]!=1 ) {                

		if ( ( !isDual ) && (patch->Pcoordinates[i]!=0) )
		    bufsize[i][isDual]--;
		else if  (isDual) {
		    bufsize[i][isDual]--;
		    if ( (patch->Pcoordinates[i]!=0) && (patch->Pcoordinates[i]!=params.number_of_patches[i]-1) ) 
			bufsize[i][isDual]--;
		}
                
	    } // if ( params.number_of_patches[i]!=1 )
	} // for (int isDual=0 ; isDual
    } // for (unsigned int i=0 ; i<nDim_field 
    
    
    // Fillng the space profiles of antennas
    for (unsigned int i=0; i<antennas.size(); i++) {
        if (antennas[i].field == "Jx")
            antennas[i].my_field = new Field1D(dimPrim, 0, false, "Jx");
        else if (antennas[i].field == "Jy")
            antennas[i].my_field = new Field1D(dimPrim, 1, false, "Jy");
        else if (antennas[i].field == "Jz")
            antennas[i].my_field = new Field1D(dimPrim, 2, false, "Jz");
        
<<<<<<< HEAD
        if (antenna->my_field) {
            Profile my_spaceProfile(antenna->space_profile, nDim_field);
            applyExternalField(antenna->my_field,&my_spaceProfile, patch);
=======
        if (antennas[i].my_field) {
            stringstream ss("");
            ss << "Antenna " << i;
            Profile my_spaceProfile(antennas[i].space_profile, nDim_field, ss.str());
            applyExternalField(antennas[i].my_field,&my_spaceProfile, smpi);
>>>>>>> a8ce7b8f
        }
    }


}//END constructor Electromagn1D



// ---------------------------------------------------------------------------------------------------------------------
// Destructor for Electromagn1D
// ---------------------------------------------------------------------------------------------------------------------
ElectroMagn1D::~ElectroMagn1D()
{
}

// ---------------------------------------------------------------------------------------------------------------------
// Begin of Solve Poisson methods
// ---------------------------------------------------------------------------------------------------------------------
// in VectorPatch::solvePoisson
//     - initPoisson
//     - compute_r
//     - compute_Ap
//     - compute_pAp
//     - update_pand_r
//     - update_p
//     - initE
//     - centeringE

void ElectroMagn1D::initPoisson(Patch *patch)
{
    Field1D* rho1D = static_cast<Field1D*>(rho_);

    // Min and max indices for calculation of the scalar product (for primal & dual grid)
    //     scalar products are computed accounting only on real nodes
    //     ghost cells are used only for the (non-periodic) boundaries
    // dual indexes suppressed during "patchization"
    // ----------------------------------------------------------------------------------

    index_min_p_.resize(1,0);
    index_max_p_.resize(1,0);
    
    index_min_p_[0] = oversize[0];
    index_max_p_[0] = nx_p - 2 - oversize[0];
    if (patch->isWestern()) {
        index_min_p_[0] = 0;
    }
    if (patch->isEastern()) {
        index_max_p_[0] = nx_p-1;
    }

    phi_ = new Field1D(dimPrim);    // scalar potential
    r_   = new Field1D(dimPrim);    // residual vector
    p_   = new Field1D(dimPrim);    // direction vector
    Ap_  = new Field1D(dimPrim);    // A*p vector

    double       dx_sq          = dx*dx;

    // phi: scalar potential, r: residual and p: direction
    for (unsigned int i=0 ; i<dimPrim[0] ; i++) {
        (*phi_)(i)   = 0.0;
	(*r_)(i)     = -dx_sq * (*rho1D)(i);
	(*p_)(i)     = (*r_)(i);
    }
} // initPoisson

double ElectroMagn1D::compute_r()
{
    double rnew_dot_rnew_local(0.);
    for (unsigned int i=index_min_p_[0] ; i<=index_max_p_[0] ; i++)
	rnew_dot_rnew_local += (*r_)(i)*(*r_)(i);
    return rnew_dot_rnew_local;
} // compute_r

void ElectroMagn1D::compute_Ap(Patch *patch)
{
    // vector product Ap = A*p
    for (unsigned int i=1 ; i<dimPrim[0]-1 ; i++)
	(*Ap_)(i) = (*p_)(i-1) - 2.0*(*p_)(i) + (*p_)(i+1);
        
    // apply BC on Ap
    if (patch->isWestern()) (*Ap_)(0)      = (*p_)(1)      - 2.0*(*p_)(0);
    if (patch->isEastern()) (*Ap_)(nx_p-1) = (*p_)(nx_p-2) - 2.0*(*p_)(nx_p-1); 
    
} // compute_Ap

double ElectroMagn1D::compute_pAp()
{
    double p_dot_Ap_local = 0.0;
    for (unsigned int i=index_min_p_[0] ; i<=index_max_p_[0] ; i++)
	p_dot_Ap_local += (*p_)(i)*(*Ap_)(i);
    return p_dot_Ap_local;

} // compute_pAp

void ElectroMagn1D::update_pand_r(double r_dot_r, double p_dot_Ap)
{
    double alpha_k = r_dot_r/p_dot_Ap;
    for (unsigned int i=0 ; i<dimPrim[0] ; i++) {
	(*phi_)(i) += alpha_k * (*p_)(i);
	(*r_)(i)   -= alpha_k * (*Ap_)(i);
    }

} // update_pand_r

void ElectroMagn1D::update_p(double rnew_dot_rnew, double r_dot_r)
{
    double beta_k = rnew_dot_rnew/r_dot_r;
    for (unsigned int i=0 ; i<dimPrim[0] ; i++)
	(*p_)(i) = (*r_)(i) + beta_k * (*p_)(i);
} // update_p

void ElectroMagn1D::initE(Patch *patch)
{
    Field1D* Ex1D  = static_cast<Field1D*>(Ex_);
    Field1D* rho1D = static_cast<Field1D*>(rho_);

    // ----------------------------------
    // Compute the electrostatic field Ex
    // ----------------------------------
    
    for (unsigned int i=1; i<nx_d-1; i++)
	(*Ex1D)(i) = ((*phi_)(i-1)-(*phi_)(i))/dx;
    
    // BC on Ex
    if (patch->isWestern()) (*Ex1D)(0)      = (*Ex1D)(1)      - dx*(*rho1D)(0);
    if (patch->isEastern()) (*Ex1D)(nx_d-1) = (*Ex1D)(nx_d-2) + dx*(*rho1D)(nx_p-1);
    
    delete phi_;
    delete r_;
    delete p_;
    delete Ap_;

} // initE

void ElectroMagn1D::centeringE( std::vector<double> E_Add )
{
    Field1D* Ex1D  = static_cast<Field1D*>(Ex_);
    for (unsigned int i=0; i<nx_d; i++)
	(*Ex1D)(i) += E_Add[0];

} // centeringE

// ---------------------------------------------------------------------------------------------------------------------
// End of Solve Poisson methods 
// ---------------------------------------------------------------------------------------------------------------------


// ---------------------------------------------------------------------------------------------------------------------
// Save the former Magnetic-Fields (used to center them)
// ---------------------------------------------------------------------------------------------------------------------
void ElectroMagn1D::saveMagneticFields()
{
    // Static cast of the fields
    Field1D* Bx1D   = static_cast<Field1D*>(Bx_);
    Field1D* By1D   = static_cast<Field1D*>(By_);
    Field1D* Bz1D   = static_cast<Field1D*>(Bz_);
    Field1D* Bx1D_m = static_cast<Field1D*>(Bx_m);
    Field1D* By1D_m = static_cast<Field1D*>(By_m);
    Field1D* Bz1D_m = static_cast<Field1D*>(Bz_m);
    
    // for Bx^(p)
    for (unsigned int i=0 ; i<dimPrim[0] ; i++) {
        (*Bx1D_m)(i)=(*Bx1D)(i);
    }
    //for By^(d) & Bz^(d)
    for (unsigned int i=0 ; i<dimDual[0] ; i++) {
        (*By1D_m)(i) = (*By1D)(i);
        (*Bz1D_m)(i) = (*Bz1D)(i);
    }
    
}//END saveMagneticFields



// ---------------------------------------------------------------------------------------------------------------------
// Maxwell solver using the FDTD scheme
// ---------------------------------------------------------------------------------------------------------------------
void ElectroMagn1D::solveMaxwellAmpere()
{
    
    Field1D* Ex1D = static_cast<Field1D*>(Ex_);
    Field1D* Ey1D = static_cast<Field1D*>(Ey_);
    Field1D* Ez1D = static_cast<Field1D*>(Ez_);
    Field1D* By1D = static_cast<Field1D*>(By_);
    Field1D* Bz1D = static_cast<Field1D*>(Bz_);
    Field1D* Jx1D = static_cast<Field1D*>(Jx_);
    Field1D* Jy1D = static_cast<Field1D*>(Jy_);
    Field1D* Jz1D = static_cast<Field1D*>(Jz_);
    
    // --------------------
    // Solve Maxwell-Ampere
    // --------------------
    // Calculate the electrostatic field ex on the dual grid
    //for (unsigned int ix=0 ; ix<nx_d ; ix++){
    for (unsigned int ix=0 ; ix<dimDual[0] ; ix++) {
        (*Ex1D)(ix)= (*Ex1D)(ix) - timestep* (*Jx1D)(ix) ;
    }
    // Transverse fields ey, ez  are defined on the primal grid
    //for (unsigned int ix=0 ; ix<nx_p ; ix++) {
    for (unsigned int ix=0 ; ix<dimPrim[0] ; ix++) {
        (*Ey1D)(ix)= (*Ey1D)(ix) - dt_ov_dx * ( (*Bz1D)(ix+1) - (*Bz1D)(ix)) - timestep * (*Jy1D)(ix) ;
        (*Ez1D)(ix)= (*Ez1D)(ix) + dt_ov_dx * ( (*By1D)(ix+1) - (*By1D)(ix)) - timestep * (*Jz1D)(ix) ;
    }
    
}


// ---------------------------------------------------------------------------------------------------------------------
// Center the Magnetic Fields (used to push the particle)
// ---------------------------------------------------------------------------------------------------------------------
void ElectroMagn1D::centerMagneticFields()
{
    // Static cast of the fields
    Field1D* Bx1D   = static_cast<Field1D*>(Bx_);
    Field1D* By1D   = static_cast<Field1D*>(By_);
    Field1D* Bz1D   = static_cast<Field1D*>(Bz_);
    Field1D* Bx1D_m = static_cast<Field1D*>(Bx_m);
    Field1D* By1D_m = static_cast<Field1D*>(By_m);
    Field1D* Bz1D_m = static_cast<Field1D*>(Bz_m);
    
    // for Bx^(p)
    for (unsigned int i=0 ; i<dimPrim[0] ; i++) {
        (*Bx1D_m)(i) = ( (*Bx1D)(i)+ (*Bx1D_m)(i))*0.5 ;
    }
    
    // for By^(d) & Bz^(d)
    for (unsigned int i=0 ; i<dimDual[0] ; i++) {
        (*By1D_m)(i)= ((*By1D)(i)+(*By1D_m)(i))*0.5 ;
        (*Bz1D_m)(i)= ((*Bz1D)(i)+(*Bz1D_m)(i))*0.5 ;
    }
    
}//END centerMagneticFields



// ---------------------------------------------------------------------------------------------------------------------
// Reset/Increment the averaged fields
// ---------------------------------------------------------------------------------------------------------------------
void ElectroMagn1D::incrementAvgFields(unsigned int time_step, unsigned int ntime_step_avg)
{
    // Static cast of the fields
    Field1D* Ex1D     = static_cast<Field1D*>(Ex_);
    Field1D* Ey1D     = static_cast<Field1D*>(Ey_);
    Field1D* Ez1D     = static_cast<Field1D*>(Ez_);
    Field1D* Bx1D_m   = static_cast<Field1D*>(Bx_m);
    Field1D* By1D_m   = static_cast<Field1D*>(By_m);
    Field1D* Bz1D_m   = static_cast<Field1D*>(Bz_m);
    Field1D* Ex1D_avg = static_cast<Field1D*>(Ex_avg);
    Field1D* Ey1D_avg = static_cast<Field1D*>(Ey_avg);
    Field1D* Ez1D_avg = static_cast<Field1D*>(Ez_avg);
    Field1D* Bx1D_avg = static_cast<Field1D*>(Bx_avg);
    Field1D* By1D_avg = static_cast<Field1D*>(By_avg);
    Field1D* Bz1D_avg = static_cast<Field1D*>(Bz_avg);
    
    // reset the averaged fields for (time_step-1)%ntime_step_avg == 0
    if ( (time_step-1)%ntime_step_avg==0 ){
        Ex1D_avg->put_to(0.0);
        Ey1D_avg->put_to(0.0);
        Ez1D_avg->put_to(0.0);
        Bx1D_avg->put_to(0.0);
        By1D_avg->put_to(0.0);
        Bz1D_avg->put_to(0.0);
    }
    
    // for Ey^(p), Ez^(p) & Bx^(p)
    for (unsigned int i=0 ; i<dimPrim[0] ; i++) {
        (*Ey1D_avg)(i) += (*Ey1D)(i);
        (*Ez1D_avg)(i) += (*Ez1D)(i);
        (*Bx1D_avg)(i) += (*Bx1D_m)(i);
    }
    
    // for Ex^(d), By^(d) & Bz^(d)
    for (unsigned int i=0 ; i<dimDual[0] ; i++) {
        (*Ex1D_avg)(i) += (*Ex1D)(i);
        (*By1D_avg)(i) += (*By1D_m)(i);
        (*Bz1D_avg)(i) += (*Bz1D_m)(i);
    }
    
}//END incrementAvgFields



// ---------------------------------------------------------------------------------------------------------------------
// Reinitialize the total charge density and transverse currents
// - save current density as old density (charge conserving scheme)
// - put the new density and currents to 0
// ---------------------------------------------------------------------------------------------------------------------
void ElectroMagn1D::restartRhoJ()
{
    Field1D* Jx1D    = static_cast<Field1D*>(Jx_);
    Field1D* Jy1D    = static_cast<Field1D*>(Jy_);
    Field1D* Jz1D    = static_cast<Field1D*>(Jz_);
    Field1D* rho1D   = static_cast<Field1D*>(rho_);
    
    // --------------------------
    // Total currents and density
    // --------------------------
    
    // put longitudinal current to zero on the dual grid
    for (unsigned int ix=0 ; ix<dimDual[0] ; ix++) {
        (*Jx1D)(ix)    = 0.0;
    }
    
    // all fields are defined on the primal grid
    for (unsigned int ix=0 ; ix<dimPrim[0] ; ix++) {
        (*rho1D)(ix)   = 0.0;
        (*Jy1D)(ix)    = 0.0;
        (*Jz1D)(ix)    = 0.0;
    }
}    
void ElectroMagn1D::restartRhoJs()
{
    for (unsigned int ispec=0 ; ispec < n_species ; ispec++){
        // -----------------------------------
        // Species currents and charge density
        // -----------------------------------
        Field1D* Jx1D_s  = static_cast<Field1D*>(Jx_s[ispec]);
        Field1D* Jy1D_s  = static_cast<Field1D*>(Jy_s[ispec]);
        Field1D* Jz1D_s  = static_cast<Field1D*>(Jz_s[ispec]);
        Field1D* rho1D_s = static_cast<Field1D*>(rho_s[ispec]);

        #pragma omp for schedule(static) 
        for (unsigned int ix=0 ; ix<dimPrim[0] ; ix++) {
            (*rho1D_s)(ix) = 0.0;
        }

        // put longitudinal current to zero on the dual grid
        #pragma omp for schedule(static) 
        for (unsigned int ix=0 ; ix<dimDual[0] ; ix++) {
            (*Jx1D_s)(ix)  = 0.0;
        }
        #pragma omp for schedule(static) 
        for (unsigned int ix=0 ; ix<dimPrim[0] ; ix++) {
            // all fields are defined on the primal grid
            (*Jy1D_s)(ix)  = 0.0;
            (*Jz1D_s)(ix)  = 0.0;
        }
    }
}



// ---------------------------------------------------------------------------------------------------------------------
// Compute the total density and currents from species density and currents
// ---------------------------------------------------------------------------------------------------------------------
void ElectroMagn1D::computeTotalRhoJ()
{
    Field1D* Jx1D    = static_cast<Field1D*>(Jx_);
    Field1D* Jy1D    = static_cast<Field1D*>(Jy_);
    Field1D* Jz1D    = static_cast<Field1D*>(Jz_);
    Field1D* rho1D   = static_cast<Field1D*>(rho_);
    
    for (unsigned int ispec=0; ispec<n_species; ispec++) {
        Field1D* Jx1D_s  = static_cast<Field1D*>(Jx_s[ispec]);
        Field1D* Jy1D_s  = static_cast<Field1D*>(Jy_s[ispec]);
        Field1D* Jz1D_s  = static_cast<Field1D*>(Jz_s[ispec]);
        Field1D* rho1D_s = static_cast<Field1D*>(rho_s[ispec]);
        
        #pragma omp for schedule(static) nowait
        for (unsigned int ix=0 ; ix<dimPrim[0] ; ix++) {
            (*Jx1D)(ix)  += (*Jx1D_s)(ix);
            (*Jy1D)(ix)  += (*Jy1D_s)(ix);
            (*Jz1D)(ix)  += (*Jz1D_s)(ix);
            (*rho1D)(ix) += (*rho1D_s)(ix);
        }

        #pragma omp single
        {
            (*Jx1D)(dimPrim[0])  += (*Jx1D_s)(dimPrim[0]);
        }
    }//END loop on species ispec
}

// --------------------------------------------------------------------------
// Compute Poynting (return the electromagnetic energy injected at the border
// --------------------------------------------------------------------------
void ElectroMagn1D::computePoynting() {
    
    // Western border (Energy injected = +Poynting)
    if (isWestern) {
        unsigned int iEy=istart[0][Ey_->isDual(0)];
        unsigned int iBz=istart[0][Bz_m->isDual(0)];
        unsigned int iEz=istart[0][Ez_->isDual(0)];
        unsigned int iBy=istart[0][By_m->isDual(0)];
        
        poynting_inst[0][0]=0.5*timestep*((*Ey_)(iEy) * ((*Bz_m)(iBz) + (*Bz_m)(iBz+1)) -
                                          (*Ez_)(iEz) * ((*By_m)(iBy) + (*By_m)(iBy+1)));
        poynting[0][0] += poynting_inst[0][0];
    }
    
    // Eastern border (Energy injected = -Poynting)
    if (isEastern) {
        unsigned int iEy=istart[0][Ey_->isDual(0)]  + bufsize[0][Ey_->isDual(0)]-1;
        unsigned int iBz=istart[0][Bz_m->isDual(0)] + bufsize[0][Bz_m->isDual(0)]-1;
        unsigned int iEz=istart[0][Ez_->isDual(0)]  + bufsize[0][Ez_->isDual(0)]-1;
        unsigned int iBy=istart[0][By_m->isDual(0)] + bufsize[0][By_m->isDual(0)]-1;
        
        poynting_inst[1][0]=0.5*timestep*((*Ey_)(iEy) * ((*Bz_m)(iBz-1) + (*Bz_m)(iBz)) - 
                                          (*Ez_)(iEz) * ((*By_m)(iBy-1) + (*By_m)(iBy)));
        poynting[1][0] -= poynting_inst[1][0];
        
    }    
}

void ElectroMagn1D::applyExternalField(Field* my_field,  Profile *profile, Patch* patch) {
    
    MESSAGE(1,"Applying External field to " << my_field->name);
    Field1D* field1D=static_cast<Field1D*>(my_field);
    
    vector<double> x(1,0);
    //for (unsigned int i=0 ; i<field1D->dims()[0] ; i++) { // USING UNSIGNED INT CREATES PB WITH PERIODIC BCs
<<<<<<< HEAD
    for (int i=0 ; i<field1D->dims()[0] ; i++) {
        x[0] = ( (double)(patch->getCellStartingGlobalIndex(0)+i +(field1D->isDual(0)?-0.5:0)) )*dx;
=======
    for (int i=0 ; i<(int)field1D->dims()[0] ; i++) {
        x[0] = ( (double)(smpi1D->getCellStartingGlobalIndex(0)+i +(field1D->isDual(0)?-0.5:0)) )*dx;
>>>>>>> a8ce7b8f
        (*field1D)(i) = (*field1D)(i) + profile->valueAt(x);
    }
    
    if(emBoundCond[0]) emBoundCond[0]->save_fields_BC1D(my_field);
    if(emBoundCond[1]) emBoundCond[1]->save_fields_BC1D(my_field);
}


<|MERGE_RESOLUTION|>--- conflicted
+++ resolved
@@ -22,17 +22,10 @@
 // ---------------------------------------------------------------------------------------------------------------------
 // Constructor for Electromagn1D
 // ---------------------------------------------------------------------------------------------------------------------
-<<<<<<< HEAD
-ElectroMagn1D::ElectroMagn1D(Params &params, Patch* patch)
-  : ElectroMagn(params, patch),
+ElectroMagn1D::ElectroMagn1D(Params &params, vector<Species*>& vecSpecies, Patch* patch)
+  : ElectroMagn(params, vecSpecies, patch),
 isWestern(patch->isWestern()),
 isEastern(patch->isEastern())
-=======
-ElectroMagn1D::ElectroMagn1D(Params &params, vector<Species*>& vecSpecies, SmileiMPI* smpi)
-: ElectroMagn(params, vecSpecies, smpi),
-isWestern(smpi->isWestern()),
-isEastern(smpi->isEastern())
->>>>>>> a8ce7b8f
 {
     oversize_ = oversize[0];
     
@@ -163,17 +156,11 @@
         else if (antennas[i].field == "Jz")
             antennas[i].my_field = new Field1D(dimPrim, 2, false, "Jz");
         
-<<<<<<< HEAD
-        if (antenna->my_field) {
-            Profile my_spaceProfile(antenna->space_profile, nDim_field);
-            applyExternalField(antenna->my_field,&my_spaceProfile, patch);
-=======
         if (antennas[i].my_field) {
             stringstream ss("");
             ss << "Antenna " << i;
             Profile my_spaceProfile(antennas[i].space_profile, nDim_field, ss.str());
-            applyExternalField(antennas[i].my_field,&my_spaceProfile, smpi);
->>>>>>> a8ce7b8f
+            applyExternalField(antennas[i].my_field,&my_spaceProfile, patch);
         }
     }
 
@@ -585,13 +572,8 @@
     
     vector<double> x(1,0);
     //for (unsigned int i=0 ; i<field1D->dims()[0] ; i++) { // USING UNSIGNED INT CREATES PB WITH PERIODIC BCs
-<<<<<<< HEAD
-    for (int i=0 ; i<field1D->dims()[0] ; i++) {
+    for (int i=0 ; i<(int)field1D->dims()[0] ; i++) {
         x[0] = ( (double)(patch->getCellStartingGlobalIndex(0)+i +(field1D->isDual(0)?-0.5:0)) )*dx;
-=======
-    for (int i=0 ; i<(int)field1D->dims()[0] ; i++) {
-        x[0] = ( (double)(smpi1D->getCellStartingGlobalIndex(0)+i +(field1D->isDual(0)?-0.5:0)) )*dx;
->>>>>>> a8ce7b8f
         (*field1D)(i) = (*field1D)(i) + profile->valueAt(x);
     }
     
