--- conflicted
+++ resolved
@@ -810,12 +810,7 @@
 }
 
 
-<<<<<<< HEAD
 void ElectroMagn3DRZ::initAntennas(Patch* patch, Params& params)
-=======
-
-void ElectroMagn3DRZ::initAntennas(Patch* patch)
->>>>>>> 9a7a3b49
 {
     
     // Filling the space profiles of antennas
