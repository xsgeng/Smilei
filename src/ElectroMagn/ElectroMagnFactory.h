#ifndef ELECTROMAGNFACTORY_H
#define ELECTROMAGNFACTORY_H

#include <sstream>
#include "ElectroMagn.h"
#include "ElectroMagn1D.h"
#include "ElectroMagn2D.h"

#include "Patch.h"
#include "Params.h"

#include "Tools.h"

class ElectroMagnFactory {
public:
<<<<<<< HEAD
    static ElectroMagn* create(Params& params,  Patch* patch) {
        ElectroMagn* EMfields = NULL;
        if ( params.geometry == "1d3v" ) {
	  EMfields = new ElectroMagn1D(params, patch);
        }
        else if ( params.geometry == "2d3v" ) {
            EMfields = new ElectroMagn2D(params, patch);
=======
    static ElectroMagn* create(Params& params, std::vector<Species*>& vecSpecies,  SmileiMPI* smpi) {
        ElectroMagn* EMfields = NULL;
        if ( params.geometry == "1d3v" ) {
            EMfields = new ElectroMagn1D(params, vecSpecies, smpi);
        }
        else if ( params.geometry == "2d3v" ) {
            EMfields = new ElectroMagn2D(params, vecSpecies, smpi);
>>>>>>> a8ce7b8f
        }
        else {
            ERROR( "Unknwon geometry : " << params.geometry );
        }

        
        // Fill allfields
        EMfields->allFields.push_back(EMfields->Ex_ );
        EMfields->allFields.push_back(EMfields->Ey_ );
        EMfields->allFields.push_back(EMfields->Ez_ );
        EMfields->allFields.push_back(EMfields->Bx_ );
        EMfields->allFields.push_back(EMfields->By_ );
        EMfields->allFields.push_back(EMfields->Bz_ );
        EMfields->allFields.push_back(EMfields->Bx_m);
        EMfields->allFields.push_back(EMfields->By_m);
        EMfields->allFields.push_back(EMfields->Bz_m);
        EMfields->allFields.push_back(EMfields->Jx_ );
        EMfields->allFields.push_back(EMfields->Jy_ );
        EMfields->allFields.push_back(EMfields->Jz_ );
        EMfields->allFields.push_back(EMfields->rho_);

        for (unsigned int ispec=0; ispec<vecSpecies.size(); ispec++) {
            EMfields->allFields.push_back(EMfields->Jx_s[ispec] );
            EMfields->allFields.push_back(EMfields->Jy_s[ispec] );
            EMfields->allFields.push_back(EMfields->Jz_s[ispec] );
            EMfields->allFields.push_back(EMfields->rho_s[ispec]);
        }
                    
        EMfields->allFields_avg.push_back(EMfields->Ex_avg);
        EMfields->allFields_avg.push_back(EMfields->Ey_avg);
        EMfields->allFields_avg.push_back(EMfields->Ez_avg);
        EMfields->allFields_avg.push_back(EMfields->Bx_avg);
        EMfields->allFields_avg.push_back(EMfields->By_avg);
        EMfields->allFields_avg.push_back(EMfields->Bz_avg);
        
        std::stringstream ss;
        for (std::vector<Field*>::iterator iterField=EMfields->allFields.begin(); iterField!=EMfields->allFields.end(); iterField++) {
            ss << (*iterField)->name << " ";
        }
        MESSAGE(1,"EM fields      : " << ss.str());
        
        ss.str("");
        for (std::vector<Field*>::iterator iterField=EMfields->allFields_avg.begin(); iterField!=EMfields->allFields_avg.end(); iterField++) {
            ss << (*iterField)->name << " ";
        }
        MESSAGE(1,"EM avg. fields : " << ss.str());
        
        
        
        return EMfields;
    }

};

#endif
<|MERGE_RESOLUTION|>--- conflicted
+++ resolved
@@ -13,23 +13,13 @@
 
 class ElectroMagnFactory {
 public:
-<<<<<<< HEAD
-    static ElectroMagn* create(Params& params,  Patch* patch) {
+    static ElectroMagn* create(Params& params, std::vector<Species*>& vecSpecies,  Patch* patch) {
         ElectroMagn* EMfields = NULL;
         if ( params.geometry == "1d3v" ) {
-	  EMfields = new ElectroMagn1D(params, patch);
+	  EMfields = new ElectroMagn1D(params, vecSpecies, patch);
         }
         else if ( params.geometry == "2d3v" ) {
-            EMfields = new ElectroMagn2D(params, patch);
-=======
-    static ElectroMagn* create(Params& params, std::vector<Species*>& vecSpecies,  SmileiMPI* smpi) {
-        ElectroMagn* EMfields = NULL;
-        if ( params.geometry == "1d3v" ) {
-            EMfields = new ElectroMagn1D(params, vecSpecies, smpi);
-        }
-        else if ( params.geometry == "2d3v" ) {
-            EMfields = new ElectroMagn2D(params, vecSpecies, smpi);
->>>>>>> a8ce7b8f
+	  EMfields = new ElectroMagn2D(params, vecSpecies, patch);
         }
         else {
             ERROR( "Unknwon geometry : " << params.geometry );
