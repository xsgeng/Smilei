--- conflicted
+++ resolved
@@ -136,14 +136,10 @@
     //! Method used to impose external fields
     void applyExternalField( Field *, Profile *, Patch * );
     
-<<<<<<< HEAD
     void initAntennas( Patch *patch, Params& params );
-=======
     //! Method used to impose external fields
     void applyExternalTimeField( Field *, Profile *, Patch *, double time );
     
-    void initAntennas( Patch *patch );
->>>>>>> 34f9be06
     
 private:
     //! Initialize quantities needed in the creators of ElectroMagn1D
