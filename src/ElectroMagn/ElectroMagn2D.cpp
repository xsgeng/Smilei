#include "ElectroMagn2D.h"

#include <cmath>

#include <iostream>
#include <sstream>

#include "Params.h"
#include "Field2D.h"
#include "FieldFactory.h"

#include "Patch.h"
#include <cstring>

#include "Profile.h"

#include "ElectroMagnBC.h"

using namespace std;

// ---------------------------------------------------------------------------------------------------------------------
// Constructor for Electromagn2D
// ---------------------------------------------------------------------------------------------------------------------
ElectroMagn2D::ElectroMagn2D( Params &params, DomainDecomposition *domain_decomposition, vector<Species *> &vecSpecies, Patch *patch ) :
    ElectroMagn( params, domain_decomposition, vecSpecies, patch ),
    isYmin( patch->isYmin() ),
    isYmax( patch->isYmax() )
{

    initElectroMagn2DQuantities( params, patch );
    
    // Charge currents currents and density for each species
    for( unsigned int ispec=0; ispec<n_species; ispec++ ) {
        Jx_s[ispec]  = FieldFactory::create(Tools::merge("Jx_" ,vecSpecies[ispec]->name_).c_str(), dimPrim, params);
        Jy_s[ispec]  = FieldFactory::create(Tools::merge("Jy_" ,vecSpecies[ispec]->name_).c_str(), dimPrim, params);
        Jz_s[ispec]  = FieldFactory::create(Tools::merge("Jz_" ,vecSpecies[ispec]->name_).c_str(), dimPrim, params);
        rho_s[ispec] = new Field2D( Tools::merge( "Rho_", vecSpecies[ispec]->name_ ).c_str(), dimPrim );
        
        if( params.Laser_Envelope_model ) {
            Env_Chi_s[ispec] = new Field2D( Tools::merge( "Env_Chi_", vecSpecies[ispec]->name_ ).c_str(), dimPrim );
        }
        
    }
    
}//END constructor Electromagn2D


ElectroMagn2D::ElectroMagn2D( ElectroMagn2D *emFields, Params &params, Patch *patch ) :
    ElectroMagn( emFields, params, patch ),
    isYmin( patch->isYmin() ),
    isYmax( patch->isYmax() )
{

    initElectroMagn2DQuantities( params, patch );
    
    // Charge currents currents and density for each species
    for( unsigned int ispec=0; ispec<n_species; ispec++ ) {
        if ( emFields->Jx_s[ispec] != NULL ) {
            if ( emFields->Jx_s[ispec]->data_ != NULL )
                Jx_s[ispec]  = FieldFactory::create(dimPrim, 0, false, emFields->Jx_s[ispec]->name, params);
            else
                Jx_s[ispec]  = FieldFactory::create(emFields->Jx_s[ispec]->name, dimPrim, params);
        }
        if ( emFields->Jy_s[ispec] != NULL ) {
            if ( emFields->Jy_s[ispec]->data_ != NULL )
                Jy_s[ispec]  = FieldFactory::create(dimPrim, 1, false, emFields->Jy_s[ispec]->name, params);
            else
                Jy_s[ispec]  = FieldFactory::create(emFields->Jy_s[ispec]->name, dimPrim, params);
        }
        if ( emFields->Jz_s[ispec] != NULL ) {
            if ( emFields->Jz_s[ispec]->data_ != NULL )
                Jz_s[ispec]  = FieldFactory::create(dimPrim, 2, false, emFields->Jz_s[ispec]->name, params);
            else
                Jz_s[ispec]  = FieldFactory::create(emFields->Jz_s[ispec]->name, dimPrim, params);
        }
        if( emFields->rho_s[ispec] != NULL ) {
            if( emFields->rho_s[ispec]->data_ != NULL ) {
                rho_s[ispec] = new Field2D( dimPrim, emFields->rho_s[ispec]->name );
            } else {
                rho_s[ispec]  = new Field2D( emFields->rho_s[ispec]->name, dimPrim );
            }
        }
        
        if( params.Laser_Envelope_model ) {
            if( emFields->Env_Chi_s[ispec] != NULL ) {
                if( emFields->Env_Chi_s[ispec]->data_ != NULL ) {
                    Env_Chi_s[ispec] = new Field2D( dimPrim, emFields->Env_Chi_s[ispec]->name );
                } else {
                    Env_Chi_s[ispec]  = new Field2D( emFields->Env_Chi_s[ispec]->name, dimPrim );
                }
            }
        }
        
        
    }
    
}

// ---------------------------------------------------------------------------------------------------------------------
// Initialize quantities used in ElectroMagn2D
// ---------------------------------------------------------------------------------------------------------------------
void ElectroMagn2D::initElectroMagn2DQuantities( Params &params, Patch *patch )
{
    // --------------------------------------------------
    // Calculate quantities related to the simulation box
    // --------------------------------------------------
    
    // spatial-step and ratios time-step by spatial-step & spatial-step by time-step (in the x-direction)
    dx       = cell_length[0];
    dt_ov_dx = timestep/dx;
    dx_ov_dt = 1.0/dt_ov_dx;
    
    // spatial-step and ratios time-step by spatial-step & spatial-step by time-step (in the y-direction)
    dy       = cell_length[1];
    dt_ov_dy = timestep/dy;
    dy_ov_dt = 1.0/dt_ov_dy;
    
    // ----------------------
    // Electromagnetic fields
    // ----------------------
    //! \todo Homogenize 1D/2D dimPrim/dimDual or nx_p/nx_d/ny_p/ny_d
    
    dimPrim.resize( nDim_field );
    dimDual.resize( nDim_field );
    
    // Dimension of the primal and dual grids
    for( size_t i=0 ; i<nDim_field ; i++ ) {
        // Standard scheme
        dimPrim[i] = n_space[i]+1;
        dimDual[i] = n_space[i]+2-(params.is_pxr);
        // + Ghost domain
        dimPrim[i] += 2*oversize[i];
        dimDual[i] += 2*oversize[i];
    }
    // number of nodes of the primal and dual grid in the x-direction
    nx_p = n_space[0]+1+2*oversize[0];
    nx_d = n_space[0]+2+2*oversize[0]-(params.is_pxr);
    // number of nodes of the primal and dual grid in the y-direction
    ny_p = n_space[1]+1+2*oversize[1];
    ny_d = n_space[1]+2+2*oversize[1]-(params.is_pxr);
    
    // Allocation of the EM fields
    Ex_  = FieldFactory::create( dimPrim, 0, false, "Ex", params );
    Ey_  = FieldFactory::create( dimPrim, 1, false, "Ey", params );
    Ez_  = FieldFactory::create( dimPrim, 2, false, "Ez", params );
    Bx_  = FieldFactory::create( dimPrim, 0, true,  "Bx", params );
    By_  = FieldFactory::create( dimPrim, 1, true,  "By", params );
    Bz_  = FieldFactory::create( dimPrim, 2, true,  "Bz", params );
    Bx_m = FieldFactory::create( dimPrim, 0, true,  "Bx_m", params );
    By_m = FieldFactory::create( dimPrim, 1, true,  "By_m", params );
    Bz_m = FieldFactory::create( dimPrim, 2, true,  "Bz_m", params );
    
    if( params.Laser_Envelope_model ) {
        Env_A_abs_  = new Field2D( dimPrim, "Env_A_abs" );
        Env_Chi_    = new Field2D( dimPrim, "Env_Chi" );
        Env_E_abs_  = new Field2D( dimPrim, "Env_E_abs" );
        Env_Ex_abs_ = new Field2D( dimPrim, "Env_Ex_abs" );
    }
    // Allocation of filtered fields when Friedman filtering is required
    if( params.Friedman_filter ) {
        Exfilter.resize( 3 );
        Exfilter[0] = new Field2D( dimPrim, 0, false, "Ex_f" );
        Exfilter[1] = new Field2D( dimPrim, 0, false, "Ex_m1" );
        Exfilter[2] = new Field2D( dimPrim, 0, false, "Ex_m2" );
        Eyfilter.resize( 3 );
        Eyfilter[0] = new Field2D( dimPrim, 1, false, "Ey_f" );
        Eyfilter[1] = new Field2D( dimPrim, 1, false, "Ey_m1" );
        Eyfilter[2] = new Field2D( dimPrim, 1, false, "Ey_m2" );
        Ezfilter.resize( 3 );
        Ezfilter[0] = new Field2D( dimPrim, 2, false, "Ez_f" );
        Ezfilter[1] = new Field2D( dimPrim, 2, false, "Ez_m1" );
        Ezfilter[2] = new Field2D( dimPrim, 2, false, "Ez_m2" );
    }
    
    // Total charge currents and densities
    Jx_   = FieldFactory::create( dimPrim, 0, false, "Jx", params );
    Jy_   = FieldFactory::create( dimPrim, 1, false, "Jy", params );
    Jz_   = FieldFactory::create( dimPrim, 2, false, "Jz", params );
    rho_  = new Field2D( dimPrim, "Rho" );
    
    if(params.is_pxr == true) {
        rhoold_ = new Field2D( dimPrim, "RhoOld" );
    }
    
    
    // ----------------------------------------------------------------
    // Definition of the min and max index according to chosen oversize
    // ----------------------------------------------------------------
    index_bc_min.resize( nDim_field, 0 );
    index_bc_max.resize( nDim_field, 0 );
    for( unsigned int i=0 ; i<nDim_field ; i++ ) {
        index_bc_min[i] = oversize[i];
        index_bc_max[i] = dimDual[i]-oversize[i]-1;
    }
    /*
     MESSAGE("index_bc_min / index_bc_max / nx_p / nx_d" << index_bc_min[0]
     << " " << index_bc_max[0] << " " << nx_p<< " " << nx_d);
     */
    
    
    // Define limits of non duplicated elements
    // (by construction 1 (prim) or 2 (dual) elements shared between per MPI process)
    // istart
    for( unsigned int i=0 ; i<3 ; i++ )
        for( unsigned int isDual=0 ; isDual<2 ; isDual++ ) {
            istart[i][isDual] = 0;
        }
    for( unsigned int i=0 ; i<nDim_field ; i++ ) {
        for( unsigned int isDual=0 ; isDual<2 ; isDual++ ) {
            istart[i][isDual] = oversize[i];
            if( patch->Pcoordinates[i]!=0 ) {
                istart[i][isDual]+=1;
            }
        }
    }
    
    // bufsize = nelements
    for( unsigned int i=0 ; i<3 ; i++ )
        for( unsigned int isDual=0 ; isDual<2 ; isDual++ ) {
            bufsize[i][isDual] = 1;
        }
        
    for( unsigned int i=0 ; i<nDim_field ; i++ ) {
        for( int isDual=0 ; isDual<2 ; isDual++ ) {
            bufsize[i][isDual] = n_space[i] + 1;
        }
        
        for( int isDual=0 ; isDual<2 ; isDual++ ) {
            bufsize[i][isDual] += isDual;
            if( params.number_of_patches[i]!=1 ) {
            
                if( ( !isDual ) && ( patch->Pcoordinates[i]!=0 ) ) {
                    bufsize[i][isDual]--;
                } else if( isDual ) {
                    bufsize[i][isDual]--;
                    if( ( patch->Pcoordinates[i]!=0 ) && ( patch->Pcoordinates[i]!=( unsigned int )params.number_of_patches[i]-1 ) ) {
                        bufsize[i][isDual]--;
                    }
                }
                
            } // if ( params.number_of_patches[i]!=1 )
        } // for (int isDual=0 ; isDual
    } // for (unsigned int i=0 ; i<nDim_field
}

// ---------------------------------------------------------------------------------------------------------------------
// Destructor for Electromagn2D
// ---------------------------------------------------------------------------------------------------------------------
ElectroMagn2D::~ElectroMagn2D()
{
}//END ElectroMagn2D



// ---------------------------------------------------------------------------------------------------------------------
// Begin of Solve Poisson methods
// ---------------------------------------------------------------------------------------------------------------------
// in VectorPatch::solvePoisson
//     - initPoisson
//     - compute_r
//     - compute_Ap
//     - compute_pAp
//     - update_pand_r
//     - update_p
//     - initE
//     - centeringE


void ElectroMagn2D::initPoisson( Patch *patch )
{
    Field2D *rho2D = static_cast<Field2D *>( rho_ );
    
    // Min and max indices for calculation of the scalar product (for primal & dual grid)
    //     scalar products are computed accounting only on real nodes
    //     ghost cells are used only for the (non-periodic) boundaries
    // dual indexes suppressed during "patchization"
    // ----------------------------------------------------------------------------------
    
    index_min_p_.resize( 2, 0 );
    index_max_p_.resize( 2, 0 );
    
    index_min_p_[0] = oversize[0];
    index_min_p_[1] = oversize[1];
    index_max_p_[0] = nx_p - 2 - oversize[0];
    index_max_p_[1] = ny_p - 2 - oversize[1];
    if( patch->isXmin() ) {
        index_min_p_[0] = 0;
    }
    if( patch->isXmax() ) {
        index_max_p_[0] = nx_p-1;
    }
    
    phi_ = new Field2D( dimPrim );  // scalar potential
    r_   = new Field2D( dimPrim );  // residual vector
    p_   = new Field2D( dimPrim );  // direction vector
    Ap_  = new Field2D( dimPrim );  // A*p vector
    
    
    for( unsigned int i=0; i<nx_p; i++ ) {
        for( unsigned int j=0; j<ny_p; j++ ) {
            ( *phi_ )( i, j )   = 0.0;
            ( *r_ )( i, j )     = -( *rho2D )( i, j );
            ( *p_ )( i, j )     = ( *r_ )( i, j );
        }//j
    }//i
    
} // initPoisson

double ElectroMagn2D::compute_r()
{
    double rnew_dot_rnew_local( 0. );
    for( unsigned int i=index_min_p_[0]; i<=index_max_p_[0]; i++ ) {
        for( unsigned int j=index_min_p_[1]; j<=index_max_p_[1]; j++ ) {
            rnew_dot_rnew_local += ( *r_ )( i, j )*( *r_ )( i, j );
        }
    }
    return rnew_dot_rnew_local;
} // compute_r

void ElectroMagn2D::compute_Ap( Patch *patch )
{
    double one_ov_dx_sq       = 1.0/( dx*dx );
    double one_ov_dy_sq       = 1.0/( dy*dy );
    double two_ov_dx2dy2      = 2.0*( 1.0/( dx*dx )+1.0/( dy*dy ) );
    
    // vector product Ap = A*p
    for( unsigned int i=1; i<nx_p-1; i++ ) {
        for( unsigned int j=1; j<ny_p-1; j++ ) {
            ( *Ap_ )( i, j ) = one_ov_dx_sq*( ( *p_ )( i-1, j )+( *p_ )( i+1, j ) )
                               + one_ov_dy_sq*( ( *p_ )( i, j-1 )+( *p_ )( i, j+1 ) )
                               - two_ov_dx2dy2*( *p_ )( i, j );
        }//j
    }//i
    
    
    // Xmin BC
    if( patch->isXmin() ) {
        for( unsigned int j=1; j<ny_p-1; j++ ) {
            //Ap_(0,j)      = one_ov_dx_sq*(pXmin[j]+p_(1,j))
            ( *Ap_ )( 0, j )      = one_ov_dx_sq*( ( *p_ )( 1, j ) )
                                    +              one_ov_dy_sq*( ( *p_ )( 0, j-1 )+( *p_ )( 0, j+1 ) )
                                    -              two_ov_dx2dy2*( *p_ )( 0, j );
        }
        // at corners
        //Ap_(0,0)           = one_ov_dx_sq*(pXmin[0]+p_(1,0))               // Xmin/Ymin
        //    +                   one_ov_dy_sq*(pYmin[0]+p_(0,1))
        ( *Ap_ )( 0, 0 )           = one_ov_dx_sq*( ( *p_ )( 1, 0 ) )   // Xmin/Ymin
                                     +                   one_ov_dy_sq*( ( *p_ )( 0, 1 ) )
                                     -                   two_ov_dx2dy2*( *p_ )( 0, 0 );
        //Ap_(0,ny_p-1)      = one_ov_dx_sq*(pXmin[ny_p-1]+p_(1,ny_p-1))     // Xmin/Ymax
        //    +                   one_ov_dy_sq*(p_(0,ny_p-2)+pYmax[0])
        ( *Ap_ )( 0, ny_p-1 )      = one_ov_dx_sq*( ( *p_ )( 1, ny_p-1 ) ) // Xmin/Ymax
                                     +                   one_ov_dy_sq*( ( *p_ )( 0, ny_p-2 ) )
                                     -                   two_ov_dx2dy2*( *p_ )( 0, ny_p-1 );
    }
    
    // Xmax BC
    if( patch->isXmax() ) {
    
        for( unsigned int j=1; j<ny_p-1; j++ ) {
            //Ap_(nx_p-1,j) = one_ov_dx_sq*(p_(nx_p-2,j)+pXmax[j])
            ( *Ap_ )( nx_p-1, j ) = one_ov_dx_sq*( ( *p_ )( nx_p-2, j ) )
                                    +              one_ov_dy_sq*( ( *p_ )( nx_p-1, j-1 )+( *p_ )( nx_p-1, j+1 ) )
                                    -              two_ov_dx2dy2*( *p_ )( nx_p-1, j );
        }
        // at corners
        //Ap_(nx_p-1,0)      = one_ov_dx_sq*(p_(nx_p-2,0)+pXmax[0])                 // Xmax/Ymin
        //    +                   one_ov_dy_sq*(pYmin[nx_p-1]+p_(nx_p-1,1))
        ( *Ap_ )( nx_p-1, 0 )      = one_ov_dx_sq*( ( *p_ )( nx_p-2, 0 ) )     // Xmax/Ymin
                                     +                   one_ov_dy_sq*( ( *p_ )( nx_p-1, 1 ) )
                                     -                   two_ov_dx2dy2*( *p_ )( nx_p-1, 0 );
        //Ap_(nx_p-1,ny_p-1) = one_ov_dx_sq*(p_(nx_p-2,ny_p-1)+pXmax[ny_p-1])       // Xmax/Ymax
        //    +                   one_ov_dy_sq*(p_(nx_p-1,ny_p-2)+pYmax[nx_p-1])
        ( *Ap_ )( nx_p-1, ny_p-1 ) = one_ov_dx_sq*( ( *p_ )( nx_p-2, ny_p-1 ) ) // Xmax/Ymax
                                     +                   one_ov_dy_sq*( ( *p_ )( nx_p-1, ny_p-2 ) )
                                     -                   two_ov_dx2dy2*( *p_ )( nx_p-1, ny_p-1 );
    }
    
} // compute_Ap

void ElectroMagn2D::compute_Ap_relativistic_Poisson( Patch *patch, double gamma_mean )
{
    // gamma_mean is the average Lorentz factor of the species whose fields will be computed
    // See for example https://doi.org/10.1016/j.nima.2016.02.043 for more details
    
    double one_ov_dx_sq_ov_gamma_sq       = 1.0/( dx*dx )/( gamma_mean*gamma_mean );
    double one_ov_dy_sq                   = 1.0/( dy*dy );
    double two_ov_dxgam2dy2               = 2.0*( 1.0/( dx*dx )/( gamma_mean*gamma_mean )+1.0/( dy*dy ) );
    
    // vector product Ap = A*p
    for( unsigned int i=1; i<nx_p-1; i++ ) {
        for( unsigned int j=1; j<ny_p-1; j++ ) {
            ( *Ap_ )( i, j ) = one_ov_dx_sq_ov_gamma_sq*( ( *p_ )( i-1, j )+( *p_ )( i+1, j ) )
                               + one_ov_dy_sq*( ( *p_ )( i, j-1 )+( *p_ )( i, j+1 ) )
                               - two_ov_dxgam2dy2*( *p_ )( i, j );
        }//j
    }//i
    
    
    // Xmin BC
    if( patch->isXmin() ) {
        for( unsigned int j=1; j<ny_p-1; j++ ) {
            //Ap_(0,j)      = one_ov_dx_sq*(pXmin[j]+p_(1,j))
            ( *Ap_ )( 0, j )      = one_ov_dx_sq_ov_gamma_sq*( ( *p_ )( 1, j ) )
                                    +              one_ov_dy_sq*( ( *p_ )( 0, j-1 )+( *p_ )( 0, j+1 ) )
                                    -              two_ov_dxgam2dy2*( *p_ )( 0, j );
        }
        // at corners
        //Ap_(0,0)           = one_ov_dx_sq*(pXmin[0]+p_(1,0))               // Xmin/Ymin
        //    +                   one_ov_dy_sq*(pYmin[0]+p_(0,1))
        ( *Ap_ )( 0, 0 )           = one_ov_dx_sq_ov_gamma_sq*( ( *p_ )( 1, 0 ) )   // Xmin/Ymin
                                     +                   one_ov_dy_sq*( ( *p_ )( 0, 1 ) )
                                     -                   two_ov_dxgam2dy2*( *p_ )( 0, 0 );
        //Ap_(0,ny_p-1)      = one_ov_dx_sq*(pXmin[ny_p-1]+p_(1,ny_p-1))     // Xmin/Ymax
        //    +                   one_ov_dy_sq*(p_(0,ny_p-2)+pYmax[0])
        ( *Ap_ )( 0, ny_p-1 )      = one_ov_dx_sq_ov_gamma_sq*( ( *p_ )( 1, ny_p-1 ) ) // Xmin/Ymax
                                     +                   one_ov_dy_sq*( ( *p_ )( 0, ny_p-2 ) )
                                     -                   two_ov_dxgam2dy2*( *p_ )( 0, ny_p-1 );
    }
    
    // Xmax BC
    if( patch->isXmax() ) {
    
        for( unsigned int j=1; j<ny_p-1; j++ ) {
            //Ap_(nx_p-1,j) = one_ov_dx_sq*(p_(nx_p-2,j)+pXmax[j])
            ( *Ap_ )( nx_p-1, j ) = one_ov_dx_sq_ov_gamma_sq*( ( *p_ )( nx_p-2, j ) )
                                    +              one_ov_dy_sq*( ( *p_ )( nx_p-1, j-1 )+( *p_ )( nx_p-1, j+1 ) )
                                    -              two_ov_dxgam2dy2*( *p_ )( nx_p-1, j );
        }
        // at corners
        //Ap_(nx_p-1,0)      = one_ov_dx_sq*(p_(nx_p-2,0)+pXmax[0])                 // Xmax/Ymin
        //    +                   one_ov_dy_sq*(pYmin[nx_p-1]+p_(nx_p-1,1))
        ( *Ap_ )( nx_p-1, 0 )      = one_ov_dx_sq_ov_gamma_sq*( ( *p_ )( nx_p-2, 0 ) )     // Xmax/Ymin
                                     +                   one_ov_dy_sq*( ( *p_ )( nx_p-1, 1 ) )
                                     -                   two_ov_dxgam2dy2*( *p_ )( nx_p-1, 0 );
        //Ap_(nx_p-1,ny_p-1) = one_ov_dx_sq*(p_(nx_p-2,ny_p-1)+pXmax[ny_p-1])       // Xmax/Ymax
        //    +                   one_ov_dy_sq*(p_(nx_p-1,ny_p-2)+pYmax[nx_p-1])
        ( *Ap_ )( nx_p-1, ny_p-1 ) = one_ov_dx_sq_ov_gamma_sq*( ( *p_ )( nx_p-2, ny_p-1 ) ) // Xmax/Ymax
                                     +                   one_ov_dy_sq*( ( *p_ )( nx_p-1, ny_p-2 ) )
                                     -                   two_ov_dxgam2dy2*( *p_ )( nx_p-1, ny_p-1 );
    }
    
} // compute_Ap_relativistic_Poisson

double ElectroMagn2D::compute_pAp()
{
    double p_dot_Ap_local = 0.0;
    for( unsigned int i=index_min_p_[0]; i<=index_max_p_[0]; i++ ) {
        for( unsigned int j=index_min_p_[1]; j<=index_max_p_[1]; j++ ) {
            p_dot_Ap_local += ( *p_ )( i, j )*( *Ap_ )( i, j );
        }
    }
    return p_dot_Ap_local;
} // compute_pAp

void ElectroMagn2D::update_pand_r( double r_dot_r, double p_dot_Ap )
{
    double alpha_k = r_dot_r/p_dot_Ap;
    for( unsigned int i=0; i<nx_p; i++ ) {
        for( unsigned int j=0; j<ny_p; j++ ) {
            ( *phi_ )( i, j ) += alpha_k * ( *p_ )( i, j );
            ( *r_ )( i, j )   -= alpha_k * ( *Ap_ )( i, j );
        }
    }
    
} // update_pand_r

void ElectroMagn2D::update_p( double rnew_dot_rnew, double r_dot_r )
{
    double beta_k = rnew_dot_rnew/r_dot_r;
    for( unsigned int i=0; i<nx_p; i++ ) {
        for( unsigned int j=0; j<ny_p; j++ ) {
            ( *p_ )( i, j ) = ( *r_ )( i, j ) + beta_k * ( *p_ )( i, j );
        }
    }
} // update_p

void ElectroMagn2D::initE( Patch *patch )
{
    Field2D *Ex2D  = static_cast<Field2D *>( Ex_ );
    Field2D *Ey2D  = static_cast<Field2D *>( Ey_ );
    Field2D *rho2D = static_cast<Field2D *>( rho_ );
    
    // ------------------------------------------
    // Compute the electrostatic fields Ex and Ey
    // ------------------------------------------
    
    // Ex
    DEBUG( "Computing Ex from scalar potential, Poisson problem" );
    for( unsigned int i=1; i<nx_d-1; i++ ) {
        for( unsigned int j=0; j<ny_p; j++ ) {
            ( *Ex2D )( i, j ) = ( ( *phi_ )( i-1, j )-( *phi_ )( i, j ) )/dx;
        }
    }
    // Ey
    DEBUG( "Computing Ey from scalar potential, Poisson problem" );
    for( unsigned int i=0; i<nx_p; i++ ) {
        for( unsigned int j=1; j<ny_d-1; j++ ) {
            ( *Ey2D )( i, j ) = ( ( *phi_ )( i, j-1 )-( *phi_ )( i, j ) )/dy;
        }
    }
    
    // Apply BC on Ex and Ey
    // ---------------------
    // Ex / Xmin
    if( patch->isXmin() ) {
        DEBUG( "Computing Xmin BC on Ex, Poisson problem" );
        for( unsigned int j=0; j<ny_p; j++ ) {
            ( *Ex2D )( 0, j ) = ( *Ex2D )( 1, j ) + ( ( *Ey2D )( 0, j+1 )-( *Ey2D )( 0, j ) )*dx/dy  - dx*( *rho2D )( 0, j );
        }
    }
    // Ex / Xmax
    if( patch->isXmax() ) {
        DEBUG( "Computing Xmax BC on Ex, Poisson problem" );
        for( unsigned int j=0; j<ny_p; j++ ) {
            ( *Ex2D )( nx_d-1, j ) = ( *Ex2D )( nx_d-2, j ) - ( ( *Ey2D )( nx_p-1, j+1 )-( *Ey2D )( nx_p-1, j ) )*dx/dy + dx*( *rho2D )( nx_p-1, j );
        }
    }
    
    delete phi_;
    delete r_;
    delete p_;
    delete Ap_;
    
} // initE

void ElectroMagn2D::initE_relativistic_Poisson( Patch *patch, double gamma_mean )
{
    // gamma_mean is the average Lorentz factor of the species whose fields will be computed
    // See for example https://doi.org/10.1016/j.nima.2016.02.043 for more details
    
    Field2D *Ex2D  = static_cast<Field2D *>( Ex_rel_ );
    Field2D *Ey2D  = static_cast<Field2D *>( Ey_rel_ );
    Field2D *rho2D = static_cast<Field2D *>( rho_ );
    
    // ------------------------------------------
    // Compute the fields Ex and Ey
    // ------------------------------------------
    
    
    
    // Ex
    MESSAGE( 1, "Computing Ex from scalar potential, relativistic Poisson problem" );
    for( unsigned int i=1; i<nx_p-1; i++ ) {
        for( unsigned int j=0; j<ny_p; j++ ) {
            ( *Ex2D )( i, j ) = ( ( *phi_ )( i-1, j )-( *phi_ )( i, j ) )/dx/gamma_mean/gamma_mean;
        }
    }
    MESSAGE( 1, "Ex: done" );
    // Ey
    MESSAGE( 1, "Computing Ey from scalar potential, relativistic Poisson problem" );
    for( unsigned int i=0; i<nx_p; i++ ) {
        for( unsigned int j=1; j<ny_p-1; j++ ) {
            ( *Ey2D )( i, j ) = ( ( *phi_ )( i, j-1 )-( *phi_ )( i, j ) )/dy;
        }
    }
    MESSAGE( 1, "Ey: done" );
    // Apply BC on Ex and Ey
    // ---------------------
    // Ex / Xmin
    if( patch->isXmin() ) {
        DEBUG( "Computing Xmin BC on Ex, relativistic Poisson problem" );
        for( unsigned int j=0; j<ny_p; j++ ) {
            ( *Ex2D )( 0, j ) = ( *Ex2D )( 1, j ) + ( ( *Ey2D )( 0, j+1 )-( *Ey2D )( 0, j ) )*dx/dy  - dx*( *rho2D )( 0, j );
        }
    }
    // Ex / Xmax
    if( patch->isXmax() ) {
        DEBUG( "Computing Xmax BC on Ex, relativistic Poisson problem" );
        for( unsigned int j=0; j<ny_p; j++ ) {
            ( *Ex2D )( nx_d-1, j ) = ( *Ex2D )( nx_d-2, j ) - ( ( *Ey2D )( nx_p-1, j+1 )-( *Ey2D )( nx_p-1, j ) )*dx/dy + dx*( *rho2D )( nx_p-1, j );
        }
    }
    
    // // Ey / Ymin
    // if (patch->isYmin()) {
    //     DEBUG("Computing Ymin BC on Ey, relativistic Poisson problem");
    //     for (unsigned int i=0; i<nx_p; i++) {
    //         (*Ey2D)(i,0) = (*Ey2D)(i,1) + ((*Ex2D)(i+1,0)-(*Ex2D)(i,0))*dy/dx  - dy*(*rho2D)(i,0);
    //     }
    // }
    //
    // // Ey / Ymax
    // if (patch->isYmax()) {
    //     DEBUG("Computing Ymax BC on Ey, relativistic Poisson problem");
    //     for (unsigned int i=0; i<nx_p; i++) {
    //         (*Ey2D)(i,ny_d-1) = (*Ey2D)(i,ny_d-2) - ((*Ex2D)(i+1,ny_p-1)-(*Ex2D)(i,ny_p-1))*dy/dx + dy*(*rho2D)(i,ny_p-1);
    //     }
    // }
    
    delete phi_;
    delete r_;
    delete p_;
    delete Ap_;
    
} // initE_relativistic_Poisson

void ElectroMagn2D::initB_relativistic_Poisson( Patch *patch, double gamma_mean )
{
    // gamma_mean is the average Lorentz factor of the species whose fields will be computed
    // See for example https://doi.org/10.1016/j.nima.2016.02.043 for more details
    
    Field2D *Ey2D  = static_cast<Field2D *>( Ey_rel_ );
    Field2D *Bz2D  = static_cast<Field2D *>( Bz_rel_ );
    // Bx is zero everywhere
    Field2D *Bx2D  = static_cast<Field2D *>( Bx_rel_ );
    // ------------------------------------------
    // Compute the field Bz; Bx and By are identically zero
    // ------------------------------------------
    
    double beta_mean = sqrt( 1.-1./gamma_mean/gamma_mean );
    MESSAGE( 0, "In relativistic Poisson solver, gamma_mean = " << gamma_mean );
    
    // Bx^(p,d) is identically zero
    // (hypothesis of negligible J transverse with respect to Jx)
    MESSAGE( 1, "Computing Bx, relativistic Poisson problem" );
    for( unsigned int i=0; i<nx_p; i++ ) {
        for( unsigned int j=0; j<ny_d; j++ ) {
            ( *Bx2D )( i, j ) = 0.;
        }
    }
    MESSAGE( 1, "Bx: done" );
    
    // Bz^(d,d) from Ey^(p,d)
    MESSAGE( 1, "Computing Bz from scalar potential, relativistic Poisson problem" );
    for( unsigned int i=0; i<nx_p; i++ ) {
        for( unsigned int j=0; j<ny_d; j++ ) {
            ( *Bz2D )( i, j ) = beta_mean*( *Ey2D )( i, j );
        }
    }
    MESSAGE( 1, "Bz: done" );
    
    
} // initB_relativistic_Poisson

void ElectroMagn2D::center_fields_from_relativistic_Poisson( Patch *patch )
{

    // B field centered in time as E field, at time t
    Field2D *Bx2Drel  = static_cast<Field2D *>( Bx_rel_ );
    Field2D *By2Drel  = static_cast<Field2D *>( By_rel_ );
    Field2D *Bz2Drel  = static_cast<Field2D *>( Bz_rel_ );
    
    // B field centered in time at time t+dt/2
    Field2D *Bx2D  = static_cast<Field2D *>( Bx_rel_t_plus_halfdt_ );
    Field2D *By2D  = static_cast<Field2D *>( By_rel_t_plus_halfdt_ );
    Field2D *Bz2D  = static_cast<Field2D *>( Bz_rel_t_plus_halfdt_ );
    // B field centered in time at time t-dt/2
    Field2D *Bx2D0  = static_cast<Field2D *>( Bx_rel_t_minus_halfdt_ );
    Field2D *By2D0  = static_cast<Field2D *>( By_rel_t_minus_halfdt_ );
    Field2D *Bz2D0  = static_cast<Field2D *>( Bz_rel_t_minus_halfdt_ );
    
    
    // The B_rel fields, centered as B, will be advanced by dt/2 and -dt/2
    // for proper centering in FDTD, but first they have to be centered in space
    // The advance by dt and -dt and the sum to the existing grid fields is performed in
    // ElectroMagn2D::sum_rel_fields_to_em_fields
    
    // Bx (p,d)   Bx_rel is identically zero and centered as Bx, no special interpolation of indices
    for( unsigned int i=0; i<nx_p; i++ ) {
        for( unsigned int j=0; j<ny_d; j++ ) {
            ( *Bx2D )( i, j )= ( *Bx2Drel )( i, j );
            ( *Bx2D0 )( i, j )= ( *Bx2Drel )( i, j );
        }
    }
    
    // ---------- center the B fields
    // By (d,p) - remember that Byrel is centered as Ezrel (p,p)
    for( unsigned int i=1; i<nx_d-1; i++ ) {
        for( unsigned int j=0; j<ny_p; j++ ) {
            ( *By2D )( i, j )= 0.5 * ( ( *By2Drel )( i, j ) + ( *By2Drel )( i-1, j ) );
            ( *By2D0 )( i, j )= 0.5 * ( ( *By2Drel )( i, j ) + ( *By2Drel )( i-1, j ) );
        }
    }
    
    // Bz (d,d) - remember that Bzrel is centered as Eyrel (p,d)
    for( unsigned int i=1; i<nx_d-1; i++ ) {
        for( unsigned int j=0; j<ny_d; j++ ) {
            ( *Bz2D )( i, j )= 0.5 * ( ( *Bz2Drel )( i, j ) + ( *Bz2Drel )( i-1, j ) );
            ( *Bz2D0 )( i, j )= 0.5 * ( ( *Bz2Drel )( i, j ) + ( *Bz2Drel )( i-1, j ) );
        }
    }
    
}

void ElectroMagn2D::initRelativisticPoissonFields( Patch *patch )
{
    // init temporary fields for relativistic field initialization,
    // to be added to the already present electromagnetic fields
    
    Ex_rel_  = new Field2D( dimPrim, 0, false, "Ex_rel" );
    Ey_rel_  = new Field2D( dimPrim, 1, false, "Ey_rel" );
    Ez_rel_  = new Field2D( dimPrim, 2, false, "Ez_rel" );
    Bx_rel_  = new Field2D( dimPrim, 0, true,  "Bx_rel" ); // will be identically zero
    By_rel_  = new Field2D( dimPrim, 2, false,  "By_rel" ); // is equal to -beta*Ez thus inherits the same centering of Ez
    Bz_rel_  = new Field2D( dimPrim, 1, false,  "Bz_rel" ); // is equal to  beta*Ey thus inherits the same centering of Ey
    
    // ----- B fields centered as in FDTD, to be added to the already present magnetic fields
    
    // B field advanced by dt/2
    Bx_rel_t_plus_halfdt_  = new Field2D( dimPrim, 0, true,  "Bx_rel_t_plus_halfdt" );
    By_rel_t_plus_halfdt_  = new Field2D( dimPrim, 1, true,  "By_rel_t_plus_halfdt" );
    Bz_rel_t_plus_halfdt_  = new Field2D( dimPrim, 2, true,  "Bz_rel_t_plus_halfdt" );
    // B field "advanced" by -dt/2
    Bx_rel_t_minus_halfdt_  = new Field2D( dimPrim, 0, true,  "Bx_rel_t_plus_halfdt" );
    By_rel_t_minus_halfdt_  = new Field2D( dimPrim, 1, true,  "By_rel_t_plus_halfdt" );
    Bz_rel_t_minus_halfdt_  = new Field2D( dimPrim, 2, true,  "Bz_rel_t_plus_halfdt" );
    
    
    
} // initRelativisticPoissonFields

void ElectroMagn2D::sum_rel_fields_to_em_fields( Patch *patch )
{
    Field2D *Ex2Drel  = static_cast<Field2D *>( Ex_rel_ );
    Field2D *Ey2Drel  = static_cast<Field2D *>( Ey_rel_ );
    Field2D *Ez2Drel  = static_cast<Field2D *>( Ez_rel_ );
    
    // B_t_plus_halfdt
    Field2D *Bx_rel_t_plus_halfdt = static_cast<Field2D *>( Bx_rel_t_plus_halfdt_ );
    Field2D *By_rel_t_plus_halfdt = static_cast<Field2D *>( By_rel_t_plus_halfdt_ );
    Field2D *Bz_rel_t_plus_halfdt = static_cast<Field2D *>( Bz_rel_t_plus_halfdt_ );
    
    // B_t_minus_halfdt
    Field2D *Bx_rel_t_minus_halfdt = static_cast<Field2D *>( Bx_rel_t_minus_halfdt_ );
    Field2D *By_rel_t_minus_halfdt = static_cast<Field2D *>( By_rel_t_minus_halfdt_ );
    Field2D *Bz_rel_t_minus_halfdt = static_cast<Field2D *>( Bz_rel_t_minus_halfdt_ );
    
    // E and B fields already existing on the grid
    Field2D *Ex2D  = static_cast<Field2D *>( Ex_ );
    Field2D *Ey2D  = static_cast<Field2D *>( Ey_ );
    Field2D *Ez2D  = static_cast<Field2D *>( Ez_ );
    Field2D *Bx2D  = static_cast<Field2D *>( Bx_ );
    Field2D *By2D  = static_cast<Field2D *>( By_ );
    Field2D *Bz2D  = static_cast<Field2D *>( Bz_ );
    Field2D *Bx2D0  = static_cast<Field2D *>( Bx_m );
    Field2D *By2D0  = static_cast<Field2D *>( By_m );
    Field2D *Bz2D0  = static_cast<Field2D *>( Bz_m );
    
    // Ex (d,p)
    for( unsigned int i=0; i<nx_d; i++ ) {
        for( unsigned int j=0; j<ny_p; j++ ) {
            ( *Ex2D )( i, j ) = ( *Ex2D )( i, j ) + ( *Ex2Drel )( i, j );
        }
    }
    
    // Ey (p,d)
    for( unsigned int i=0; i<nx_p; i++ ) {
        for( unsigned int j=0; j<ny_d; j++ ) {
            ( *Ey2D )( i, j ) = ( *Ey2D )( i, j ) + ( *Ey2Drel )( i, j );
        }
    }
    
    // Ez (p,p)
    for( unsigned int i=0; i<nx_p; i++ ) {
        for( unsigned int j=0; j<ny_p; j++ ) {
            ( *Ez2D )( i, j ) = ( *Ez2D )( i, j ) + ( *Ez2Drel )( i, j );
        }
    }
    
    
    
    // Since Brel is centered in time as E, it is inconsistent with FDTD,
    // where E and B are staggered in time.
    // Possible solution:
    // Use FDTD scheme to integrate Maxwell-Faraday equation forward in time by dt/2 to obtain B
    // Use FDTD scheme to integrate Maxwell-Faraday equation backwards in time by dt/2 to obtain Bm
    // Add the forward-evolved and backward-evolved fields to the grid fields
    
    double half_dt_ov_dx = 0.5 * timestep / dx;
    double half_dt_ov_dy = 0.5 * timestep / dy;
    
    // Magnetic field Bx^(p,d,d)
    for( unsigned int i=0 ; i<nx_p;  i++ ) {
        for( unsigned int j=1 ; j<ny_d-1 ; j++ ) {
            // forward advance by dt/2
            ( *Bx_rel_t_plus_halfdt )( i, j ) += -1.* half_dt_ov_dy * ( ( *Ez2Drel )( i, j ) - ( *Ez2Drel )( i, j-1 ) );
            // backward advance by dt/2
            ( *Bx_rel_t_minus_halfdt )( i, j ) -= -1.* half_dt_ov_dy * ( ( *Ez2Drel )( i, j ) - ( *Ez2Drel )( i, j-1 ) );
            // sum to the fields on grid
            ( *Bx2D )( i, j ) += ( *Bx_rel_t_plus_halfdt )( i, j );
            ( *Bx2D0 )( i, j ) += ( *Bx_rel_t_minus_halfdt )( i, j );
        }
    }
    
    // Magnetic field By^(d,p,d)
    for( unsigned int i=1 ; i<nx_d-1 ; i++ ) {
        for( unsigned int j=0 ; j<ny_p ; j++ ) {
            // forward advance by dt/2
            ( *By_rel_t_plus_halfdt )( i, j ) +=  half_dt_ov_dx * ( ( *Ez2Drel )( i, j ) - ( *Ez2Drel )( i-1, j ) );
            // backward advance by dt/2
            ( *By_rel_t_minus_halfdt )( i, j ) -=  half_dt_ov_dx * ( ( *Ez2Drel )( i, j ) - ( *Ez2Drel )( i-1, j ) );
            // sum to the fields on grid
            ( *By2D )( i, j ) += ( *By_rel_t_plus_halfdt )( i, j );
            ( *By2D0 )( i, j ) += ( *By_rel_t_minus_halfdt )( i, j );
        }
    }
    
    // Magnetic field Bz^(d,d,p)
    for( unsigned int i=1 ; i<nx_d-1 ; i++ ) {
        for( unsigned int j=1 ; j<ny_d-1 ; j++ ) {
            // forward advance by dt/2
            ( *Bz_rel_t_plus_halfdt )( i, j )  += -half_dt_ov_dx * ( ( *Ey2Drel )( i, j ) - ( *Ey2Drel )( i-1, j ) ) + half_dt_ov_dy * ( ( *Ex2Drel )( i, j ) - ( *Ex2Drel )( i, j-1 ) );
            // backward advance by dt/2
            ( *Bz_rel_t_minus_halfdt )( i, j ) -= -half_dt_ov_dx * ( ( *Ey2Drel )( i, j ) - ( *Ey2Drel )( i-1, j ) ) + half_dt_ov_dy * ( ( *Ex2Drel )( i, j ) - ( *Ex2Drel )( i, j-1 ) );
            // sum to the fields on grid
            ( *Bz2D )( i, j ) += ( *Bz_rel_t_plus_halfdt )( i, j );
            ( *Bz2D0 )( i, j ) += ( *Bz_rel_t_minus_halfdt )( i, j );
        }
    }
    
    // delete temporary fields used for relativistic initialization
    delete Ex_rel_;
    delete Ey_rel_;
    delete Ez_rel_;
    delete Bx_rel_;
    delete By_rel_;
    delete Bz_rel_;
    
    delete Bx_rel_t_plus_halfdt;
    delete By_rel_t_plus_halfdt;
    delete Bz_rel_t_plus_halfdt;
    delete Bx_rel_t_minus_halfdt;
    delete By_rel_t_minus_halfdt;
    delete Bz_rel_t_minus_halfdt;
    
    
    
    
} // sum_rel_fields_to_em_fields

void ElectroMagn2D::centeringE( std::vector<double> E_Add )
{
    Field2D *Ex2D  = static_cast<Field2D *>( Ex_ );
    Field2D *Ey2D  = static_cast<Field2D *>( Ey_ );
    
    // Centering electrostatic fields
    for( unsigned int i=0; i<nx_d; i++ ) {
        for( unsigned int j=0; j<ny_p; j++ ) {
            ( *Ex2D )( i, j ) += E_Add[0];
        }
    }
    for( unsigned int i=0; i<nx_p; i++ ) {
        for( unsigned int j=0; j<ny_d; j++ ) {
            ( *Ey2D )( i, j ) += E_Add[1];
        }
    }
} // centeringE

void ElectroMagn2D::centeringErel( std::vector<double> E_Add )
{
    Field2D *Ex2D  = static_cast<Field2D *>( Ex_rel_ );
    Field2D *Ey2D  = static_cast<Field2D *>( Ey_rel_ );
    
    // Centering electrostatic fields
    for( unsigned int i=0; i<nx_d; i++ ) {
        for( unsigned int j=0; j<ny_p; j++ ) {
            ( *Ex2D )( i, j ) += E_Add[0];
        }
    }
    for( unsigned int i=0; i<nx_p; i++ ) {
        for( unsigned int j=0; j<ny_d; j++ ) {
            ( *Ey2D )( i, j ) += E_Add[1];
        }
    }
} // centeringErel

// ---------------------------------------------------------------------------------------------------------------------
// End of Solve Poisson methods
// ---------------------------------------------------------------------------------------------------------------------


// ---------------------------------------------------------------------------------------------------------------------
// Save the former Magnetic-Fields (used to center them)
// ---------------------------------------------------------------------------------------------------------------------
void ElectroMagn2D::saveMagneticFields( bool is_spectral )
{
    // Static cast of the fields
    if( !is_spectral ) {
        Field2D *Bx2D   = static_cast<Field2D *>( Bx_ );
        Field2D *By2D   = static_cast<Field2D *>( By_ );
        Field2D *Bz2D   = static_cast<Field2D *>( Bz_ );
        Field2D *Bx2D_m = static_cast<Field2D *>( Bx_m );
        Field2D *By2D_m = static_cast<Field2D *>( By_m );
        Field2D *Bz2D_m = static_cast<Field2D *>( Bz_m );
        
        // Magnetic field Bx^(p,d)
        for( unsigned int i=0 ; i<nx_p ; i++ ) {
            memcpy( &( ( *Bx2D_m )( i, 0 ) ), &( ( *Bx2D )( i, 0 ) ), ny_d*sizeof( double ) );
            //for (unsigned int j=0 ; j<ny_d ; j++) {
            //    (*Bx2D_m)(i,j)=(*Bx2D)(i,j);
            //}
            
            // Magnetic field By^(d,p)
            memcpy( &( ( *By2D_m )( i, 0 ) ), &( ( *By2D )( i, 0 ) ), ny_p*sizeof( double ) );
            //for (unsigned int j=0 ; j<ny_p ; j++) {
            //    (*By2D_m)(i,j)=(*By2D)(i,j);
            //}
            
            // Magnetic field Bz^(d,d)
            memcpy( &( ( *Bz2D_m )( i, 0 ) ), &( ( *Bz2D )( i, 0 ) ), ny_d*sizeof( double ) );
            //for (unsigned int j=0 ; j<ny_d ; j++) {
            //    (*Bz2D_m)(i,j)=(*Bz2D)(i,j);
            //}
        }// end for i
        memcpy( &( ( *By2D_m )( nx_p, 0 ) ), &( ( *By2D )( nx_p, 0 ) ), ny_p*sizeof( double ) );
        //for (unsigned int j=0 ; j<ny_p ; j++) {
        //    (*By2D_m)(nx_p,j)=(*By2D)(nx_p,j);
        //}
        memcpy( &( ( *Bz2D_m )( nx_p, 0 ) ), &( ( *Bz2D )( nx_p, 0 ) ), ny_d*sizeof( double ) );
        //for (unsigned int j=0 ; j<ny_d ; j++) {
        //    (*Bz2D_m)(nx_p,j)=(*Bz2D)(nx_p,j);
        //}
    } else {
        Bx_m->deallocateDataAndSetTo( Bx_ );
        By_m->deallocateDataAndSetTo( By_ );
        Bz_m->deallocateDataAndSetTo( Bz_ );
    }
}//END saveMagneticFields


// ---------------------------------------------------------------------------------------------------------------------
// Apply a single pass binomial filter on currents
// ---------------------------------------------------------------------------------------------------------------------
void ElectroMagn2D::binomialCurrentFilter(unsigned int ipass, std::vector<unsigned int> passes)
{
    // Static-cast of the currents
    Field2D *Jx2D = static_cast<Field2D *>( Jx_ );
    Field2D *Jy2D = static_cast<Field2D *>( Jy_ );
    Field2D *Jz2D = static_cast<Field2D *>( Jz_ );
    
    // applying a single pass of the binomial filter
    // 9-point filter: (4*point itself + 2*(4*direct neighbors) + 1*(4*cross neghbors))/16
      // applying a single pass of the binomial filter along X
   if (ipass < passes[0]){
       // on Jx^(d,p) -- external points are treated by exchange. Boundary points not concerned by exchange are treated with a lower order filter.
       for( unsigned int i=0; i<nx_d-1; i++ ) {
           for( unsigned int j=0; j<ny_p; j++ ) {
                   ( *Jx2D )( i, j) = ( ( *Jx2D )( i, j) + ( *Jx2D )( i+1, j) )*0.5;
           }
       }
       for( unsigned int i=nx_d-2; i>0; i-- ) {
           for( unsigned int j=0; j<ny_p; j++ ) {
                   ( *Jx2D )( i, j) = ( ( *Jx2D )( i, j) + ( *Jx2D )( i-1, j) )*0.5;
           }
       }
       // Jy
       for( unsigned int i=0; i<nx_p-1; i++ ) {
           for( unsigned int j=0; j<ny_d; j++ ) {
                   ( *Jy2D )( i, j) = ( ( *Jy2D )( i, j) + ( *Jy2D )( i+1, j) )*0.5;
           }
       }
       for( unsigned int i=nx_p-2; i>0; i-- ) {
           for( unsigned int j=0; j<ny_d; j++ ) {
                   ( *Jy2D )( i, j) = ( ( *Jy2D )( i, j) + ( *Jy2D )( i-1, j) )*0.5;
           }
       }
       // Jz
       for( unsigned int i=0; i<nx_p-1; i++ ) {
           for( unsigned int j=0; j<ny_p; j++ ) {
                   ( *Jz2D )( i, j) = ( ( *Jz2D )( i, j) + ( *Jz2D )( i+1, j) )*0.5;
           }
       }
       for( unsigned int i=nx_p-2; i>0; i-- ) {
           for( unsigned int j=0; j<ny_p; j++ ) {
                   ( *Jz2D )( i, j) = ( ( *Jz2D )( i, j) + ( *Jz2D )( i-1, j) )*0.5;
           }
       }
   }

   // applying a single pass of the binomial filter along Y
   if (ipass < passes[1]){
       //Jx
       for( unsigned int i=1; i<nx_d-1; i++ ) {
           for( unsigned int j=0; j<ny_p-1; j++ ) {
                   ( *Jx2D )( i, j) = ( ( *Jx2D )( i, j) + ( *Jx2D )( i, j+1) )*0.5;
           }
       }
       for( unsigned int i=1; i<nx_d-1; i++ ) {
           for( unsigned int j=ny_p-2; j>0; j-- ) {
                   ( *Jx2D )( i, j) = ( ( *Jx2D )( i, j) + ( *Jx2D )( i, j-1) )*0.5;
           }
       }
       //Jy
       for( unsigned int i=1; i<nx_p-1; i++ ) {
           for( unsigned int j=0; j<ny_d-1; j++ ) {
                   ( *Jy2D )( i, j) = ( ( *Jy2D )( i, j) + ( *Jy2D )( i, j+1) )*0.5;
           }
       }
       for( unsigned int i=1; i<nx_p-1; i++ ) {
           for( unsigned int j=ny_d-2; j>0; j-- ) {
                   ( *Jy2D )( i, j) = ( ( *Jy2D )( i, j) + ( *Jy2D )( i, j-1) )*0.5;
           }
       }
       //Jz
       for( unsigned int i=1; i<nx_p-1; i++ ) {
           for( unsigned int j=0; j<ny_p-1; j++ ) {
                   ( *Jz2D )( i, j) = ( ( *Jz2D )( i, j) + ( *Jz2D )( i, j+1) )*0.5;
           }
       }
       for( unsigned int i=1; i<nx_p-1; i++ ) {
           for( unsigned int j=ny_p-2; j>0; j-- ) {
                   ( *Jz2D )( i, j) = ( ( *Jz2D )( i, j) + ( *Jz2D )( i, j-1) )*0.5;
           }
       }
   }
 
    //// on Jx^(d,p) -- external points are treated by exchange
    //Field2D *tmp   = new Field2D( dimPrim, 0, false );
    //tmp->copyFrom( Jx2D );
    //for( unsigned int i=1; i<nx_d-1; i++ ) {
    //    for( unsigned int j=1; j<ny_p-1; j++ ) {
    //        ( *Jx2D )( i, j ) = ( ( *tmp )( i+1, j-1 ) + 2.*( *tmp )( i+1, j ) + ( *tmp )( i+1, j+1 ) + 2.*( *tmp )( i, j-1 ) + 4.*( *tmp )( i, j ) + 2.*( *tmp )( i, j+1 ) + ( *tmp )( i-1, j-1 ) + 2.*( *tmp )( i-1, j ) + ( *tmp )( i-1, j+1 ) )/16.;
    //    }
    //}
    //delete tmp;
    //
    //// on Jy^(p,d) -- external points are treated by exchange
    //tmp   = new Field2D( dimPrim, 1, false );
    //tmp->copyFrom( Jy2D );
    //for( unsigned int i=1; i<nx_p-1; i++ ) {
    //    for( unsigned int j=1; j<ny_d-1; j++ ) {
    //        ( *Jy2D )( i, j ) = ( ( *tmp )( i+1, j-1 ) + 2.*( *tmp )( i+1, j ) + ( *tmp )( i+1, j+1 ) + 2.*( *tmp )( i, j-1 ) + 4.*( *tmp )( i, j ) + 2.*( *tmp )( i, j+1 ) + ( *tmp )( i-1, j-1 ) + 2.*( *tmp )( i-1, j ) + ( *tmp )( i-1, j+1 ) )/16.;
    //    }
    //}
    //delete tmp;
    //
    //// on Jz^(p,p) -- external points are treated by exchange
    //tmp   = new Field2D( dimPrim, 2, false );
    //tmp->copyFrom( Jz2D );
    //for( unsigned int i=1; i<nx_p-1; i++ ) {
    //    for( unsigned int j=1; j<ny_p-1; j++ ) {
    //        ( *Jz2D )( i, j ) = ( ( *tmp )( i+1, j-1 ) + 2.*( *tmp )( i+1, j ) + ( *tmp )( i+1, j+1 ) + 2.*( *tmp )( i, j-1 ) + 4.*( *tmp )( i, j ) + 2.*( *tmp )( i, j+1 ) + ( *tmp )( i-1, j-1 ) + 2.*( *tmp )( i-1, j ) + ( *tmp )( i-1, j+1 ) )/16.;
    //    }
    //}
    //delete tmp;
    
}//END binomialCurrentFilter


//// ---------------------------------------------------------------------------------------------------------------------
//// Solve the Maxwell-Ampere equation
//// ---------------------------------------------------------------------------------------------------------------------
//void ElectroMagn2D::solveMaxwellAmpere()
//{
//    // Static-cast of the fields
//    Field2D* Ex2D = static_cast<Field2D*>(Ex_);
//    Field2D* Ey2D = static_cast<Field2D*>(Ey_);
//    Field2D* Ez2D = static_cast<Field2D*>(Ez_);
//    Field2D* Bx2D = static_cast<Field2D*>(Bx_);
//    Field2D* By2D = static_cast<Field2D*>(By_);
//    Field2D* Bz2D = static_cast<Field2D*>(Bz_);
//    Field2D* Jx2D = static_cast<Field2D*>(Jx_);
//    Field2D* Jy2D = static_cast<Field2D*>(Jy_);
//    Field2D* Jz2D = static_cast<Field2D*>(Jz_);
//    // Electric field Ex^(d,p)
//    for (unsigned int i=0 ; i<nx_d ; i++) {
//        #pragma omp simd
//        for (unsigned int j=0 ; j<ny_p ; j++) {
//            (*Ex2D)(i,j) += -timestep*(*Jx2D)(i,j) + dt_ov_dy * ( (*Bz2D)(i,j+1) - (*Bz2D)(i,j) );
//        }
//    }
//
//    // Electric field Ey^(p,d)
//    for (unsigned int i=0 ; i<nx_p ; i++) {
//        #pragma omp simd
//        for (unsigned int j=0 ; j<ny_d ; j++) {
//            (*Ey2D)(i,j) += -timestep*(*Jy2D)(i,j) - dt_ov_dx * ( (*Bz2D)(i+1,j) - (*Bz2D)(i,j) );
//        }
//    }
//
//    // Electric field Ez^(p,p)
//    for (unsigned int i=0 ;  i<nx_p ; i++) {
//        #pragma omp simd
//        for (unsigned int j=0 ; j<ny_p ; j++) {
//            (*Ez2D)(i,j) += -timestep*(*Jz2D)(i,j)
//            +               dt_ov_dx * ( (*By2D)(i+1,j) - (*By2D)(i,j) )
//            -               dt_ov_dy * ( (*Bx2D)(i,j+1) - (*Bx2D)(i,j) );
//        }
//    }
//
//}//END solveMaxwellAmpere


// ---------------------------------------------------------------------------------------------------------------------
// Center the Magnetic Fields (used to push the particle)
// ---------------------------------------------------------------------------------------------------------------------
void ElectroMagn2D::centerMagneticFields()
{
    // Static cast of the fields
    Field2D *Bx2D   = static_cast<Field2D *>( Bx_ );
    Field2D *By2D   = static_cast<Field2D *>( By_ );
    Field2D *Bz2D   = static_cast<Field2D *>( Bz_ );
    Field2D *Bx2D_m = static_cast<Field2D *>( Bx_m );
    Field2D *By2D_m = static_cast<Field2D *>( By_m );
    Field2D *Bz2D_m = static_cast<Field2D *>( Bz_m );
    
    // Magnetic field Bx^(p,d)
    for( unsigned int i=0 ; i<nx_p ; i++ ) {
        #pragma omp simd
        for( unsigned int j=0 ; j<ny_d ; j++ ) {
            ( *Bx2D_m )( i, j ) = ( ( *Bx2D )( i, j ) + ( *Bx2D_m )( i, j ) )*0.5;
        }
//    }

        // Magnetic field By^(d,p)
//    for (unsigned int i=0 ; i<nx_d ; i++) {
        #pragma omp simd
        for( unsigned int j=0 ; j<ny_p ; j++ ) {
            ( *By2D_m )( i, j ) = ( ( *By2D )( i, j ) + ( *By2D_m )( i, j ) )*0.5;
        }
//    }

        // Magnetic field Bz^(d,d)
//    for (unsigned int i=0 ; i<nx_d ; i++) {
        #pragma omp simd
        for( unsigned int j=0 ; j<ny_d ; j++ ) {
            ( *Bz2D_m )( i, j ) = ( ( *Bz2D )( i, j ) + ( *Bz2D_m )( i, j ) )*0.5;
        } // end for j
    } // end for i
    #pragma omp simd
    for( unsigned int j=0 ; j<ny_p ; j++ ) {
        ( *By2D_m )( nx_p, j ) = ( ( *By2D )( nx_p, j ) + ( *By2D_m )( nx_p, j ) )*0.5;
    }
    #pragma omp simd
    for( unsigned int j=0 ; j<ny_d ; j++ ) {
        ( *Bz2D_m )( nx_p, j ) = ( ( *Bz2D )( nx_p, j ) + ( *Bz2D_m )( nx_p, j ) )*0.5;
    } // end for j
    
    
}//END centerMagneticFields



// Create a new field
Field * ElectroMagn2D::createField( string fieldname, Params& params )
{
<<<<<<< HEAD
    if( fieldname.substr( 0, 2 )=="Ex" ) {
        return new Field2D( dimPrim, 0, false, fieldname );
    } else if( fieldname.substr( 0, 2 )=="Ey" ) {
        return new Field2D( dimPrim, 1, false, fieldname );
    } else if( fieldname.substr( 0, 2 )=="Ez" ) {
        return new Field2D( dimPrim, 2, false, fieldname );
    } else if( fieldname.substr( 0, 2 )=="Bx" ) {
        return new Field2D( dimPrim, 0, true,  fieldname );
    } else if( fieldname.substr( 0, 2 )=="By" ) {
        return new Field2D( dimPrim, 1, true,  fieldname );
    } else if( fieldname.substr( 0, 2 )=="Bz" ) {
        return new Field2D( dimPrim, 2, true,  fieldname );
    } else if( fieldname.substr( 0, 2 )=="Jx" ) {
        return new Field2D( dimPrim, 0, false, fieldname );
    } else if( fieldname.substr( 0, 2 )=="Jy" ) {
        return new Field2D( dimPrim, 1, false, fieldname );
    } else if( fieldname.substr( 0, 2 )=="Jz" ) {
        return new Field2D( dimPrim, 2, false, fieldname );
    } else if( fieldname.substr( 0, 3 )=="Rho" ) {
        return new Field2D( dimPrim, fieldname );
    } else if( fieldname.substr( 0, 9 )=="Env_A_abs" ) {
        return new Field2D( dimPrim, 0, false, fieldname );
    } else if( fieldname.substr( 0, 7 )=="Env_Chi" ) {
        return new Field2D( dimPrim, 0, false, fieldname );
    } else if( fieldname.substr( 0, 9 )=="Env_E_abs" ) {
        return new Field2D( dimPrim, 0, false, fieldname );
    } else if( fieldname.substr( 0, 10 )=="Env_Ex_abs" ) {
        return new Field2D( dimPrim, 0, false, fieldname );
    }
    
    ERROR( "Cannot create field "<<fieldname );
=======
    if     (fieldname.substr(0,2)=="Ex" ) return FieldFactory::create(dimPrim, 0, false, fieldname, params);
    else if(fieldname.substr(0,2)=="Ey" ) return FieldFactory::create(dimPrim, 1, false, fieldname, params);
    else if(fieldname.substr(0,2)=="Ez" ) return FieldFactory::create(dimPrim, 2, false, fieldname, params);
    else if(fieldname.substr(0,2)=="Bx" ) return FieldFactory::create(dimPrim, 0, true,  fieldname, params);
    else if(fieldname.substr(0,2)=="By" ) return FieldFactory::create(dimPrim, 1, true,  fieldname, params);
    else if(fieldname.substr(0,2)=="Bz" ) return FieldFactory::create(dimPrim, 2, true,  fieldname, params);
    else if(fieldname.substr(0,2)=="Jx" ) return FieldFactory::create(dimPrim, 0, false, fieldname, params);
    else if(fieldname.substr(0,2)=="Jy" ) return FieldFactory::create(dimPrim, 1, false, fieldname, params);
    else if(fieldname.substr(0,2)=="Jz" ) return FieldFactory::create(dimPrim, 2, false, fieldname, params);
    else if(fieldname.substr(0,3)=="Rho") return new Field2D(dimPrim, fieldname );
    
    ERROR("Cannot create field "<<fieldname);
>>>>>>> 2102f1a3
    return NULL;
}

// ---------------------------------------------------------------------------------------------------------------------
// Compute the total density and currents from species density and currents
// ---------------------------------------------------------------------------------------------------------------------
void ElectroMagn2D::computeTotalRhoJ()
{
    // static cast of the total currents and densities
    Field2D *Jx2D    = static_cast<Field2D *>( Jx_ );
    Field2D *Jy2D    = static_cast<Field2D *>( Jy_ );
    Field2D *Jz2D    = static_cast<Field2D *>( Jz_ );
    Field2D *rho2D   = static_cast<Field2D *>( rho_ );
    
    
    
    // -----------------------------------
    // Species currents and charge density
    // -----------------------------------
    for( unsigned int ispec=0; ispec<n_species; ispec++ ) {
        if( Jx_s[ispec] ) {
            Field2D *Jx2D_s  = static_cast<Field2D *>( Jx_s[ispec] );
            for( unsigned int i=0 ; i<Jx2D->dims_[0] ; i++ )
                for( unsigned int j=0 ; j<Jx2D->dims_[1] ; j++ ) {
                    ( *Jx2D )( i, j ) += ( *Jx2D_s )( i, j );
                }
        }
        if( Jy_s[ispec] ) {
            Field2D *Jy2D_s  = static_cast<Field2D *>( Jy_s[ispec] );
            for( unsigned int i=0 ; i<Jy2D->dims_[0] ; i++ )
                for( unsigned int j=0 ; j<Jy2D->dims_[1] ; j++ ) {
                    ( *Jy2D )( i, j ) += ( *Jy2D_s )( i, j );
                }
        }
        if( Jz_s[ispec] ) {
            Field2D *Jz2D_s  = static_cast<Field2D *>( Jz_s[ispec] );
            for( unsigned int i=0 ; i<Jz2D->dims_[0] ; i++ )
                for( unsigned int j=0 ; j<Jz2D->dims_[1] ; j++ ) {
                    ( *Jz2D )( i, j ) += ( *Jz2D_s )( i, j );
                }
        }
        if( rho_s[ispec] ) {
            Field2D *rho2D_s  = static_cast<Field2D *>( rho_s[ispec] );
            for( unsigned int i=0 ; i<rho2D->dims_[0] ; i++ )
                for( unsigned int j=0 ; j<rho2D->dims_[1] ; j++ ) {
                    ( *rho2D )( i, j ) += ( *rho2D_s )( i, j );
                }
        }
    }//END loop on species ispec
//END computeTotalRhoJ
}

// ---------------------------------------------------------------------------------------------------------------------
// Compute the total susceptibility from species susceptibility
// ---------------------------------------------------------------------------------------------------------------------
void ElectroMagn2D::computeTotalEnvChi()
{

    // static cast of the total susceptibility
    Field2D *Env_Chi2D   = static_cast<Field2D *>( Env_Chi_ );
    
    // -----------------------------------
    // Species susceptibility
    // -----------------------------------
    for( unsigned int ispec=0; ispec<n_species; ispec++ ) {
        if( Env_Chi_s[ispec] ) {
            Field2D *Env_Chi2D_s  = static_cast<Field2D *>( Env_Chi_s[ispec] );
            for( unsigned int i=0 ; i<nx_p ; i++ ) {
                for( unsigned int j=0 ; j<ny_p ; j++ ) {
                    ( *Env_Chi2D )( i, j ) += ( *Env_Chi2D_s )( i, j );
                }
            }
        }
    }//END loop on species ispec
    
    
} //END computeTotalEnvChi

// ---------------------------------------------------------------------------------------------------------------------
// Compute electromagnetic energy flows vectors on the border of the simulation box
// ---------------------------------------------------------------------------------------------------------------------
void ElectroMagn2D::computePoynting()
{

    Field2D *Ex2D     = static_cast<Field2D *>( Ex_ );
    Field2D *Ey2D     = static_cast<Field2D *>( Ey_ );
    Field2D *Ez2D     = static_cast<Field2D *>( Ez_ );
    Field2D *Bx2D_m   = static_cast<Field2D *>( Bx_m );
    Field2D *By2D_m   = static_cast<Field2D *>( By_m );
    Field2D *Bz2D_m   = static_cast<Field2D *>( Bz_m );
    
    if( isXmin ) {
        unsigned int iEy=istart[0][Ey2D->isDual( 0 )];
        unsigned int iBz=istart[0][Bz2D_m->isDual( 0 )];
        unsigned int iEz=istart[0][Ez2D->isDual( 0 )];
        unsigned int iBy=istart[0][By2D_m->isDual( 0 )];
        
        unsigned int jEy=istart[1][Ey2D->isDual( 1 )];
        unsigned int jBz=istart[1][Bz2D_m->isDual( 1 )];
        unsigned int jEz=istart[1][Ez2D->isDual( 1 )];
        unsigned int jBy=istart[1][By2D_m->isDual( 1 )];
        
        poynting_inst[0][0] = 0.;
        for( unsigned int j=0; j<=bufsize[1][Ez2D->isDual( 1 )]; j++ ) {
        
            double Ey__ = 0.5*( ( *Ey2D )( iEy, jEy+j ) + ( *Ey2D )( iEy, jEy+j+1 ) );
            double Bz__ = 0.25*( ( *Bz2D_m )( iBz, jBz+j )+( *Bz2D_m )( iBz+1, jBz+j )+( *Bz2D_m )( iBz, jBz+j+1 )+( *Bz2D_m )( iBz+1, jBz+j+1 ) );
            double Ez__ = ( *Ez2D )( iEz, jEz+j );
            double By__ = 0.5*( ( *By2D_m )( iBy, jBy+j ) + ( *By2D_m )( iBy+1, jBy+j ) );
            poynting_inst[0][0] += Ey__*Bz__ - Ez__*By__;
        }
        poynting_inst[0][0] *= dy*timestep;
        poynting[0][0]+= poynting_inst[0][0];
    }//if Xmin
    
    
    if( isXmax ) {
        unsigned int offset = bufsize[0][Ey2D->isDual( 0 )];
        
        unsigned int iEy=istart[0][Ey2D  ->isDual( 0 )] + offset;
        unsigned int iBz=istart[0][Bz2D_m->isDual( 0 )] + offset;
        unsigned int iEz=istart[0][Ez2D  ->isDual( 0 )] + offset;
        unsigned int iBy=istart[0][By2D_m->isDual( 0 )] + offset;
        
        unsigned int jEy=istart[1][Ey2D  ->isDual( 1 )];
        unsigned int jBz=istart[1][Bz2D_m->isDual( 1 )];
        unsigned int jEz=istart[1][Ez2D  ->isDual( 1 )];
        unsigned int jBy=istart[1][By2D_m->isDual( 1 )];
        
        poynting_inst[1][0] = 0.;
        for( unsigned int j=0; j<=bufsize[1][Ez2D->isDual( 1 )]; j++ ) {
        
            double Ey__ = 0.5*( ( *Ey2D )( iEy, jEy+j ) + ( *Ey2D )( iEy, jEy+j+1 ) );
            double Bz__ = 0.25*( ( *Bz2D_m )( iBz, jBz+j )+( *Bz2D_m )( iBz+1, jBz+j )+( *Bz2D_m )( iBz, jBz+j+1 )+( *Bz2D_m )( iBz+1, jBz+j+1 ) );
            double Ez__ = ( *Ez2D )( iEz, jEz+j );
            double By__ = 0.5*( ( *By2D_m )( iBy, jBy+j ) + ( *By2D_m )( iBy+1, jBy+j ) );
            
            poynting_inst[1][0] += Ey__*Bz__ - Ez__*By__;
        }
        poynting_inst[1][0] *= dy*timestep;
        poynting[1][0] -= poynting_inst[1][0];
    }//if Xmax
    
    if( isYmin ) {
    
        unsigned int iEz=istart[0][Ez_->isDual( 0 )];
        unsigned int iBx=istart[0][Bx_m->isDual( 0 )];
        unsigned int iEx=istart[0][Ex_->isDual( 0 )];
        unsigned int iBz=istart[0][Bz_m->isDual( 0 )];
        
        unsigned int jEz=istart[1][Ez_->isDual( 1 )];
        unsigned int jBx=istart[1][Bx_m->isDual( 1 )];
        unsigned int jEx=istart[1][Ex_->isDual( 1 )];
        unsigned int jBz=istart[1][Bz_m->isDual( 1 )];
        
        poynting_inst[0][1] = 0.;
        for( unsigned int i=0; i<=bufsize[0][Ez2D->isDual( 0 )]; i++ ) {
            double Ez__ = ( *Ez2D )( iEz+i, jEz );
            double Bx__ = 0.5*( ( *Bx2D_m )( iBx+i, jBx ) + ( *Bx2D_m )( iBx+i, jBx+1 ) );
            double Ex__ = 0.5*( ( *Ex2D )( iEx+i, jEx ) + ( *Ex2D )( iEx+i+1, jEx ) );
            double Bz__ = 0.25*( ( *Bz2D_m )( iBz+i, jBz )+( *Bz2D_m )( iBz+i+1, jBz )+( *Bz2D_m )( iBz+i, jBz+1 )+( *Bz2D_m )( iBz+i+1, jBz+1 ) );
            
            poynting_inst[0][1] += Ez__*Bx__ - Ex__*Bz__;
        }
        poynting_inst[0][1] *= dx*timestep;
        poynting[0][1] += poynting_inst[0][1];
    }// if Ymin
    
    if( isYmax ) {
        unsigned int iEz=istart[0][Ez2D  ->isDual( 0 )];
        unsigned int iBx=istart[0][Bx2D_m->isDual( 0 )];
        unsigned int iEx=istart[0][Ex2D  ->isDual( 0 )];
        unsigned int iBz=istart[0][Bz2D_m->isDual( 0 )];
        
        unsigned int offset = bufsize[1][Ez2D->isDual( 1 )];
        
        unsigned int jEz=istart[1][Ez2D  ->isDual( 1 )] + offset;
        unsigned int jBx=istart[1][Bx2D_m->isDual( 1 )] + offset;
        unsigned int jEx=istart[1][Ex2D  ->isDual( 1 )] + offset;
        unsigned int jBz=istart[1][Bz2D_m->isDual( 1 )] + offset;
        
        poynting_inst[1][1] = 0.;
        for( unsigned int i=0; i<=bufsize[0][Ez_->isDual( 0 )]; i++ ) {
            double Ez__ = ( *Ez2D )( iEz+i, jEz );
            double Bx__ = 0.5*( ( *Bx2D_m )( iBx+i, jBx ) + ( *Bx2D_m )( iBx+i, jBx+1 ) );
            double Ex__ = 0.5*( ( *Ex2D )( iEx+i, jEx ) + ( *Ex2D )( iEx+i+1, jEx ) );
            double Bz__ = 0.25*( ( *Bz2D_m )( iBz+i, jBz )+( *Bz2D_m )( iBz+i+1, jBz )+( *Bz2D_m )( iBz+i, jBz+1 )+( *Bz2D_m )( iBz+i+1, jBz+1 ) );
            
            poynting_inst[1][1] += Ez__*Bx__ - Ex__*Bz__;
        }
        poynting_inst[1][1] *= dx*timestep;
        poynting[1][1] -= poynting_inst[1][1];
    }//if Ymax
    
}

void ElectroMagn2D::applyExternalField( Field *my_field,  Profile *profile, Patch *patch )
{

    Field2D *field2D=static_cast<Field2D *>( my_field );
    
    vector<double> pos( 2, 0 );
    pos[0]      = dx*( ( double )( patch->getCellStartingGlobalIndex( 0 ) )+( field2D->isDual( 0 )?-0.5:0. ) );
    double pos1 = dy*( ( double )( patch->getCellStartingGlobalIndex( 1 ) )+( field2D->isDual( 1 )?-0.5:0. ) );
    int N0 = ( int )field2D->dims()[0];
    int N1 = ( int )field2D->dims()[1];
    
    // UNSIGNED INT LEADS TO PB IN PERIODIC BCs
    for( int i=0 ; i<N0 ; i++ ) {
        pos[1] = pos1;
        for( int j=0 ; j<N1 ; j++ ) {
            ( *field2D )( i, j ) += profile->valueAt( pos );
            pos[1] += dy;
        }
        pos[0] += dx;
    }
    
}

void ElectroMagn2D::applyPrescribedField( Field *my_field,  Profile *profile, Patch *patch, double time )
{

    Field2D *field2D=static_cast<Field2D *>( my_field );
    
    vector<double> pos( 2, 0 );
    pos[0]      = dx*( ( double )( patch->getCellStartingGlobalIndex( 0 ) )+( field2D->isDual( 0 )?-0.5:0. ) );
    double pos1 = dy*( ( double )( patch->getCellStartingGlobalIndex( 1 ) )+( field2D->isDual( 1 )?-0.5:0. ) );
    int N0 = ( int )field2D->dims()[0];
    int N1 = ( int )field2D->dims()[1];
    
    // UNSIGNED INT LEADS TO PB IN PERIODIC BCs
    for( int i=0 ; i<N0 ; i++ ) {
        pos[1] = pos1;
        for( int j=0 ; j<N1 ; j++ ) {
            ( *field2D )( i, j ) += profile->valueAt( pos, time );
            pos[1] += dy;
        }
        pos[0] += dx;
    }
    
}


void ElectroMagn2D::initAntennas( Patch *patch, Params& params )
{

    // Filling the space profiles of antennas
    for (unsigned int i=0; i<antennas.size(); i++) {
        if      (antennas[i].fieldName == "Jx")
            antennas[i].field = FieldFactory::create(dimPrim, 0, false, "Jx", params);
        else if (antennas[i].fieldName == "Jy")
            antennas[i].field = FieldFactory::create(dimPrim, 1, false, "Jy", params);
        else if (antennas[i].fieldName == "Jz")
            antennas[i].field = FieldFactory::create(dimPrim, 2, false, "Jz", params);
       
        if (antennas[i].field) 
            applyExternalField(antennas[i].field, antennas[i].space_profile, patch);
    }
    
}
<|MERGE_RESOLUTION|>--- conflicted
+++ resolved
@@ -1135,39 +1135,6 @@
 // Create a new field
 Field * ElectroMagn2D::createField( string fieldname, Params& params )
 {
-<<<<<<< HEAD
-    if( fieldname.substr( 0, 2 )=="Ex" ) {
-        return new Field2D( dimPrim, 0, false, fieldname );
-    } else if( fieldname.substr( 0, 2 )=="Ey" ) {
-        return new Field2D( dimPrim, 1, false, fieldname );
-    } else if( fieldname.substr( 0, 2 )=="Ez" ) {
-        return new Field2D( dimPrim, 2, false, fieldname );
-    } else if( fieldname.substr( 0, 2 )=="Bx" ) {
-        return new Field2D( dimPrim, 0, true,  fieldname );
-    } else if( fieldname.substr( 0, 2 )=="By" ) {
-        return new Field2D( dimPrim, 1, true,  fieldname );
-    } else if( fieldname.substr( 0, 2 )=="Bz" ) {
-        return new Field2D( dimPrim, 2, true,  fieldname );
-    } else if( fieldname.substr( 0, 2 )=="Jx" ) {
-        return new Field2D( dimPrim, 0, false, fieldname );
-    } else if( fieldname.substr( 0, 2 )=="Jy" ) {
-        return new Field2D( dimPrim, 1, false, fieldname );
-    } else if( fieldname.substr( 0, 2 )=="Jz" ) {
-        return new Field2D( dimPrim, 2, false, fieldname );
-    } else if( fieldname.substr( 0, 3 )=="Rho" ) {
-        return new Field2D( dimPrim, fieldname );
-    } else if( fieldname.substr( 0, 9 )=="Env_A_abs" ) {
-        return new Field2D( dimPrim, 0, false, fieldname );
-    } else if( fieldname.substr( 0, 7 )=="Env_Chi" ) {
-        return new Field2D( dimPrim, 0, false, fieldname );
-    } else if( fieldname.substr( 0, 9 )=="Env_E_abs" ) {
-        return new Field2D( dimPrim, 0, false, fieldname );
-    } else if( fieldname.substr( 0, 10 )=="Env_Ex_abs" ) {
-        return new Field2D( dimPrim, 0, false, fieldname );
-    }
-    
-    ERROR( "Cannot create field "<<fieldname );
-=======
     if     (fieldname.substr(0,2)=="Ex" ) return FieldFactory::create(dimPrim, 0, false, fieldname, params);
     else if(fieldname.substr(0,2)=="Ey" ) return FieldFactory::create(dimPrim, 1, false, fieldname, params);
     else if(fieldname.substr(0,2)=="Ez" ) return FieldFactory::create(dimPrim, 2, false, fieldname, params);
@@ -1178,9 +1145,8 @@
     else if(fieldname.substr(0,2)=="Jy" ) return FieldFactory::create(dimPrim, 1, false, fieldname, params);
     else if(fieldname.substr(0,2)=="Jz" ) return FieldFactory::create(dimPrim, 2, false, fieldname, params);
     else if(fieldname.substr(0,3)=="Rho") return new Field2D(dimPrim, fieldname );
-    
+
     ERROR("Cannot create field "<<fieldname);
->>>>>>> 2102f1a3
     return NULL;
 }
 
@@ -1435,8 +1401,8 @@
             antennas[i].field = FieldFactory::create(dimPrim, 1, false, "Jy", params);
         else if (antennas[i].fieldName == "Jz")
             antennas[i].field = FieldFactory::create(dimPrim, 2, false, "Jz", params);
-       
-        if (antennas[i].field) 
+
+        if (antennas[i].field)
             applyExternalField(antennas[i].field, antennas[i].space_profile, patch);
     }
     
