#include "ElectroMagn2D.h"

#include <cmath>

#include <iostream>
#include <sstream>

#include "Params.h"
#include "Field2D.h"
#include "FieldFactory.h"

#include "Patch.h"
#include <cstring>

#include "Profile.h"

#include "ElectroMagnBC.h"

using namespace std;

// ---------------------------------------------------------------------------------------------------------------------
// Constructor for Electromagn2D
// ---------------------------------------------------------------------------------------------------------------------
ElectroMagn2D::ElectroMagn2D( Params &params, DomainDecomposition *domain_decomposition, vector<Species *> &vecSpecies, Patch *patch ) :
    ElectroMagn( params, domain_decomposition, vecSpecies, patch ),
    isYmin( patch->isYmin() ),
    isYmax( patch->isYmax() )
{

    initElectroMagn2DQuantities( params, patch );
    
    // Charge currents currents and density for each species
<<<<<<< HEAD
    for (unsigned int ispec=0; ispec<n_species; ispec++) {
        Jx_s[ispec]  = FieldFactory::create(Tools::merge("Jx_" ,vecSpecies[ispec]->name).c_str(), dimPrim, params);
        Jy_s[ispec]  = FieldFactory::create(Tools::merge("Jy_" ,vecSpecies[ispec]->name).c_str(), dimPrim, params);
        Jz_s[ispec]  = FieldFactory::create(Tools::merge("Jz_" ,vecSpecies[ispec]->name).c_str(), dimPrim, params);
        rho_s[ispec] = new Field2D(Tools::merge("Rho_",vecSpecies[ispec]->name).c_str(), dimPrim);
=======
    for( unsigned int ispec=0; ispec<n_species; ispec++ ) {
        Jx_s[ispec]  = new Field2D( Tools::merge( "Jx_", vecSpecies[ispec]->name ).c_str(), dimPrim );
        Jy_s[ispec]  = new Field2D( Tools::merge( "Jy_", vecSpecies[ispec]->name ).c_str(), dimPrim );
        Jz_s[ispec]  = new Field2D( Tools::merge( "Jz_", vecSpecies[ispec]->name ).c_str(), dimPrim );
        rho_s[ispec] = new Field2D( Tools::merge( "Rho_", vecSpecies[ispec]->name ).c_str(), dimPrim );
        
        if( params.Laser_Envelope_model ) {
            Env_Chi_s[ispec] = new Field2D( Tools::merge( "Env_Chi_", vecSpecies[ispec]->name ).c_str(), dimPrim );
        }
        
>>>>>>> 030c5b21
    }
    
    
    
}//END constructor Electromagn2D


ElectroMagn2D::ElectroMagn2D( ElectroMagn2D *emFields, Params &params, Patch *patch ) :
    ElectroMagn( emFields, params, patch ),
    isYmin( patch->isYmin() ),
    isYmax( patch->isYmax() )
{

    initElectroMagn2DQuantities( params, patch );
    
    // Charge currents currents and density for each species
<<<<<<< HEAD
    for (unsigned int ispec=0; ispec<n_species; ispec++) {
        if ( emFields->Jx_s[ispec] != NULL ) {
            if ( emFields->Jx_s[ispec]->data_ != NULL )
                Jx_s[ispec]  = FieldFactory::create(dimPrim, 0, false, emFields->Jx_s[ispec]->name, params);
            else
                Jx_s[ispec]  = FieldFactory::create(emFields->Jx_s[ispec]->name, dimPrim, params);
        }
        if ( emFields->Jy_s[ispec] != NULL ) {
            if ( emFields->Jy_s[ispec]->data_ != NULL )
                Jy_s[ispec]  = FieldFactory::create(dimPrim, 1, false, emFields->Jy_s[ispec]->name, params);
            else
                Jy_s[ispec]  = FieldFactory::create(emFields->Jy_s[ispec]->name, dimPrim, params);
        }
        if ( emFields->Jz_s[ispec] != NULL ) {
            if ( emFields->Jz_s[ispec]->data_ != NULL )
                Jz_s[ispec]  = FieldFactory::create(dimPrim, 2, false, emFields->Jz_s[ispec]->name, params);
            else
                Jz_s[ispec]  = FieldFactory::create(emFields->Jz_s[ispec]->name, dimPrim, params);
=======
    for( unsigned int ispec=0; ispec<n_species; ispec++ ) {
        if( emFields->Jx_s[ispec] != NULL ) {
            if( emFields->Jx_s[ispec]->data_ != NULL ) {
                Jx_s[ispec]  = new Field2D( dimPrim, 0, false, emFields->Jx_s[ispec]->name );
            } else {
                Jx_s[ispec]  = new Field2D( emFields->Jx_s[ispec]->name, dimPrim );
            }
        }
        if( emFields->Jy_s[ispec] != NULL ) {
            if( emFields->Jy_s[ispec]->data_ != NULL ) {
                Jy_s[ispec]  = new Field2D( dimPrim, 1, false, emFields->Jy_s[ispec]->name );
            } else {
                Jy_s[ispec]  = new Field2D( emFields->Jy_s[ispec]->name, dimPrim );
            }
        }
        if( emFields->Jz_s[ispec] != NULL ) {
            if( emFields->Jz_s[ispec]->data_ != NULL ) {
                Jz_s[ispec]  = new Field2D( dimPrim, 2, false, emFields->Jz_s[ispec]->name );
            } else {
                Jz_s[ispec]  = new Field2D( emFields->Jz_s[ispec]->name, dimPrim );
            }
        }
        if( emFields->rho_s[ispec] != NULL ) {
            if( emFields->rho_s[ispec]->data_ != NULL ) {
                rho_s[ispec] = new Field2D( dimPrim, emFields->rho_s[ispec]->name );
            } else {
                rho_s[ispec]  = new Field2D( emFields->rho_s[ispec]->name, dimPrim );
            }
>>>>>>> 030c5b21
        }
        
        if( params.Laser_Envelope_model ) {
            if( emFields->Env_Chi_s[ispec] != NULL ) {
                if( emFields->Env_Chi_s[ispec]->data_ != NULL ) {
                    Env_Chi_s[ispec] = new Field2D( dimPrim, emFields->Env_Chi_s[ispec]->name );
                } else {
                    Env_Chi_s[ispec]  = new Field2D( emFields->Env_Chi_s[ispec]->name, dimPrim );
                }
            }
        }
        
        
    }
    
}

// ---------------------------------------------------------------------------------------------------------------------
// Initialize quantities used in ElectroMagn2D
// ---------------------------------------------------------------------------------------------------------------------
void ElectroMagn2D::initElectroMagn2DQuantities( Params &params, Patch *patch )
{
    // --------------------------------------------------
    // Calculate quantities related to the simulation box
    // --------------------------------------------------
    
    // spatial-step and ratios time-step by spatial-step & spatial-step by time-step (in the x-direction)
    dx       = cell_length[0];
    dt_ov_dx = timestep/dx;
    dx_ov_dt = 1.0/dt_ov_dx;
    
    // spatial-step and ratios time-step by spatial-step & spatial-step by time-step (in the y-direction)
    dy       = cell_length[1];
    dt_ov_dy = timestep/dy;
    dy_ov_dt = 1.0/dt_ov_dy;
    
    // ----------------------
    // Electromagnetic fields
    // ----------------------
    //! \todo Homogenize 1D/2D dimPrim/dimDual or nx_p/nx_d/ny_p/ny_d
    
    dimPrim.resize( nDim_field );
    dimDual.resize( nDim_field );
    
    // Dimension of the primal and dual grids
    for( size_t i=0 ; i<nDim_field ; i++ ) {
        // Standard scheme
        dimPrim[i] = n_space[i]+1;
        dimDual[i] = n_space[i]+2-(params.is_pxr);
        // + Ghost domain
        dimPrim[i] += 2*oversize[i];
        dimDual[i] += 2*oversize[i];
    }
    // number of nodes of the primal and dual grid in the x-direction
    nx_p = n_space[0]+1+2*oversize[0];
    nx_d = n_space[0]+2+2*oversize[0]-(params.is_pxr);
    // number of nodes of the primal and dual grid in the y-direction
    ny_p = n_space[1]+1+2*oversize[1];
    ny_d = n_space[1]+2+2*oversize[1]-(params.is_pxr);
    
    // Allocation of the EM fields
<<<<<<< HEAD
    Ex_  = FieldFactory::create(dimPrim, 0, false, "Ex", params);
    Ey_  = FieldFactory::create(dimPrim, 1, false, "Ey", params);
    Ez_  = FieldFactory::create(dimPrim, 2, false, "Ez", params);
    Bx_  = FieldFactory::create(dimPrim, 0, true,  "Bx", params);
    By_  = FieldFactory::create(dimPrim, 1, true,  "By", params);
    Bz_  = FieldFactory::create(dimPrim, 2, true,  "Bz", params);
    Bx_m = FieldFactory::create(dimPrim, 0, true,  "Bx_m", params);
    By_m = FieldFactory::create(dimPrim, 1, true,  "By_m", params);
    Bz_m = FieldFactory::create(dimPrim, 2, true,  "Bz_m", params);
=======
    Ex_  = new Field2D( dimPrim, 0, false, "Ex" );
    Ey_  = new Field2D( dimPrim, 1, false, "Ey" );
    Ez_  = new Field2D( dimPrim, 2, false, "Ez" );
    Bx_  = new Field2D( dimPrim, 0, true,  "Bx" );
    By_  = new Field2D( dimPrim, 1, true,  "By" );
    Bz_  = new Field2D( dimPrim, 2, true,  "Bz" );
    Bx_m = new Field2D( dimPrim, 0, true,  "Bx_m" );
    By_m = new Field2D( dimPrim, 1, true,  "By_m" );
    Bz_m = new Field2D( dimPrim, 2, true,  "Bz_m" );
>>>>>>> 030c5b21
    
    if( params.Laser_Envelope_model ) {
        Env_A_abs_ = new Field2D( dimPrim, "Env_A_abs" );
        Env_Chi_   = new Field2D( dimPrim, "Env_Chi" );
        Env_E_abs_ = new Field2D( dimPrim, "Env_E_abs" );
    }
    // Allocation of filtered fields when Friedman filtering is required
    if( params.Friedman_filter ) {
        Exfilter.resize( 3 );
        Exfilter[0] = new Field2D( dimPrim, 0, false, "Ex_f" );
        Exfilter[1] = new Field2D( dimPrim, 0, false, "Ex_m1" );
        Exfilter[2] = new Field2D( dimPrim, 0, false, "Ex_m2" );
        Eyfilter.resize( 3 );
        Eyfilter[0] = new Field2D( dimPrim, 1, false, "Ey_f" );
        Eyfilter[1] = new Field2D( dimPrim, 1, false, "Ey_m1" );
        Eyfilter[2] = new Field2D( dimPrim, 1, false, "Ey_m2" );
        Ezfilter.resize( 3 );
        Ezfilter[0] = new Field2D( dimPrim, 2, false, "Ez_f" );
        Ezfilter[1] = new Field2D( dimPrim, 2, false, "Ez_m1" );
        Ezfilter[2] = new Field2D( dimPrim, 2, false, "Ez_m2" );
    }
    
    // Total charge currents and densities
<<<<<<< HEAD
    Jx_   = FieldFactory::create(dimPrim, 0, false, "Jx", params);
    Jy_   = FieldFactory::create(dimPrim, 1, false, "Jy", params);
    Jz_   = FieldFactory::create(dimPrim, 2, false, "Jz", params);
    rho_  = new Field2D(dimPrim, "Rho" );
    
    if(params.is_pxr == true) {
        rhoold_ = new Field2D(dimPrim,"RhoOld");
=======
    Jx_   = new Field2D( dimPrim, 0, false, "Jx" );
    Jy_   = new Field2D( dimPrim, 1, false, "Jy" );
    Jz_   = new Field2D( dimPrim, 2, false, "Jz" );
    rho_  = new Field2D( dimPrim, "Rho" );
    
    if( params.is_pxr == true ) {
        rhoold_ = new Field2D( dimPrim, "Rho" );
        Ex_pxr  = new Field2D( dimDual );
        Ey_pxr  = new Field2D( dimDual );
        Ez_pxr  = new Field2D( dimDual );
        Bx_pxr  = new Field2D( dimDual );
        By_pxr  = new Field2D( dimDual );
        Bz_pxr  = new Field2D( dimDual );
        Jx_pxr  = new Field2D( dimDual );
        Jy_pxr  = new Field2D( dimDual );
        Jz_pxr  = new Field2D( dimDual );
        rho_pxr = new Field2D( dimDual );
        rhoold_pxr  = new Field2D( dimDual );
>>>>>>> 030c5b21
    }
    
    
    // ----------------------------------------------------------------
    // Definition of the min and max index according to chosen oversize
    // ----------------------------------------------------------------
    index_bc_min.resize( nDim_field, 0 );
    index_bc_max.resize( nDim_field, 0 );
    for( unsigned int i=0 ; i<nDim_field ; i++ ) {
        index_bc_min[i] = oversize[i];
        index_bc_max[i] = dimDual[i]-oversize[i]-1;
    }
    /*
     MESSAGE("index_bc_min / index_bc_max / nx_p / nx_d" << index_bc_min[0]
     << " " << index_bc_max[0] << " " << nx_p<< " " << nx_d);
     */
    
    
    // Define limits of non duplicated elements
    // (by construction 1 (prim) or 2 (dual) elements shared between per MPI process)
    // istart
    for( unsigned int i=0 ; i<3 ; i++ )
        for( unsigned int isDual=0 ; isDual<2 ; isDual++ ) {
            istart[i][isDual] = 0;
        }
    for( unsigned int i=0 ; i<nDim_field ; i++ ) {
        for( unsigned int isDual=0 ; isDual<2 ; isDual++ ) {
            istart[i][isDual] = oversize[i];
            if( patch->Pcoordinates[i]!=0 ) {
                istart[i][isDual]+=1;
            }
        }
    }
    
    // bufsize = nelements
    for( unsigned int i=0 ; i<3 ; i++ )
        for( unsigned int isDual=0 ; isDual<2 ; isDual++ ) {
            bufsize[i][isDual] = 1;
        }
        
    for( unsigned int i=0 ; i<nDim_field ; i++ ) {
        for( int isDual=0 ; isDual<2 ; isDual++ ) {
            bufsize[i][isDual] = n_space[i] + 1;
        }
        
        for( int isDual=0 ; isDual<2 ; isDual++ ) {
            bufsize[i][isDual] += isDual;
            if( params.number_of_patches[i]!=1 ) {
            
                if( ( !isDual ) && ( patch->Pcoordinates[i]!=0 ) ) {
                    bufsize[i][isDual]--;
                } else if( isDual ) {
                    bufsize[i][isDual]--;
                    if( ( patch->Pcoordinates[i]!=0 ) && ( patch->Pcoordinates[i]!=( unsigned int )params.number_of_patches[i]-1 ) ) {
                        bufsize[i][isDual]--;
                    }
                }
                
            } // if ( params.number_of_patches[i]!=1 )
        } // for (int isDual=0 ; isDual
    } // for (unsigned int i=0 ; i<nDim_field
}

// ---------------------------------------------------------------------------------------------------------------------
// Destructor for Electromagn2D
// ---------------------------------------------------------------------------------------------------------------------
ElectroMagn2D::~ElectroMagn2D()
{
}//END ElectroMagn2D



// ---------------------------------------------------------------------------------------------------------------------
// Begin of Solve Poisson methods
// ---------------------------------------------------------------------------------------------------------------------
// in VectorPatch::solvePoisson
//     - initPoisson
//     - compute_r
//     - compute_Ap
//     - compute_pAp
//     - update_pand_r
//     - update_p
//     - initE
//     - centeringE


void ElectroMagn2D::initPoisson( Patch *patch )
{
    Field2D *rho2D = static_cast<Field2D *>( rho_ );
    
    // Min and max indices for calculation of the scalar product (for primal & dual grid)
    //     scalar products are computed accounting only on real nodes
    //     ghost cells are used only for the (non-periodic) boundaries
    // dual indexes suppressed during "patchization"
    // ----------------------------------------------------------------------------------
    
    index_min_p_.resize( 2, 0 );
    index_max_p_.resize( 2, 0 );
    
    index_min_p_[0] = oversize[0];
    index_min_p_[1] = oversize[1];
    index_max_p_[0] = nx_p - 2 - oversize[0];
    index_max_p_[1] = ny_p - 2 - oversize[1];
    if( patch->isXmin() ) {
        index_min_p_[0] = 0;
    }
    if( patch->isXmax() ) {
        index_max_p_[0] = nx_p-1;
    }
    
    phi_ = new Field2D( dimPrim );  // scalar potential
    r_   = new Field2D( dimPrim );  // residual vector
    p_   = new Field2D( dimPrim );  // direction vector
    Ap_  = new Field2D( dimPrim );  // A*p vector
    
    
    for( unsigned int i=0; i<nx_p; i++ ) {
        for( unsigned int j=0; j<ny_p; j++ ) {
            ( *phi_ )( i, j )   = 0.0;
            ( *r_ )( i, j )     = -( *rho2D )( i, j );
            ( *p_ )( i, j )     = ( *r_ )( i, j );
        }//j
    }//i
    
} // initPoisson

double ElectroMagn2D::compute_r()
{
    double rnew_dot_rnew_local( 0. );
    for( unsigned int i=index_min_p_[0]; i<=index_max_p_[0]; i++ ) {
        for( unsigned int j=index_min_p_[1]; j<=index_max_p_[1]; j++ ) {
            rnew_dot_rnew_local += ( *r_ )( i, j )*( *r_ )( i, j );
        }
    }
    return rnew_dot_rnew_local;
} // compute_r

void ElectroMagn2D::compute_Ap( Patch *patch )
{
    double one_ov_dx_sq       = 1.0/( dx*dx );
    double one_ov_dy_sq       = 1.0/( dy*dy );
    double two_ov_dx2dy2      = 2.0*( 1.0/( dx*dx )+1.0/( dy*dy ) );
    
    // vector product Ap = A*p
    for( unsigned int i=1; i<nx_p-1; i++ ) {
        for( unsigned int j=1; j<ny_p-1; j++ ) {
            ( *Ap_ )( i, j ) = one_ov_dx_sq*( ( *p_ )( i-1, j )+( *p_ )( i+1, j ) )
                               + one_ov_dy_sq*( ( *p_ )( i, j-1 )+( *p_ )( i, j+1 ) )
                               - two_ov_dx2dy2*( *p_ )( i, j );
        }//j
    }//i
    
    
    // Xmin BC
    if( patch->isXmin() ) {
        for( unsigned int j=1; j<ny_p-1; j++ ) {
            //Ap_(0,j)      = one_ov_dx_sq*(pXmin[j]+p_(1,j))
            ( *Ap_ )( 0, j )      = one_ov_dx_sq*( ( *p_ )( 1, j ) )
                                    +              one_ov_dy_sq*( ( *p_ )( 0, j-1 )+( *p_ )( 0, j+1 ) )
                                    -              two_ov_dx2dy2*( *p_ )( 0, j );
        }
        // at corners
        //Ap_(0,0)           = one_ov_dx_sq*(pXmin[0]+p_(1,0))               // Xmin/Ymin
        //    +                   one_ov_dy_sq*(pYmin[0]+p_(0,1))
        ( *Ap_ )( 0, 0 )           = one_ov_dx_sq*( ( *p_ )( 1, 0 ) )   // Xmin/Ymin
                                     +                   one_ov_dy_sq*( ( *p_ )( 0, 1 ) )
                                     -                   two_ov_dx2dy2*( *p_ )( 0, 0 );
        //Ap_(0,ny_p-1)      = one_ov_dx_sq*(pXmin[ny_p-1]+p_(1,ny_p-1))     // Xmin/Ymax
        //    +                   one_ov_dy_sq*(p_(0,ny_p-2)+pYmax[0])
        ( *Ap_ )( 0, ny_p-1 )      = one_ov_dx_sq*( ( *p_ )( 1, ny_p-1 ) ) // Xmin/Ymax
                                     +                   one_ov_dy_sq*( ( *p_ )( 0, ny_p-2 ) )
                                     -                   two_ov_dx2dy2*( *p_ )( 0, ny_p-1 );
    }
    
    // Xmax BC
    if( patch->isXmax() ) {
    
        for( unsigned int j=1; j<ny_p-1; j++ ) {
            //Ap_(nx_p-1,j) = one_ov_dx_sq*(p_(nx_p-2,j)+pXmax[j])
            ( *Ap_ )( nx_p-1, j ) = one_ov_dx_sq*( ( *p_ )( nx_p-2, j ) )
                                    +              one_ov_dy_sq*( ( *p_ )( nx_p-1, j-1 )+( *p_ )( nx_p-1, j+1 ) )
                                    -              two_ov_dx2dy2*( *p_ )( nx_p-1, j );
        }
        // at corners
        //Ap_(nx_p-1,0)      = one_ov_dx_sq*(p_(nx_p-2,0)+pXmax[0])                 // Xmax/Ymin
        //    +                   one_ov_dy_sq*(pYmin[nx_p-1]+p_(nx_p-1,1))
        ( *Ap_ )( nx_p-1, 0 )      = one_ov_dx_sq*( ( *p_ )( nx_p-2, 0 ) )     // Xmax/Ymin
                                     +                   one_ov_dy_sq*( ( *p_ )( nx_p-1, 1 ) )
                                     -                   two_ov_dx2dy2*( *p_ )( nx_p-1, 0 );
        //Ap_(nx_p-1,ny_p-1) = one_ov_dx_sq*(p_(nx_p-2,ny_p-1)+pXmax[ny_p-1])       // Xmax/Ymax
        //    +                   one_ov_dy_sq*(p_(nx_p-1,ny_p-2)+pYmax[nx_p-1])
        ( *Ap_ )( nx_p-1, ny_p-1 ) = one_ov_dx_sq*( ( *p_ )( nx_p-2, ny_p-1 ) ) // Xmax/Ymax
                                     +                   one_ov_dy_sq*( ( *p_ )( nx_p-1, ny_p-2 ) )
                                     -                   two_ov_dx2dy2*( *p_ )( nx_p-1, ny_p-1 );
    }
    
} // compute_Ap

void ElectroMagn2D::compute_Ap_relativistic_Poisson( Patch *patch, double gamma_mean )
{
    // gamma_mean is the average Lorentz factor of the species whose fields will be computed
    // See for example https://doi.org/10.1016/j.nima.2016.02.043 for more details
    
    double one_ov_dx_sq_ov_gamma_sq       = 1.0/( dx*dx )/( gamma_mean*gamma_mean );
    double one_ov_dy_sq                   = 1.0/( dy*dy );
    double two_ov_dxgam2dy2               = 2.0*( 1.0/( dx*dx )/( gamma_mean*gamma_mean )+1.0/( dy*dy ) );
    
    // vector product Ap = A*p
    for( unsigned int i=1; i<nx_p-1; i++ ) {
        for( unsigned int j=1; j<ny_p-1; j++ ) {
            ( *Ap_ )( i, j ) = one_ov_dx_sq_ov_gamma_sq*( ( *p_ )( i-1, j )+( *p_ )( i+1, j ) )
                               + one_ov_dy_sq*( ( *p_ )( i, j-1 )+( *p_ )( i, j+1 ) )
                               - two_ov_dxgam2dy2*( *p_ )( i, j );
        }//j
    }//i
    
    
    // Xmin BC
    if( patch->isXmin() ) {
        for( unsigned int j=1; j<ny_p-1; j++ ) {
            //Ap_(0,j)      = one_ov_dx_sq*(pXmin[j]+p_(1,j))
            ( *Ap_ )( 0, j )      = one_ov_dx_sq_ov_gamma_sq*( ( *p_ )( 1, j ) )
                                    +              one_ov_dy_sq*( ( *p_ )( 0, j-1 )+( *p_ )( 0, j+1 ) )
                                    -              two_ov_dxgam2dy2*( *p_ )( 0, j );
        }
        // at corners
        //Ap_(0,0)           = one_ov_dx_sq*(pXmin[0]+p_(1,0))               // Xmin/Ymin
        //    +                   one_ov_dy_sq*(pYmin[0]+p_(0,1))
        ( *Ap_ )( 0, 0 )           = one_ov_dx_sq_ov_gamma_sq*( ( *p_ )( 1, 0 ) )   // Xmin/Ymin
                                     +                   one_ov_dy_sq*( ( *p_ )( 0, 1 ) )
                                     -                   two_ov_dxgam2dy2*( *p_ )( 0, 0 );
        //Ap_(0,ny_p-1)      = one_ov_dx_sq*(pXmin[ny_p-1]+p_(1,ny_p-1))     // Xmin/Ymax
        //    +                   one_ov_dy_sq*(p_(0,ny_p-2)+pYmax[0])
        ( *Ap_ )( 0, ny_p-1 )      = one_ov_dx_sq_ov_gamma_sq*( ( *p_ )( 1, ny_p-1 ) ) // Xmin/Ymax
                                     +                   one_ov_dy_sq*( ( *p_ )( 0, ny_p-2 ) )
                                     -                   two_ov_dxgam2dy2*( *p_ )( 0, ny_p-1 );
    }
    
    // Xmax BC
    if( patch->isXmax() ) {
    
        for( unsigned int j=1; j<ny_p-1; j++ ) {
            //Ap_(nx_p-1,j) = one_ov_dx_sq*(p_(nx_p-2,j)+pXmax[j])
            ( *Ap_ )( nx_p-1, j ) = one_ov_dx_sq_ov_gamma_sq*( ( *p_ )( nx_p-2, j ) )
                                    +              one_ov_dy_sq*( ( *p_ )( nx_p-1, j-1 )+( *p_ )( nx_p-1, j+1 ) )
                                    -              two_ov_dxgam2dy2*( *p_ )( nx_p-1, j );
        }
        // at corners
        //Ap_(nx_p-1,0)      = one_ov_dx_sq*(p_(nx_p-2,0)+pXmax[0])                 // Xmax/Ymin
        //    +                   one_ov_dy_sq*(pYmin[nx_p-1]+p_(nx_p-1,1))
        ( *Ap_ )( nx_p-1, 0 )      = one_ov_dx_sq_ov_gamma_sq*( ( *p_ )( nx_p-2, 0 ) )     // Xmax/Ymin
                                     +                   one_ov_dy_sq*( ( *p_ )( nx_p-1, 1 ) )
                                     -                   two_ov_dxgam2dy2*( *p_ )( nx_p-1, 0 );
        //Ap_(nx_p-1,ny_p-1) = one_ov_dx_sq*(p_(nx_p-2,ny_p-1)+pXmax[ny_p-1])       // Xmax/Ymax
        //    +                   one_ov_dy_sq*(p_(nx_p-1,ny_p-2)+pYmax[nx_p-1])
        ( *Ap_ )( nx_p-1, ny_p-1 ) = one_ov_dx_sq_ov_gamma_sq*( ( *p_ )( nx_p-2, ny_p-1 ) ) // Xmax/Ymax
                                     +                   one_ov_dy_sq*( ( *p_ )( nx_p-1, ny_p-2 ) )
                                     -                   two_ov_dxgam2dy2*( *p_ )( nx_p-1, ny_p-1 );
    }
    
} // compute_Ap_relativistic_Poisson

double ElectroMagn2D::compute_pAp()
{
    double p_dot_Ap_local = 0.0;
    for( unsigned int i=index_min_p_[0]; i<=index_max_p_[0]; i++ ) {
        for( unsigned int j=index_min_p_[1]; j<=index_max_p_[1]; j++ ) {
            p_dot_Ap_local += ( *p_ )( i, j )*( *Ap_ )( i, j );
        }
    }
    return p_dot_Ap_local;
} // compute_pAp

void ElectroMagn2D::update_pand_r( double r_dot_r, double p_dot_Ap )
{
    double alpha_k = r_dot_r/p_dot_Ap;
    for( unsigned int i=0; i<nx_p; i++ ) {
        for( unsigned int j=0; j<ny_p; j++ ) {
            ( *phi_ )( i, j ) += alpha_k * ( *p_ )( i, j );
            ( *r_ )( i, j )   -= alpha_k * ( *Ap_ )( i, j );
        }
    }
    
} // update_pand_r

void ElectroMagn2D::update_p( double rnew_dot_rnew, double r_dot_r )
{
    double beta_k = rnew_dot_rnew/r_dot_r;
    for( unsigned int i=0; i<nx_p; i++ ) {
        for( unsigned int j=0; j<ny_p; j++ ) {
            ( *p_ )( i, j ) = ( *r_ )( i, j ) + beta_k * ( *p_ )( i, j );
        }
    }
} // update_p

void ElectroMagn2D::initE( Patch *patch )
{
    Field2D *Ex2D  = static_cast<Field2D *>( Ex_ );
    Field2D *Ey2D  = static_cast<Field2D *>( Ey_ );
    Field2D *rho2D = static_cast<Field2D *>( rho_ );
    
    // ------------------------------------------
    // Compute the electrostatic fields Ex and Ey
    // ------------------------------------------
    
    // Ex
    DEBUG( "Computing Ex from scalar potential, Poisson problem" );
    for( unsigned int i=1; i<nx_d-1; i++ ) {
        for( unsigned int j=0; j<ny_p; j++ ) {
            ( *Ex2D )( i, j ) = ( ( *phi_ )( i-1, j )-( *phi_ )( i, j ) )/dx;
        }
    }
    // Ey
    DEBUG( "Computing Ey from scalar potential, Poisson problem" );
    for( unsigned int i=0; i<nx_p; i++ ) {
        for( unsigned int j=1; j<ny_d-1; j++ ) {
            ( *Ey2D )( i, j ) = ( ( *phi_ )( i, j-1 )-( *phi_ )( i, j ) )/dy;
        }
    }
    
    // Apply BC on Ex and Ey
    // ---------------------
    // Ex / Xmin
    if( patch->isXmin() ) {
        DEBUG( "Computing Xmin BC on Ex, Poisson problem" );
        for( unsigned int j=0; j<ny_p; j++ ) {
            ( *Ex2D )( 0, j ) = ( *Ex2D )( 1, j ) + ( ( *Ey2D )( 0, j+1 )-( *Ey2D )( 0, j ) )*dx/dy  - dx*( *rho2D )( 0, j );
        }
    }
    // Ex / Xmax
    if( patch->isXmax() ) {
        DEBUG( "Computing Xmax BC on Ex, Poisson problem" );
        for( unsigned int j=0; j<ny_p; j++ ) {
            ( *Ex2D )( nx_d-1, j ) = ( *Ex2D )( nx_d-2, j ) - ( ( *Ey2D )( nx_p-1, j+1 )-( *Ey2D )( nx_p-1, j ) )*dx/dy + dx*( *rho2D )( nx_p-1, j );
        }
    }
    
    delete phi_;
    delete r_;
    delete p_;
    delete Ap_;
    
} // initE

void ElectroMagn2D::initE_relativistic_Poisson( Patch *patch, double gamma_mean )
{
    // gamma_mean is the average Lorentz factor of the species whose fields will be computed
    // See for example https://doi.org/10.1016/j.nima.2016.02.043 for more details
    
    Field2D *Ex2D  = static_cast<Field2D *>( Ex_rel_ );
    Field2D *Ey2D  = static_cast<Field2D *>( Ey_rel_ );
    Field2D *rho2D = static_cast<Field2D *>( rho_ );
    
    // ------------------------------------------
    // Compute the fields Ex and Ey
    // ------------------------------------------
    
    
    
    // Ex
    MESSAGE( 1, "Computing Ex from scalar potential, relativistic Poisson problem" );
    for( unsigned int i=1; i<nx_p-1; i++ ) {
        for( unsigned int j=0; j<ny_p; j++ ) {
            ( *Ex2D )( i, j ) = ( ( *phi_ )( i-1, j )-( *phi_ )( i, j ) )/dx/gamma_mean/gamma_mean;
        }
    }
    MESSAGE( 1, "Ex: done" );
    // Ey
    MESSAGE( 1, "Computing Ey from scalar potential, relativistic Poisson problem" );
    for( unsigned int i=0; i<nx_p; i++ ) {
        for( unsigned int j=1; j<ny_p-1; j++ ) {
            ( *Ey2D )( i, j ) = ( ( *phi_ )( i, j-1 )-( *phi_ )( i, j ) )/dy;
        }
    }
    MESSAGE( 1, "Ey: done" );
    // Apply BC on Ex and Ey
    // ---------------------
    // Ex / Xmin
    if( patch->isXmin() ) {
        DEBUG( "Computing Xmin BC on Ex, relativistic Poisson problem" );
        for( unsigned int j=0; j<ny_p; j++ ) {
            ( *Ex2D )( 0, j ) = ( *Ex2D )( 1, j ) + ( ( *Ey2D )( 0, j+1 )-( *Ey2D )( 0, j ) )*dx/dy  - dx*( *rho2D )( 0, j );
        }
    }
    // Ex / Xmax
    if( patch->isXmax() ) {
        DEBUG( "Computing Xmax BC on Ex, relativistic Poisson problem" );
        for( unsigned int j=0; j<ny_p; j++ ) {
            ( *Ex2D )( nx_d-1, j ) = ( *Ex2D )( nx_d-2, j ) - ( ( *Ey2D )( nx_p-1, j+1 )-( *Ey2D )( nx_p-1, j ) )*dx/dy + dx*( *rho2D )( nx_p-1, j );
        }
    }
    
    // // Ey / Ymin
    // if (patch->isYmin()) {
    //     DEBUG("Computing Ymin BC on Ey, relativistic Poisson problem");
    //     for (unsigned int i=0; i<nx_p; i++) {
    //         (*Ey2D)(i,0) = (*Ey2D)(i,1) + ((*Ex2D)(i+1,0)-(*Ex2D)(i,0))*dy/dx  - dy*(*rho2D)(i,0);
    //     }
    // }
    //
    // // Ey / Ymax
    // if (patch->isYmax()) {
    //     DEBUG("Computing Ymax BC on Ey, relativistic Poisson problem");
    //     for (unsigned int i=0; i<nx_p; i++) {
    //         (*Ey2D)(i,ny_d-1) = (*Ey2D)(i,ny_d-2) - ((*Ex2D)(i+1,ny_p-1)-(*Ex2D)(i,ny_p-1))*dy/dx + dy*(*rho2D)(i,ny_p-1);
    //     }
    // }
    
    delete phi_;
    delete r_;
    delete p_;
    delete Ap_;
    
} // initE_relativistic_Poisson

void ElectroMagn2D::initB_relativistic_Poisson( Patch *patch, double gamma_mean )
{
    // gamma_mean is the average Lorentz factor of the species whose fields will be computed
    // See for example https://doi.org/10.1016/j.nima.2016.02.043 for more details
    
    Field2D *Ey2D  = static_cast<Field2D *>( Ey_rel_ );
    Field2D *Bz2D  = static_cast<Field2D *>( Bz_rel_ );
    // Bx is zero everywhere
    Field2D *Bx2D  = static_cast<Field2D *>( Bx_rel_ );
    // ------------------------------------------
    // Compute the field Bz; Bx and By are identically zero
    // ------------------------------------------
    
    double beta_mean = sqrt( 1.-1./gamma_mean/gamma_mean );
    MESSAGE( 0, "In relativistic Poisson solver, gamma_mean = " << gamma_mean );
    
    // Bx^(p,d) is identically zero
    // (hypothesis of negligible J transverse with respect to Jx)
    MESSAGE( 1, "Computing Bx, relativistic Poisson problem" );
    for( unsigned int i=0; i<nx_p; i++ ) {
        for( unsigned int j=0; j<ny_d; j++ ) {
            ( *Bx2D )( i, j ) = 0.;
        }
    }
    MESSAGE( 1, "Bx: done" );
    
    // Bz^(d,d) from Ey^(p,d)
    MESSAGE( 1, "Computing Bz from scalar potential, relativistic Poisson problem" );
    for( unsigned int i=0; i<nx_p; i++ ) {
        for( unsigned int j=0; j<ny_d; j++ ) {
            ( *Bz2D )( i, j ) = beta_mean*( *Ey2D )( i, j );
        }
    }
    MESSAGE( 1, "Bz: done" );
    
    
} // initB_relativistic_Poisson

void ElectroMagn2D::center_fields_from_relativistic_Poisson( Patch *patch )
{

    // B field centered in time as E field, at time t
    Field2D *Bx2Drel  = static_cast<Field2D *>( Bx_rel_ );
    Field2D *By2Drel  = static_cast<Field2D *>( By_rel_ );
    Field2D *Bz2Drel  = static_cast<Field2D *>( Bz_rel_ );
    
    // B field centered in time at time t+dt/2
    Field2D *Bx2D  = static_cast<Field2D *>( Bx_rel_t_plus_halfdt_ );
    Field2D *By2D  = static_cast<Field2D *>( By_rel_t_plus_halfdt_ );
    Field2D *Bz2D  = static_cast<Field2D *>( Bz_rel_t_plus_halfdt_ );
    // B field centered in time at time t-dt/2
    Field2D *Bx2D0  = static_cast<Field2D *>( Bx_rel_t_minus_halfdt_ );
    Field2D *By2D0  = static_cast<Field2D *>( By_rel_t_minus_halfdt_ );
    Field2D *Bz2D0  = static_cast<Field2D *>( Bz_rel_t_minus_halfdt_ );
    
    
    // The B_rel fields, centered as B, will be advanced by dt/2 and -dt/2
    // for proper centering in FDTD, but first they have to be centered in space
    // The advance by dt and -dt and the sum to the existing grid fields is performed in
    // ElectroMagn2D::sum_rel_fields_to_em_fields
    
    // Bx (p,d)   Bx_rel is identically zero and centered as Bx, no special interpolation of indices
    for( unsigned int i=0; i<nx_p; i++ ) {
        for( unsigned int j=0; j<ny_d; j++ ) {
            ( *Bx2D )( i, j )= ( *Bx2Drel )( i, j );
            ( *Bx2D0 )( i, j )= ( *Bx2Drel )( i, j );
        }
    }
    
    // ---------- center the B fields
    // By (d,p) - remember that Byrel is centered as Ezrel (p,p)
    for( unsigned int i=1; i<nx_d-1; i++ ) {
        for( unsigned int j=0; j<ny_p; j++ ) {
            ( *By2D )( i, j )= 0.5 * ( ( *By2Drel )( i, j ) + ( *By2Drel )( i-1, j ) );
            ( *By2D0 )( i, j )= 0.5 * ( ( *By2Drel )( i, j ) + ( *By2Drel )( i-1, j ) );
        }
    }
    
    // Bz (d,d) - remember that Bzrel is centered as Eyrel (p,d)
    for( unsigned int i=1; i<nx_d-1; i++ ) {
        for( unsigned int j=0; j<ny_d; j++ ) {
            ( *Bz2D )( i, j )= 0.5 * ( ( *Bz2Drel )( i, j ) + ( *Bz2Drel )( i-1, j ) );
            ( *Bz2D0 )( i, j )= 0.5 * ( ( *Bz2Drel )( i, j ) + ( *Bz2Drel )( i-1, j ) );
        }
    }
    
}

void ElectroMagn2D::initRelativisticPoissonFields( Patch *patch )
{
    // init temporary fields for relativistic field initialization,
    // to be added to the already present electromagnetic fields
    
    Ex_rel_  = new Field2D( dimPrim, 0, false, "Ex_rel" );
    Ey_rel_  = new Field2D( dimPrim, 1, false, "Ey_rel" );
    Ez_rel_  = new Field2D( dimPrim, 2, false, "Ez_rel" );
    Bx_rel_  = new Field2D( dimPrim, 0, true,  "Bx_rel" ); // will be identically zero
    By_rel_  = new Field2D( dimPrim, 2, false,  "By_rel" ); // is equal to -beta*Ez thus inherits the same centering of Ez
    Bz_rel_  = new Field2D( dimPrim, 1, false,  "Bz_rel" ); // is equal to  beta*Ey thus inherits the same centering of Ey
    
    // ----- B fields centered as in FDTD, to be added to the already present magnetic fields
    
    // B field advanced by dt/2
    Bx_rel_t_plus_halfdt_  = new Field2D( dimPrim, 0, true,  "Bx_rel_t_plus_halfdt" );
    By_rel_t_plus_halfdt_  = new Field2D( dimPrim, 1, true,  "By_rel_t_plus_halfdt" );
    Bz_rel_t_plus_halfdt_  = new Field2D( dimPrim, 2, true,  "Bz_rel_t_plus_halfdt" );
    // B field "advanced" by -dt/2
    Bx_rel_t_minus_halfdt_  = new Field2D( dimPrim, 0, true,  "Bx_rel_t_plus_halfdt" );
    By_rel_t_minus_halfdt_  = new Field2D( dimPrim, 1, true,  "By_rel_t_plus_halfdt" );
    Bz_rel_t_minus_halfdt_  = new Field2D( dimPrim, 2, true,  "Bz_rel_t_plus_halfdt" );
    
    
    
} // initRelativisticPoissonFields

void ElectroMagn2D::sum_rel_fields_to_em_fields( Patch *patch )
{
    Field2D *Ex2Drel  = static_cast<Field2D *>( Ex_rel_ );
    Field2D *Ey2Drel  = static_cast<Field2D *>( Ey_rel_ );
    Field2D *Ez2Drel  = static_cast<Field2D *>( Ez_rel_ );
    
    // B_t_plus_halfdt
    Field2D *Bx_rel_t_plus_halfdt = static_cast<Field2D *>( Bx_rel_t_plus_halfdt_ );
    Field2D *By_rel_t_plus_halfdt = static_cast<Field2D *>( By_rel_t_plus_halfdt_ );
    Field2D *Bz_rel_t_plus_halfdt = static_cast<Field2D *>( Bz_rel_t_plus_halfdt_ );
    
    // B_t_minus_halfdt
    Field2D *Bx_rel_t_minus_halfdt = static_cast<Field2D *>( Bx_rel_t_minus_halfdt_ );
    Field2D *By_rel_t_minus_halfdt = static_cast<Field2D *>( By_rel_t_minus_halfdt_ );
    Field2D *Bz_rel_t_minus_halfdt = static_cast<Field2D *>( Bz_rel_t_minus_halfdt_ );
    
    // E and B fields already existing on the grid
    Field2D *Ex2D  = static_cast<Field2D *>( Ex_ );
    Field2D *Ey2D  = static_cast<Field2D *>( Ey_ );
    Field2D *Ez2D  = static_cast<Field2D *>( Ez_ );
    Field2D *Bx2D  = static_cast<Field2D *>( Bx_ );
    Field2D *By2D  = static_cast<Field2D *>( By_ );
    Field2D *Bz2D  = static_cast<Field2D *>( Bz_ );
    Field2D *Bx2D0  = static_cast<Field2D *>( Bx_m );
    Field2D *By2D0  = static_cast<Field2D *>( By_m );
    Field2D *Bz2D0  = static_cast<Field2D *>( Bz_m );
    
    // Ex (d,p)
    for( unsigned int i=0; i<nx_d; i++ ) {
        for( unsigned int j=0; j<ny_p; j++ ) {
            ( *Ex2D )( i, j ) = ( *Ex2D )( i, j ) + ( *Ex2Drel )( i, j );
        }
    }
    
    // Ey (p,d)
    for( unsigned int i=0; i<nx_p; i++ ) {
        for( unsigned int j=0; j<ny_d; j++ ) {
            ( *Ey2D )( i, j ) = ( *Ey2D )( i, j ) + ( *Ey2Drel )( i, j );
        }
    }
    
    // Ez (p,p)
    for( unsigned int i=0; i<nx_p; i++ ) {
        for( unsigned int j=0; j<ny_p; j++ ) {
            ( *Ez2D )( i, j ) = ( *Ez2D )( i, j ) + ( *Ez2Drel )( i, j );
        }
    }
    
    
    
    // Since Brel is centered in time as E, it is inconsistent with FDTD,
    // where E and B are staggered in time.
    // Possible solution:
    // Use FDTD scheme to integrate Maxwell-Faraday equation forward in time by dt/2 to obtain B
    // Use FDTD scheme to integrate Maxwell-Faraday equation backwards in time by dt/2 to obtain Bm
    // Add the forward-evolved and backward-evolved fields to the grid fields
    
    double half_dt_ov_dx = 0.5 * timestep / dx;
    double half_dt_ov_dy = 0.5 * timestep / dy;
    
    // Magnetic field Bx^(p,d,d)
    for( unsigned int i=0 ; i<nx_p;  i++ ) {
        for( unsigned int j=1 ; j<ny_d-1 ; j++ ) {
            // forward advance by dt/2
            ( *Bx_rel_t_plus_halfdt )( i, j ) += -1.* half_dt_ov_dy * ( ( *Ez2Drel )( i, j ) - ( *Ez2Drel )( i, j-1 ) );
            // backward advance by dt/2
            ( *Bx_rel_t_minus_halfdt )( i, j ) -= -1.* half_dt_ov_dy * ( ( *Ez2Drel )( i, j ) - ( *Ez2Drel )( i, j-1 ) );
            // sum to the fields on grid
            ( *Bx2D )( i, j ) += ( *Bx_rel_t_plus_halfdt )( i, j );
            ( *Bx2D0 )( i, j ) += ( *Bx_rel_t_minus_halfdt )( i, j );
        }
    }
    
    // Magnetic field By^(d,p,d)
    for( unsigned int i=1 ; i<nx_d-1 ; i++ ) {
        for( unsigned int j=0 ; j<ny_p ; j++ ) {
            // forward advance by dt/2
            ( *By_rel_t_plus_halfdt )( i, j ) +=  half_dt_ov_dx * ( ( *Ez2Drel )( i, j ) - ( *Ez2Drel )( i-1, j ) );
            // backward advance by dt/2
            ( *By_rel_t_minus_halfdt )( i, j ) -=  half_dt_ov_dx * ( ( *Ez2Drel )( i, j ) - ( *Ez2Drel )( i-1, j ) );
            // sum to the fields on grid
            ( *By2D )( i, j ) += ( *By_rel_t_plus_halfdt )( i, j );
            ( *By2D0 )( i, j ) += ( *By_rel_t_minus_halfdt )( i, j );
        }
    }
    
    // Magnetic field Bz^(d,d,p)
    for( unsigned int i=1 ; i<nx_d-1 ; i++ ) {
        for( unsigned int j=1 ; j<ny_d-1 ; j++ ) {
            // forward advance by dt/2
            ( *Bz_rel_t_plus_halfdt )( i, j )  += -half_dt_ov_dx * ( ( *Ey2Drel )( i, j ) - ( *Ey2Drel )( i-1, j ) ) + half_dt_ov_dy * ( ( *Ex2Drel )( i, j ) - ( *Ex2Drel )( i, j-1 ) );
            // backward advance by dt/2
            ( *Bz_rel_t_minus_halfdt )( i, j ) -= -half_dt_ov_dx * ( ( *Ey2Drel )( i, j ) - ( *Ey2Drel )( i-1, j ) ) + half_dt_ov_dy * ( ( *Ex2Drel )( i, j ) - ( *Ex2Drel )( i, j-1 ) );
            // sum to the fields on grid
            ( *Bz2D )( i, j ) += ( *Bz_rel_t_plus_halfdt )( i, j );
            ( *Bz2D0 )( i, j ) += ( *Bz_rel_t_minus_halfdt )( i, j );
        }
    }
    
    // delete temporary fields used for relativistic initialization
    delete Ex_rel_;
    delete Ey_rel_;
    delete Ez_rel_;
    delete Bx_rel_;
    delete By_rel_;
    delete Bz_rel_;
    
    delete Bx_rel_t_plus_halfdt;
    delete By_rel_t_plus_halfdt;
    delete Bz_rel_t_plus_halfdt;
    delete Bx_rel_t_minus_halfdt;
    delete By_rel_t_minus_halfdt;
    delete Bz_rel_t_minus_halfdt;
    
    
    
    
} // sum_rel_fields_to_em_fields

void ElectroMagn2D::centeringE( std::vector<double> E_Add )
{
    Field2D *Ex2D  = static_cast<Field2D *>( Ex_ );
    Field2D *Ey2D  = static_cast<Field2D *>( Ey_ );
    
    // Centering electrostatic fields
    for( unsigned int i=0; i<nx_d; i++ ) {
        for( unsigned int j=0; j<ny_p; j++ ) {
            ( *Ex2D )( i, j ) += E_Add[0];
        }
    }
    for( unsigned int i=0; i<nx_p; i++ ) {
        for( unsigned int j=0; j<ny_d; j++ ) {
            ( *Ey2D )( i, j ) += E_Add[1];
        }
    }
} // centeringE

void ElectroMagn2D::centeringErel( std::vector<double> E_Add )
{
    Field2D *Ex2D  = static_cast<Field2D *>( Ex_rel_ );
    Field2D *Ey2D  = static_cast<Field2D *>( Ey_rel_ );
    
    // Centering electrostatic fields
    for( unsigned int i=0; i<nx_d; i++ ) {
        for( unsigned int j=0; j<ny_p; j++ ) {
            ( *Ex2D )( i, j ) += E_Add[0];
        }
    }
    for( unsigned int i=0; i<nx_p; i++ ) {
        for( unsigned int j=0; j<ny_d; j++ ) {
            ( *Ey2D )( i, j ) += E_Add[1];
        }
    }
} // centeringErel

// ---------------------------------------------------------------------------------------------------------------------
// End of Solve Poisson methods
// ---------------------------------------------------------------------------------------------------------------------


// ---------------------------------------------------------------------------------------------------------------------
// Save the former Magnetic-Fields (used to center them)
// ---------------------------------------------------------------------------------------------------------------------
void ElectroMagn2D::saveMagneticFields( bool is_spectral )
{
    // Static cast of the fields
    if( !is_spectral ) {
        Field2D *Bx2D   = static_cast<Field2D *>( Bx_ );
        Field2D *By2D   = static_cast<Field2D *>( By_ );
        Field2D *Bz2D   = static_cast<Field2D *>( Bz_ );
        Field2D *Bx2D_m = static_cast<Field2D *>( Bx_m );
        Field2D *By2D_m = static_cast<Field2D *>( By_m );
        Field2D *Bz2D_m = static_cast<Field2D *>( Bz_m );
        
        // Magnetic field Bx^(p,d)
        for( unsigned int i=0 ; i<nx_p ; i++ ) {
            memcpy( &( ( *Bx2D_m )( i, 0 ) ), &( ( *Bx2D )( i, 0 ) ), ny_d*sizeof( double ) );
            //for (unsigned int j=0 ; j<ny_d ; j++) {
            //    (*Bx2D_m)(i,j)=(*Bx2D)(i,j);
            //}
            
            // Magnetic field By^(d,p)
            memcpy( &( ( *By2D_m )( i, 0 ) ), &( ( *By2D )( i, 0 ) ), ny_p*sizeof( double ) );
            //for (unsigned int j=0 ; j<ny_p ; j++) {
            //    (*By2D_m)(i,j)=(*By2D)(i,j);
            //}
            
            // Magnetic field Bz^(d,d)
            memcpy( &( ( *Bz2D_m )( i, 0 ) ), &( ( *Bz2D )( i, 0 ) ), ny_d*sizeof( double ) );
            //for (unsigned int j=0 ; j<ny_d ; j++) {
            //    (*Bz2D_m)(i,j)=(*Bz2D)(i,j);
            //}
        }// end for i
        memcpy( &( ( *By2D_m )( nx_p, 0 ) ), &( ( *By2D )( nx_p, 0 ) ), ny_p*sizeof( double ) );
        //for (unsigned int j=0 ; j<ny_p ; j++) {
        //    (*By2D_m)(nx_p,j)=(*By2D)(nx_p,j);
        //}
        memcpy( &( ( *Bz2D_m )( nx_p, 0 ) ), &( ( *Bz2D )( nx_p, 0 ) ), ny_d*sizeof( double ) );
        //for (unsigned int j=0 ; j<ny_d ; j++) {
        //    (*Bz2D_m)(nx_p,j)=(*Bz2D)(nx_p,j);
        //}
    } else {
        Bx_m = Bx_;
        By_m = By_;
        Bz_m = Bz_;
    }
}//END saveMagneticFields


// ---------------------------------------------------------------------------------------------------------------------
// Apply a single pass binomial filter on currents
// ---------------------------------------------------------------------------------------------------------------------
void ElectroMagn2D::binomialCurrentFilter()
{
    // Static-cast of the currents
    Field2D *Jx2D = static_cast<Field2D *>( Jx_ );
    Field2D *Jy2D = static_cast<Field2D *>( Jy_ );
    Field2D *Jz2D = static_cast<Field2D *>( Jz_ );
    
    // applying a single pass of the binomial filter
    // 9-point filter: (4*point itself + 2*(4*direct neighbors) + 1*(4*cross neghbors))/16
    
    // on Jx^(d,p) -- external points are treated by exchange
    Field2D *tmp   = new Field2D( dimPrim, 0, false );
    tmp->copyFrom( Jx2D );
    for( unsigned int i=1; i<nx_d-1; i++ ) {
        for( unsigned int j=1; j<ny_p-1; j++ ) {
            ( *Jx2D )( i, j ) = ( ( *tmp )( i+1, j-1 ) + 2.*( *tmp )( i+1, j ) + ( *tmp )( i+1, j+1 ) + 2.*( *tmp )( i, j-1 ) + 4.*( *tmp )( i, j ) + 2.*( *tmp )( i, j+1 ) + ( *tmp )( i-1, j-1 ) + 2.*( *tmp )( i-1, j ) + ( *tmp )( i-1, j+1 ) )/16.;
        }
    }
    delete tmp;
    
    // on Jy^(p,d) -- external points are treated by exchange
    tmp   = new Field2D( dimPrim, 1, false );
    tmp->copyFrom( Jy2D );
    for( unsigned int i=1; i<nx_p-1; i++ ) {
        for( unsigned int j=1; j<ny_d-1; j++ ) {
            ( *Jy2D )( i, j ) = ( ( *tmp )( i+1, j-1 ) + 2.*( *tmp )( i+1, j ) + ( *tmp )( i+1, j+1 ) + 2.*( *tmp )( i, j-1 ) + 4.*( *tmp )( i, j ) + 2.*( *tmp )( i, j+1 ) + ( *tmp )( i-1, j-1 ) + 2.*( *tmp )( i-1, j ) + ( *tmp )( i-1, j+1 ) )/16.;
        }
    }
    delete tmp;
    
    // on Jz^(p,p) -- external points are treated by exchange
    tmp   = new Field2D( dimPrim, 2, false );
    tmp->copyFrom( Jz2D );
    for( unsigned int i=1; i<nx_p-1; i++ ) {
        for( unsigned int j=1; j<ny_p-1; j++ ) {
            ( *Jz2D )( i, j ) = ( ( *tmp )( i+1, j-1 ) + 2.*( *tmp )( i+1, j ) + ( *tmp )( i+1, j+1 ) + 2.*( *tmp )( i, j-1 ) + 4.*( *tmp )( i, j ) + 2.*( *tmp )( i, j+1 ) + ( *tmp )( i-1, j-1 ) + 2.*( *tmp )( i-1, j ) + ( *tmp )( i-1, j+1 ) )/16.;
        }
    }
    delete tmp;
    
}//END binomialCurrentFilter


//// ---------------------------------------------------------------------------------------------------------------------
//// Solve the Maxwell-Ampere equation
//// ---------------------------------------------------------------------------------------------------------------------
//void ElectroMagn2D::solveMaxwellAmpere()
//{
//    // Static-cast of the fields
//    Field2D* Ex2D = static_cast<Field2D*>(Ex_);
//    Field2D* Ey2D = static_cast<Field2D*>(Ey_);
//    Field2D* Ez2D = static_cast<Field2D*>(Ez_);
//    Field2D* Bx2D = static_cast<Field2D*>(Bx_);
//    Field2D* By2D = static_cast<Field2D*>(By_);
//    Field2D* Bz2D = static_cast<Field2D*>(Bz_);
//    Field2D* Jx2D = static_cast<Field2D*>(Jx_);
//    Field2D* Jy2D = static_cast<Field2D*>(Jy_);
//    Field2D* Jz2D = static_cast<Field2D*>(Jz_);
//    // Electric field Ex^(d,p)
//    for (unsigned int i=0 ; i<nx_d ; i++) {
//        #pragma omp simd
//        for (unsigned int j=0 ; j<ny_p ; j++) {
//            (*Ex2D)(i,j) += -timestep*(*Jx2D)(i,j) + dt_ov_dy * ( (*Bz2D)(i,j+1) - (*Bz2D)(i,j) );
//        }
//    }
//
//    // Electric field Ey^(p,d)
//    for (unsigned int i=0 ; i<nx_p ; i++) {
//        #pragma omp simd
//        for (unsigned int j=0 ; j<ny_d ; j++) {
//            (*Ey2D)(i,j) += -timestep*(*Jy2D)(i,j) - dt_ov_dx * ( (*Bz2D)(i+1,j) - (*Bz2D)(i,j) );
//        }
//    }
//
//    // Electric field Ez^(p,p)
//    for (unsigned int i=0 ;  i<nx_p ; i++) {
//        #pragma omp simd
//        for (unsigned int j=0 ; j<ny_p ; j++) {
//            (*Ez2D)(i,j) += -timestep*(*Jz2D)(i,j)
//            +               dt_ov_dx * ( (*By2D)(i+1,j) - (*By2D)(i,j) )
//            -               dt_ov_dy * ( (*Bx2D)(i,j+1) - (*Bx2D)(i,j) );
//        }
//    }
//
//}//END solveMaxwellAmpere


// ---------------------------------------------------------------------------------------------------------------------
// Center the Magnetic Fields (used to push the particle)
// ---------------------------------------------------------------------------------------------------------------------
void ElectroMagn2D::centerMagneticFields()
{
    // Static cast of the fields
    Field2D *Bx2D   = static_cast<Field2D *>( Bx_ );
    Field2D *By2D   = static_cast<Field2D *>( By_ );
    Field2D *Bz2D   = static_cast<Field2D *>( Bz_ );
    Field2D *Bx2D_m = static_cast<Field2D *>( Bx_m );
    Field2D *By2D_m = static_cast<Field2D *>( By_m );
    Field2D *Bz2D_m = static_cast<Field2D *>( Bz_m );
    
    // Magnetic field Bx^(p,d)
    for( unsigned int i=0 ; i<nx_p ; i++ ) {
        #pragma omp simd
        for( unsigned int j=0 ; j<ny_d ; j++ ) {
            ( *Bx2D_m )( i, j ) = ( ( *Bx2D )( i, j ) + ( *Bx2D_m )( i, j ) )*0.5;
        }
//    }

        // Magnetic field By^(d,p)
//    for (unsigned int i=0 ; i<nx_d ; i++) {
        #pragma omp simd
        for( unsigned int j=0 ; j<ny_p ; j++ ) {
            ( *By2D_m )( i, j ) = ( ( *By2D )( i, j ) + ( *By2D_m )( i, j ) )*0.5;
        }
//    }

        // Magnetic field Bz^(d,d)
//    for (unsigned int i=0 ; i<nx_d ; i++) {
        #pragma omp simd
        for( unsigned int j=0 ; j<ny_d ; j++ ) {
            ( *Bz2D_m )( i, j ) = ( ( *Bz2D )( i, j ) + ( *Bz2D_m )( i, j ) )*0.5;
        } // end for j
    } // end for i
    #pragma omp simd
    for( unsigned int j=0 ; j<ny_p ; j++ ) {
        ( *By2D_m )( nx_p, j ) = ( ( *By2D )( nx_p, j ) + ( *By2D_m )( nx_p, j ) )*0.5;
    }
    #pragma omp simd
    for( unsigned int j=0 ; j<ny_d ; j++ ) {
        ( *Bz2D_m )( nx_p, j ) = ( ( *Bz2D )( nx_p, j ) + ( *Bz2D_m )( nx_p, j ) )*0.5;
    } // end for j
    
    
}//END centerMagneticFields



// Create a new field
<<<<<<< HEAD
Field * ElectroMagn2D::createField(string fieldname, Params& params)
{
    if     (fieldname.substr(0,2)=="Ex" ) return FieldFactory::create(dimPrim, 0, false, fieldname, params);
    else if(fieldname.substr(0,2)=="Ey" ) return FieldFactory::create(dimPrim, 1, false, fieldname, params);
    else if(fieldname.substr(0,2)=="Ez" ) return FieldFactory::create(dimPrim, 2, false, fieldname, params);
    else if(fieldname.substr(0,2)=="Bx" ) return FieldFactory::create(dimPrim, 0, true,  fieldname, params);
    else if(fieldname.substr(0,2)=="By" ) return FieldFactory::create(dimPrim, 1, true,  fieldname, params);
    else if(fieldname.substr(0,2)=="Bz" ) return FieldFactory::create(dimPrim, 2, true,  fieldname, params);
    else if(fieldname.substr(0,2)=="Jx" ) return FieldFactory::create(dimPrim, 0, false, fieldname, params);
    else if(fieldname.substr(0,2)=="Jy" ) return FieldFactory::create(dimPrim, 1, false, fieldname, params);
    else if(fieldname.substr(0,2)=="Jz" ) return FieldFactory::create(dimPrim, 2, false, fieldname, params);
    else if(fieldname.substr(0,3)=="Rho") return new Field2D(dimPrim, fieldname );
    
    ERROR("Cannot create field "<<fieldname);
=======
Field *ElectroMagn2D::createField( string fieldname )
{
    if( fieldname.substr( 0, 2 )=="Ex" ) {
        return new Field2D( dimPrim, 0, false, fieldname );
    } else if( fieldname.substr( 0, 2 )=="Ey" ) {
        return new Field2D( dimPrim, 1, false, fieldname );
    } else if( fieldname.substr( 0, 2 )=="Ez" ) {
        return new Field2D( dimPrim, 2, false, fieldname );
    } else if( fieldname.substr( 0, 2 )=="Bx" ) {
        return new Field2D( dimPrim, 0, true,  fieldname );
    } else if( fieldname.substr( 0, 2 )=="By" ) {
        return new Field2D( dimPrim, 1, true,  fieldname );
    } else if( fieldname.substr( 0, 2 )=="Bz" ) {
        return new Field2D( dimPrim, 2, true,  fieldname );
    } else if( fieldname.substr( 0, 2 )=="Jx" ) {
        return new Field2D( dimPrim, 0, false, fieldname );
    } else if( fieldname.substr( 0, 2 )=="Jy" ) {
        return new Field2D( dimPrim, 1, false, fieldname );
    } else if( fieldname.substr( 0, 2 )=="Jz" ) {
        return new Field2D( dimPrim, 2, false, fieldname );
    } else if( fieldname.substr( 0, 3 )=="Rho" ) {
        return new Field2D( dimPrim, fieldname );
    } else if( fieldname.substr( 0, 9 )=="Env_A_abs" ) {
        return new Field2D( dimPrim, 0, false, fieldname );
    } else if( fieldname.substr( 0, 7 )=="Env_Chi" ) {
        return new Field2D( dimPrim, 0, false, fieldname );
    } else if( fieldname.substr( 0, 9 )=="Env_E_abs" ) {
        return new Field2D( dimPrim, 0, false, fieldname );
    }
    
    ERROR( "Cannot create field "<<fieldname );
>>>>>>> 030c5b21
    return NULL;
}

// ---------------------------------------------------------------------------------------------------------------------
// Compute the total density and currents from species density and currents
// ---------------------------------------------------------------------------------------------------------------------
void ElectroMagn2D::computeTotalRhoJ()
{
    // static cast of the total currents and densities
    Field2D *Jx2D    = static_cast<Field2D *>( Jx_ );
    Field2D *Jy2D    = static_cast<Field2D *>( Jy_ );
    Field2D *Jz2D    = static_cast<Field2D *>( Jz_ );
    Field2D *rho2D   = static_cast<Field2D *>( rho_ );
    
    
    
    // -----------------------------------
    // Species currents and charge density
    // -----------------------------------
    for( unsigned int ispec=0; ispec<n_species; ispec++ ) {
        if( Jx_s[ispec] ) {
<<<<<<< HEAD
            Field2D* Jx2D_s  = static_cast<Field2D*>(Jx_s[ispec]);
            for (unsigned int i=0 ; i<nx_d ; i++)
                for (unsigned int j=0 ; j<ny_p ; j++)
                    (*Jx2D)(i,j) += (*Jx2D_s)(i,j);
        }
        if( Jy_s[ispec] ) {
            Field2D* Jy2D_s  = static_cast<Field2D*>(Jy_s[ispec]);
            for (unsigned int i=0 ; i<nx_p ; i++)
                for (unsigned int j=0 ; j<ny_d ; j++)
                    (*Jy2D)(i,j) += (*Jy2D_s)(i,j);
=======
            Field2D *Jx2D_s  = static_cast<Field2D *>( Jx_s[ispec] );
            for( unsigned int i=0 ; i<=nx_p ; i++ )
                for( unsigned int j=0 ; j<ny_p ; j++ ) {
                    ( *Jx2D )( i, j ) += ( *Jx2D_s )( i, j );
                }
        }
        if( Jy_s[ispec] ) {
            Field2D *Jy2D_s  = static_cast<Field2D *>( Jy_s[ispec] );
            for( unsigned int i=0 ; i<nx_p ; i++ )
                for( unsigned int j=0 ; j<=ny_p ; j++ ) {
                    ( *Jy2D )( i, j ) += ( *Jy2D_s )( i, j );
                }
>>>>>>> 030c5b21
        }
        if( Jz_s[ispec] ) {
            Field2D *Jz2D_s  = static_cast<Field2D *>( Jz_s[ispec] );
            for( unsigned int i=0 ; i<nx_p ; i++ )
                for( unsigned int j=0 ; j<ny_p ; j++ ) {
                    ( *Jz2D )( i, j ) += ( *Jz2D_s )( i, j );
                }
        }
        if( rho_s[ispec] ) {
            Field2D *rho2D_s  = static_cast<Field2D *>( rho_s[ispec] );
            for( unsigned int i=0 ; i<nx_p ; i++ )
                for( unsigned int j=0 ; j<ny_p ; j++ ) {
                    ( *rho2D )( i, j ) += ( *rho2D_s )( i, j );
                }
        }
    }//END loop on species ispec
//END computeTotalRhoJ
}

// ---------------------------------------------------------------------------------------------------------------------
// Compute the total susceptibility from species susceptibility
// ---------------------------------------------------------------------------------------------------------------------
void ElectroMagn2D::computeTotalEnvChi()
{

    // static cast of the total susceptibility
    Field2D *Env_Chi2D   = static_cast<Field2D *>( Env_Chi_ );
    
    // -----------------------------------
    // Species susceptibility
    // -----------------------------------
    for( unsigned int ispec=0; ispec<n_species; ispec++ ) {
        if( Env_Chi_s[ispec] ) {
            Field2D *Env_Chi2D_s  = static_cast<Field2D *>( Env_Chi_s[ispec] );
            for( unsigned int i=0 ; i<nx_p ; i++ ) {
                for( unsigned int j=0 ; j<ny_p ; j++ ) {
                    ( *Env_Chi2D )( i, j ) += ( *Env_Chi2D_s )( i, j );
                }
            }
        }
    }//END loop on species ispec
    
    
} //END computeTotalEnvChi

// ---------------------------------------------------------------------------------------------------------------------
// Compute electromagnetic energy flows vectors on the border of the simulation box
// ---------------------------------------------------------------------------------------------------------------------
void ElectroMagn2D::computePoynting()
{

    Field2D *Ex2D     = static_cast<Field2D *>( Ex_ );
    Field2D *Ey2D     = static_cast<Field2D *>( Ey_ );
    Field2D *Ez2D     = static_cast<Field2D *>( Ez_ );
    Field2D *Bx2D_m   = static_cast<Field2D *>( Bx_m );
    Field2D *By2D_m   = static_cast<Field2D *>( By_m );
    Field2D *Bz2D_m   = static_cast<Field2D *>( Bz_m );
    
    if( isXmin ) {
        unsigned int iEy=istart[0][Ey2D->isDual( 0 )];
        unsigned int iBz=istart[0][Bz2D_m->isDual( 0 )];
        unsigned int iEz=istart[0][Ez2D->isDual( 0 )];
        unsigned int iBy=istart[0][By2D_m->isDual( 0 )];
        
        unsigned int jEy=istart[1][Ey2D->isDual( 1 )];
        unsigned int jBz=istart[1][Bz2D_m->isDual( 1 )];
        unsigned int jEz=istart[1][Ez2D->isDual( 1 )];
        unsigned int jBy=istart[1][By2D_m->isDual( 1 )];
        
        poynting_inst[0][0] = 0.;
        for( unsigned int j=0; j<=bufsize[1][Ez2D->isDual( 1 )]; j++ ) {
        
            double Ey__ = 0.5*( ( *Ey2D )( iEy, jEy+j ) + ( *Ey2D )( iEy, jEy+j+1 ) );
            double Bz__ = 0.25*( ( *Bz2D_m )( iBz, jBz+j )+( *Bz2D_m )( iBz+1, jBz+j )+( *Bz2D_m )( iBz, jBz+j+1 )+( *Bz2D_m )( iBz+1, jBz+j+1 ) );
            double Ez__ = ( *Ez2D )( iEz, jEz+j );
            double By__ = 0.5*( ( *By2D_m )( iBy, jBy+j ) + ( *By2D_m )( iBy+1, jBy+j ) );
            poynting_inst[0][0] += Ey__*Bz__ - Ez__*By__;
        }
        poynting_inst[0][0] *= dy*timestep;
        poynting[0][0]+= poynting_inst[0][0];
    }//if Xmin
    
    
    if( isXmax ) {
        unsigned int offset = bufsize[0][Ey2D->isDual( 0 )];
        
        unsigned int iEy=istart[0][Ey2D  ->isDual( 0 )] + offset;
        unsigned int iBz=istart[0][Bz2D_m->isDual( 0 )] + offset;
        unsigned int iEz=istart[0][Ez2D  ->isDual( 0 )] + offset;
        unsigned int iBy=istart[0][By2D_m->isDual( 0 )] + offset;
        
        unsigned int jEy=istart[1][Ey2D  ->isDual( 1 )];
        unsigned int jBz=istart[1][Bz2D_m->isDual( 1 )];
        unsigned int jEz=istart[1][Ez2D  ->isDual( 1 )];
        unsigned int jBy=istart[1][By2D_m->isDual( 1 )];
        
        poynting_inst[1][0] = 0.;
        for( unsigned int j=0; j<=bufsize[1][Ez2D->isDual( 1 )]; j++ ) {
        
            double Ey__ = 0.5*( ( *Ey2D )( iEy, jEy+j ) + ( *Ey2D )( iEy, jEy+j+1 ) );
            double Bz__ = 0.25*( ( *Bz2D_m )( iBz, jBz+j )+( *Bz2D_m )( iBz+1, jBz+j )+( *Bz2D_m )( iBz, jBz+j+1 )+( *Bz2D_m )( iBz+1, jBz+j+1 ) );
            double Ez__ = ( *Ez2D )( iEz, jEz+j );
            double By__ = 0.5*( ( *By2D_m )( iBy, jBy+j ) + ( *By2D_m )( iBy+1, jBy+j ) );
            
            poynting_inst[1][0] += Ey__*Bz__ - Ez__*By__;
        }
        poynting_inst[1][0] *= dy*timestep;
        poynting[1][0] -= poynting_inst[1][0];
    }//if Xmax
    
    if( isYmin ) {
    
        unsigned int iEz=istart[0][Ez_->isDual( 0 )];
        unsigned int iBx=istart[0][Bx_m->isDual( 0 )];
        unsigned int iEx=istart[0][Ex_->isDual( 0 )];
        unsigned int iBz=istart[0][Bz_m->isDual( 0 )];
        
        unsigned int jEz=istart[1][Ez_->isDual( 1 )];
        unsigned int jBx=istart[1][Bx_m->isDual( 1 )];
        unsigned int jEx=istart[1][Ex_->isDual( 1 )];
        unsigned int jBz=istart[1][Bz_m->isDual( 1 )];
        
        poynting_inst[0][1] = 0.;
        for( unsigned int i=0; i<=bufsize[0][Ez2D->isDual( 0 )]; i++ ) {
            double Ez__ = ( *Ez2D )( iEz+i, jEz );
            double Bx__ = 0.5*( ( *Bx2D_m )( iBx+i, jBx ) + ( *Bx2D_m )( iBx+i, jBx+1 ) );
            double Ex__ = 0.5*( ( *Ex2D )( iEx+i, jEx ) + ( *Ex2D )( iEx+i+1, jEx ) );
            double Bz__ = 0.25*( ( *Bz2D_m )( iBz+i, jBz )+( *Bz2D_m )( iBz+i+1, jBz )+( *Bz2D_m )( iBz+i, jBz+1 )+( *Bz2D_m )( iBz+i+1, jBz+1 ) );
            
            poynting_inst[0][1] += Ez__*Bx__ - Ex__*Bz__;
        }
        poynting_inst[0][1] *= dx*timestep;
        poynting[0][1] += poynting_inst[0][1];
    }// if Ymin
    
    if( isYmax ) {
        unsigned int iEz=istart[0][Ez2D  ->isDual( 0 )];
        unsigned int iBx=istart[0][Bx2D_m->isDual( 0 )];
        unsigned int iEx=istart[0][Ex2D  ->isDual( 0 )];
        unsigned int iBz=istart[0][Bz2D_m->isDual( 0 )];
        
        unsigned int offset = bufsize[1][Ez2D->isDual( 1 )];
        
        unsigned int jEz=istart[1][Ez2D  ->isDual( 1 )] + offset;
        unsigned int jBx=istart[1][Bx2D_m->isDual( 1 )] + offset;
        unsigned int jEx=istart[1][Ex2D  ->isDual( 1 )] + offset;
        unsigned int jBz=istart[1][Bz2D_m->isDual( 1 )] + offset;
        
        poynting_inst[1][1] = 0.;
        for( unsigned int i=0; i<=bufsize[0][Ez_->isDual( 0 )]; i++ ) {
            double Ez__ = ( *Ez2D )( iEz+i, jEz );
            double Bx__ = 0.5*( ( *Bx2D_m )( iBx+i, jBx ) + ( *Bx2D_m )( iBx+i, jBx+1 ) );
            double Ex__ = 0.5*( ( *Ex2D )( iEx+i, jEx ) + ( *Ex2D )( iEx+i+1, jEx ) );
            double Bz__ = 0.25*( ( *Bz2D_m )( iBz+i, jBz )+( *Bz2D_m )( iBz+i+1, jBz )+( *Bz2D_m )( iBz+i, jBz+1 )+( *Bz2D_m )( iBz+i+1, jBz+1 ) );
            
            poynting_inst[1][1] += Ez__*Bx__ - Ex__*Bz__;
        }
        poynting_inst[1][1] *= dx*timestep;
        poynting[1][1] -= poynting_inst[1][1];
    }//if Ymax
    
}

void ElectroMagn2D::applyExternalField( Field *my_field,  Profile *profile, Patch *patch )
{

    Field2D *field2D=static_cast<Field2D *>( my_field );
    
    vector<double> pos( 2, 0 );
    pos[0]      = dx*( ( double )( patch->getCellStartingGlobalIndex( 0 ) )+( field2D->isDual( 0 )?-0.5:0. ) );
    double pos1 = dy*( ( double )( patch->getCellStartingGlobalIndex( 1 ) )+( field2D->isDual( 1 )?-0.5:0. ) );
    int N0 = ( int )field2D->dims()[0];
    int N1 = ( int )field2D->dims()[1];
    
    // UNSIGNED INT LEADS TO PB IN PERIODIC BCs
    for( int i=0 ; i<N0 ; i++ ) {
        pos[1] = pos1;
        for( int j=0 ; j<N1 ; j++ ) {
            ( *field2D )( i, j ) += profile->valueAt( pos );
            pos[1] += dy;
        }
        pos[0] += dx;
    }
    
}


<<<<<<< HEAD
void ElectroMagn2D::initAntennas(Patch* patch, Params& params)
=======
void ElectroMagn2D::initAntennas( Patch *patch )
>>>>>>> 030c5b21
{

    // Filling the space profiles of antennas
<<<<<<< HEAD
    for (unsigned int i=0; i<antennas.size(); i++) {
        if      (antennas[i].fieldName == "Jx")
            antennas[i].field = FieldFactory::create(dimPrim, 0, false, "Jx", params);
        else if (antennas[i].fieldName == "Jy")
            antennas[i].field = FieldFactory::create(dimPrim, 1, false, "Jy", params);
        else if (antennas[i].fieldName == "Jz")
            antennas[i].field = FieldFactory::create(dimPrim, 2, false, "Jz", params);
       
        if (antennas[i].field) 
            applyExternalField(antennas[i].field, antennas[i].space_profile, patch);
=======
    for( unsigned int i=0; i<antennas.size(); i++ ) {
        if( antennas[i].fieldName == "Jx" ) {
            antennas[i].field = new Field2D( dimPrim, 0, false, "Jx" );
        } else if( antennas[i].fieldName == "Jy" ) {
            antennas[i].field = new Field2D( dimPrim, 1, false, "Jy" );
        } else if( antennas[i].fieldName == "Jz" ) {
            antennas[i].field = new Field2D( dimPrim, 2, false, "Jz" );
        }
        
        if( antennas[i].field ) {
            applyExternalField( antennas[i].field, antennas[i].space_profile, patch );
        }
>>>>>>> 030c5b21
    }
    
}
<|MERGE_RESOLUTION|>--- conflicted
+++ resolved
@@ -30,27 +30,17 @@
     initElectroMagn2DQuantities( params, patch );
     
     // Charge currents currents and density for each species
-<<<<<<< HEAD
-    for (unsigned int ispec=0; ispec<n_species; ispec++) {
+    for( unsigned int ispec=0; ispec<n_species; ispec++ ) {
         Jx_s[ispec]  = FieldFactory::create(Tools::merge("Jx_" ,vecSpecies[ispec]->name).c_str(), dimPrim, params);
         Jy_s[ispec]  = FieldFactory::create(Tools::merge("Jy_" ,vecSpecies[ispec]->name).c_str(), dimPrim, params);
         Jz_s[ispec]  = FieldFactory::create(Tools::merge("Jz_" ,vecSpecies[ispec]->name).c_str(), dimPrim, params);
-        rho_s[ispec] = new Field2D(Tools::merge("Rho_",vecSpecies[ispec]->name).c_str(), dimPrim);
-=======
-    for( unsigned int ispec=0; ispec<n_species; ispec++ ) {
-        Jx_s[ispec]  = new Field2D( Tools::merge( "Jx_", vecSpecies[ispec]->name ).c_str(), dimPrim );
-        Jy_s[ispec]  = new Field2D( Tools::merge( "Jy_", vecSpecies[ispec]->name ).c_str(), dimPrim );
-        Jz_s[ispec]  = new Field2D( Tools::merge( "Jz_", vecSpecies[ispec]->name ).c_str(), dimPrim );
         rho_s[ispec] = new Field2D( Tools::merge( "Rho_", vecSpecies[ispec]->name ).c_str(), dimPrim );
         
         if( params.Laser_Envelope_model ) {
             Env_Chi_s[ispec] = new Field2D( Tools::merge( "Env_Chi_", vecSpecies[ispec]->name ).c_str(), dimPrim );
         }
         
->>>>>>> 030c5b21
-    }
-    
-    
+    }
     
 }//END constructor Electromagn2D
 
@@ -64,8 +54,7 @@
     initElectroMagn2DQuantities( params, patch );
     
     // Charge currents currents and density for each species
-<<<<<<< HEAD
-    for (unsigned int ispec=0; ispec<n_species; ispec++) {
+    for( unsigned int ispec=0; ispec<n_species; ispec++ ) {
         if ( emFields->Jx_s[ispec] != NULL ) {
             if ( emFields->Jx_s[ispec]->data_ != NULL )
                 Jx_s[ispec]  = FieldFactory::create(dimPrim, 0, false, emFields->Jx_s[ispec]->name, params);
@@ -83,28 +72,6 @@
                 Jz_s[ispec]  = FieldFactory::create(dimPrim, 2, false, emFields->Jz_s[ispec]->name, params);
             else
                 Jz_s[ispec]  = FieldFactory::create(emFields->Jz_s[ispec]->name, dimPrim, params);
-=======
-    for( unsigned int ispec=0; ispec<n_species; ispec++ ) {
-        if( emFields->Jx_s[ispec] != NULL ) {
-            if( emFields->Jx_s[ispec]->data_ != NULL ) {
-                Jx_s[ispec]  = new Field2D( dimPrim, 0, false, emFields->Jx_s[ispec]->name );
-            } else {
-                Jx_s[ispec]  = new Field2D( emFields->Jx_s[ispec]->name, dimPrim );
-            }
-        }
-        if( emFields->Jy_s[ispec] != NULL ) {
-            if( emFields->Jy_s[ispec]->data_ != NULL ) {
-                Jy_s[ispec]  = new Field2D( dimPrim, 1, false, emFields->Jy_s[ispec]->name );
-            } else {
-                Jy_s[ispec]  = new Field2D( emFields->Jy_s[ispec]->name, dimPrim );
-            }
-        }
-        if( emFields->Jz_s[ispec] != NULL ) {
-            if( emFields->Jz_s[ispec]->data_ != NULL ) {
-                Jz_s[ispec]  = new Field2D( dimPrim, 2, false, emFields->Jz_s[ispec]->name );
-            } else {
-                Jz_s[ispec]  = new Field2D( emFields->Jz_s[ispec]->name, dimPrim );
-            }
         }
         if( emFields->rho_s[ispec] != NULL ) {
             if( emFields->rho_s[ispec]->data_ != NULL ) {
@@ -112,7 +79,6 @@
             } else {
                 rho_s[ispec]  = new Field2D( emFields->rho_s[ispec]->name, dimPrim );
             }
->>>>>>> 030c5b21
         }
         
         if( params.Laser_Envelope_model ) {
@@ -174,27 +140,15 @@
     ny_d = n_space[1]+2+2*oversize[1]-(params.is_pxr);
     
     // Allocation of the EM fields
-<<<<<<< HEAD
-    Ex_  = FieldFactory::create(dimPrim, 0, false, "Ex", params);
-    Ey_  = FieldFactory::create(dimPrim, 1, false, "Ey", params);
-    Ez_  = FieldFactory::create(dimPrim, 2, false, "Ez", params);
-    Bx_  = FieldFactory::create(dimPrim, 0, true,  "Bx", params);
-    By_  = FieldFactory::create(dimPrim, 1, true,  "By", params);
-    Bz_  = FieldFactory::create(dimPrim, 2, true,  "Bz", params);
-    Bx_m = FieldFactory::create(dimPrim, 0, true,  "Bx_m", params);
-    By_m = FieldFactory::create(dimPrim, 1, true,  "By_m", params);
-    Bz_m = FieldFactory::create(dimPrim, 2, true,  "Bz_m", params);
-=======
-    Ex_  = new Field2D( dimPrim, 0, false, "Ex" );
-    Ey_  = new Field2D( dimPrim, 1, false, "Ey" );
-    Ez_  = new Field2D( dimPrim, 2, false, "Ez" );
-    Bx_  = new Field2D( dimPrim, 0, true,  "Bx" );
-    By_  = new Field2D( dimPrim, 1, true,  "By" );
-    Bz_  = new Field2D( dimPrim, 2, true,  "Bz" );
-    Bx_m = new Field2D( dimPrim, 0, true,  "Bx_m" );
-    By_m = new Field2D( dimPrim, 1, true,  "By_m" );
-    Bz_m = new Field2D( dimPrim, 2, true,  "Bz_m" );
->>>>>>> 030c5b21
+    Ex_  = FieldFactory::create( dimPrim, 0, false, "Ex", params );
+    Ey_  = FieldFactory::create( dimPrim, 1, false, "Ey", params );
+    Ez_  = FieldFactory::create( dimPrim, 2, false, "Ez", params );
+    Bx_  = FieldFactory::create( dimPrim, 0, true,  "Bx", params );
+    By_  = FieldFactory::create( dimPrim, 1, true,  "By", params );
+    Bz_  = FieldFactory::create( dimPrim, 2, true,  "Bz", params );
+    Bx_m = FieldFactory::create( dimPrim, 0, true,  "Bx_m", params );
+    By_m = FieldFactory::create( dimPrim, 1, true,  "By_m", params );
+    Bz_m = FieldFactory::create( dimPrim, 2, true,  "Bz_m", params );
     
     if( params.Laser_Envelope_model ) {
         Env_A_abs_ = new Field2D( dimPrim, "Env_A_abs" );
@@ -218,34 +172,13 @@
     }
     
     // Total charge currents and densities
-<<<<<<< HEAD
-    Jx_   = FieldFactory::create(dimPrim, 0, false, "Jx", params);
-    Jy_   = FieldFactory::create(dimPrim, 1, false, "Jy", params);
-    Jz_   = FieldFactory::create(dimPrim, 2, false, "Jz", params);
-    rho_  = new Field2D(dimPrim, "Rho" );
+    Jx_   = FieldFactory::create( dimPrim, 0, false, "Jx", params );
+    Jy_   = FieldFactory::create( dimPrim, 1, false, "Jy", params );
+    Jz_   = FieldFactory::create( dimPrim, 2, false, "Jz", params );
+    rho_  = new Field2D( dimPrim, "Rho" );
     
     if(params.is_pxr == true) {
-        rhoold_ = new Field2D(dimPrim,"RhoOld");
-=======
-    Jx_   = new Field2D( dimPrim, 0, false, "Jx" );
-    Jy_   = new Field2D( dimPrim, 1, false, "Jy" );
-    Jz_   = new Field2D( dimPrim, 2, false, "Jz" );
-    rho_  = new Field2D( dimPrim, "Rho" );
-    
-    if( params.is_pxr == true ) {
-        rhoold_ = new Field2D( dimPrim, "Rho" );
-        Ex_pxr  = new Field2D( dimDual );
-        Ey_pxr  = new Field2D( dimDual );
-        Ez_pxr  = new Field2D( dimDual );
-        Bx_pxr  = new Field2D( dimDual );
-        By_pxr  = new Field2D( dimDual );
-        Bz_pxr  = new Field2D( dimDual );
-        Jx_pxr  = new Field2D( dimDual );
-        Jy_pxr  = new Field2D( dimDual );
-        Jz_pxr  = new Field2D( dimDual );
-        rho_pxr = new Field2D( dimDual );
-        rhoold_pxr  = new Field2D( dimDual );
->>>>>>> 030c5b21
+        rhoold_ = new Field2D( dimPrim, "RhoOld" );
     }
     
     
@@ -1126,8 +1059,7 @@
 
 
 // Create a new field
-<<<<<<< HEAD
-Field * ElectroMagn2D::createField(string fieldname, Params& params)
+Field * ElectroMagn2D::createField( string fieldname, Params& params )
 {
     if     (fieldname.substr(0,2)=="Ex" ) return FieldFactory::create(dimPrim, 0, false, fieldname, params);
     else if(fieldname.substr(0,2)=="Ey" ) return FieldFactory::create(dimPrim, 1, false, fieldname, params);
@@ -1141,39 +1073,6 @@
     else if(fieldname.substr(0,3)=="Rho") return new Field2D(dimPrim, fieldname );
     
     ERROR("Cannot create field "<<fieldname);
-=======
-Field *ElectroMagn2D::createField( string fieldname )
-{
-    if( fieldname.substr( 0, 2 )=="Ex" ) {
-        return new Field2D( dimPrim, 0, false, fieldname );
-    } else if( fieldname.substr( 0, 2 )=="Ey" ) {
-        return new Field2D( dimPrim, 1, false, fieldname );
-    } else if( fieldname.substr( 0, 2 )=="Ez" ) {
-        return new Field2D( dimPrim, 2, false, fieldname );
-    } else if( fieldname.substr( 0, 2 )=="Bx" ) {
-        return new Field2D( dimPrim, 0, true,  fieldname );
-    } else if( fieldname.substr( 0, 2 )=="By" ) {
-        return new Field2D( dimPrim, 1, true,  fieldname );
-    } else if( fieldname.substr( 0, 2 )=="Bz" ) {
-        return new Field2D( dimPrim, 2, true,  fieldname );
-    } else if( fieldname.substr( 0, 2 )=="Jx" ) {
-        return new Field2D( dimPrim, 0, false, fieldname );
-    } else if( fieldname.substr( 0, 2 )=="Jy" ) {
-        return new Field2D( dimPrim, 1, false, fieldname );
-    } else if( fieldname.substr( 0, 2 )=="Jz" ) {
-        return new Field2D( dimPrim, 2, false, fieldname );
-    } else if( fieldname.substr( 0, 3 )=="Rho" ) {
-        return new Field2D( dimPrim, fieldname );
-    } else if( fieldname.substr( 0, 9 )=="Env_A_abs" ) {
-        return new Field2D( dimPrim, 0, false, fieldname );
-    } else if( fieldname.substr( 0, 7 )=="Env_Chi" ) {
-        return new Field2D( dimPrim, 0, false, fieldname );
-    } else if( fieldname.substr( 0, 9 )=="Env_E_abs" ) {
-        return new Field2D( dimPrim, 0, false, fieldname );
-    }
-    
-    ERROR( "Cannot create field "<<fieldname );
->>>>>>> 030c5b21
     return NULL;
 }
 
@@ -1195,18 +1094,6 @@
     // -----------------------------------
     for( unsigned int ispec=0; ispec<n_species; ispec++ ) {
         if( Jx_s[ispec] ) {
-<<<<<<< HEAD
-            Field2D* Jx2D_s  = static_cast<Field2D*>(Jx_s[ispec]);
-            for (unsigned int i=0 ; i<nx_d ; i++)
-                for (unsigned int j=0 ; j<ny_p ; j++)
-                    (*Jx2D)(i,j) += (*Jx2D_s)(i,j);
-        }
-        if( Jy_s[ispec] ) {
-            Field2D* Jy2D_s  = static_cast<Field2D*>(Jy_s[ispec]);
-            for (unsigned int i=0 ; i<nx_p ; i++)
-                for (unsigned int j=0 ; j<ny_d ; j++)
-                    (*Jy2D)(i,j) += (*Jy2D_s)(i,j);
-=======
             Field2D *Jx2D_s  = static_cast<Field2D *>( Jx_s[ispec] );
             for( unsigned int i=0 ; i<=nx_p ; i++ )
                 for( unsigned int j=0 ; j<ny_p ; j++ ) {
@@ -1219,7 +1106,6 @@
                 for( unsigned int j=0 ; j<=ny_p ; j++ ) {
                     ( *Jy2D )( i, j ) += ( *Jy2D_s )( i, j );
                 }
->>>>>>> 030c5b21
         }
         if( Jz_s[ispec] ) {
             Field2D *Jz2D_s  = static_cast<Field2D *>( Jz_s[ispec] );
@@ -1407,15 +1293,10 @@
 }
 
 
-<<<<<<< HEAD
-void ElectroMagn2D::initAntennas(Patch* patch, Params& params)
-=======
-void ElectroMagn2D::initAntennas( Patch *patch )
->>>>>>> 030c5b21
+void ElectroMagn2D::initAntennas( Patch *patch, Params& params )
 {
 
     // Filling the space profiles of antennas
-<<<<<<< HEAD
     for (unsigned int i=0; i<antennas.size(); i++) {
         if      (antennas[i].fieldName == "Jx")
             antennas[i].field = FieldFactory::create(dimPrim, 0, false, "Jx", params);
@@ -1426,20 +1307,6 @@
        
         if (antennas[i].field) 
             applyExternalField(antennas[i].field, antennas[i].space_profile, patch);
-=======
-    for( unsigned int i=0; i<antennas.size(); i++ ) {
-        if( antennas[i].fieldName == "Jx" ) {
-            antennas[i].field = new Field2D( dimPrim, 0, false, "Jx" );
-        } else if( antennas[i].fieldName == "Jy" ) {
-            antennas[i].field = new Field2D( dimPrim, 1, false, "Jy" );
-        } else if( antennas[i].fieldName == "Jz" ) {
-            antennas[i].field = new Field2D( dimPrim, 2, false, "Jz" );
-        }
-        
-        if( antennas[i].field ) {
-            applyExternalField( antennas[i].field, antennas[i].space_profile, patch );
-        }
->>>>>>> 030c5b21
     }
     
 }
