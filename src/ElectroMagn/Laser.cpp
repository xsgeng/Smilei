#include <cmath>

#include "Tools.h"
#include "Params.h"
#include "Laser.h"
#include "Patch.h"

using namespace std;


Laser::Laser(Params &params, int ilaser, Patch* patch)
{
    
    ostringstream name("");
    name << "Laser #" << ilaser;
    string errorPrefix = name.str();
    ostringstream info("");
    
    // side from which the laser enters the simulation box (only xmin/xmax at the moment)
    PyTools::extract("box_side",box_side,"Laser",ilaser);
    if ( box_side!="xmin" && box_side!="xmax" ) {
        ERROR(errorPrefix << ": box_side must be `xmin` or `xmax`");
    }
    
    // Profiles
    profiles.resize(0);
    PyObject *chirp_profile=nullptr, *time_profile=nullptr;
    vector<PyObject*>  space_profile, phase_profile, space_time_profile;
    bool time, space, omega, chirp, phase, space_time;
    double omega_value(0);
    Profile *p, *pchirp, *pchirp2, *ptime, *ptime2, *pspace1, *pspace2, *pphase1, *pphase2;
    pchirp2 = NULL;
    ptime2  = NULL;
    omega      = PyTools::extract("omega",omega_value,"Laser",ilaser);
    chirp      = PyTools::extract_pyProfile("chirp_profile"     , chirp_profile, "Laser", ilaser);
    time       = PyTools::extract_pyProfile("time_envelope"     , time_profile , "Laser", ilaser);
    space      = PyTools::extract2Profiles ("space_envelope"    , ilaser, space_profile     );
    phase      = PyTools::extract2Profiles ("phase"             , ilaser, phase_profile     );
    space_time = PyTools::extract2Profiles ("space_time_profile", ilaser, space_time_profile);
    
    spacetime.resize(2, false);
    if( space_time ) {
        
        spacetime[0] = (bool)(space_time_profile[0]);
        spacetime[1] = (bool)(space_time_profile[1]);
        
        if( time || space || omega || chirp || phase ) {
            name.str("");
            name << (time ?"time_envelope ":"")
                 << (space?"space_envelope ":"")
                 << (omega?"omega ":"")
                 << (chirp?"chirp_profile ":"")
                 << (phase?"phase ":"");
            WARNING(errorPrefix << ": space-time profile defined, dismissing " << name.str() );
        }
        
        info << "\t\t" << errorPrefix << ": space-time profile" << endl;
        
        // By
        name.str("");
        name << "Laser[" << ilaser <<"].space_time_profile[0]";
        if( spacetime[0] ) {
            p = new Profile(space_time_profile[0], params.nDim_field, name.str());
            profiles.push_back( new LaserProfileNonSeparable(p) );
            info << "\t\t\tfirst  axis : " << p->getInfo() << endl;
        } else {
            profiles.push_back( new LaserProfileNULL() );
            info << "\t\t\tfirst  axis : zero" << endl;
        }
        // Bz
        name.str("");
        name << "Laser[" << ilaser <<"].space_time_profile[1]";
        if( spacetime[1] ) {
            p = new Profile(space_time_profile[1], params.nDim_field, name.str());
            profiles.push_back( new LaserProfileNonSeparable(p) );
            info << "\t\t\tsecond axis : " << p->getInfo();
        } else {
            profiles.push_back( new LaserProfileNULL() );
            info << "\t\t\tsecond axis : zero";
        }
        
    } else {
        
        if( !time )
            ERROR(errorPrefix << ": missing `time_envelope`");
        if( !space )
            ERROR(errorPrefix << ": missing `space_envelope`");
        if( !omega )
            ERROR(errorPrefix << ": missing `omega`");
        if( !chirp )
            ERROR(errorPrefix << ": missing `chirp_profile`");
        if( !phase )
            ERROR(errorPrefix << ": missing `phase`");
        
        info << "\t\t" << errorPrefix << ": custom profile" << endl;
        
        unsigned int space_dims = (params.geometry=="3Dcartesian" ? 2 : 1);
 
        // omega
        info << "\t\t\tomega              : " << omega_value << endl;
        
        // chirp
        name.str("");
        name << "Laser[" << ilaser <<"].chirp_profile";
        pchirp = new Profile(chirp_profile, 1, name.str());
        pchirp2 = new Profile(chirp_profile, 1, name.str());
        info << "\t\t\tchirp_profile      : " << pchirp->getInfo();
        
        // time envelope
        name.str("");
        name << "Laser[" << ilaser <<"].time_envelope";
        ptime = new Profile(time_profile, 1, name.str());
        ptime2 = new Profile(time_profile, 1, name.str());
        info << endl << "\t\t\ttime envelope      : " << ptime->getInfo();
         
        // space envelope (By)
        name.str("");
        name << "Laser[" << ilaser <<"].space_envelope[0]";
        pspace1 = new Profile(space_profile[0], space_dims, name .str());
        info << endl << "\t\t\tspace envelope (y) : " << pspace1->getInfo();
        
        // space envelope (Bz)
        name.str("");
        name << "Laser[" << ilaser <<"].space_envelope[1]";
        pspace2 = new Profile(space_profile[1], space_dims, name .str());
        info << endl << "\t\t\tspace envelope (z) : " << pspace2->getInfo();
        
        // phase (By)
        name.str("");
        name << "Laser[" << ilaser <<"].phase[0]";
        pphase1 = new Profile(phase_profile[0], space_dims, name.str());
        info << endl << "\t\t\tphase          (y) : " << pphase1->getInfo();
        
        // phase (Bz)
        name.str("");
        name << "Laser[" << ilaser <<"].phase[1]";
        pphase2 = new Profile(phase_profile[1], space_dims, name.str());
        info << endl << "\t\t\tphase          (z) : " << pphase2->getInfo();
        
        // Create the LaserProfiles
        profiles.push_back( new LaserProfileSeparable(omega_value, pchirp, ptime, pspace1, pphase1, true ) );
        profiles.push_back( new LaserProfileSeparable(omega_value, pchirp2, ptime2, pspace2, pphase2, false) );
    
    }
    
    // Display info
    if( patch->isMaster() ) {
        MESSAGE( info.str() );
    }
}


// Cloning constructor
Laser::Laser(Laser* laser, Params& params)
{
    box_side   = laser->box_side;
    spacetime = laser->spacetime;
    profiles.resize(0);
    if( spacetime[0] || spacetime[1] ) {
        if( spacetime[0] ) {
            profiles.push_back( new LaserProfileNonSeparable(static_cast<LaserProfileNonSeparable*>(laser->profiles[0])) );
        } else {
            profiles.push_back( new LaserProfileNULL() );
        }
        if( spacetime[1] ) {
            profiles.push_back( new LaserProfileNonSeparable(static_cast<LaserProfileNonSeparable*>(laser->profiles[1])) );
        } else {
            profiles.push_back( new LaserProfileNULL() );
        }
    } else {
        profiles.push_back( new LaserProfileSeparable(static_cast<LaserProfileSeparable*>(laser->profiles[0])) );
        profiles.push_back( new LaserProfileSeparable(static_cast<LaserProfileSeparable*>(laser->profiles[1])) );
    }
}


Laser::~Laser()
{
    delete profiles[0];
    delete profiles[1];
}

void Laser::disable()
{
    
    profiles[0] = new LaserProfileNULL();
    profiles[1] = new LaserProfileNULL();
    
}


// Separable laser profile constructor
LaserProfileSeparable::LaserProfileSeparable(
    double omega, Profile* chirpProfile, Profile* timeProfile,
    Profile* spaceProfile, Profile* phaseProfile, bool primal
):
    primal       ( primal       ),
    omega        ( omega        ),
    timeProfile  ( timeProfile  ),
    chirpProfile ( chirpProfile ),
    spaceProfile ( spaceProfile ),
    phaseProfile ( phaseProfile )
{
    space_envelope = NULL;
    phase = NULL;
}
// Cloning constructor
LaserProfileSeparable::LaserProfileSeparable(LaserProfileSeparable * lp) :
    primal       ( lp->primal ),
    omega        ( lp->omega  ),
    timeProfile  ( new Profile(lp->timeProfile ) ),
    chirpProfile ( new Profile(lp->chirpProfile) ),
    spaceProfile ( new Profile(lp->spaceProfile) ),
    phaseProfile ( new Profile(lp->phaseProfile) )
{
    space_envelope = NULL;
    phase = NULL;
}
//Destructor
LaserProfileSeparable::~LaserProfileSeparable()
{
    if(timeProfile   ) delete timeProfile;
    if(chirpProfile  ) delete chirpProfile;
        
    if(spaceProfile  ) delete spaceProfile;
    if(phaseProfile  ) delete phaseProfile;
    if(space_envelope) delete space_envelope;
    if(phase         ) delete phase;
}


void LaserProfileSeparable::createFields(Params& params, Patch* patch)
{
    vector<unsigned int> dim(2);
    dim[0] = 1;
    dim[1] = 1;
    
    if( params.geometry!="1Dcartesian" && params.geometry!="2Dcartesian" && params.geometry!="3Dcartesian" && params.geometry!="3drz")
        ERROR("Unknown geometry in laser");
    
    if( params.geometry!="1Dcartesian" ) {
        unsigned int ny_p = params.n_space[1]*params.global_factor[1]+1+2*params.oversize[1];
        unsigned int ny_d = ny_p+1;
        dim[0] = primal ? ny_p : ny_d;
        
<<<<<<< HEAD
        if( params.geometry=="3Dcartesian" ) {
            unsigned int nz_p = params.n_space[2]+1+2*params.oversize[2];
=======
        if( params.geometry!="2Dcartesian" ) {
            unsigned int nz_p = params.n_space[2]*params.global_factor[2]+1+2*params.oversize[2];
>>>>>>> 968ed131
            unsigned int nz_d = nz_p+1;
            dim[1] = primal ? nz_d : nz_p;
        }
    }
    
    space_envelope = new Field2D(dim);
    phase          = new Field2D(dim);
}

void LaserProfileSeparable::initFields(Params& params, Patch* patch)
{
    if( params.geometry=="1Dcartesian" ) {
        
        // Assign profile (only one point in 1D)
        vector<double> pos(1);
        pos[0] = 0.;
        (*space_envelope)(0,0) = spaceProfile->valueAt(pos);
        (*phase         )(0,0) = phaseProfile->valueAt(pos);
        
    } else if( params.geometry=="2Dcartesian" ) {
        
        unsigned int ny_p = params.n_space[1]*params.global_factor[1]+1+2*params.oversize[1];
        unsigned int ny_d = ny_p+1;
        double dy = params.cell_length[1];
        vector<unsigned int> dim(1);
        dim[0] = primal ? ny_p : ny_d;
        
        // Assign profile
        vector<double> pos(1);
        pos[0] = patch->getDomainLocalMin(1) - ((primal?0.:0.5) + params.oversize[1])*dy;
        for (unsigned int j=0 ; j<dim[0] ; j++) {
            pos[0] += dy;
            (*space_envelope)(j,0) = spaceProfile->valueAt(pos);
            (*phase         )(j,0) = phaseProfile->valueAt(pos);
        }
        
    } else if( params.geometry=="3Dcartesian" ) {
        
        unsigned int ny_p = params.n_space[1]*params.global_factor[1]+1+2*params.oversize[1];
        unsigned int ny_d = ny_p+1;
        unsigned int nz_p = params.n_space[2]*params.global_factor[2]+1+2*params.oversize[2];
        unsigned int nz_d = nz_p+1;
        double dy = params.cell_length[1];
        double dz = params.cell_length[2];
        vector<unsigned int> dim(2);
        dim[0] = primal ? ny_p : ny_d;
        dim[1] = primal ? nz_d : nz_p;
        
        // Assign profile
        vector<double> pos(2);
        pos[0] = patch->getDomainLocalMin(1) - ((primal?0.:0.5) + params.oversize[1])*dy;
        for (unsigned int j=0 ; j<dim[0] ; j++) {
            pos[0] += dy;
            pos[1] = patch->getDomainLocalMin(2) - ((primal?0.5:0.) + params.oversize[2])*dz;
            for (unsigned int k=0 ; k<dim[1] ; k++) {
                pos[1] += dz;
                (*space_envelope)(j,k) = spaceProfile->valueAt(pos);
                (*phase         )(j,k) = phaseProfile->valueAt(pos);
            }
        }
    }
}



// Amplitude of a separable laser profile
double LaserProfileSeparable::getAmplitude(std::vector<double> pos, double t, int j, int k)
{
    double amp;
    #pragma omp critical
    {
        double omega_ = omega * chirpProfile->valueAt(t);
        double t0 = (*phase)(j, k) / omega_;
        amp = timeProfile->valueAt(t-t0) * (*space_envelope)(j, k) * sin( omega_*(t - t0) );
    }
    return amp;
}

//Destructor
LaserProfileNonSeparable::~LaserProfileNonSeparable()
{
    if(spaceAndTimeProfile) delete spaceAndTimeProfile;
}

<|MERGE_RESOLUTION|>--- conflicted
+++ resolved
@@ -243,13 +243,8 @@
         unsigned int ny_d = ny_p+1;
         dim[0] = primal ? ny_p : ny_d;
         
-<<<<<<< HEAD
         if( params.geometry=="3Dcartesian" ) {
-            unsigned int nz_p = params.n_space[2]+1+2*params.oversize[2];
-=======
-        if( params.geometry!="2Dcartesian" ) {
             unsigned int nz_p = params.n_space[2]*params.global_factor[2]+1+2*params.oversize[2];
->>>>>>> 968ed131
             unsigned int nz_d = nz_p+1;
             dim[1] = primal ? nz_d : nz_p;
         }
