--- conflicted
+++ resolved
@@ -340,13 +340,8 @@
         ( *phase )( 0, 0 ) = phaseProfile_->valueAt( pos );
 
     } else if( params.geometry=="2Dcartesian" ) {
-<<<<<<< HEAD
         
         unsigned int ny_p = n_space[1]+1+2*params.oversize[1];
-=======
-
-        unsigned int ny_p = params.n_space[1]*params.global_factor[1]+1+2*params.oversize[1];
->>>>>>> 34f9be06
         unsigned int ny_d = ny_p+1;
         double dy = params.cell_length[1];
         vector<unsigned int> dim( 1 );
@@ -362,13 +357,8 @@
         }
 
     } else if( params.geometry=="AMcylindrical" ) {
-<<<<<<< HEAD
     
         unsigned int nr_p = n_space[1]+1+2*params.oversize[1];
-=======
-
-        unsigned int nr_p = params.n_space[1]*params.global_factor[1]+1+2*params.oversize[1];
->>>>>>> 34f9be06
         unsigned int nr_d = nr_p+1;
         double dr = params.cell_length[1];
         vector<unsigned int> dim( 1 );
@@ -383,13 +373,7 @@
         }
 
     } else if( params.geometry=="3Dcartesian" ) {
-<<<<<<< HEAD
-    
         unsigned int ny_p = n_space[1]+1+2*params.oversize[1];
-=======
-
-        unsigned int ny_p = params.n_space[1]*params.global_factor[1]+1+2*params.oversize[1];
->>>>>>> 34f9be06
         unsigned int ny_d = ny_p+1;
         unsigned int nz_p = n_space[2]+1+2*params.oversize[2];
         unsigned int nz_d = nz_p+1;
@@ -448,6 +432,10 @@
 
 void LaserProfileFile::initFields( Params &params, Patch *patch )
 {
+    std::vector<unsigned int> n_space(params.n_space);
+    if (params.uncoupled_grids && (patch->vecSpecies.size() == 0) ) // If not species on the patch, cartesian decomposition
+        n_space = params.n_space_domain;
+
     unsigned int ndim = 2;
     if( params.geometry=="3Dcartesian" ) {
         ndim = 3;
@@ -455,7 +443,7 @@
 
     // Define the part of the array to obtain
     vector<hsize_t> dim( 3 ), offset( 3 );
-    hsize_t ny_p = params.n_space[1]*params.global_factor[1]+1+2*params.oversize[1];
+    hsize_t ny_p = n_space[1]+1+2*params.oversize[1];
     hsize_t ny_d = ny_p+1;
     dim[0] = primal_ ? ny_p : ny_d;
     dim[1] = 1;
@@ -464,7 +452,7 @@
     offset[2] = 0;
 
     if( ndim == 3 ) {
-        hsize_t nz_p = params.n_space[2]*params.global_factor[2]+1+2*params.oversize[2];
+        hsize_t nz_p = n_space[2]+1+2*params.oversize[2];
         hsize_t nz_d = nz_p+1;
         dim[1] = primal_ ? nz_d : nz_p;
         offset[1] = patch->getCellStartingGlobalIndex( 2 ) + params.oversize[2];
