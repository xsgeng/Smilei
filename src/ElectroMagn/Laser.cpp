--- conflicted
+++ resolved
@@ -238,23 +238,13 @@
     if( params.geometry!="1Dcartesian" && params.geometry!="2Dcartesian" && params.geometry!="3Dcartesian" )
         ERROR("Unknown geometry in laser");
     
-<<<<<<< HEAD
-    if( params.geometry!="1d3v" ) {
+    if( params.geometry!="1Dcartesian" ) {
         unsigned int ny_p = params.n_space[1]*params.global_factor[1]+1+2*params.oversize[1];
         unsigned int ny_d = ny_p+1;
         dim[0] = primal ? ny_p : ny_d;
         
-        if( params.geometry!="2d3v" ) {
+        if( params.geometry!="2Dcartesian2d3vw" ) {
             unsigned int nz_p = params.n_space[2]*params.global_factor[2]+1+2*params.oversize[2];
-=======
-    if( params.geometry!="1Dcartesian" ) {
-        unsigned int ny_p = params.n_space[1]+1+2*params.oversize[1];
-        unsigned int ny_d = ny_p+1;
-        dim[0] = primal ? ny_p : ny_d;
-        
-        if( params.geometry!="2Dcartesian" ) {
-            unsigned int nz_p = params.n_space[2]+1+2*params.oversize[2];
->>>>>>> ce6c2f32
             unsigned int nz_d = nz_p+1;
             dim[1] = primal ? nz_d : nz_p;
         }
