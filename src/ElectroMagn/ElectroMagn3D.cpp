--- conflicted
+++ resolved
@@ -32,32 +32,17 @@
     initElectroMagn3DQuantities( params, patch );
     
     // Charge currents currents and density for each species
-<<<<<<< HEAD
-    for (unsigned int ispec=0; ispec<n_species; ispec++) {
-        Jx_s[ispec]  = FieldFactory::create(Tools::merge("Jx_" ,vecSpecies[ispec]->name).c_str(), dimPrim, params);
-        Jy_s[ispec]  = FieldFactory::create(Tools::merge("Jy_" ,vecSpecies[ispec]->name).c_str(), dimPrim, params);
-        Jz_s[ispec]  = FieldFactory::create(Tools::merge("Jz_" ,vecSpecies[ispec]->name).c_str(), dimPrim, params);
-        rho_s[ispec] = new Field3D(Tools::merge("Rho_",vecSpecies[ispec]->name).c_str(), dimPrim);
-
-        if (params.Laser_Envelope_model){
-            Env_Chi_s[ispec] = new Field3D(Tools::merge("Env_Chi_",vecSpecies[ispec]->name).c_str(), dimPrim);
-                                        } 
-
-=======
     for( unsigned int ispec=0; ispec<n_species; ispec++ ) {
-        Jx_s[ispec]  = new Field3D( Tools::merge( "Jx_", vecSpecies[ispec]->name ).c_str(), dimPrim );
-        Jy_s[ispec]  = new Field3D( Tools::merge( "Jy_", vecSpecies[ispec]->name ).c_str(), dimPrim );
-        Jz_s[ispec]  = new Field3D( Tools::merge( "Jz_", vecSpecies[ispec]->name ).c_str(), dimPrim );
+        Jx_s[ispec]  = FieldFactory::create( Tools::merge("Jx_" , vecSpecies[ispec]->name ).c_str(), dimPrim, params );
+        Jy_s[ispec]  = FieldFactory::create( Tools::merge("Jy_" , vecSpecies[ispec]->name ).c_str(), dimPrim, params );
+        Jz_s[ispec]  = FieldFactory::create( Tools::merge("Jz_" , vecSpecies[ispec]->name ).c_str(), dimPrim, params );
         rho_s[ispec] = new Field3D( Tools::merge( "Rho_", vecSpecies[ispec]->name ).c_str(), dimPrim );
         
         if( params.Laser_Envelope_model ) {
             Env_Chi_s[ispec] = new Field3D( Tools::merge( "Env_Chi_", vecSpecies[ispec]->name ).c_str(), dimPrim );
         }
         
->>>>>>> 030c5b21
-    }
-    
-    
+    }
     
 }//END constructor Electromagn3D
 
@@ -73,8 +58,7 @@
     initElectroMagn3DQuantities( params, patch );
     
     // Charge currents currents and density for each species
-<<<<<<< HEAD
-    for (unsigned int ispec=0; ispec<n_species; ispec++) { // end loop on ispec
+    for( unsigned int ispec=0; ispec<n_species; ispec++ ) { // end loop on ispec
         if ( emFields->Jx_s[ispec] != NULL ) {
             if ( emFields->Jx_s[ispec]->data_ != NULL )
                 Jx_s[ispec]  = FieldFactory::create(dimPrim, 0, false, emFields->Jx_s[ispec]->name, params);
@@ -92,29 +76,6 @@
                 Jz_s[ispec]  = FieldFactory::create(dimPrim, 2, false, emFields->Jz_s[ispec]->name, params);
             else
                 Jz_s[ispec]  = FieldFactory::create(emFields->Jz_s[ispec]->name, dimPrim, params);
-=======
-    for( unsigned int ispec=0; ispec<n_species; ispec++ ) { // end loop on ispec
-        if( emFields->Jx_s[ispec] != NULL ) {
-            if( emFields->Jx_s[ispec]->data_ != NULL ) {
-                Jx_s[ispec]  = new Field3D( dimPrim, 0, false, emFields->Jx_s[ispec]->name );
-            } else {
-                Jx_s[ispec]  = new Field3D( emFields->Jx_s[ispec]->name, dimPrim );
-            }
-        }
-        if( emFields->Jy_s[ispec] != NULL ) {
-            if( emFields->Jy_s[ispec]->data_ != NULL ) {
-                Jy_s[ispec]  = new Field3D( dimPrim, 1, false, emFields->Jy_s[ispec]->name );
-            } else {
-                Jy_s[ispec]  = new Field3D( emFields->Jy_s[ispec]->name, dimPrim );
-            }
-        }
-        if( emFields->Jz_s[ispec] != NULL ) {
-            if( emFields->Jz_s[ispec]->data_ != NULL ) {
-                Jz_s[ispec]  = new Field3D( dimPrim, 2, false, emFields->Jz_s[ispec]->name );
-            } else {
-                Jz_s[ispec]  = new Field3D( emFields->Jz_s[ispec]->name, dimPrim );
-            }
->>>>>>> 030c5b21
         }
         if( emFields->rho_s[ispec] != NULL ) {
             if( emFields->rho_s[ispec]->data_ != NULL ) {
@@ -193,51 +154,15 @@
     nz_d = n_space[2]+2+2*oversize[2]-(params.is_pxr);
     
     // Allocation of the EM fields
-<<<<<<< HEAD
-    Ex_  = FieldFactory::create(dimPrim, 0, false, "Ex", params);
-    Ey_  = FieldFactory::create(dimPrim, 1, false, "Ey", params);
-    Ez_  = FieldFactory::create(dimPrim, 2, false, "Ez", params);
-    Bx_  = FieldFactory::create(dimPrim, 0, true,  "Bx", params);
-    By_  = FieldFactory::create(dimPrim, 1, true,  "By", params);
-    Bz_  = FieldFactory::create(dimPrim, 2, true,  "Bz", params);
-    Bx_m = FieldFactory::create(dimPrim, 0, true,  "Bx_m", params);
-    By_m = FieldFactory::create(dimPrim, 1, true,  "By_m", params);
-    Bz_m = FieldFactory::create(dimPrim, 2, true,  "Bz_m", params);
-    if (params.Laser_Envelope_model){
-        Env_A_abs_ = new Field3D(dimPrim, "Env_A_abs");
-        Env_Chi_   = new Field3D(dimPrim, "Env_Chi");
-        Env_E_abs_ = new Field3D(dimPrim, "Env_E_abs");
-                                    }
-    
-    // Total charge currents and densities
-    Jx_   = FieldFactory::create(dimPrim, 0, false, "Jx", params);
-    Jy_   = FieldFactory::create(dimPrim, 1, false, "Jy", params);
-    Jz_   = FieldFactory::create(dimPrim, 2, false, "Jz", params);
-    rho_  = new Field3D(dimPrim, "Rho" );
-
-  
-    //Edge coeffs are organized as follow and do not account for corner points
-    //xmin/ymin - xmin/ymax - xmin/zmin - xmin/zmax - xmax/ymin - xmax/ymax - xmax/zmin - xmax/zmax 
-    //ymin/xmin - ymin/xmax - ymin/zmin - ymin/zmax - ymax/xmin - ymax/xmax - ymax/zmin - ymax/zmax 
-    //zmin/xmin - zmin/xmax - zmin/ymin - zmin/ymax - zmaz/xmin - zmaz/xmax - zmax/ymin - zmax/ymax 
-    beta_edge.resize(24);
-    S_edge.resize(24);
-
-    if(params.is_pxr == true) {
-        rhoold_ = new Field3D(dimPrim,"RhoOld");
-    } 
-
-=======
-    
-    Ex_  = new Field3D( dimPrim, 0, false, "Ex" );
-    Ey_  = new Field3D( dimPrim, 1, false, "Ey" );
-    Ez_  = new Field3D( dimPrim, 2, false, "Ez" );
-    Bx_  = new Field3D( dimPrim, 0, true,  "Bx" );
-    By_  = new Field3D( dimPrim, 1, true,  "By" );
-    Bz_  = new Field3D( dimPrim, 2, true,  "Bz" );
-    Bx_m = new Field3D( dimPrim, 0, true,  "Bx_m" );
-    By_m = new Field3D( dimPrim, 1, true,  "By_m" );
-    Bz_m = new Field3D( dimPrim, 2, true,  "Bz_m" );
+    Ex_  = FieldFactory::create( dimPrim, 0, false, "Ex", params );
+    Ey_  = FieldFactory::create( dimPrim, 1, false, "Ey", params );
+    Ez_  = FieldFactory::create( dimPrim, 2, false, "Ez", params );
+    Bx_  = FieldFactory::create( dimPrim, 0, true,  "Bx", params );
+    By_  = FieldFactory::create( dimPrim, 1, true,  "By", params );
+    Bz_  = FieldFactory::create( dimPrim, 2, true,  "Bz", params );
+    Bx_m = FieldFactory::create( dimPrim, 0, true,  "Bx_m", params );
+    By_m = FieldFactory::create( dimPrim, 1, true,  "By_m", params );
+    Bz_m = FieldFactory::create( dimPrim, 2, true,  "Bz_m", params );
     if( params.Laser_Envelope_model ) {
         Env_A_abs_ = new Field3D( dimPrim, "Env_A_abs" );
         Env_Chi_   = new Field3D( dimPrim, "Env_Chi" );
@@ -245,10 +170,10 @@
     }
     
     // Total charge currents and densities
-    Jx_   = new Field3D( dimPrim, 0, false, "Jx" );
-    Jy_   = new Field3D( dimPrim, 1, false, "Jy" );
-    Jz_   = new Field3D( dimPrim, 2, false, "Jz" );
-    rho_  = new Field3D( dimPrim, "Rho" );
+    Jx_   = FieldFactory::create( dimPrim, 0, false, "Jx", params );
+    Jy_   = FieldFactory::create( dimPrim, 1, false, "Jy", params );
+    Jz_   = FieldFactory::create( dimPrim, 2, false, "Jz", params );
+    rho_  = new Field3D(dimPrim, "Rho" );    
     
     //Edge coeffs are organized as follow and do not account for corner points
     //xmin/ymin - xmin/ymax - xmin/zmin - xmin/zmax - xmax/ymin - xmax/ymax - xmax/zmin - xmax/zmax
@@ -257,22 +182,10 @@
     beta_edge.resize( 24 );
     S_edge.resize( 24 );
     
-    if( params.is_pxr == true ) {
-        rhoold_ = new Field3D( dimPrim, "Rho" );
-        Ex_pxr  = new Field3D( dimDual );
-        Ey_pxr  = new Field3D( dimDual );
-        Ez_pxr  = new Field3D( dimDual );
-        Bx_pxr  = new Field3D( dimDual );
-        By_pxr  = new Field3D( dimDual );
-        Bz_pxr  = new Field3D( dimDual );
-        Jx_pxr  = new Field3D( dimDual );
-        Jy_pxr  = new Field3D( dimDual );
-        Jz_pxr  = new Field3D( dimDual );
-        rho_pxr = new Field3D( dimDual );
-        rhoold_pxr  = new Field3D( dimDual );
-    }
-    
->>>>>>> 030c5b21
+        if(params.is_pxr == true) {
+        rhoold_ = new Field3D( dimPrim, "RhoOld" );
+    } 
+
     // ----------------------------------------------------------------
     // Definition of the min and max index according to chosen oversize
     // ----------------------------------------------------------------
@@ -1176,8 +1089,7 @@
 
 
 // Create a new field
-<<<<<<< HEAD
-Field * ElectroMagn3D::createField(string fieldname, Params& params)
+Field *ElectroMagn3D::createField( string fieldname, Params& params )
 {
     if     (fieldname.substr(0,2)=="Ex" ) return FieldFactory::create(dimPrim, 0, false, fieldname, params);
     else if(fieldname.substr(0,2)=="Ey" ) return FieldFactory::create(dimPrim, 1, false, fieldname, params);
@@ -1194,39 +1106,6 @@
     else if(fieldname.substr(0,9)=="Env_E_abs" ) return new Field3D(dimPrim, 0, false, fieldname);
     
     ERROR("Cannot create field "<<fieldname);
-=======
-Field *ElectroMagn3D::createField( string fieldname )
-{
-    if( fieldname.substr( 0, 2 )=="Ex" ) {
-        return new Field3D( dimPrim, 0, false, fieldname );
-    } else if( fieldname.substr( 0, 2 )=="Ey" ) {
-        return new Field3D( dimPrim, 1, false, fieldname );
-    } else if( fieldname.substr( 0, 2 )=="Ez" ) {
-        return new Field3D( dimPrim, 2, false, fieldname );
-    } else if( fieldname.substr( 0, 2 )=="Bx" ) {
-        return new Field3D( dimPrim, 0, true,  fieldname );
-    } else if( fieldname.substr( 0, 2 )=="By" ) {
-        return new Field3D( dimPrim, 1, true,  fieldname );
-    } else if( fieldname.substr( 0, 2 )=="Bz" ) {
-        return new Field3D( dimPrim, 2, true,  fieldname );
-    } else if( fieldname.substr( 0, 2 )=="Jx" ) {
-        return new Field3D( dimPrim, 0, false, fieldname );
-    } else if( fieldname.substr( 0, 2 )=="Jy" ) {
-        return new Field3D( dimPrim, 1, false, fieldname );
-    } else if( fieldname.substr( 0, 2 )=="Jz" ) {
-        return new Field3D( dimPrim, 2, false, fieldname );
-    } else if( fieldname.substr( 0, 3 )=="Rho" ) {
-        return new Field3D( dimPrim, fieldname );
-    } else if( fieldname.substr( 0, 9 )=="Env_A_abs" ) {
-        return new Field3D( dimPrim, 0, false, fieldname );
-    } else if( fieldname.substr( 0, 7 )=="Env_Chi" ) {
-        return new Field3D( dimPrim, 0, false, fieldname );
-    } else if( fieldname.substr( 0, 9 )=="Env_E_abs" ) {
-        return new Field3D( dimPrim, 0, false, fieldname );
-    }
-    
-    ERROR( "Cannot create field "<<fieldname );
->>>>>>> 030c5b21
     return NULL;
 }
 
@@ -1493,27 +1372,6 @@
     // -----------------------------------
     for( unsigned int ispec=0; ispec<n_species; ispec++ ) {
         if( Jx_s[ispec] ) {
-<<<<<<< HEAD
-            Field3D* Jx3D_s  = static_cast<Field3D*>(Jx_s[ispec]);
-            for (unsigned int i=0 ; i<nx_d ; i++)
-                for (unsigned int j=0 ; j<ny_p ; j++)
-                    for (unsigned int k=0 ; k<nz_p ; k++)
-                        (*Jx3D)(i,j,k) += (*Jx3D_s)(i,j,k);
-        }
-        if( Jy_s[ispec] ) {
-            Field3D* Jy3D_s  = static_cast<Field3D*>(Jy_s[ispec]);
-            for (unsigned int i=0 ; i<nx_p ; i++)
-                for (unsigned int j=0 ; j<ny_d ; j++)
-                    for (unsigned int k=0 ; k<nz_p ; k++)
-                        (*Jy3D)(i,j,k) += (*Jy3D_s)(i,j,k);
-        }
-        if( Jz_s[ispec] ) {
-            Field3D* Jz3D_s  = static_cast<Field3D*>(Jz_s[ispec]);
-            for (unsigned int i=0 ; i<nx_p ; i++)
-                for (unsigned int j=0 ; j<ny_p ; j++)
-                    for (unsigned int k=0 ; k<nz_d ; k++)
-                        (*Jz3D)(i,j,k) += (*Jz3D_s)(i,j,k);
-=======
             Field3D *Jx3D_s  = static_cast<Field3D *>( Jx_s[ispec] );
             for( unsigned int i=0 ; i<=nx_p ; i++ )
                 for( unsigned int j=0 ; j<ny_p ; j++ )
@@ -1536,7 +1394,6 @@
                     for( unsigned int k=0 ; k<=nz_p ; k++ ) {
                         ( *Jz3D )( i, j, k ) += ( *Jz3D_s )( i, j, k );
                     }
->>>>>>> 030c5b21
         }
         if( rho_s[ispec] ) {
             Field3D *rho3D_s  = static_cast<Field3D *>( rho_s[ispec] );
@@ -1802,11 +1659,11 @@
     
 }
 
-<<<<<<< HEAD
-void ElectroMagn3D::applyExternalField(Field* my_field,  Profile *profile, Patch* patch) {
-    
-    Field3D* field3D=static_cast<Field3D*>(my_field);
-
+void ElectroMagn3D::applyExternalField( Field *my_field,  Profile *profile, Patch *patch )
+{
+    
+    Field3D *field3D = static_cast<Field3D *>( my_field );
+    
     vector<bool> dual(3, false);
     if ( ( field3D->name.substr(0,2) == "Jx" ) || ( field3D->name.substr(0,2) == "Ex" ) )
         dual[0] = true;
@@ -1827,29 +1684,14 @@
         dual[0] = true;
         dual[1] = true;
     }
-
-    
-    vector<double> pos(3);
-    pos[0]      = dx*((double)(patch->getCellStartingGlobalIndex(0))+(dual[0]?-0.5:0.));
-    double pos1 = dy*((double)(patch->getCellStartingGlobalIndex(1))+(dual[1]?-0.5:0.));
-    double pos2 = dz*((double)(patch->getCellStartingGlobalIndex(2))+(dual[2]?-0.5:0.));
-    int N0 = (int)field3D->dims()[0];
-    int N1 = (int)field3D->dims()[1];
-    int N2 = (int)field3D->dims()[2];
-=======
-void ElectroMagn3D::applyExternalField( Field *my_field,  Profile *profile, Patch *patch )
-{
-
-    Field3D *field3D = static_cast<Field3D *>( my_field );
     
     vector<double> pos( 3 );
-    pos[0]      = dx*( ( double )( patch->getCellStartingGlobalIndex( 0 ) )+( field3D->isDual( 0 )?-0.5:0. ) );
-    double pos1 = dy*( ( double )( patch->getCellStartingGlobalIndex( 1 ) )+( field3D->isDual( 1 )?-0.5:0. ) );
-    double pos2 = dz*( ( double )( patch->getCellStartingGlobalIndex( 2 ) )+( field3D->isDual( 2 )?-0.5:0. ) );
+    pos[0]      = dx*( ( double )( patch->getCellStartingGlobalIndex( 0 ) )+( dual[0]?-0.5:0. ) );
+    double pos1 = dy*( ( double )( patch->getCellStartingGlobalIndex( 1 ) )+( dual[1]?-0.5:0. ) );
+    double pos2 = dz*( ( double )( patch->getCellStartingGlobalIndex( 2 ) )+( dual[2]?-0.5:0. ) );
     int N0 = ( int )field3D->dims()[0];
     int N1 = ( int )field3D->dims()[1];
     int N2 = ( int )field3D->dims()[2];
->>>>>>> 030c5b21
     
     // UNSIGNED INT LEADS TO PB IN PERIODIC BCs
     // Create the x,y,z maps where profiles will be evaluated
@@ -1890,16 +1732,11 @@
 
 
 
-<<<<<<< HEAD
-void ElectroMagn3D::initAntennas(Patch* patch, Params& params)
-=======
-void ElectroMagn3D::initAntennas( Patch *patch )
->>>>>>> 030c5b21
+void ElectroMagn3D::initAntennas( Patch *patch, Params& params )
 {
 
     // Filling the space profiles of antennas
-<<<<<<< HEAD
-    for (unsigned int i=0; i<antennas.size(); i++) {
+    for( unsigned int i=0; i<antennas.size(); i++ ) {
         if      (antennas[i].fieldName == "Jx")
             antennas[i].field = FieldFactory::create(dimPrim, 0, false, "Jx", params);
         else if (antennas[i].fieldName == "Jy")
@@ -1908,17 +1745,6 @@
             antennas[i].field = FieldFactory::create(dimPrim, 2, false, "Jz", params);
         else {
             ERROR("Antenna cannot be applied to field "<<antennas[i].fieldName);
-=======
-    for( unsigned int i=0; i<antennas.size(); i++ ) {
-        if( antennas[i].fieldName == "Jx" ) {
-            antennas[i].field = new Field3D( dimPrim, 0, false, "Jx" );
-        } else if( antennas[i].fieldName == "Jy" ) {
-            antennas[i].field = new Field3D( dimPrim, 1, false, "Jy" );
-        } else if( antennas[i].fieldName == "Jz" ) {
-            antennas[i].field = new Field3D( dimPrim, 2, false, "Jz" );
-        } else {
-            ERROR( "Antenna cannot be applied to field "<<antennas[i].fieldName );
->>>>>>> 030c5b21
         }
         
         if( antennas[i].field ) {
