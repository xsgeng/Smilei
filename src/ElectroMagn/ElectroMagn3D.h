#ifndef ELECTROMAGN3D_H
#define ELECTROMAGN3D_H

#include "ElectroMagn.h"
#include "Field.h"
#include "Field3D.h"

class Params;

//! class ElectroMagn3D containing all information on the electromagnetic fields & currents for 3Dcartesian simulations
class ElectroMagn3D : public ElectroMagn
{
public:
    //! Constructor for ElectroMagn3D
    ElectroMagn3D( Params &params, DomainDecomposition *domain_decomposition, std::vector<Species *> &vecSpecies, Patch *patch );
    ElectroMagn3D( ElectroMagn3D *emFields, Params &params, Patch *patch );
    
    //! Destructor for ElectroMagn3D
    ~ElectroMagn3D();
    
    void initPoisson( Patch *patch );
    double compute_r();
    void compute_Ap( Patch *patch );
    void compute_Ap_relativistic_Poisson( Patch *patch, double gamma_mean );
    //Access to Ap
    double compute_pAp();
    void update_pand_r( double r_dot_r, double p_dot_Ap );
    void update_p( double rnew_dot_rnew, double r_dot_r );
    void initE( Patch *patch );
    void initE_relativistic_Poisson( Patch *patch, double gamma_mean );
    void initB_relativistic_Poisson( Patch *patch, double gamma_mean );
    void center_fields_from_relativistic_Poisson( Patch *patch );
    void initRelativisticPoissonFields( Patch *patch );
    void sum_rel_fields_to_em_fields( Patch *patch );
    void centeringE( std::vector<double> E_Add );
    void centeringErel( std::vector<double> E_Add );
    
    double getEx_Xmin()
    {
        return 0.;
    }
    double getEx_Xmax()
    {
        return 0.;
    }
    
    double getExrel_Xmin()
    {
        return 0.;
    }
    double getExrel_Xmax()
    {
        return 0.;
    }
    
    double getEx_XminYmax()
    {
        return 0.;
    }
    double getEy_XminYmax()
    {
        return 0.;
    }
    double getEx_XmaxYmin()
    {
        return 0.;
    }
    double getEy_XmaxYmin()
    {
        return 0.;
    }
    
    double getExrel_XminYmax()
    {
        return 0.;
    }
    double getEyrel_XminYmax()
    {
        return 0.;
    }
    double getExrel_XmaxYmin()
    {
        return 0.;
    }
    double getEyrel_XmaxYmin()
    {
        return 0.;
    }
    
//    //! Method used to solve Maxwell-Ampere equation
//    void solveMaxwellAmpere();

    //! Method used to save the Magnetic fields (used to center them)
    void saveMagneticFields( bool );
    
    //! Method used to center the Magnetic fields (used to push the particles)
    void centerMagneticFields();
    
    //! Method used to apply a single-pass binomial filter on currents
    void binomialCurrentFilter();
    
    //! Creates a new field with the right characteristics, depending on the name
<<<<<<< HEAD
    Field * createField(std::string fieldname, Params& params);
=======
    Field *createField( std::string fieldname );
>>>>>>> 030c5b21
    
    //! Method used to compute the total charge density and currents by summing over all species
    void computeTotalRhoJ();
    void addToGlobalRho( int ispec, unsigned int clrw );
    void computeTotalRhoJs( unsigned int clrw );
    
    //! Method used to compute the total susceptibility by summing over all species
    void computeTotalEnvChi();
    //void addToGlobalEnvChi(int ispec, unsigned int clrw);
    //void computeTotalEnvChis(unsigned int clrw);
    
    //! Method used to gather species densities and currents on a single array
    void synchronizePatch( unsigned int clrw );
    void finalizePatch( unsigned int clrw );
    
    //! \todo Create properties the laser time-profile (MG & TV)
    
    //! Number of nodes on the primal grid in the x-direction
    unsigned int nx_p;
    
    //! Number of nodes on the dual grid in the x-direction
    unsigned int nx_d;
    
    //! Number of nodes on the primal grid in the y-direction
    unsigned int ny_p;
    
    //! Number of nodes on the dual grid in the y-direction
    unsigned int ny_d;
    
    //! Number of nodes on the primal grid in the z-direction
    unsigned int nz_p;
    
    //! Number of nodes on the dual grid in the z-direction
    unsigned int nz_d;
    
    //! Spatial step dx for 3D3V cartesian simulations
    double dx;
    
    //! Spatial step dy for 3D3V cartesian simulations
    double dy;
    
    //! Spatial step dz for 3D3V cartesian simulations
    double dz;
    
    //! Ratio of the time-step by the spatial-step dt/dx for 3D3V cartesian simulations
    double dt_ov_dx;
    
    //! Ratio of the time-step by the spatial-step dt/dy for 3D3V cartesian simulations
    double dt_ov_dy;
    
    //! Ratio of the time-step by the spatial-step dt/dz for 3D3V cartesian simulations
    double dt_ov_dz;
    
    //! Ratio of the spatial-step by the time-step dx/dt for 3D3V cartesian simulations
    double dx_ov_dt;
    
    //! Ratio of the spatial-step by the time-step dy/dt for 3D3V cartesian simulations
    double dy_ov_dt;
    
    //! Ratio of the spatial-step by the time-step dz/dt for 3D3V cartesian simulations
    double dz_ov_dt;
    
    //! compute Poynting on borders
    void computePoynting();
    
    //! Method used to impose external fields
    void applyExternalField( Field *, Profile *, Patch * );
    
    void initAntennas( Patch *patch );
    
<<<<<<< HEAD
    void initAntennas(Patch* patch, Params& params);

=======
>>>>>>> 030c5b21
    //! from smpi is ymax
    const bool isYmin;
    
    //! from smpi is ymin
    const bool isYmax;
    
    //! from smpi is zmax
    const bool isZmax;
    
    //! from smpi is zmin
    const bool isZmin;
    
private:


    //! Initialize quantities needed in the creators of ElectroMagn3D
    void initElectroMagn3DQuantities( Params &params, Patch *patch );
};

#endif<|MERGE_RESOLUTION|>--- conflicted
+++ resolved
@@ -100,11 +100,7 @@
     void binomialCurrentFilter();
     
     //! Creates a new field with the right characteristics, depending on the name
-<<<<<<< HEAD
-    Field * createField(std::string fieldname, Params& params);
-=======
-    Field *createField( std::string fieldname );
->>>>>>> 030c5b21
+    Field *createField( std::string fieldname, Params& params );
     
     //! Method used to compute the total charge density and currents by summing over all species
     void computeTotalRhoJ();
@@ -175,11 +171,8 @@
     
     void initAntennas( Patch *patch );
     
-<<<<<<< HEAD
-    void initAntennas(Patch* patch, Params& params);
-
-=======
->>>>>>> 030c5b21
+    void initAntennas( Patch* patch, Params& params );
+    
     //! from smpi is ymax
     const bool isYmin;
     
