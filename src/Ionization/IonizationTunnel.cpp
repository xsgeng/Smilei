--- conflicted
+++ resolved
@@ -61,11 +61,7 @@
         invE = 1./E;
         factorJion = factorJion_0 * invE*invE;
         delta      = gamma_tunnel[Z]*invE;
-<<<<<<< HEAD
-        ran_p = (double)rand() / RAND_MAX;
-=======
         ran_p = (double)rand() *INV_RAND_MAX;
->>>>>>> 371cd11b
         IonizRate_tunnel[Z] = beta_tunnel[Z] * exp( -delta*one_third + alpha_tunnel[Z]*log(delta));
         
         // Total ionization potential (used to compute the ionization current)
