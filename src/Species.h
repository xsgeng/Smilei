#ifndef SPECIES_H
#define SPECIES_H

#include "Particle.h"
#include "PicParams.h"
#include "Pusher.h"
//#include "PartBoundCond.h"

#include <vector>
#include <string>
#include "PicParams.h"
#include "SmileiMPI.h"
#include "Pusher.h" 
#include "Ionization.h" 


class ElectroMagn;
class Pusher;
class Interpolator;
class Projector;
class PartBoundCond;
class PartBoundCondMix;

//! class Species
class Species
{
public:
	//! Species creator
	Species(PicParams*, int, SmileiMPI*);
    
	//! Species destructor
	virtual ~Species();
	
    //! Species index
    unsigned int speciesNumber;
    
	//! Method returning the Particle list for the considered Species
	inline std::vector<Particle*> getParticlesList() const {return particles;}
	inline std::vector<Particle*>& getParticlesList() {return particles;}
	
	//! Method returning the effective number of Particles for the considered Species
	// size() = npart_effective
	inline unsigned int getNbrOfParticles() const {return particles.size();}
	// capacity() = vect ever oversize
	inline unsigned int getParticlesCapacity() const {return particles.capacity();}
	
	//! Method calculating the Particle dynamics (interpolation, pusher, projection)
	virtual void dynamic(double time, ElectroMagn* champs, Interpolator* interp, Projector* proj, SmileiMPI* smpi);
	
	//! Method used to initialize the Particle position in a given cell
	void initPosition(unsigned int, unsigned int, unsigned int *, unsigned int, std::vector<double>, std::string);
	
	//! Method used to initialize the Particle 3d momentum in a given cell
	void initMomentum(unsigned int, unsigned int, double *, double *, std::string, std::vector<double>&);
    
	//! Method used to initialize the Particle weight (equivalent to a charge density) in a given cell
	void initWeight(PicParams*, unsigned int, unsigned int, double);
    
	//! Method used to initialize the Particle charge
	void initCharge(PicParams*, unsigned int, unsigned int, double);
	
	//! Method used to save all Particles properties for the considered Species
	void dump(std::ofstream&);
<<<<<<< HEAD

        //! Method used to sort particles
        void sort_part(double);

        //! Method used to swap particles
        void swap_part(unsigned int, unsigned int);

=======
	
	//! Method used to sort particles
	void sort_part();
	
>>>>>>> 9b02ba4c
	//! Vector containing all Particles of the considered Species
	std::vector<Particle*> particles;
	//std::vector<int> index_of_particles_to_exchange;
    
	//! Ionization method
	Ionization* Ionize;
    	
	//! method used to fill a a struct spec_scalar_data variable type
	void computeScalar();
	
	//! map structure for the scalar diagnostics
	std::map<std::string, double> scalars;

    //!
    Species *electron_species;
	
private:
	//! Effective number of particles (different than the maximum number of particles)
	unsigned int npart_effective;
	
	//! Number of steps for Maxwell-Juettner cumulative function integration
	//! \todo{Put in a code constant class}
	unsigned int nE;
	
	//! Parameter used when defining the Maxwell-Juettner function (corresponds to a Maximum energy)
	double muEmax;
    
	//! Parameter used when defining the Maxwell-Juettner function (corresponds to a discretization step in energy)
	double dE;
    
	//! Number of spatial dimension for the particles
	unsigned int ndim;
	
	//! Time over which Particles of the considered Species remain frozen
	double time_frozen;
	
	//! Method used to apply boundary-condition for the Particles of the considered Species
	PartBoundCond* partBoundCond;
	
	//! Method used to Push the particles (change momentum & change position)
	Pusher* Push;
    
    unsigned int atomic_number;
    	
	//! first and last index of each particle bin
	std::vector<int> bmin, bmax;
};

#endif<|MERGE_RESOLUTION|>--- conflicted
+++ resolved
@@ -61,20 +61,13 @@
 	
 	//! Method used to save all Particles properties for the considered Species
 	void dump(std::ofstream&);
-<<<<<<< HEAD
 
         //! Method used to sort particles
         void sort_part(double);
 
         //! Method used to swap particles
         void swap_part(unsigned int, unsigned int);
-
-=======
 	
-	//! Method used to sort particles
-	void sort_part();
-	
->>>>>>> 9b02ba4c
 	//! Vector containing all Particles of the considered Species
 	std::vector<Particle*> particles;
 	//std::vector<int> index_of_particles_to_exchange;
