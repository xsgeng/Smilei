#include "SmileiMPI_Cart2D.h"

#include "Species.h"
#include "ParticleFactory.h"

#include "ElectroMagn.h"
#include "Field2D.h"

#include "Tools.h" 

#include <string>
#include <mpi.h>
#include <cmath>

using namespace std;

SmileiMPI_Cart2D::SmileiMPI_Cart2D( int* argc, char*** argv )
	: SmileiMPI( argc, argv )
{
}

SmileiMPI_Cart2D::SmileiMPI_Cart2D( SmileiMPI* smpi)
	: SmileiMPI( smpi )
{
	ndims_ = 2;
	number_of_procs = new int(ndims_);
	coords_  = new int(ndims_);
	periods_  = new int(ndims_);
	reorder_ = 0;

	nbNeighbors_ = 2; // per direction

	for (int i=0 ; i<ndims_ ; i++) periods_[i] = 0;
	// Geometry periodic in y
	periods_[1] = 1;
<<<<<<< HEAD
	if (periods_[1] == 1)
		PMESSAGE( 0, smilei_rk, "Periodic geometry / y");
=======
>>>>>>> 9496515c
	for (int i=0 ; i<ndims_ ; i++) coords_[i] = 0;
	for (int i=0 ; i<ndims_ ; i++) number_of_procs[i] = 1;

	for (int iDim=0 ; iDim<ndims_ ; iDim++)
		for (int iNeighbors=0 ; iNeighbors<nbNeighbors_ ; iNeighbors++)
			neighbor_[iDim][iNeighbors] = MPI_PROC_NULL;

	for (int iDim=0 ; iDim<ndims_ ; iDim++) {
		for (int i=0 ; i<nbNeighbors_ ; i++) {
			buff_index_send[iDim][i].resize(0);
			buff_index_recv_sz[iDim][i] = 0;
		}
	}

}

SmileiMPI_Cart2D::~SmileiMPI_Cart2D()
{
	for (int ix_isPrim=0 ; ix_isPrim<1 ; ix_isPrim++) {
		for (int iy_isPrim=0 ; iy_isPrim<1 ; iy_isPrim++) {
			MPI_Type_free( &ntype_[0][ix_isPrim][iy_isPrim]); //line
			MPI_Type_free( &ntype_[1][ix_isPrim][iy_isPrim]); // column

			MPI_Type_free( &ntypeSum_[0][ix_isPrim][iy_isPrim]); //line
			MPI_Type_free( &ntypeSum_[1][ix_isPrim][iy_isPrim]); // column
		}
	}

	delete number_of_procs;
	delete periods_;
	delete coords_;

	if ( SMILEI_COMM_2D != MPI_COMM_NULL) MPI_Comm_free(&SMILEI_COMM_2D);

}

void SmileiMPI_Cart2D::createTopology(PicParams& params)
{
	if (params.nDim_field == 2) {
		double tmp = params.res_space[0]*params.sim_length[0] / ( params.res_space[1]*params.sim_length[1] );
		number_of_procs[0] = min( smilei_sz, max(1, (int)sqrt ( (double)smilei_sz*tmp*tmp) ) );
		number_of_procs[1] = (int)(smilei_sz / number_of_procs[0]);
	}
//	number_of_procs[0] = 3;
//	number_of_procs[1] = 1;

	MPI_Cart_create( SMILEI_COMM_WORLD, ndims_, number_of_procs, periods_, reorder_, &SMILEI_COMM_2D );
	MPI_Cart_coords( SMILEI_COMM_2D, smilei_rk, ndims_, coords_ );

	//                  |                   |                  //
	//                  |  neighbor_[2][1]  |                  //
	//                  |                   |                  //

	//                  |  neighbor_[1][1]  |                  //
	// neighbor_[0][0]  |  Current process  |  neighbor_[0][1] //
	//                  |  neighbor_[1][0]  |                  //

	//                  |                   |                  //
	//                  |  neighbor_[2][0]  |                  //
	//                  |                   |                  //

	// ==========================================================
	// ==========================================================
	// ==========================================================

	// crossNei_[x][x]  | crossNei_[x][x]   | crossNei_[x][x]  //
	// crossNei_[x][x]  |                   | crossNei_[x][x]  //
	// crossNei_[x][x]  | crossNei_[x][x]   | crossNei_[x][x]  //

	// crossNei_[x][x]  |                   | crossNei_[x][x]  //
	//                  |  Current process  |                  //		-> Manage working direction per direction
	// crossNei_[x][x]  |                   | crossNei_[x][x]  //

	// crossNei_[x][x]  | crossNei_[x][x]   | crossNei_[x][x]  //
	// crossNei_[x][x]  |                   | crossNei_[x][x]  //
	// crossNei_[x][x]  | crossNei_[x][x]   | crossNei_[x][x]  //


	for (int iDim=0 ; iDim<ndims_ ; iDim++) {
		MPI_Cart_shift( SMILEI_COMM_2D, iDim, 1, &(neighbor_[iDim][0]), &(neighbor_[iDim][1]) );
		PMESSAGE ( 0, smilei_rk, "Neighbors of process in direction " << iDim << " : " << neighbor_[iDim][0] << " - " << neighbor_[iDim][1]  );
	}


	for (unsigned int i=0 ; i<params.nDim_field ; i++) {

		params.n_space[i] = params.n_space_global[i] / number_of_procs[i];
		if ( number_of_procs[i]*params.n_space[i] != params.n_space_global[i] ) {
			// Correction on the last MPI process of the direction to use the wished number of cells
			if (coords_[i]==number_of_procs[i]-1) {
				params.n_space[i] = params.n_space_global[i] - params.n_space[i]*(number_of_procs[i]-1);
			}
		}

		n_space_global[i] = params.n_space_global[i];
		oversize[i] = params.oversize[i] = 2;
		cell_starting_global_index[i] = coords_[i]*(params.n_space_global[i] / number_of_procs[i]);
		// min/max_local : describe local domain in which particles cat be moved
		//                 different from domain on which E, B, J are defined
		min_local[i] = (cell_starting_global_index[i]                  )*params.cell_length[i];
		max_local[i] = (cell_starting_global_index[i]+params.n_space[i])*params.cell_length[i];
		cell_starting_global_index[i] -= params.oversize[i];

	}
	MESSAGE( "n_space / rank " << smilei_rk << " = " << params.n_space[0] << " " << params.n_space[1] );


}

void SmileiMPI_Cart2D::exchangeParticles(Species* species, int ispec, PicParams* params)
{
	std::vector<Particle*>* cuParticles = &species->particles;

	/********************************************************************************/
	// Build lists of indexes of particle to exchange per neighbor
	// Computed from indexes_of_particles_to_exchange computed during particles' BC
	/********************************************************************************/
	int n_part_send = indexes_of_particles_to_exchange.size();
	int n_part_recv;

	int iPart;
	for (int i=0 ; i<n_part_send ; i++) {
		iPart = indexes_of_particles_to_exchange[i];
		for (int iDim=0 ; iDim<ndims_ ; iDim++) {
			if ( (*cuParticles)[iPart]->position(iDim) < min_local[iDim]) {
				buff_index_send[iDim][0].push_back( indexes_of_particles_to_exchange[i] );
				break;
			}
			if ( (*cuParticles)[iPart]->position(iDim) >= max_local[iDim]) {
				buff_index_send[iDim][1].push_back( indexes_of_particles_to_exchange[i] );
				break;
			}
		}
	} // END for iPart = f(i)


	/********************************************************************************/
	// Exchange particles
	/********************************************************************************/
	for (int iDim=0 ; iDim<ndims_ ; iDim++) {

		MPI_Status stat[2];
		MPI_Request request[2];

		/********************************************************************************/
		// Exchange number of particles to exchange to establish or not a communication
		/********************************************************************************/
		for (int iNeighbor=0 ; iNeighbor<nbNeighbors_ ; iNeighbor++) {
			if (neighbor_[iDim][iNeighbor]!=MPI_PROC_NULL) {
				n_part_send = (buff_index_send[iDim][iNeighbor]).size();
				MPI_Isend( &n_part_send, 1, MPI_INT, neighbor_[iDim][iNeighbor], 0, SMILEI_COMM_2D, &(request[iNeighbor]) );
			} // END of Send
			if (neighbor_[iDim][(iNeighbor+1)%2]!=MPI_PROC_NULL) {
				MPI_Irecv( &(buff_index_recv_sz[iDim][(iNeighbor+1)%2]), 1, MPI_INT, neighbor_[iDim][(iNeighbor+1)%2], 0, SMILEI_COMM_2D, &(request[(iNeighbor+1)%2]) );
			}
		}

		/********************************************************************************/
		// Wait for end of communications over number of particles
		/********************************************************************************/
		for (int iNeighbor=0 ; iNeighbor<nbNeighbors_ ; iNeighbor++) {
			if (neighbor_[iDim][iNeighbor]!=MPI_PROC_NULL) {
				MPI_Wait( &(request[iNeighbor]), &(stat[iNeighbor]) );
			}
			if (neighbor_[iDim][(iNeighbor+1)%2]!=MPI_PROC_NULL) {
				MPI_Wait( &(request[(iNeighbor+1)%2]), &(stat[(iNeighbor+1)%2]) );
			}
		}


		/********************************************************************************/
		// Define buffers to exchange buff_index_send[iDim][iNeighbor].size();
		/********************************************************************************/
		std::vector<unsigned int> partSize(2,0);
		partSize[0] = 0; // Number of particle exchanged per direction
		//! \todo{6 replaced by number of properties by particle}
		partSize[1] = 6;
		Field2D partArrayRecv[2];
		Field2D partArraySend[2];
<<<<<<< HEAD


=======


>>>>>>> 9496515c
		/********************************************************************************/
		// Proceed to effective Particles' communications
		/********************************************************************************/
		for (int iNeighbor=0 ; iNeighbor<nbNeighbors_ ; iNeighbor++) {

			// n_part_send : number of particles to send to current neighbor
			n_part_send = (buff_index_send[iDim][iNeighbor]).size();
			if ( (neighbor_[iDim][iNeighbor]!=MPI_PROC_NULL) && (n_part_send!=0) ) {
				partSize[0] = n_part_send;
				partArraySend[iNeighbor].allocateDims(partSize);
				for (int iPart=0 ; iPart<n_part_send ; iPart++) {
					memcpy(&(partArraySend[iNeighbor](iPart,0)), &((*cuParticles)[ buff_index_send[iDim][iNeighbor][iPart] ]->position(0)), 6*sizeof(double) );
				}
				MPI_Isend( &(partArraySend[iNeighbor](0,0)), (int)6*n_part_send, MPI_DOUBLE, neighbor_[iDim][iNeighbor], 0, SMILEI_COMM_2D, &(request[iNeighbor]) );

			} // END of Send

			n_part_recv = buff_index_recv_sz[iDim][(iNeighbor+1)%2];
			if ( (neighbor_[iDim][(iNeighbor+1)%2]!=MPI_PROC_NULL) && (n_part_recv!=0) ) {
				partSize[0] = n_part_recv;
				partArrayRecv[(iNeighbor+1)%2].allocateDims(partSize);
				MPI_Irecv( &(partArrayRecv[(iNeighbor+1)%2](0,0)), (int)6*n_part_recv, MPI_DOUBLE,  neighbor_[iDim][(iNeighbor+1)%2], 0, SMILEI_COMM_2D, &(request[(iNeighbor+1)%2]) );
			} // END of Recv

		} // END for iNeighbor


		/********************************************************************************/
		// Wait for end of communications over Particles
		/********************************************************************************/
		for (int iNeighbor=0 ; iNeighbor<nbNeighbors_ ; iNeighbor++) {

			n_part_send = buff_index_send[iDim][iNeighbor].size();
			if ( (neighbor_[iDim][iNeighbor]!=MPI_PROC_NULL) && (n_part_send!=0) ){
				MPI_Wait( &(request[iNeighbor]), &(stat[iNeighbor]) );
			}

			n_part_recv = buff_index_recv_sz[iDim][(iNeighbor+1)%2];
			if ( (neighbor_[iDim][(iNeighbor+1)%2]!=MPI_PROC_NULL) && (n_part_recv!=0) ) {
				MPI_Wait( &(request[(iNeighbor+1)%2]), &(stat[(iNeighbor+1)%2]) );
				int n_particles = species->getNbrOfParticles();
				cuParticles->resize( n_particles + n_part_recv );
				for (int iPart=0 ; iPart<n_part_recv; iPart++ ) {
					(*cuParticles)[n_particles+iPart] = ParticleFactory::create(params, ispec);
					memcpy( &( ((*cuParticles)[n_particles+iPart])->position(0) ), &(partArrayRecv[(iNeighbor+1)%2](iPart,0)),6*sizeof(double) );
				}
			}

		}

		/********************************************************************************/
		// Clean lists of indexes of particle to exchange per neighbor
		/********************************************************************************/
		for (int i=0 ; i<nbNeighbors_ ; i++)
			buff_index_send[iDim][i].clear();

	}

	/********************************************************************************/
	// Delete Particles included in buff_send/buff_recv
	/********************************************************************************/
	for (int i=n_part_send-1 ; i>=0 ; i--) {
		iPart = indexes_of_particles_to_exchange[i];
		(*cuParticles)[iPart]->~Particle();
		cuParticles->erase( cuParticles->begin() + iPart );
	} // END for iPart = f(i)

} // END exchangeParticles


void SmileiMPI_Cart2D::createType( PicParams& params )
{
	int nx0 = params.n_space[0] + 1 + 2*params.oversize[0];
	int ny0 = params.n_space[1] + 1 + 2*params.oversize[1];

	// MPI_Datatype ntype_[nDim][primDual][primDual]
	int nx, ny;
	int nline, ncol;
	for (int ix_isPrim=0 ; ix_isPrim<2 ; ix_isPrim++) {
		nx = nx0 + ix_isPrim;
		for (int iy_isPrim=0 ; iy_isPrim<2 ; iy_isPrim++) {
			ny = ny0 + iy_isPrim;
			ntype_[0][ix_isPrim][iy_isPrim] = NULL;
			MPI_Type_contiguous(ny, MPI_DOUBLE, &(ntype_[0][ix_isPrim][iy_isPrim]));    //line
			MPI_Type_commit( &(ntype_[0][ix_isPrim][iy_isPrim]) );
			ntype_[1][ix_isPrim][iy_isPrim] = NULL;
			MPI_Type_vector(nx, 1, ny, MPI_DOUBLE, &(ntype_[1][ix_isPrim][iy_isPrim])); // column
			MPI_Type_commit( &(ntype_[1][ix_isPrim][iy_isPrim]) );

			ntypeSum_[0][ix_isPrim][iy_isPrim] = NULL;
			nline = 1 + 2*params.oversize[0] + ix_isPrim;
			MPI_Type_contiguous(nline, ntype_[0][ix_isPrim][iy_isPrim], &(ntypeSum_[0][ix_isPrim][iy_isPrim]));    //line
			MPI_Type_commit( &(ntypeSum_[0][ix_isPrim][iy_isPrim]) );
			ntypeSum_[1][ix_isPrim][iy_isPrim] = NULL;
			ncol  = 1 + 2*params.oversize[1] + iy_isPrim;
			MPI_Type_vector(nx, ncol, ny, MPI_DOUBLE, &(ntypeSum_[1][ix_isPrim][iy_isPrim])); // column
			MPI_Type_commit( &(ntypeSum_[1][ix_isPrim][iy_isPrim]) );

		}
	}

}


void SmileiMPI_Cart2D::sumField( Field* field )
{
	std::vector<unsigned int> n_elem = field->dims_;
	std::vector<unsigned int> isPrimal = field->isPrimal_;
	Field2D* f2D =  static_cast<Field2D*>(field);


	// Use a buffer per direction to exchange data before summing
	Field2D buf[ndims_][ nbNeighbors_ ];
	// Size buffer is 2 oversize (1 inside & 1 outside of the current subdomain)
	std::vector<unsigned int> oversize2 = oversize;
	oversize2[0] *= 2; oversize2[0] += 1 + f2D->isPrimal_[0];
	oversize2[1] *= 2; oversize2[1] += 1 + f2D->isPrimal_[1];

	for (int iDim=0 ; iDim<ndims_ ; iDim++) {
		for (int iNeighbor=0 ; iNeighbor<nbNeighbors_ ; iNeighbor++) {
			std::vector<unsigned int> tmp(ndims_,0);
			tmp[0] =    iDim  * n_elem[0] + (1-iDim) * oversize2[0];
			tmp[1] = (1-iDim) * n_elem[1] +    iDim  * oversize2[1];
			buf[iDim][iNeighbor].allocateDims( tmp );
		}
	}

	int istart, ix, iy;

	/********************************************************************************/
	// Send/Recv in a buffer data to sum
	/********************************************************************************/
	for (int iDim=0 ; iDim<ndims_ ; iDim++) {

		MPI_Datatype ntype = ntypeSum_[iDim][isPrimal[0]][isPrimal[1]];
		MPI_Status stat[2];
		MPI_Request request[2];

		for (int iNeighbor=0 ; iNeighbor<nbNeighbors_ ; iNeighbor++) {

			if (neighbor_[iDim][iNeighbor]!=MPI_PROC_NULL) {
				istart = iNeighbor * ( n_elem[iDim]- oversize2[iDim] ) + (1-iNeighbor) * ( 0 );
				ix = (1-iDim)*istart;
				iy =    iDim *istart;
				MPI_Isend( &(f2D->data_[ix][iy]), 1, ntype, neighbor_[iDim][iNeighbor], 0, SMILEI_COMM_2D, &(request[iNeighbor]) );
			} // END of Send

			if (neighbor_[iDim][(iNeighbor+1)%2]!=MPI_PROC_NULL) {
				int tmp_elem = (buf[iDim][(iNeighbor+1)%2]).dims_[0]*(buf[iDim][(iNeighbor+1)%2]).dims_[1];
				MPI_Irecv( &( (buf[iDim][(iNeighbor+1)%2]).data_[0][0] ), tmp_elem, MPI_DOUBLE, neighbor_[iDim][(iNeighbor+1)%2], 0, SMILEI_COMM_2D, &(request[(iNeighbor+1)%2]) );
			} // END of Recv

		} // END for iNeighbor


		for (int iNeighbor=0 ; iNeighbor<nbNeighbors_ ; iNeighbor++) {
			if (neighbor_[iDim][iNeighbor]!=MPI_PROC_NULL) {
				MPI_Wait( &(request[iNeighbor]), &(stat[iNeighbor]) );
			}
			if (neighbor_[iDim][(iNeighbor+1)%2]!=MPI_PROC_NULL) {
				MPI_Wait( &(request[(iNeighbor+1)%2]), &(stat[(iNeighbor+1)%2]) );
			}
		}


		// Synchro before summing, to not sum with data ever sum
		// Merge loops, Sum direction by direction permits to not communicate with diagonal neighbors
		barrier();
		/********************************************************************************/
		// Sum data on each process, same operation on both side
		/********************************************************************************/

		for (int iNeighbor=0 ; iNeighbor<nbNeighbors_ ; iNeighbor++) {
			istart = ( (iNeighbor+1)%2 ) * ( n_elem[iDim]- oversize2[iDim] ) + (1-(iNeighbor+1)%2) * ( 0 );
			int ix0 = (1-iDim)*istart;
			int iy0 =    iDim *istart;
			if (neighbor_[iDim][(iNeighbor+1)%2]!=MPI_PROC_NULL) {
				for (unsigned int ix=0 ; ix< (buf[iDim][(iNeighbor+1)%2]).dims_[0] ; ix++) {
					for (unsigned int iy=0 ; iy< (buf[iDim][(iNeighbor+1)%2]).dims_[1] ; iy++)
						f2D->data_[ix0+ix][iy0+iy] += (buf[iDim][(iNeighbor+1)%2])(ix,iy);
				}
			} // END if

		} // END for iNeighbor
		
		barrier();
		
	} // END for iDim

} // END sumField


void SmileiMPI_Cart2D::exchangeField( Field* field )
{
	std::vector<unsigned int> n_elem   = field->dims_;
	std::vector<unsigned int> isPrimal = field->isPrimal_;
	Field2D* f2D =  static_cast<Field2D*>(field);

	int istart, ix, iy;

	// Loop over dimField
	for (int iDim=0 ; iDim<ndims_ ; iDim++) {

		MPI_Datatype ntype = ntype_[iDim][isPrimal[0]][isPrimal[1]];
		MPI_Status stat[2];
		MPI_Request request[2];

		for (int iNeighbor=0 ; iNeighbor<nbNeighbors_ ; iNeighbor++) {

			if (neighbor_[iDim][iNeighbor]!=MPI_PROC_NULL) {

				istart = iNeighbor * ( n_elem[iDim]- (2*oversize[iDim]+1+isPrimal[iDim]) ) + (1-iNeighbor) * ( 2*oversize[iDim]+1-(1-isPrimal[iDim]) );
				ix = (1-iDim)*istart;
				iy =    iDim *istart;
				MPI_Isend( &(f2D->data_[ix][iy]), 1, ntype, neighbor_[iDim][iNeighbor], 0, SMILEI_COMM_2D, &(request[iNeighbor]) );

			} // END of Send

			if (neighbor_[iDim][(iNeighbor+1)%2]!=MPI_PROC_NULL) {

				istart = ( (iNeighbor+1)%2 ) * ( n_elem[iDim] - 1 ) + (1-(iNeighbor+1)%2) * ( 0 )  ;
				ix = (1-iDim)*istart;
				iy =    iDim *istart;
				MPI_Irecv( &(f2D->data_[ix][iy]), 1, ntype, neighbor_[iDim][(iNeighbor+1)%2], 0, SMILEI_COMM_2D, &(request[(iNeighbor+1)%2]));

			} // END of Recv

		} // END for iNeighbor

		for (int iNeighbor=0 ; iNeighbor<nbNeighbors_ ; iNeighbor++) {
			if (neighbor_[iDim][iNeighbor]!=MPI_PROC_NULL) {
				MPI_Wait( &(request[iNeighbor]), &(stat[iNeighbor]) );
			}
			if (neighbor_[iDim][(iNeighbor+1)%2]!=MPI_PROC_NULL) {
				MPI_Wait( &(request[(iNeighbor+1)%2]), &(stat[(iNeighbor+1)%2]) );
			}
		}

	} // END for iDim


} // END exchangeField

#ifdef __HDF5
#include "hdf5.h"
#endif
void SmileiMPI_Cart2D::writeField( Field* field, string name )
{
<<<<<<< HEAD
#ifdef __HDF5
//	MESSAGE( "to be implemented" );
=======
#ifdef _HDF5
	DEBUG( "to be implemented1" );
>>>>>>> 9496515c

	Field2D* f2D =  static_cast<Field2D*>(field);
	std::vector<unsigned int> n_elem = field->dims_;

	std::vector<unsigned int> istart = oversize;
	std::vector<unsigned int> bufsize = n_elem;

	for (int i=0 ; i<ndims_ ; i++) {

		if (coords_[i]!=0) istart[i]+=1;  							// A ajuster 2D -> coords_

		bufsize[i] = n_elem[i] - 2*oversize[i];

		if (number_of_procs[i] != 1) {

			if ( f2D->isPrimal_[i] == 0 ) {
				if (coords_[i]!=0) {
					bufsize[i]--;
				}
			}
			else {
				if ( (coords_[i]!=0) && (coords_[i]!=number_of_procs[i]-1) )
					bufsize[i] -= 2;
				else
					bufsize[i] -= 1;
			}

//			bufsize[i] -= f2D->isPrimal_[i];
//			if (coords_[i]!=0) {										// A ajuster 2D -> coords_
//				if (f2D->isPrimal_[i] == 0) bufsize[i]-=1;
//			}
//			else if (coords_[i]!=number_of_procs[i]-1)  bufsize[i]-=1;			// A ajuster 2D -> coords_


		}
	}

	MPI_Info info  = MPI_INFO_NULL;

    /*
     * Set up file access property list with parallel I/O access
     */
	hid_t plist_id = H5Pcreate(H5P_FILE_ACCESS);
    H5Pset_fapl_mpio(plist_id, MPI_COMM_WORLD, info);
   /*
    * Create a new file collectively and release property list identifier.
    */
   hid_t file_id = H5Fcreate(name.c_str(), H5F_ACC_TRUNC, H5P_DEFAULT, plist_id);
   //H5Pclose(plist_id);
//   MESSAGE( "file created" );
//   barrier();
//   cout.flush();

   /*
    * Create the dataspace for the dataset.
    */
   hsize_t     chunk_dims[2];            /* chunk dimensions */
   hsize_t     offset[2];
   hsize_t     stride[2];
   hsize_t     count[2];
   hsize_t     block[2];

   chunk_dims[0] = n_elem[0];
   chunk_dims[1] = n_elem[1];
<<<<<<< HEAD
//   for ( int ik=0 ; ik<getSize(); ik++) {
//	   if (ik==getRank() ) {
//		   cout << smilei_rk << " - coords = " << coords_[0] << ", " << coords_[1] << " -> chunk OK : " << chunk_dims[0] << ", " << chunk_dims[1] << endl;
//		   sleep(1);
//		   cout.flush();
//	   }
//	   barrier();
//   }
=======
   for ( int ik=0 ; ik<getSize(); ik++) {
	   if (ik==getRank() ) {
		   cout << smilei_rk << " - coords = " << coords_[0] << ", " << coords_[1] << " -> chunk OK : " << chunk_dims[0] << ", " << chunk_dims[1] << endl;
	//	   sleep(1);
		   cout.flush();
	   }
	   barrier();
   }
>>>>>>> 9496515c
   hid_t memspace  = H5Screate_simple(ndims_, chunk_dims, NULL);
   offset[0] = istart[0];
   offset[1] = istart[1];
   stride[0] = 1;
   stride[1] = 1;
   count[0] = bufsize[0];
   count[1] = bufsize[1];
<<<<<<< HEAD
//   for ( int ik=0 ; ik<getSize(); ik++) {
//	   if (ik==getRank() ) {
//		   cout << smilei_rk << " - coords = " << coords_[0] << ", " << coords_[1] << " -> offset OK : " << offset[0] << ", " << offset[1] << endl;
//		   cout << smilei_rk << " - coords = " << coords_[0] << ", " << coords_[1] << " -> count  OK : " << count[0] << ", " << count[1] << endl;
//		   sleep(1);
//		   cout.flush();
//	   }
//	   barrier();
//   }
   H5Sselect_hyperslab(memspace, H5S_SELECT_SET, offset, stride, count, NULL);
//   MESSAGE( "memspace created" );
//   barrier();
//   sleep(1);
//   cout.flush();
=======
   for ( int ik=0 ; ik<getSize(); ik++) {
	   if (ik==getRank() ) {
		   cout << smilei_rk << " - coords = " << coords_[0] << ", " << coords_[1] << " -> offset OK : " << offset[0] << ", " << offset[1] << endl;
		   cout << smilei_rk << " - coords = " << coords_[0] << ", " << coords_[1] << " -> count  OK : " << count[0] << ", " << count[1] << endl;
	//	   sleep(1);
		   cout.flush();
	   }
	   barrier();
   }
   herr_t status = H5Sselect_hyperslab(memspace, H5S_SELECT_SET, offset, stride, count, NULL);
   MESSAGE( "memspace created" );
   barrier();
   //sleep(1);
   cout.flush();
>>>>>>> 9496515c

   //
   // Each process defines dataset in memory and writes it to the hyperslab
   // in the file.
   //
   hsize_t     dimsf[2];
   dimsf[0] = n_space_global[0]+1+f2D->isPrimal_[0]; // +1	// A ajuster
   dimsf[1] = n_space_global[1]+1+f2D->isPrimal_[1]; // +1	// A ajuster

//   cout << "\tfilespace OK : " << dimsf[0] << " " << dimsf[1] << endl;

   hid_t filespace = H5Screate_simple(ndims_, dimsf, NULL);
   hid_t plist_id2 = H5Pcreate(H5P_DATASET_CREATE);
   chunk_dims[0] = bufsize[0];
   chunk_dims[1] = bufsize[1];
<<<<<<< HEAD
//   for ( int ik=0 ; ik<getSize(); ik++) {
//	   if (ik==getRank() ) {
//		   cout << smilei_rk << " - coords = " << coords_[0] << ", " << coords_[1] << " -> write OK " << bufsize[0] << ", " << bufsize[1] << endl;
//		   //cout << endl << endl;
//		   sleep(1);
//		   cout.flush();
//	   }
//	   barrier();
//   }
=======
   for ( int ik=0 ; ik<getSize(); ik++) {
	   if (ik==getRank() ) {
		   cout << smilei_rk << " - coords = " << coords_[0] << ", " << coords_[1] << " -> write OK " << bufsize[0] << ", " << bufsize[1] << endl;
		   //cout << endl << endl;
//		   sleep(1);
		   cout.flush();
	   }
	   barrier();
   }
>>>>>>> 9496515c

   //H5Pset_chunk(plist_id2, ndims_, chunk_dims);
   hid_t dset_id = H5Dcreate(file_id, "Field", H5T_NATIVE_DOUBLE, filespace, H5P_DEFAULT, plist_id2, H5P_DEFAULT);
   //H5Pclose(plist_id);

   //
   // Select hyperslab in the file.
   //
   offset[0] = cell_starting_global_index[0]+istart[0]; // istart = oversize (+1 if != coords_[i])
   offset[1] = cell_starting_global_index[1]+istart[1];

//   cout << "\t\t" << smilei_rk << ", offset = " << offset[0] << " " << offset[1] << ", size = " << bufsize[0] << " " << bufsize[1] << endl;
//   cout << "\t\t" << smilei_rk << ", global index = " << cell_starting_global_index[0] << " " << cell_starting_global_index[1] << ", " << istart[0] << " " << istart[1] << endl;
   stride[0] = 1;
   stride[1] = 1;
   count[0] = 1;
   count[1] = 1;
   block[0] = bufsize[0];
   block[1] = bufsize[1];
   H5Sselect_hyperslab(filespace, H5S_SELECT_SET, offset, stride, count, block);
//   MESSAGE( "filespace created" );

   //
   // Create property list for collective dataset write.
   //
   hid_t plist_id3 = H5Pcreate(H5P_DATASET_XFER);
   H5Pset_dxpl_mpio(plist_id3, H5FD_MPIO_INDEPENDENT);
//   MESSAGE( "Start H5Dwrite" );
   H5Dwrite( dset_id, H5T_NATIVE_DOUBLE, memspace, filespace, plist_id3, &(f2D->data_[0][0]) );
//   for ( int ik=0 ; ik<getSize(); ik++) {
//	   if (ik==getRank() ) {
//		   status = H5Dwrite( dset_id, H5T_NATIVE_DOUBLE, memspace, filespace, plist_id3, &(f2D->data_[0][0]) );
//	   }
//	   barrier();
//   }
//
//   MESSAGE( "End H5Dwrite" );

   //
   // Close/release resources.
   //
   H5Pclose(plist_id3);
   H5Dclose(dset_id);
   H5Pclose(plist_id2);
   H5Sclose(filespace);
   H5Sclose(memspace);
   H5Fclose(file_id);
   H5Pclose(plist_id);
#endif
} // END writeField<|MERGE_RESOLUTION|>--- conflicted
+++ resolved
@@ -33,11 +33,8 @@
 	for (int i=0 ; i<ndims_ ; i++) periods_[i] = 0;
 	// Geometry periodic in y
 	periods_[1] = 1;
-<<<<<<< HEAD
 	if (periods_[1] == 1)
 		PMESSAGE( 0, smilei_rk, "Periodic geometry / y");
-=======
->>>>>>> 9496515c
 	for (int i=0 ; i<ndims_ ; i++) coords_[i] = 0;
 	for (int i=0 ; i<ndims_ ; i++) number_of_procs[i] = 1;
 
@@ -125,12 +122,6 @@
 	for (unsigned int i=0 ; i<params.nDim_field ; i++) {
 
 		params.n_space[i] = params.n_space_global[i] / number_of_procs[i];
-		if ( number_of_procs[i]*params.n_space[i] != params.n_space_global[i] ) {
-			// Correction on the last MPI process of the direction to use the wished number of cells
-			if (coords_[i]==number_of_procs[i]-1) {
-				params.n_space[i] = params.n_space_global[i] - params.n_space[i]*(number_of_procs[i]-1);
-			}
-		}
 
 		n_space_global[i] = params.n_space_global[i];
 		oversize[i] = params.oversize[i] = 2;
@@ -141,6 +132,13 @@
 		max_local[i] = (cell_starting_global_index[i]+params.n_space[i])*params.cell_length[i];
 		cell_starting_global_index[i] -= params.oversize[i];
 
+		if ( number_of_procs[i]*params.n_space[i] != params.n_space_global[i] ) {
+			// Correction on the last MPI process of the direction to use the wished number of cells
+			if (coords_[i]==number_of_procs[i]-1) {
+				params.n_space[i] = params.n_space_global[i] - params.n_space[i]*(number_of_procs[i]-1);
+			}
+		}
+
 	}
 	MESSAGE( "n_space / rank " << smilei_rk << " = " << params.n_space[0] << " " << params.n_space[1] );
 
@@ -217,13 +215,7 @@
 		partSize[1] = 6;
 		Field2D partArrayRecv[2];
 		Field2D partArraySend[2];
-<<<<<<< HEAD
-
-
-=======
-
-
->>>>>>> 9496515c
+
 		/********************************************************************************/
 		// Proceed to effective Particles' communications
 		/********************************************************************************/
@@ -465,224 +457,4 @@
 	} // END for iDim
 
 
-} // END exchangeField
-
-#ifdef __HDF5
-#include "hdf5.h"
-#endif
-void SmileiMPI_Cart2D::writeField( Field* field, string name )
-{
-<<<<<<< HEAD
-#ifdef __HDF5
-//	MESSAGE( "to be implemented" );
-=======
-#ifdef _HDF5
-	DEBUG( "to be implemented1" );
->>>>>>> 9496515c
-
-	Field2D* f2D =  static_cast<Field2D*>(field);
-	std::vector<unsigned int> n_elem = field->dims_;
-
-	std::vector<unsigned int> istart = oversize;
-	std::vector<unsigned int> bufsize = n_elem;
-
-	for (int i=0 ; i<ndims_ ; i++) {
-
-		if (coords_[i]!=0) istart[i]+=1;  							// A ajuster 2D -> coords_
-
-		bufsize[i] = n_elem[i] - 2*oversize[i];
-
-		if (number_of_procs[i] != 1) {
-
-			if ( f2D->isPrimal_[i] == 0 ) {
-				if (coords_[i]!=0) {
-					bufsize[i]--;
-				}
-			}
-			else {
-				if ( (coords_[i]!=0) && (coords_[i]!=number_of_procs[i]-1) )
-					bufsize[i] -= 2;
-				else
-					bufsize[i] -= 1;
-			}
-
-//			bufsize[i] -= f2D->isPrimal_[i];
-//			if (coords_[i]!=0) {										// A ajuster 2D -> coords_
-//				if (f2D->isPrimal_[i] == 0) bufsize[i]-=1;
-//			}
-//			else if (coords_[i]!=number_of_procs[i]-1)  bufsize[i]-=1;			// A ajuster 2D -> coords_
-
-
-		}
-	}
-
-	MPI_Info info  = MPI_INFO_NULL;
-
-    /*
-     * Set up file access property list with parallel I/O access
-     */
-	hid_t plist_id = H5Pcreate(H5P_FILE_ACCESS);
-    H5Pset_fapl_mpio(plist_id, MPI_COMM_WORLD, info);
-   /*
-    * Create a new file collectively and release property list identifier.
-    */
-   hid_t file_id = H5Fcreate(name.c_str(), H5F_ACC_TRUNC, H5P_DEFAULT, plist_id);
-   //H5Pclose(plist_id);
-//   MESSAGE( "file created" );
-//   barrier();
-//   cout.flush();
-
-   /*
-    * Create the dataspace for the dataset.
-    */
-   hsize_t     chunk_dims[2];            /* chunk dimensions */
-   hsize_t     offset[2];
-   hsize_t     stride[2];
-   hsize_t     count[2];
-   hsize_t     block[2];
-
-   chunk_dims[0] = n_elem[0];
-   chunk_dims[1] = n_elem[1];
-<<<<<<< HEAD
-//   for ( int ik=0 ; ik<getSize(); ik++) {
-//	   if (ik==getRank() ) {
-//		   cout << smilei_rk << " - coords = " << coords_[0] << ", " << coords_[1] << " -> chunk OK : " << chunk_dims[0] << ", " << chunk_dims[1] << endl;
-//		   sleep(1);
-//		   cout.flush();
-//	   }
-//	   barrier();
-//   }
-=======
-   for ( int ik=0 ; ik<getSize(); ik++) {
-	   if (ik==getRank() ) {
-		   cout << smilei_rk << " - coords = " << coords_[0] << ", " << coords_[1] << " -> chunk OK : " << chunk_dims[0] << ", " << chunk_dims[1] << endl;
-	//	   sleep(1);
-		   cout.flush();
-	   }
-	   barrier();
-   }
->>>>>>> 9496515c
-   hid_t memspace  = H5Screate_simple(ndims_, chunk_dims, NULL);
-   offset[0] = istart[0];
-   offset[1] = istart[1];
-   stride[0] = 1;
-   stride[1] = 1;
-   count[0] = bufsize[0];
-   count[1] = bufsize[1];
-<<<<<<< HEAD
-//   for ( int ik=0 ; ik<getSize(); ik++) {
-//	   if (ik==getRank() ) {
-//		   cout << smilei_rk << " - coords = " << coords_[0] << ", " << coords_[1] << " -> offset OK : " << offset[0] << ", " << offset[1] << endl;
-//		   cout << smilei_rk << " - coords = " << coords_[0] << ", " << coords_[1] << " -> count  OK : " << count[0] << ", " << count[1] << endl;
-//		   sleep(1);
-//		   cout.flush();
-//	   }
-//	   barrier();
-//   }
-   H5Sselect_hyperslab(memspace, H5S_SELECT_SET, offset, stride, count, NULL);
-//   MESSAGE( "memspace created" );
-//   barrier();
-//   sleep(1);
-//   cout.flush();
-=======
-   for ( int ik=0 ; ik<getSize(); ik++) {
-	   if (ik==getRank() ) {
-		   cout << smilei_rk << " - coords = " << coords_[0] << ", " << coords_[1] << " -> offset OK : " << offset[0] << ", " << offset[1] << endl;
-		   cout << smilei_rk << " - coords = " << coords_[0] << ", " << coords_[1] << " -> count  OK : " << count[0] << ", " << count[1] << endl;
-	//	   sleep(1);
-		   cout.flush();
-	   }
-	   barrier();
-   }
-   herr_t status = H5Sselect_hyperslab(memspace, H5S_SELECT_SET, offset, stride, count, NULL);
-   MESSAGE( "memspace created" );
-   barrier();
-   //sleep(1);
-   cout.flush();
->>>>>>> 9496515c
-
-   //
-   // Each process defines dataset in memory and writes it to the hyperslab
-   // in the file.
-   //
-   hsize_t     dimsf[2];
-   dimsf[0] = n_space_global[0]+1+f2D->isPrimal_[0]; // +1	// A ajuster
-   dimsf[1] = n_space_global[1]+1+f2D->isPrimal_[1]; // +1	// A ajuster
-
-//   cout << "\tfilespace OK : " << dimsf[0] << " " << dimsf[1] << endl;
-
-   hid_t filespace = H5Screate_simple(ndims_, dimsf, NULL);
-   hid_t plist_id2 = H5Pcreate(H5P_DATASET_CREATE);
-   chunk_dims[0] = bufsize[0];
-   chunk_dims[1] = bufsize[1];
-<<<<<<< HEAD
-//   for ( int ik=0 ; ik<getSize(); ik++) {
-//	   if (ik==getRank() ) {
-//		   cout << smilei_rk << " - coords = " << coords_[0] << ", " << coords_[1] << " -> write OK " << bufsize[0] << ", " << bufsize[1] << endl;
-//		   //cout << endl << endl;
-//		   sleep(1);
-//		   cout.flush();
-//	   }
-//	   barrier();
-//   }
-=======
-   for ( int ik=0 ; ik<getSize(); ik++) {
-	   if (ik==getRank() ) {
-		   cout << smilei_rk << " - coords = " << coords_[0] << ", " << coords_[1] << " -> write OK " << bufsize[0] << ", " << bufsize[1] << endl;
-		   //cout << endl << endl;
-//		   sleep(1);
-		   cout.flush();
-	   }
-	   barrier();
-   }
->>>>>>> 9496515c
-
-   //H5Pset_chunk(plist_id2, ndims_, chunk_dims);
-   hid_t dset_id = H5Dcreate(file_id, "Field", H5T_NATIVE_DOUBLE, filespace, H5P_DEFAULT, plist_id2, H5P_DEFAULT);
-   //H5Pclose(plist_id);
-
-   //
-   // Select hyperslab in the file.
-   //
-   offset[0] = cell_starting_global_index[0]+istart[0]; // istart = oversize (+1 if != coords_[i])
-   offset[1] = cell_starting_global_index[1]+istart[1];
-
-//   cout << "\t\t" << smilei_rk << ", offset = " << offset[0] << " " << offset[1] << ", size = " << bufsize[0] << " " << bufsize[1] << endl;
-//   cout << "\t\t" << smilei_rk << ", global index = " << cell_starting_global_index[0] << " " << cell_starting_global_index[1] << ", " << istart[0] << " " << istart[1] << endl;
-   stride[0] = 1;
-   stride[1] = 1;
-   count[0] = 1;
-   count[1] = 1;
-   block[0] = bufsize[0];
-   block[1] = bufsize[1];
-   H5Sselect_hyperslab(filespace, H5S_SELECT_SET, offset, stride, count, block);
-//   MESSAGE( "filespace created" );
-
-   //
-   // Create property list for collective dataset write.
-   //
-   hid_t plist_id3 = H5Pcreate(H5P_DATASET_XFER);
-   H5Pset_dxpl_mpio(plist_id3, H5FD_MPIO_INDEPENDENT);
-//   MESSAGE( "Start H5Dwrite" );
-   H5Dwrite( dset_id, H5T_NATIVE_DOUBLE, memspace, filespace, plist_id3, &(f2D->data_[0][0]) );
-//   for ( int ik=0 ; ik<getSize(); ik++) {
-//	   if (ik==getRank() ) {
-//		   status = H5Dwrite( dset_id, H5T_NATIVE_DOUBLE, memspace, filespace, plist_id3, &(f2D->data_[0][0]) );
-//	   }
-//	   barrier();
-//   }
-//
-//   MESSAGE( "End H5Dwrite" );
-
-   //
-   // Close/release resources.
-   //
-   H5Pclose(plist_id3);
-   H5Dclose(dset_id);
-   H5Pclose(plist_id2);
-   H5Sclose(filespace);
-   H5Sclose(memspace);
-   H5Fclose(file_id);
-   H5Pclose(plist_id);
-#endif
-} // END writeField+} // END exchangeField