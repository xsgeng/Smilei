#include "SmileiMPI_Cart2D.h"

#include "Species.h"
#include "ParticleFactory.h"

#include "ElectroMagn.h"
#include "Field2D.h"

#include "Tools.h" 

#include <string>
#include <mpi.h>
#include <cmath>

using namespace std;

SmileiMPI_Cart2D::SmileiMPI_Cart2D( int* argc, char*** argv )
	: SmileiMPI( argc, argv )
{
}

SmileiMPI_Cart2D::SmileiMPI_Cart2D( SmileiMPI* smpi)
	: SmileiMPI( smpi )
{
	ndims_ = 2;
	number_of_procs = new int(ndims_);
	coords_  = new int(ndims_);
	periods_  = new int(ndims_);
	reorder_ = 0;

	nbNeighbors_ = 2; // per direction

	for (int i=0 ; i<ndims_ ; i++) periods_[i] = 0;
	// Geometry periodic in y
	periods_[1] = 1;
	if (periods_[1] == 1)
		PMESSAGE( 0, smilei_rk, "Periodic geometry / y");
	for (int i=0 ; i<ndims_ ; i++) coords_[i] = 0;
	for (int i=0 ; i<ndims_ ; i++) number_of_procs[i] = 1;

	for (int iDim=0 ; iDim<ndims_ ; iDim++)
		for (int iNeighbors=0 ; iNeighbors<nbNeighbors_ ; iNeighbors++)
			neighbor_[iDim][iNeighbors] = MPI_PROC_NULL;

	for (int iDim=0 ; iDim<ndims_ ; iDim++) {
		for (int i=0 ; i<nbNeighbors_ ; i++) {
			buff_index_send[iDim][i].resize(0);
			buff_index_recv_sz[iDim][i] = 0;
		}
	}

}

SmileiMPI_Cart2D::~SmileiMPI_Cart2D()
{
	for (int ix_isPrim=0 ; ix_isPrim<1 ; ix_isPrim++) {
		for (int iy_isPrim=0 ; iy_isPrim<1 ; iy_isPrim++) {
			MPI_Type_free( &ntype_[0][ix_isPrim][iy_isPrim]); //line
			MPI_Type_free( &ntype_[1][ix_isPrim][iy_isPrim]); // column

			MPI_Type_free( &ntypeSum_[0][ix_isPrim][iy_isPrim]); //line
			MPI_Type_free( &ntypeSum_[1][ix_isPrim][iy_isPrim]); // column
		}
	}

	delete number_of_procs;
	delete periods_;
	delete coords_;

	if ( SMILEI_COMM_2D != MPI_COMM_NULL) MPI_Comm_free(&SMILEI_COMM_2D);

}

void SmileiMPI_Cart2D::createTopology(PicParams& params)
{
	if (params.nDim_field == 2) {
		double tmp = params.res_space[0]*params.sim_length[0] / ( params.res_space[1]*params.sim_length[1] );
		number_of_procs[0] = min( smilei_sz, max(1, (int)sqrt ( (double)smilei_sz*tmp*tmp) ) );
		number_of_procs[1] = (int)(smilei_sz / number_of_procs[0]);
	}
	// Force configuration of MPI domain decomposition
	//number_of_procs[0] = 2;
	//number_of_procs[1] = 1;

	MPI_Cart_create( SMILEI_COMM_WORLD, ndims_, number_of_procs, periods_, reorder_, &SMILEI_COMM_2D );
	MPI_Cart_coords( SMILEI_COMM_2D, smilei_rk, ndims_, coords_ );

	//                  |                   |                  //
	//                  |  neighbor_[2][1]  |                  //
	//                  |                   |                  //

	//                  |  neighbor_[1][1]  |                  //
	// neighbor_[0][0]  |  Current process  |  neighbor_[0][1] //
	//                  |  neighbor_[1][0]  |                  //

	//                  |                   |                  //
	//                  |  neighbor_[2][0]  |                  //
	//                  |                   |                  //

	// ==========================================================
	// ==========================================================
	// ==========================================================

	// crossNei_[x][x]  | crossNei_[x][x]   | crossNei_[x][x]  //
	// crossNei_[x][x]  |                   | crossNei_[x][x]  //
	// crossNei_[x][x]  | crossNei_[x][x]   | crossNei_[x][x]  //

	// crossNei_[x][x]  |                   | crossNei_[x][x]  //
	//                  |  Current process  |                  //		-> Manage working direction per direction
	// crossNei_[x][x]  |                   | crossNei_[x][x]  //

	// crossNei_[x][x]  | crossNei_[x][x]   | crossNei_[x][x]  //
	// crossNei_[x][x]  |                   | crossNei_[x][x]  //
	// crossNei_[x][x]  | crossNei_[x][x]   | crossNei_[x][x]  //


	for (int iDim=0 ; iDim<ndims_ ; iDim++) {
		MPI_Cart_shift( SMILEI_COMM_2D, iDim, 1, &(neighbor_[iDim][0]), &(neighbor_[iDim][1]) );
		PMESSAGE ( 0, smilei_rk, "Neighbors of process in direction " << iDim << " : " << neighbor_[iDim][0] << " - " << neighbor_[iDim][1]  );
	}


	for (unsigned int i=0 ; i<params.nDim_field ; i++) {

		params.n_space[i] = params.n_space_global[i] / number_of_procs[i];

		n_space_global[i] = params.n_space_global[i];
		oversize[i] = params.oversize[i] = 2;
		cell_starting_global_index[i] = coords_[i]*(params.n_space_global[i] / number_of_procs[i]);
		// min/max_local : describe local domain in which particles cat be moved
		//                 different from domain on which E, B, J are defined
		min_local[i] = (cell_starting_global_index[i]                  )*params.cell_length[i];
		max_local[i] = (cell_starting_global_index[i]+params.n_space[i])*params.cell_length[i];
		PMESSAGE( 0, smilei_rk, "min_local / mac_local on " << smilei_rk << " = " << min_local[i] << " / " << max_local[i] << " selon la direction " << i );
		cell_starting_global_index[i] -= params.oversize[i];

		if ( number_of_procs[i]*params.n_space[i] != params.n_space_global[i] ) {
			// Correction on the last MPI process of the direction to use the wished number of cells
			if (coords_[i]==number_of_procs[i]-1) {
				params.n_space[i] = params.n_space_global[i] - params.n_space[i]*(number_of_procs[i]-1);
			}
		}

	}
	MESSAGE( "n_space / rank " << smilei_rk << " = " << params.n_space[0] << " " << params.n_space[1] );


}

void SmileiMPI_Cart2D::exchangeParticles(Species* species, int ispec, PicParams* params)
{
	std::vector<Particle*>* cuParticles = &species->particles;

	/********************************************************************************/
	// Build lists of indexes of particle to exchange per neighbor
	// Computed from indexes_of_particles_to_exchange computed during particles' BC
	/********************************************************************************/
	int n_part_send = indexes_of_particles_to_exchange.size();
	int n_part_recv;

	int iPart;
	for (int i=0 ; i<n_part_send ; i++) {
		iPart = indexes_of_particles_to_exchange[i];
		for (int iDim=0 ; iDim<ndims_ ; iDim++) {
			if ( (*cuParticles)[iPart]->position(iDim) < min_local[iDim]) {
				buff_index_send[iDim][0].push_back( indexes_of_particles_to_exchange[i] );
				break;
			}
			if ( (*cuParticles)[iPart]->position(iDim) >= max_local[iDim]) {
				buff_index_send[iDim][1].push_back( indexes_of_particles_to_exchange[i] );
				break;
			}
		}
	} // END for iPart = f(i)


	Field2D partArrayRecv[2][2];
	Field2D partArraySend[2][2];
	std::vector<unsigned int> partSize(2,0);
	partSize[0] = 0; // Number of particle exchanged per direction
	//! \todo{6 replaced by number of properties by particle}
	partSize[1] = 6;

	/********************************************************************************/
	// Exchange particles
	/********************************************************************************/
	for (int iDim=0 ; iDim<ndims_ ; iDim++) {

		MPI_Status sstat    [ndims_][2];
		MPI_Status rstat    [ndims_][2];
		MPI_Request srequest[ndims_][2];
		MPI_Request rrequest[ndims_][2];

		/********************************************************************************/
		// Exchange number of particles to exchange to establish or not a communication
		/********************************************************************************/
		for (int iNeighbor=0 ; iNeighbor<nbNeighbors_ ; iNeighbor++) {
			if (neighbor_[iDim][iNeighbor]!=MPI_PROC_NULL) {
				n_part_send = (buff_index_send[iDim][iNeighbor]).size();
				partSize[0] = n_part_send;
				if (n_part_send!=0)
					partArraySend[iDim][iNeighbor].allocateDims(partSize);
				MPI_Isend( &n_part_send, 1, MPI_INT, neighbor_[iDim][iNeighbor], 0, SMILEI_COMM_2D, &(srequest[iDim][iNeighbor]) );
			} // END of Send
			if (neighbor_[iDim][(iNeighbor+1)%2]!=MPI_PROC_NULL) {
				MPI_Irecv( &(buff_index_recv_sz[iDim][(iNeighbor+1)%2]), 1, MPI_INT, neighbor_[iDim][(iNeighbor+1)%2], 0, SMILEI_COMM_2D, &(rrequest[iDim][(iNeighbor+1)%2]) );
			}
		}
		barrier();

		/********************************************************************************/
		// Wait for end of communications over number of particles
		/********************************************************************************/
		for (int iNeighbor=0 ; iNeighbor<nbNeighbors_ ; iNeighbor++) {
			if (neighbor_[iDim][iNeighbor]!=MPI_PROC_NULL) {
				MPI_Wait( &(srequest[iDim][iNeighbor]), &(sstat[iDim][iNeighbor]) );
			}
			if (neighbor_[iDim][(iNeighbor+1)%2]!=MPI_PROC_NULL) {
				MPI_Wait( &(rrequest[iDim][(iNeighbor+1)%2]), &(rstat[iDim][(iNeighbor+1)%2]) );
				partSize[0] = buff_index_recv_sz[iDim][(iNeighbor+1)%2];
				if (buff_index_recv_sz[iDim][(iNeighbor+1)%2]!=0) {
					partArrayRecv[iDim][(iNeighbor+1)%2].allocateDims(partSize);
				}
			}
		}
		barrier();

		/********************************************************************************/
		// Define buffers to exchange buff_index_send[iDim][iNeighbor].size();
		/********************************************************************************/


		/********************************************************************************/
		// Proceed to effective Particles' communications
		/********************************************************************************/
		for (int iNeighbor=0 ; iNeighbor<nbNeighbors_ ; iNeighbor++) {

			// n_part_send : number of particles to send to current neighbor
			n_part_send = (buff_index_send[iDim][iNeighbor]).size();
			if ( (neighbor_[iDim][iNeighbor]!=MPI_PROC_NULL) && (n_part_send!=0) ) {
<<<<<<< HEAD
                // (JD/13/09/16 proposed this modification to fix the bug on 2D simulations)
				//double y_max = params->cell_length[1]*( params->n_space_global[1]-1 );
                double y_max = params->cell_length[1]*( params->n_space_global[1] );
=======
				double y_max = params->cell_length[1]*( params->n_space_global[1] );
>>>>>>> aae4213a
				for (int iPart=0 ; iPart<n_part_send ; iPart++) {
					if ( iDim == 1 ) {
						if ( (*cuParticles)[ buff_index_send[iDim][iNeighbor][iPart] ]->position(1) < 0. ) {
							(*cuParticles)[ buff_index_send[iDim][iNeighbor][iPart] ]->position(1)     += y_max;
						}
						else if ( (*cuParticles)[ buff_index_send[iDim][iNeighbor][iPart] ]->position(1) >= y_max ) {
							(*cuParticles)[ buff_index_send[iDim][iNeighbor][iPart] ]->position(1)     -= y_max;
						}
					}
					memcpy(&(partArraySend[iDim][iNeighbor](iPart,0)), &((*cuParticles)[ buff_index_send[iDim][iNeighbor][iPart] ]->position(0)), 6*sizeof(double) );
				}
				MPI_Isend( &(partArraySend[iDim][iNeighbor](0,0)), (int)6*n_part_send, MPI_DOUBLE, neighbor_[iDim][iNeighbor], 0, SMILEI_COMM_2D, &(srequest[iDim][iNeighbor]) );

			} // END of Send

			n_part_recv = buff_index_recv_sz[iDim][(iNeighbor+1)%2];
			if ( (neighbor_[iDim][(iNeighbor+1)%2]!=MPI_PROC_NULL) && (n_part_recv!=0) ) {
				MPI_Irecv( &(partArrayRecv[iDim][(iNeighbor+1)%2](0,0)), (int)6*n_part_recv, MPI_DOUBLE,  neighbor_[iDim][(iNeighbor+1)%2], 0, SMILEI_COMM_2D, &(rrequest[iDim][(iNeighbor+1)%2]) );
			} // END of Recv

		} // END for iNeighbor


		/********************************************************************************/
		// Wait for end of communications over Particles
		/********************************************************************************/
		for (int iNeighbor=0 ; iNeighbor<nbNeighbors_ ; iNeighbor++) {

			n_part_send = buff_index_send[iDim][iNeighbor].size();
			if ( (neighbor_[iDim][iNeighbor]!=MPI_PROC_NULL) && (n_part_send!=0) ){
				MPI_Wait( &(srequest[iDim][iNeighbor]), &(sstat[iDim][iNeighbor]) );
			}

			n_part_recv = buff_index_recv_sz[iDim][(iNeighbor+1)%2];
			if ( (neighbor_[iDim][(iNeighbor+1)%2]!=MPI_PROC_NULL) && (n_part_recv!=0) ) {
				MPI_Wait( &(rrequest[iDim][(iNeighbor+1)%2]), &(rstat[iDim][(iNeighbor+1)%2]) );
				int n_particles = species->getNbrOfParticles();
				cuParticles->resize( n_particles + n_part_recv );
				for (int iPart=0 ; iPart<n_part_recv; iPart++ ) {
					(*cuParticles)[n_particles+iPart] = ParticleFactory::create(params, ispec);
					memcpy( &( ((*cuParticles)[n_particles+iPart])->position(0) ), &(partArrayRecv[iDim][(iNeighbor+1)%2](iPart,0)),6*sizeof(double) );
				}
			}

		}
		barrier();
		/********************************************************************************/
		// Clean lists of indexes of particle to exchange per neighbor
		/********************************************************************************/
		for (int i=0 ; i<nbNeighbors_ ; i++)
			buff_index_send[iDim][i].clear();

	}

	/********************************************************************************/
	// Delete Particles included in buff_send/buff_recv
	/********************************************************************************/
	n_part_send = indexes_of_particles_to_exchange.size();
	for (int i=n_part_send-1 ; i>=0 ; i--) {
		iPart = indexes_of_particles_to_exchange[i];
		(*cuParticles)[iPart]->~Particle();
		cuParticles->erase( cuParticles->begin() + iPart );
	} // END for iPart = f(i)

} // END exchangeParticles


void SmileiMPI_Cart2D::createType( PicParams& params )
{
	int nx0 = params.n_space[0] + 1 + 2*params.oversize[0];
	int ny0 = params.n_space[1] + 1 + 2*params.oversize[1];

	// MPI_Datatype ntype_[nDim][primDual][primDual]
	int nx, ny;
	int nline, ncol;
	for (int ix_isPrim=0 ; ix_isPrim<2 ; ix_isPrim++) {
		nx = nx0 + ix_isPrim;
		for (int iy_isPrim=0 ; iy_isPrim<2 ; iy_isPrim++) {
			ny = ny0 + iy_isPrim;
			ntype_[0][ix_isPrim][iy_isPrim] = NULL;
			MPI_Type_contiguous(ny, MPI_DOUBLE, &(ntype_[0][ix_isPrim][iy_isPrim]));    //line
			MPI_Type_commit( &(ntype_[0][ix_isPrim][iy_isPrim]) );
			ntype_[1][ix_isPrim][iy_isPrim] = NULL;
			MPI_Type_vector(nx, 1, ny, MPI_DOUBLE, &(ntype_[1][ix_isPrim][iy_isPrim])); // column
			MPI_Type_commit( &(ntype_[1][ix_isPrim][iy_isPrim]) );

			ntypeSum_[0][ix_isPrim][iy_isPrim] = NULL;
			nline = 1 + 2*params.oversize[0] + ix_isPrim;
			MPI_Type_contiguous(nline, ntype_[0][ix_isPrim][iy_isPrim], &(ntypeSum_[0][ix_isPrim][iy_isPrim]));    //line
			MPI_Type_commit( &(ntypeSum_[0][ix_isPrim][iy_isPrim]) );
			ntypeSum_[1][ix_isPrim][iy_isPrim] = NULL;
			ncol  = 1 + 2*params.oversize[1] + iy_isPrim;
			MPI_Type_vector(nx, ncol, ny, MPI_DOUBLE, &(ntypeSum_[1][ix_isPrim][iy_isPrim])); // column
			MPI_Type_commit( &(ntypeSum_[1][ix_isPrim][iy_isPrim]) );

		}
	}

}


void SmileiMPI_Cart2D::sumField( Field* field )
{
	std::vector<unsigned int> n_elem = field->dims_;
	std::vector<unsigned int> isPrimal = field->isPrimal_;
	Field2D* f2D =  static_cast<Field2D*>(field);


	// Use a buffer per direction to exchange data before summing
	Field2D buf[ndims_][ nbNeighbors_ ];
	// Size buffer is 2 oversize (1 inside & 1 outside of the current subdomain)
	std::vector<unsigned int> oversize2 = oversize;
	oversize2[0] *= 2; oversize2[0] += 1 + f2D->isPrimal_[0];
	oversize2[1] *= 2; oversize2[1] += 1 + f2D->isPrimal_[1];

	for (int iDim=0 ; iDim<ndims_ ; iDim++) {
		for (int iNeighbor=0 ; iNeighbor<nbNeighbors_ ; iNeighbor++) {
			std::vector<unsigned int> tmp(ndims_,0);
			tmp[0] =    iDim  * n_elem[0] + (1-iDim) * oversize2[0];
			tmp[1] = (1-iDim) * n_elem[1] +    iDim  * oversize2[1];
			buf[iDim][iNeighbor].allocateDims( tmp );
		}
	}

	int istart, ix, iy;

	/********************************************************************************/
	// Send/Recv in a buffer data to sum
	/********************************************************************************/
	for (int iDim=0 ; iDim<ndims_ ; iDim++) {

		MPI_Datatype ntype = ntypeSum_[iDim][isPrimal[0]][isPrimal[1]];
//		MPI_Status stat[2];
//		MPI_Request request[2];
		MPI_Status sstat    [ndims_][2];
		MPI_Status rstat    [ndims_][2];
		MPI_Request srequest[ndims_][2];
		MPI_Request rrequest[ndims_][2];

		for (int iNeighbor=0 ; iNeighbor<nbNeighbors_ ; iNeighbor++) {

			if (neighbor_[iDim][iNeighbor]!=MPI_PROC_NULL) {
				istart = iNeighbor * ( n_elem[iDim]- oversize2[iDim] ) + (1-iNeighbor) * ( 0 );
				ix = (1-iDim)*istart;
				iy =    iDim *istart;
				MPI_Isend( &(f2D->data_[ix][iy]), 1, ntype, neighbor_[iDim][iNeighbor], 0, SMILEI_COMM_2D, &(srequest[iDim][iNeighbor]) );
			} // END of Send

			if (neighbor_[iDim][(iNeighbor+1)%2]!=MPI_PROC_NULL) {
				int tmp_elem = (buf[iDim][(iNeighbor+1)%2]).dims_[0]*(buf[iDim][(iNeighbor+1)%2]).dims_[1];
				MPI_Irecv( &( (buf[iDim][(iNeighbor+1)%2]).data_[0][0] ), tmp_elem, MPI_DOUBLE, neighbor_[iDim][(iNeighbor+1)%2], 0, SMILEI_COMM_2D, &(rrequest[iDim][(iNeighbor+1)%2]) );
			} // END of Recv

		} // END for iNeighbor


		for (int iNeighbor=0 ; iNeighbor<nbNeighbors_ ; iNeighbor++) {
			if (neighbor_[iDim][iNeighbor]!=MPI_PROC_NULL) {
				MPI_Wait( &(srequest[iDim][iNeighbor]), &(sstat[iDim][iNeighbor]) );
			}
			if (neighbor_[iDim][(iNeighbor+1)%2]!=MPI_PROC_NULL) {
				MPI_Wait( &(rrequest[iDim][(iNeighbor+1)%2]), &(rstat[iDim][(iNeighbor+1)%2]) );
			}
		}


		// Synchro before summing, to not sum with data ever sum
		// Merge loops, Sum direction by direction permits to not communicate with diagonal neighbors
		barrier();
		/********************************************************************************/
		// Sum data on each process, same operation on both side
		/********************************************************************************/

		for (int iNeighbor=0 ; iNeighbor<nbNeighbors_ ; iNeighbor++) {
			istart = ( (iNeighbor+1)%2 ) * ( n_elem[iDim]- oversize2[iDim] ) + (1-(iNeighbor+1)%2) * ( 0 );
			int ix0 = (1-iDim)*istart;
			int iy0 =    iDim *istart;
			if (neighbor_[iDim][(iNeighbor+1)%2]!=MPI_PROC_NULL) {
				for (unsigned int ix=0 ; ix< (buf[iDim][(iNeighbor+1)%2]).dims_[0] ; ix++) {
					for (unsigned int iy=0 ; iy< (buf[iDim][(iNeighbor+1)%2]).dims_[1] ; iy++)
						f2D->data_[ix0+ix][iy0+iy] += (buf[iDim][(iNeighbor+1)%2])(ix,iy);
				}
			} // END if

		} // END for iNeighbor
		
		barrier();
		
	} // END for iDim

} // END sumField


void SmileiMPI_Cart2D::exchangeField( Field* field )
{
	std::vector<unsigned int> n_elem   = field->dims_;
	std::vector<unsigned int> isPrimal = field->isPrimal_;
	Field2D* f2D =  static_cast<Field2D*>(field);

	int istart, ix, iy;

	// Loop over dimField
	for (int iDim=0 ; iDim<ndims_ ; iDim++) {

		MPI_Datatype ntype = ntype_[iDim][isPrimal[0]][isPrimal[1]];
//		MPI_Status stat[2];
//		MPI_Request request[2];
		MPI_Status sstat    [ndims_][2];
		MPI_Status rstat    [ndims_][2];
		MPI_Request srequest[ndims_][2];
		MPI_Request rrequest[ndims_][2];


		for (int iNeighbor=0 ; iNeighbor<nbNeighbors_ ; iNeighbor++) {

			if (neighbor_[iDim][iNeighbor]!=MPI_PROC_NULL) {

				istart = iNeighbor * ( n_elem[iDim]- (2*oversize[iDim]+1+isPrimal[iDim]) ) + (1-iNeighbor) * ( 2*oversize[iDim]+1-(1-isPrimal[iDim]) );
				ix = (1-iDim)*istart;
				iy =    iDim *istart;
				MPI_Isend( &(f2D->data_[ix][iy]), 1, ntype, neighbor_[iDim][iNeighbor], 0, SMILEI_COMM_2D, &(srequest[iDim][iNeighbor]) );

			} // END of Send

			if (neighbor_[iDim][(iNeighbor+1)%2]!=MPI_PROC_NULL) {

				istart = ( (iNeighbor+1)%2 ) * ( n_elem[iDim] - 1 ) + (1-(iNeighbor+1)%2) * ( 0 )  ;
				ix = (1-iDim)*istart;
				iy =    iDim *istart;
				MPI_Irecv( &(f2D->data_[ix][iy]), 1, ntype, neighbor_[iDim][(iNeighbor+1)%2], 0, SMILEI_COMM_2D, &(rrequest[iDim][(iNeighbor+1)%2]));

			} // END of Recv

		} // END for iNeighbor

		for (int iNeighbor=0 ; iNeighbor<nbNeighbors_ ; iNeighbor++) {
			if (neighbor_[iDim][iNeighbor]!=MPI_PROC_NULL) {
				MPI_Wait( &(srequest[iDim][iNeighbor]), &(sstat[iDim][iNeighbor]) );
			}
			if (neighbor_[iDim][(iNeighbor+1)%2]!=MPI_PROC_NULL) {
				MPI_Wait( &(rrequest[iDim][(iNeighbor+1)%2]), &(rstat[iDim][(iNeighbor+1)%2]) );
			}
		}

	} // END for iDim


} // END exchangeField<|MERGE_RESOLUTION|>--- conflicted
+++ resolved
@@ -238,13 +238,9 @@
 			// n_part_send : number of particles to send to current neighbor
 			n_part_send = (buff_index_send[iDim][iNeighbor]).size();
 			if ( (neighbor_[iDim][iNeighbor]!=MPI_PROC_NULL) && (n_part_send!=0) ) {
-<<<<<<< HEAD
                 // (JD/13/09/16 proposed this modification to fix the bug on 2D simulations)
 				//double y_max = params->cell_length[1]*( params->n_space_global[1]-1 );
                 double y_max = params->cell_length[1]*( params->n_space_global[1] );
-=======
-				double y_max = params->cell_length[1]*( params->n_space_global[1] );
->>>>>>> aae4213a
 				for (int iPart=0 ; iPart<n_part_send ; iPart++) {
 					if ( iDim == 1 ) {
 						if ( (*cuParticles)[ buff_index_send[iDim][iNeighbor][iPart] ]->position(1) < 0. ) {
