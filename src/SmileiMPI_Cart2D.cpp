--- conflicted
+++ resolved
@@ -388,7 +388,7 @@
     /********************************************************************************/
     // Delete Particles included in buff_send/buff_recv
     /********************************************************************************/
-    if (!params->use_sort_particles) {
+    /*if (!params->use_sort_particles) {
         n_part_send = indexes_of_particles_to_exchange.size();
         for (int i=n_part_send-1 ; i>=0 ; i--) {
             iPart = indexes_of_particles_to_exchange[i];
@@ -396,7 +396,7 @@
         } // END for iPart = f(i)
     }
     else { // if Sort particles
-
+        */
 
 	// Push lost particles at the end of bins
 	//! \todo For loop on bins, can use openMP here.
@@ -478,35 +478,6 @@
             (*cubmax)[j] += shift[j];
 	}
 
-<<<<<<< HEAD
-	//Space has been made now to write the arriving particles into the correct bins
-	//iDim == 0  is the easy case, when particles arrive either in first or last bin.
-	for (int iNeighbor=0 ; iNeighbor<nbNeighbors_ ; iNeighbor++) {
-	    n_part_recv = buff_index_recv_sz[0][iNeighbor];
-	    if ( (neighbor_[0][iNeighbor]!=MPI_PROC_NULL) && (n_part_recv!=0) ) {
-		ii = iNeighbor*((*cubmax).size()-1);//0 if iNeighbor=0(particles coming from the left) and (*cubmax).size()-1 otherwise.
-		partVectorRecv[0][iNeighbor].overwrite_part2D(0, cuParticles,(*cubmax)[ii],n_part_recv);
-		(*cubmax)[ii] += n_part_recv ;
-	    }
-	}
-	//iDim == 1) is the difficult case, when particles can arrive in any bin.
-	for (int iNeighbor=0 ; iNeighbor<nbNeighbors_ ; iNeighbor++) {
-	    n_part_recv = buff_index_recv_sz[1][iNeighbor];
-	    if ( (neighbor_[1][iNeighbor]!=MPI_PROC_NULL) && (n_part_recv!=0) ) {
-		for(unsigned int j=0; j<n_part_recv; j++){
-		    ii = int((partVectorRecv[1][iNeighbor].position(0,j)-min_local[0])/dbin);//bin in which the particle goes.
-                    //! \todo Workaround for exchange particles in diagonal
-                    if (ii>(*cubmax).size()-1) ii = (*cubmax).size()-1;
-                    else if (ii<0) ii =0;
-		    partVectorRecv[1][iNeighbor].overwrite_part2D(j, cuParticles,(*cubmax)[ii]);
-		    (*cubmax)[ii] ++ ;
-		}
-	    }
-	}
-
-    } // end use sort particles
-
-=======
     //Space has been made now to write the arriving particles into the correct bins
     //iDim == 0  is the easy case, when particles arrive either in first or last bin.
     for (int iNeighbor=0 ; iNeighbor<nbNeighbors_ ; iNeighbor++) {
@@ -523,13 +494,15 @@
         if ( (neighbor_[1][iNeighbor]!=MPI_PROC_NULL) && (n_part_recv!=0) ) {
             for(unsigned int j=0; j<n_part_recv; j++){
                 ii = int((partVectorRecv[1][iNeighbor].position(0,j)-min_local[0])/dbin);//bin in which the particle goes.
+                //! \todo Workaround for exchange particles in diagonal
+                if (ii>(*cubmax).size()-1) ii = (*cubmax).size()-1;
+                else if (ii<0) ii =0;
                 partVectorRecv[1][iNeighbor].overwrite_part2D(j, cuParticles,(*cubmax)[ii]);
                 (*cubmax)[ii] ++ ;
             }
         }
     }
     }//end of omp master
->>>>>>> 715db4c8
 } // END exchangeParticles
 
 
