#include "SmileiMPI_Cart2D.h"

#include <cmath>
#include <string>

#include <mpi.h>

#include "Species.h"

#include "ElectroMagn.h"
#include "Field2D.h"

#include "Tools.h"

using namespace std;

// ---------------------------------------------------------------------------------------------------------------------
// SmileiMPI_Cart2D: creator for Smilei MPI environment in 2D cartesian geometry
// ---------------------------------------------------------------------------------------------------------------------
SmileiMPI_Cart2D::SmileiMPI_Cart2D( int* argc, char*** argv )
: SmileiMPI( argc, argv )
{
}


// ---------------------------------------------------------------------------------------------------------------------
// SmileiMPI_Cart2D: creator for Smilei MPI environment in 2D cartesian geometry
// ---------------------------------------------------------------------------------------------------------------------
SmileiMPI_Cart2D::SmileiMPI_Cart2D( SmileiMPI* smpi)
: SmileiMPI( smpi )
{
    ndims_ = 2;
    number_of_procs = new int[ndims_];
    coords_  = new int[ndims_];
    periods_  = new int[ndims_];
    reorder_ = 0;
    
    nbNeighbors_ = 2; // number of neighbor processes per direction
    
    for (int i=0 ; i<ndims_ ; i++) periods_[i] = 0;
    for (int i=0 ; i<ndims_ ; i++) coords_[i] = 0;
    for (int i=0 ; i<ndims_ ; i++) number_of_procs[i] = 1;
    
    for (int iDim=0 ; iDim<ndims_ ; iDim++)
        for (int iNeighbors=0 ; iNeighbors<nbNeighbors_ ; iNeighbors++)
            neighbor_[iDim][iNeighbors] = MPI_PROC_NULL;
    
    for (int i=0 ; i<nbNeighbors_ ; i++) {
	buff_index_send[i].resize(0);
	buff_index_recv_sz[i] = 0;
    }
    
}


// ---------------------------------------------------------------------------------------------------------------------
// SmileiMPI_Cart2D: creator for Smilei MPI environment in 2D cartesian geometry
// ---------------------------------------------------------------------------------------------------------------------
SmileiMPI_Cart2D::~SmileiMPI_Cart2D()
{
    for (int ix_isPrim=0 ; ix_isPrim<1 ; ix_isPrim++) {
        for (int iy_isPrim=0 ; iy_isPrim<1 ; iy_isPrim++) {
            MPI_Type_free( &ntype_[0][ix_isPrim][iy_isPrim]); //line
            MPI_Type_free( &ntype_[1][ix_isPrim][iy_isPrim]); // column
            MPI_Type_free( &ntype_[2][ix_isPrim][iy_isPrim]); // several lines
            
            MPI_Type_free( &ntypeSum_[0][ix_isPrim][iy_isPrim]); //line
            MPI_Type_free( &ntypeSum_[1][ix_isPrim][iy_isPrim]); // column
        }
    }
    
    delete[] number_of_procs;
    delete[]periods_;
    delete[] coords_;
    

    if ( SMILEI_COMM_2D != MPI_COMM_NULL) MPI_Comm_free(&SMILEI_COMM_2D);
}
// ---------------------------------------------------------------------------------------------------------------------
// SmileiMPI_Cart2D: create the topology for Smilei MPI environment in 2D cartesian geometry
// ---------------------------------------------------------------------------------------------------------------------
void SmileiMPI_Cart2D::createTopology(PicParams& params)
{
    for (unsigned int i=0 ; i<params.nDim_field ; i++) {
        params.n_space_global[i] = round(params.sim_length[i]/params.cell_length[i]);
        MESSAGE("Total number of cells in direction " << i << ": " << params.n_space_global[i]);
    }
    
    if (params.number_of_procs[0]!=0) {
        for (unsigned int i=0 ; i<params.nDim_field ; i++)
            number_of_procs[i] = params.number_of_procs[i];
        if (number_of_procs[0]*number_of_procs[1]!=smilei_sz) {
            DEBUG(3,"Domain decomposition specified in the namelist don't match with the number of MPI process");
            DEBUG(3,"\tit will be computed to be as square as possible");
            for (unsigned int i=0 ; i<params.nDim_field ; i++)
                params.number_of_procs[i] = 0;
        }
    }
    if (params.number_of_procs[0]==0) {
	double tmp(0.);
        //      without moving-window
        if (!params.nspace_win_x)
            tmp  = params.res_space[0]*params.sim_length[0] / ( params.res_space[1]*params.sim_length[1] );
        else // with moving-window
            tmp = params.nspace_win_x * 2.0 * M_PI / ( params.res_space[1]*params.sim_length[1] );

        number_of_procs[0] = min( smilei_sz, max(1, (int)sqrt ( (double)smilei_sz*tmp*tmp) ) );
        number_of_procs[1] = (int)(smilei_sz / number_of_procs[0]);
        
        while ( number_of_procs[0]*number_of_procs[1] != smilei_sz ) {
            if (number_of_procs[0]>=number_of_procs[1] ) {
                number_of_procs[0]++;
                number_of_procs[1] = (int)(smilei_sz / number_of_procs[0]);
            }
            else {
                number_of_procs[1]++;
                number_of_procs[0] = (int)(smilei_sz / number_of_procs[1]);
            }
        }
        
    }
    // Force configuration of MPI domain decomposition
    //number_of_procs[0] = 1;
    //number_of_procs[1] = 16;
    MESSAGE("MPI Domain decomposition : " << smilei_sz << " = " << number_of_procs[0] << " x " << number_of_procs[1]);
    MESSAGE("Boundary conditions in x- & y-directions: "<< params.bc_em_type_long << ", " << params.bc_em_type_trans);
            
    // Geometry periodic in x
    if (params.bc_em_type_long=="periodic") {
        periods_[0] = 1;
        MESSAGE(1,"applied topology for periodic BCs in x-direction");
    }
    // Geometry periodic in y
    if (params.bc_em_type_trans=="periodic") {
        periods_[1] = 1;
        MESSAGE(2,"applied topology for periodic BCs in y-direction");
    }
    MPI_Cart_create( SMILEI_COMM_WORLD, ndims_, number_of_procs, periods_, reorder_, &SMILEI_COMM_2D );
    MPI_Cart_coords( SMILEI_COMM_2D, smilei_rk, ndims_, coords_ );
    
    
    
    
    for (int iDim=0 ; iDim<ndims_ ; iDim++) {
        MPI_Cart_shift( SMILEI_COMM_2D, iDim, 1, &(neighbor_[iDim][0]), &(neighbor_[iDim][1]) );
        //DEBUG(3,smilei_rk,"Neighbors of process in direction " << iDim << " : " << neighbor_[iDim][0] << " - " << neighbor_[iDim][1]  );
    }
    
    
    for (unsigned int i=0 ; i<params.nDim_field ; i++) {
        
        n_space_global[i] = params.n_space_global[i];
        
        if ((!params.nspace_win_x)||(i!=0)) {
            
            params.n_space[i] = params.n_space_global[i] / number_of_procs[i];
            cell_starting_global_index[i] = coords_[i]*(params.n_space_global[i] / number_of_procs[i]);
            
            if ( number_of_procs[i]*params.n_space[i] != params.n_space_global[i] ) {
                // Correction on the last MPI process of the direction to use the wished number of cells
                if (coords_[i]==number_of_procs[i]-1) {
                    params.n_space[i] = params.n_space_global[i] - params.n_space[i]*(number_of_procs[i]-1);
                }
            }
        }
        else {  // if use_moving_window
            // Number of space in window (not split)
            params.n_space[i] =  params.nspace_win_x / number_of_procs[i];
            cell_starting_global_index[i] = coords_[i]*(params.nspace_win_x / number_of_procs[i]);
            
            if (number_of_procs[i]*params.n_space[i] != (unsigned int)params.nspace_win_x ) {
                // Correction on the last MPI process of the direction to use the wished number of cells
                if (coords_[i]==number_of_procs[i]-1) {
                    params.n_space[i] = params.nspace_win_x - params.n_space[i]*(number_of_procs[i]-1);
                }
            }
        }

        oversize[i] = params.oversize[i] = params.interpolation_order + (params.exchange_particles_each-1);
        if ( params.n_space[i] <= 2*oversize[i] ) {
            WARNING ( "Increase space resolution or reduce number of MPI process in direction " << i << " "<< params.n_space[i]); 
        }
        
        // min/max_local : describe local domain in which particles cat be moved
        //                 different from domain on which E, B, J are defined
        min_local[i] = (cell_starting_global_index[i]                  )*params.cell_length[i];
        max_local[i] = (cell_starting_global_index[i]+params.n_space[i])*params.cell_length[i];
        //PMESSAGE( 0, smilei_rk, "min_local / mac_local on " << smilei_rk << " = " << min_local[i] << " / " << max_local[i] << " selon la direction " << i );
        
        cell_starting_global_index[i] -= params.oversize[i];
        
    }
    
    //DEBUG(10,"n_space / rank " << smilei_rk << " = " << params.n_space[0] << " " << params.n_space[1] );
    
    extrem_ranks[0][0] = 0;
    int rank_min =  0;
    if ( (coords_[0] == 0) && (coords_[1] == 0) )
        rank_min = smilei_rk;
    MPI_Allreduce(&rank_min, &extrem_ranks[0][0], 1, MPI_INT, MPI_SUM, SMILEI_COMM_2D);
    
    extrem_ranks[0][1] = 0;
    int rank_max = 0;
    if ( (coords_[0]==0) && (coords_[1]==number_of_procs[1]-1) )
        rank_max = smilei_rk;
    MPI_Allreduce(&rank_max, &extrem_ranks[0][1], 1, MPI_INT, MPI_SUM, SMILEI_COMM_2D);
    
    extrem_ranks[1][0] = 0;
    rank_max = 0;
    if ( (coords_[1]==0) && (coords_[0]==number_of_procs[0]-1) )
        rank_max = smilei_rk;
    MPI_Allreduce(&rank_max, &extrem_ranks[1][0], 1, MPI_INT, MPI_SUM, SMILEI_COMM_2D);
    
    extrem_ranks[1][1] = 0;
    rank_max = 0;
    if ( (coords_[0]==number_of_procs[0]-1) && (coords_[1]==number_of_procs[1]-1) )
        rank_max = smilei_rk;
    MPI_Allreduce(&rank_max, &extrem_ranks[1][1], 1, MPI_INT, MPI_SUM, SMILEI_COMM_2D);
    
    
}

void SmileiMPI_Cart2D::exchangeParticles(Species* species, int ispec, PicParams& params, int tnum, int iDim)
{
    Particles &cuParticles = species->particles;
    std::vector<int>* cubmin = &species->bmin;
    std::vector<int>* cubmax = &species->bmax;
    
    std::vector< std::vector<int> >* indexes_of_particles_to_exchange_per_thd = &species->indexes_of_particles_to_exchange_per_thd;
    std::vector<int>                 indexes_of_particles_to_exchange;
    
#pragma omp master
    {
        /********************************************************************************/
        // Build lists of indexes of particle to exchange per neighbor
        // Computed from indexes_of_particles_to_exchange computed during particles' BC
        /********************************************************************************/
        indexes_of_particles_to_exchange.clear();
        
        int tmp = 0;
        for (int tid=0 ; tid < (int)indexes_of_particles_to_exchange_per_thd->size() ; tid++)
            tmp += ((*indexes_of_particles_to_exchange_per_thd)[tid]).size();
        indexes_of_particles_to_exchange.resize( tmp );
        
        int k=0;
        for (int tid=0 ; tid < (int)indexes_of_particles_to_exchange_per_thd->size() ; tid++) {
            for (int ipart = 0 ; ipart < (int) ((*indexes_of_particles_to_exchange_per_thd)[tid]).size() ; ipart++ ) {
                indexes_of_particles_to_exchange[k] =  (*indexes_of_particles_to_exchange_per_thd)[tid][ipart] ;
                k++;
            }
            ((*indexes_of_particles_to_exchange_per_thd))[tid].clear();
        }
        sort( indexes_of_particles_to_exchange.begin(), indexes_of_particles_to_exchange.end() );
        
        int n_part_send = indexes_of_particles_to_exchange.size();
        int n_part_recv;
        
        int ii,iPart;
        int n_particles,nmove,lmove;
        int shift[(*cubmax).size()+1];//how much we need to shift each bin in order to leave room for the new particles
        double dbin;
        
        dbin = params.cell_length[0]*params.clrw; //width of a bin.
        for (unsigned int j=0; j<(*cubmax).size()+1 ;j++){
            shift[j]=0;
        }


        Particles diagonalParticles;
        diagonalParticles.initialize(0,cuParticles.dimension());     
        
        for (int i=0 ; i<n_part_send ; i++) {
            iPart = indexes_of_particles_to_exchange[i];
	    if ( cuParticles.position(iDim,iPart) < min_local[iDim]) {
		buff_index_send[0].push_back( indexes_of_particles_to_exchange[i] );
	    }
	    else if ( cuParticles.position(iDim,iPart) >= max_local[iDim]) {
		buff_index_send[1].push_back( indexes_of_particles_to_exchange[i] );
	    }
	    else if ( !(cuParticles.is_part_in_domain(iPart, this) ) ) {
		// at the end of exchangeParticles, diagonalParticles will be reinjected 
		// at the end of cuParticles & indexes_of_particles_to_exchange_per_thd[0] for next iDim
		cuParticles.cp_particle(indexes_of_particles_to_exchange[i], diagonalParticles);
	    }
	    else { // particle will be deleted, if supp_particle particles still in the domain
	    }
        } // END for iPart = f(i)
        
        Particles partVectorSend[2];
        partVectorSend[0].initialize(0,cuParticles.dimension());
        partVectorSend[1].initialize(0,cuParticles.dimension());
        Particles partVectorRecv[2];
        partVectorRecv[0].initialize(0,cuParticles.dimension());
        partVectorRecv[1].initialize(0,cuParticles.dimension());
        
        /********************************************************************************/
        // Exchange particles
        /********************************************************************************/
            
	MPI_Status sstat    [2];
	MPI_Status rstat    [2];
	MPI_Request srequest[2];
	MPI_Request rrequest[2];
            
	/********************************************************************************/
	// Exchange number of particles to exchange to establish or not a communication
	/********************************************************************************/
	for (int iNeighbor=0 ; iNeighbor<nbNeighbors_ ; iNeighbor++) {
	    if (neighbor_[iDim][iNeighbor]!=MPI_PROC_NULL) {
		n_part_send = (buff_index_send[iNeighbor]).size();
		MPI_Isend( &n_part_send, 1, MPI_INT, neighbor_[iDim][iNeighbor], 0, SMILEI_COMM_2D, &(srequest[iNeighbor]) );
	    } // END of Send
	    else
	        n_part_send = 0;
	    if (neighbor_[iDim][(iNeighbor+1)%2]!=MPI_PROC_NULL) {
		buff_index_recv_sz[(iNeighbor+1)%2] = 0;
		MPI_Irecv( &(buff_index_recv_sz[(iNeighbor+1)%2]), 1, MPI_INT, neighbor_[iDim][(iNeighbor+1)%2], 0, SMILEI_COMM_2D, &(rrequest[(iNeighbor+1)%2]) );
	    }
	    else 
	        buff_index_recv_sz[(iNeighbor+1)%2] = 0;
	}
	barrier();
            
	/********************************************************************************/
	// Wait for end of communications over number of particles
	/********************************************************************************/
	for (int iNeighbor=0 ; iNeighbor<nbNeighbors_ ; iNeighbor++) {
	    if (neighbor_[iDim][iNeighbor]!=MPI_PROC_NULL) {
		MPI_Wait( &(srequest[iNeighbor]), &(sstat[iNeighbor]) );
	    }
	    if (neighbor_[iDim][(iNeighbor+1)%2]!=MPI_PROC_NULL) {
		MPI_Wait( &(rrequest[(iNeighbor+1)%2]), &(rstat[(iNeighbor+1)%2]) );
		if (buff_index_recv_sz[(iNeighbor+1)%2]!=0) {
		    partVectorRecv[(iNeighbor+1)%2].initialize( buff_index_recv_sz[(iNeighbor+1)%2], cuParticles.dimension());
		}
	    }
	}
	barrier();
            
	/********************************************************************************/
	// Define buffers to exchange buff_index_send[iNeighbor].size();
	/********************************************************************************/
            
            
	/********************************************************************************/
	// Proceed to effective Particles' communications
	/********************************************************************************/

	// Number of properties per particles = nDim_Particles + 3 + 1 + 1
	int nbrOfProp( 7 );
	MPI_Datatype typePartSend, typePartRecv;

	for (int iNeighbor=0 ; iNeighbor<nbNeighbors_ ; iNeighbor++) {
                
	    // n_part_send : number of particles to send to current neighbor
	    n_part_send = (buff_index_send[iNeighbor]).size();
	    if ( (neighbor_[iDim][iNeighbor]!=MPI_PROC_NULL) && (n_part_send!=0) ) {
		double x_max = params.cell_length[iDim]*( params.n_space_global[iDim] );
		for (int iPart=0 ; iPart<n_part_send ; iPart++) {
		    if (periods_[iDim]==1) {
			// Enabled periodicity
			if ( ( iNeighbor==0 ) &&  (coords_[iDim] == 0 ) &&( cuParticles.position(iDim,buff_index_send[iNeighbor][iPart]) < 0. ) ) {
			    cuParticles.position(iDim,buff_index_send[iNeighbor][iPart])     += x_max;
			}
			else if ( ( iNeighbor==1 ) &&  (coords_[iDim] == number_of_procs[iDim]-1 ) && ( cuParticles.position(iDim,buff_index_send[iNeighbor][iPart]) >= x_max ) ) {
			    cuParticles.position(iDim,buff_index_send[iNeighbor][iPart])     -= x_max;
			}
		    }
		    cuParticles.cp_particle(buff_index_send[iNeighbor][iPart], partVectorSend[iNeighbor]);
		}

		typePartSend = createMPIparticles( &(partVectorSend[iNeighbor]), nbrOfProp );
		MPI_Isend( &((partVectorSend[iNeighbor]).position(0,0)), 1, typePartSend, neighbor_[iDim][iNeighbor], 0, SMILEI_COMM_2D, &(srequest[iNeighbor]) );
		MPI_Type_free( &typePartSend );

	    } // END of Send
                
	    n_part_recv = buff_index_recv_sz[(iNeighbor+1)%2];
	    if ( (neighbor_[iDim][(iNeighbor+1)%2]!=MPI_PROC_NULL) && (n_part_recv!=0) ) {
		typePartRecv = createMPIparticles( &(partVectorRecv[(iNeighbor+1)%2]), nbrOfProp );
		MPI_Irecv( &((partVectorRecv[(iNeighbor+1)%2]).position(0,0)), 1, typePartRecv,  neighbor_[iDim][(iNeighbor+1)%2], 0, SMILEI_COMM_2D, &(rrequest[(iNeighbor+1)%2]) );
		MPI_Type_free( &typePartRecv );

	    } // END of Recv
                
	} // END for iNeighbor
            
            
	/********************************************************************************/
	// Wait for end of communications over Particles
	/********************************************************************************/
	for (int iNeighbor=0 ; iNeighbor<nbNeighbors_ ; iNeighbor++) {
                
	    n_part_send = buff_index_send[iNeighbor].size();
	    n_part_recv = buff_index_recv_sz[(iNeighbor+1)%2];
                
	    if ( (neighbor_[iDim][iNeighbor]!=MPI_PROC_NULL) && (n_part_send!=0) ) {
		MPI_Wait( &(srequest[iNeighbor]), &(sstat[iNeighbor]) );
	    }
                
	    if ( (neighbor_[iDim][(iNeighbor+1)%2]!=MPI_PROC_NULL) && (n_part_recv!=0) ) {
		MPI_Wait( &(rrequest[(iNeighbor+1)%2]), &(rstat[(iNeighbor+1)%2]) );
                    
		// Extract corner particles, not managed in the following process 
		// but reinjected at the end in the main list
		for (int iPart=0 ; iPart<n_part_recv; iPart++ )
		    if ( !(partVectorRecv[(iNeighbor+1)%2]).is_part_in_domain(iPart, this) )
			(partVectorRecv[(iNeighbor+1)%2]).cp_particle(iPart, diagonalParticles);
		for (int iPart=n_part_recv-1 ; iPart>=0; iPart-- ) {
		    if ( !(partVectorRecv[(iNeighbor+1)%2]).is_part_in_domain(iPart, this) ) {
			(partVectorRecv[(iNeighbor+1)%2]).erase_particle(iPart);
			buff_index_recv_sz[(iNeighbor+1)%2]--;
		    }
		}
                    
	    }
                
	}
	barrier();
	/********************************************************************************/
	// Clean lists of indexes of particle to exchange per neighbor
	/********************************************************************************/
	for (int i=0 ; i<nbNeighbors_ ; i++)
	    buff_index_send[i].clear();
            
        
        /********************************************************************************/
        // Delete Particles included in buff_send/buff_recv
        /********************************************************************************/
        
        // Push lost particles at the end of bins
        //! \todo For loop on bins, can use openMP here.
        for (unsigned int ibin = 0 ; ibin < (*cubmax).size() ; ibin++ ) {
            //cout << "bounds " << (*cubmin)[ibin] << " " << (*cubmax)[ibin] << endl;
            ii = indexes_of_particles_to_exchange.size()-1;
            if (ii >= 0) { // Push lost particles to the end of the bin
                iPart = indexes_of_particles_to_exchange[ii];
                while (iPart >= (*cubmax)[ibin] && ii > 0) {
                    ii--;
                    iPart = indexes_of_particles_to_exchange[ii];
                }
                while (iPart == (*cubmax)[ibin]-1 && iPart >= (*cubmin)[ibin] && ii > 0) {
                    (*cubmax)[ibin]--;
                    ii--;
                    iPart = indexes_of_particles_to_exchange[ii];
                }
                while (iPart >= (*cubmin)[ibin] && ii > 0) {
                    cuParticles.overwrite_part2D((*cubmax)[ibin]-1, iPart );
                    (*cubmax)[ibin]--;
                    ii--;
                    iPart = indexes_of_particles_to_exchange[ii];
                }
                if (iPart >= (*cubmin)[ibin] && iPart < (*cubmax)[ibin]) { //On traite la dernière particule (qui peut aussi etre la premiere)
                    cuParticles.overwrite_part2D((*cubmax)[ibin]-1, iPart );
                    (*cubmax)[ibin]--;
                }
            }
        }
        //Shift the bins in memory
        //Warning: this loop must be executed sequentially. Do not use openMP here.
        for (int unsigned ibin = 1 ; ibin < (*cubmax).size() ; ibin++ ) { //First bin don't need to be shifted
            ii = (*cubmin)[ibin]-(*cubmax)[ibin-1]; // Shift the bin in memory by ii slots.
            iPart = min(ii,(*cubmax)[ibin]-(*cubmin)[ibin]); // Number of particles we have to shift = min (Nshift, Nparticle in the bin)
            if(iPart > 0) cuParticles.overwrite_part2D((*cubmax)[ibin]-iPart,(*cubmax)[ibin-1],iPart);
            (*cubmax)[ibin] -= ii;
            (*cubmin)[ibin] = (*cubmax)[ibin-1];
        }
        // Delete useless Particles
        //Theoretically, not even necessary to do anything as long you use bmax as the end of your iterator on particles.
        //Nevertheless, you might want to free memory and have the actual number of particles
        //really equal to the size of the vector. So we do:
        cuParticles.erase_particle_trail((*cubmax).back());
        //+++++++++++++++++++++++++++++++++++++++++++++++++++++++++++++++++++++++++++++++
        
        //********************************************************************************/
        // Copy newly arrived particles back to the vector
        // WARNING: very different behaviour depending on which dimension particles are coming from.
        /********************************************************************************/
        //We first evaluate how many particles arrive in each bin. 
<<<<<<< HEAD
        //1) Count particles coming from south and north
        for (int iNeighbor=0 ; iNeighbor<nbNeighbors_ ; iNeighbor++) {
            n_part_recv = buff_index_recv_sz[1][iNeighbor];
            for (unsigned int j=0; j<(unsigned int)n_part_recv ;j++){
                ii = int((partVectorRecv[1][iNeighbor].position(0,j)-min_local[0])/dbin);//bin in which the particle goes.
                shift[ii+1]++; // It makes the next bins shift.
            }
        }
        //2) Add particles coming from west and east
        shift[1] += buff_index_recv_sz[0][0];//Particles coming from south all go to bin 0 and shift all the other bins.
        shift[(*cubmax).size()] += buff_index_recv_sz[0][1];//Used only to count the total number of particles arrived.
=======
	if (iDim==1) {
	    //1) Count particles coming from south and north
	    for (int iNeighbor=0 ; iNeighbor<nbNeighbors_ ; iNeighbor++) {
		n_part_recv = buff_index_recv_sz[iNeighbor];
		for (unsigned int j=0; j<n_part_recv ;j++){
		    ii = int((partVectorRecv[iNeighbor].position(0,j)-min_local[0])/dbin);//bin in which the particle goes.
		    shift[ii+1]++; // It makes the next bins shift.
		}
	    }
	}
	if (iDim==0) {
	    //2) Add particles coming from west and east
	    shift[1] += buff_index_recv_sz[0];//Particles coming from south all go to bin 0 and shift all the other bins.
	    shift[(*cubmax).size()] += buff_index_recv_sz[1];//Used only to count the total number of particles arrived.
	}
>>>>>>> b70b7e99
        
        //Evaluation of the necessary shift of all bins.
        //Must be done sequentially
        for (unsigned int j=1; j<(*cubmax).size()+1;j++){ //bin 0 is not shifted.Last element of shift stores total number of arriving particles.
            shift[j]+=shift[j-1];
        }
        //Make room for new particles
        //cuParticles.create_particles(shift[(*cubmax).size()]);
        cuParticles.initialize( cuParticles.size()+shift[(*cubmax).size()], cuParticles.dimension() );
        
        //Shift bins, must be done sequentially
        for (unsigned int j=(*cubmax).size()-1; j>=1; j--){
            n_particles = (*cubmax)[j]-(*cubmin)[j]; //Nbr of particle in this bin
            nmove = min(n_particles,shift[j]); //Nbr of particles to move
            lmove = max(n_particles,shift[j]); //How far particles must be shifted
            if (nmove>0) cuParticles.overwrite_part2D((*cubmin)[j], (*cubmin)[j]+lmove, nmove);
            (*cubmin)[j] += shift[j];
            (*cubmax)[j] += shift[j];
        }
        
        //Space has been made now to write the arriving particles into the correct bins
        //iDim == 0  is the easy case, when particles arrive either in first or last bin.
	if (iDim==0) {
	    for (int iNeighbor=0 ; iNeighbor<nbNeighbors_ ; iNeighbor++) {
		n_part_recv = buff_index_recv_sz[iNeighbor];
		if ( (neighbor_[0][iNeighbor]!=MPI_PROC_NULL) && (n_part_recv!=0) ) {
		    ii = iNeighbor*((*cubmax).size()-1);//0 if iNeighbor=0(particles coming from West) and (*cubmax).size()-1 otherwise.
		    partVectorRecv[iNeighbor].overwrite_part2D(0, cuParticles,(*cubmax)[ii],n_part_recv);
		    (*cubmax)[ii] += n_part_recv ;
		}
	    }
	}
        //iDim == 1) is the difficult case, when particles can arrive in any bin.
<<<<<<< HEAD
        for (int iNeighbor=0 ; iNeighbor<nbNeighbors_ ; iNeighbor++) {
            n_part_recv = buff_index_recv_sz[1][iNeighbor];
            if ( (neighbor_[1][iNeighbor]!=MPI_PROC_NULL) && (n_part_recv!=0) ) {
                for(unsigned int j=0; j<(unsigned int)n_part_recv; j++){
                    ii = int((partVectorRecv[1][iNeighbor].position(0,j)-min_local[0])/dbin);//bin in which the particle goes.
                    partVectorRecv[1][iNeighbor].overwrite_part2D(j, cuParticles,(*cubmax)[ii]);
                    (*cubmax)[ii] ++ ;
                }
            }
        }
=======
	if (iDim==1) {
	    for (int iNeighbor=0 ; iNeighbor<nbNeighbors_ ; iNeighbor++) {
		n_part_recv = buff_index_recv_sz[iNeighbor];
		if ( (neighbor_[1][iNeighbor]!=MPI_PROC_NULL) && (n_part_recv!=0) ) {
		    for(unsigned int j=0; j<n_part_recv; j++){
			ii = int((partVectorRecv[iNeighbor].position(0,j)-min_local[0])/dbin);//bin in which the particle goes.
			partVectorRecv[iNeighbor].overwrite_part2D(j, cuParticles,(*cubmax)[ii]);
			(*cubmax)[ii] ++ ;
		    }
		}
	    }
	}
>>>>>>> b70b7e99
        
        // Inject corner particles at the end of the list, update bmax
	//if (iDim==cuParticles.dimension()-1) cout << "Number of diag particles " << diagonalParticles.size() << endl;
        for (int iPart = 0 ; iPart<diagonalParticles.size() ; iPart++) {
            diagonalParticles.cp_particle(iPart, cuParticles);
            (*indexes_of_particles_to_exchange_per_thd)[0].push_back(cuParticles.size()-1);
            (*cubmax)[(*cubmax).size()-1]++;
        }
        
    }//end of omp master
} // END exchangeParticles


MPI_Datatype SmileiMPI_Cart2D::createMPIparticles( Particles* particles, int nbrOfProp )
{
    MPI_Datatype typeParticlesMPI;

    MPI_Aint address[nbrOfProp];
    MPI_Get_address( &(particles->position(0,0)), &(address[0]) );
    MPI_Get_address( &(particles->position(1,0)), &(address[1]) );
    //MPI_Get_address( &(particles->position_old(0,0)), &(address[2]) );
    //MPI_Get_address( &(particles->position_old(1,0)), &(address[3]) );
    MPI_Get_address( &(particles->momentum(0,0)), &(address[2]) );
    MPI_Get_address( &(particles->momentum(1,0)), &(address[3]) );
    MPI_Get_address( &(particles->momentum(2,0)), &(address[4]) );
    MPI_Get_address( &(particles->weight(0)),     &(address[5]) );
    MPI_Get_address( &(particles->charge(0)),     &(address[6]) );

    int nbr_parts[nbrOfProp];
    MPI_Aint disp[nbrOfProp];
    MPI_Datatype partDataType[nbrOfProp];

    for (int i=0 ; i<nbrOfProp ; i++)
	nbr_parts[i] = particles->size();
    disp[0] = 0;
    for (int i=1 ; i<nbrOfProp ; i++)
	disp[i] = address[i] - address[0];
    for (int i=0 ; i<nbrOfProp ; i++)
	partDataType[i] = MPI_DOUBLE;
    partDataType[nbrOfProp-1] = MPI_SHORT;

    MPI_Type_struct( nbrOfProp, &(nbr_parts[0]), &(disp[0]), &(partDataType[0]), &typeParticlesMPI);
    MPI_Type_commit( &typeParticlesMPI );

    return typeParticlesMPI;
} // END createMPIparticles

void SmileiMPI_Cart2D::createType( PicParams& params )
{
    int nx0 = params.n_space[0] + 1 + 2*params.oversize[0];
    int ny0 = params.n_space[1] + 1 + 2*params.oversize[1];
    int clrw = params.clrw;
    
    // MPI_Datatype ntype_[nDim][primDual][primDual]
    int nx, ny;
    int nline, ncol;
    for (int ix_isPrim=0 ; ix_isPrim<2 ; ix_isPrim++) {
        nx = nx0 + ix_isPrim;
        for (int iy_isPrim=0 ; iy_isPrim<2 ; iy_isPrim++) {
            ny = ny0 + iy_isPrim;
            ntype_[0][ix_isPrim][iy_isPrim] = NULL;
            MPI_Type_contiguous(ny, MPI_DOUBLE, &(ntype_[0][ix_isPrim][iy_isPrim]));    //line
            MPI_Type_commit( &(ntype_[0][ix_isPrim][iy_isPrim]) );
            ntype_[1][ix_isPrim][iy_isPrim] = NULL;
            MPI_Type_vector(nx, 1, ny, MPI_DOUBLE, &(ntype_[1][ix_isPrim][iy_isPrim])); // column
            MPI_Type_commit( &(ntype_[1][ix_isPrim][iy_isPrim]) );
            ntype_[2][ix_isPrim][iy_isPrim] = NULL;
            MPI_Type_contiguous(ny*clrw, MPI_DOUBLE, &(ntype_[2][ix_isPrim][iy_isPrim]));   //clrw lines
            MPI_Type_commit( &(ntype_[2][ix_isPrim][iy_isPrim]) );
            
            ntypeSum_[0][ix_isPrim][iy_isPrim] = NULL;
            nline = 1 + 2*params.oversize[0] + ix_isPrim;
            MPI_Type_contiguous(nline, ntype_[0][ix_isPrim][iy_isPrim], &(ntypeSum_[0][ix_isPrim][iy_isPrim]));    //line
            MPI_Type_commit( &(ntypeSum_[0][ix_isPrim][iy_isPrim]) );
            ntypeSum_[1][ix_isPrim][iy_isPrim] = NULL;
            ncol  = 1 + 2*params.oversize[1] + iy_isPrim;
            MPI_Type_vector(nx, ncol, ny, MPI_DOUBLE, &(ntypeSum_[1][ix_isPrim][iy_isPrim])); // column
            MPI_Type_commit( &(ntypeSum_[1][ix_isPrim][iy_isPrim]) );
            
        }
    }
    
} //END createType


void SmileiMPI_Cart2D::sumField( Field* field )
{
    std::vector<unsigned int> n_elem = field->dims_;
    std::vector<unsigned int> isDual = field->isDual_;
    Field2D* f2D =  static_cast<Field2D*>(field);
    
    
    // Use a buffer per direction to exchange data before summing
    Field2D buf[ndims_][ nbNeighbors_ ];
    // Size buffer is 2 oversize (1 inside & 1 outside of the current subdomain)
    std::vector<unsigned int> oversize2 = oversize;
    oversize2[0] *= 2;
    oversize2[0] += 1 + f2D->isDual_[0];
    oversize2[1] *= 2;
    oversize2[1] += 1 + f2D->isDual_[1];
    
    for (int iDim=0 ; iDim<ndims_ ; iDim++) {
        for (int iNeighbor=0 ; iNeighbor<nbNeighbors_ ; iNeighbor++) {
            std::vector<unsigned int> tmp(ndims_,0);
            tmp[0] =    iDim  * n_elem[0] + (1-iDim) * oversize2[0];
            tmp[1] = (1-iDim) * n_elem[1] +    iDim  * oversize2[1];
            buf[iDim][iNeighbor].allocateDims( tmp );
        }
    }
    
    int istart, ix, iy;
    
    /********************************************************************************/
    // Send/Recv in a buffer data to sum
    /********************************************************************************/
    for (int iDim=0 ; iDim<ndims_ ; iDim++) {
        
        MPI_Datatype ntype = ntypeSum_[iDim][isDual[0]][isDual[1]];
        //      MPI_Status stat[2];
        //      MPI_Request request[2];
        MPI_Status sstat    [ndims_][2];
        MPI_Status rstat    [ndims_][2];
        MPI_Request srequest[ndims_][2];
        MPI_Request rrequest[ndims_][2];
        
        for (int iNeighbor=0 ; iNeighbor<nbNeighbors_ ; iNeighbor++) {
            
            if (neighbor_[iDim][iNeighbor]!=MPI_PROC_NULL) {
                istart = iNeighbor * ( n_elem[iDim]- oversize2[iDim] ) + (1-iNeighbor) * ( 0 );
                ix = (1-iDim)*istart;
                iy =    iDim *istart;
                MPI_Isend( &(f2D->data_2D[ix][iy]), 1, ntype, neighbor_[iDim][iNeighbor], 0, SMILEI_COMM_2D, &(srequest[iDim][iNeighbor]) );
            } // END of Send
            
            if (neighbor_[iDim][(iNeighbor+1)%2]!=MPI_PROC_NULL) {
                int tmp_elem = (buf[iDim][(iNeighbor+1)%2]).dims_[0]*(buf[iDim][(iNeighbor+1)%2]).dims_[1];
                MPI_Irecv( &( (buf[iDim][(iNeighbor+1)%2]).data_2D[0][0] ), tmp_elem, MPI_DOUBLE, neighbor_[iDim][(iNeighbor+1)%2], 0, SMILEI_COMM_2D, &(rrequest[iDim][(iNeighbor+1)%2]) );
            } // END of Recv
            
        } // END for iNeighbor
        
        
        for (int iNeighbor=0 ; iNeighbor<nbNeighbors_ ; iNeighbor++) {
            if (neighbor_[iDim][iNeighbor]!=MPI_PROC_NULL) {
                MPI_Wait( &(srequest[iDim][iNeighbor]), &(sstat[iDim][iNeighbor]) );
            }
            if (neighbor_[iDim][(iNeighbor+1)%2]!=MPI_PROC_NULL) {
                MPI_Wait( &(rrequest[iDim][(iNeighbor+1)%2]), &(rstat[iDim][(iNeighbor+1)%2]) );
            }
        }
        
        
        // Synchro before summing, to not sum with data ever sum
        // Merge loops, Sum direction by direction permits to not communicate with diagonal neighbors
        barrier();
        /********************************************************************************/
        // Sum data on each process, same operation on both side
        /********************************************************************************/
        
        for (int iNeighbor=0 ; iNeighbor<nbNeighbors_ ; iNeighbor++) {
            istart = ( (iNeighbor+1)%2 ) * ( n_elem[iDim]- oversize2[iDim] ) + (1-(iNeighbor+1)%2) * ( 0 );
            int ix0 = (1-iDim)*istart;
            int iy0 =    iDim *istart;
            if (neighbor_[iDim][(iNeighbor+1)%2]!=MPI_PROC_NULL) {
                for (unsigned int ix=0 ; ix< (buf[iDim][(iNeighbor+1)%2]).dims_[0] ; ix++) {
                    for (unsigned int iy=0 ; iy< (buf[iDim][(iNeighbor+1)%2]).dims_[1] ; iy++)
                        f2D->data_2D[ix0+ix][iy0+iy] += (buf[iDim][(iNeighbor+1)%2])(ix,iy);
                }
            } // END if
            
        } // END for iNeighbor
        
        barrier();
        
    } // END for iDim
    
} // END sumField


void SmileiMPI_Cart2D::exchangeField( Field* field )
{
    std::vector<unsigned int> n_elem   = field->dims_;
    std::vector<unsigned int> isDual = field->isDual_;
    Field2D* f2D =  static_cast<Field2D*>(field);
    
    int istart, ix, iy;
    
    // Loop over dimField
    for (int iDim=0 ; iDim<ndims_ ; iDim++) {
        
        MPI_Datatype ntype = ntype_[iDim][isDual[0]][isDual[1]];
        //      MPI_Status stat[2];
        //      MPI_Request request[2];
        MPI_Status sstat    [ndims_][2];
        MPI_Status rstat    [ndims_][2];
        MPI_Request srequest[ndims_][2];
        MPI_Request rrequest[ndims_][2];
        
        
        for (int iNeighbor=0 ; iNeighbor<nbNeighbors_ ; iNeighbor++) {
            
            if ( (neighbor_[iDim][iNeighbor]!=MPI_PROC_NULL) ) {
                
                istart = iNeighbor * ( n_elem[iDim]- (2*oversize[iDim]+1+isDual[iDim]) ) + (1-iNeighbor) * ( 2*oversize[iDim] + isDual[iDim] );
                ix = (1-iDim)*istart;
                iy =    iDim *istart;
                MPI_Isend( &(f2D->data_2D[ix][iy]), 1, ntype, neighbor_[iDim][iNeighbor], 0, SMILEI_COMM_2D, &(srequest[iDim][iNeighbor]) );
                
            } // END of Send
            
            if ( (neighbor_[iDim][(iNeighbor+1)%2]!=MPI_PROC_NULL) ) {
                
                istart = ( (iNeighbor+1)%2 ) * ( n_elem[iDim] - 1 ) + (1-(iNeighbor+1)%2) * ( 0 )  ;
                ix = (1-iDim)*istart;
                iy =    iDim *istart;
                MPI_Irecv( &(f2D->data_2D[ix][iy]), 1, ntype, neighbor_[iDim][(iNeighbor+1)%2], 0, SMILEI_COMM_2D, &(rrequest[iDim][(iNeighbor+1)%2]));
                
            } // END of Recv
            
        } // END for iNeighbor
        
        for (int iNeighbor=0 ; iNeighbor<nbNeighbors_ ; iNeighbor++) {
            if ( (neighbor_[iDim][iNeighbor]!=MPI_PROC_NULL) ) {
                MPI_Wait( &(srequest[iDim][iNeighbor]), &(sstat[iDim][iNeighbor]) );
            }
            if ( (neighbor_[iDim][(iNeighbor+1)%2]!=MPI_PROC_NULL)  ) {
                MPI_Wait( &(rrequest[iDim][(iNeighbor+1)%2]), &(rstat[iDim][(iNeighbor+1)%2]) );
            }
        }
        
    } // END for iDim
    
    
} // END exchangeField

void SmileiMPI_Cart2D::exchangeField_movewin( Field* field, int clrw )
{
    std::vector<unsigned int> n_elem   = field->dims_;
    std::vector<unsigned int> isDual = field->isDual_;
    Field2D* f2D =  static_cast<Field2D*>(field);
    int istart, ix, iy, iDim, iNeighbor,bufsize;
    void* b;
    
    bufsize = clrw*n_elem[1]*sizeof(double)+ 2 * MPI_BSEND_OVERHEAD; //Max number of doubles in the buffer. Careful, there might be MPI overhead to take into account.
    b=(void *)malloc(bufsize);
    MPI_Buffer_attach( b, bufsize);        
    iDim = 0; // We exchange only in the X direction for movewin.
    iNeighbor = 0; // We send only towards the West and receive from the East.

    MPI_Datatype ntype = ntype_[2][isDual[0]][isDual[1]]; //ntype_[2] is clrw columns.
    MPI_Status rstat    ;
    MPI_Request rrequest;
    
    
    if (neighbor_[iDim][iNeighbor]!=MPI_PROC_NULL) {
        
        istart =  2*oversize[iDim] + 1 + isDual[iDim] ;
        ix = (1-iDim)*istart;
        iy =    iDim *istart;
        MPI_Bsend( &(f2D->data_2D[ix][iy]), 1, ntype, neighbor_[iDim][iNeighbor], 0, SMILEI_COMM_2D);
    } // END of Send
  
    //Once the message is in the buffer we can safely shift the field in memory. 
    field->shift_x(clrw);
    // and then receive the complementary field from the East.

    if (neighbor_[iDim][(iNeighbor+1)%2]!=MPI_PROC_NULL) {
        
        istart = ( (iNeighbor+1)%2 ) * ( n_elem[iDim] - clrw ) + (1-(iNeighbor+1)%2) * ( 0 )  ;
        ix = (1-iDim)*istart;
        iy =    iDim *istart;
        MPI_Irecv( &(f2D->data_2D[ix][iy]), 1, ntype, neighbor_[iDim][(iNeighbor+1)%2], 0, SMILEI_COMM_2D, &rrequest);
    } // END of Recv
        
    
    if (neighbor_[iDim][(iNeighbor+1)%2]!=MPI_PROC_NULL) {
        MPI_Wait( &rrequest, &rstat);
    }
    MPI_Buffer_detach( &b, &bufsize);        
    free(b);
    
    
} // END exchangeField_movewin<|MERGE_RESOLUTION|>--- conflicted
+++ resolved
@@ -476,20 +476,7 @@
         // Copy newly arrived particles back to the vector
         // WARNING: very different behaviour depending on which dimension particles are coming from.
         /********************************************************************************/
-        //We first evaluate how many particles arrive in each bin. 
-<<<<<<< HEAD
-        //1) Count particles coming from south and north
-        for (int iNeighbor=0 ; iNeighbor<nbNeighbors_ ; iNeighbor++) {
-            n_part_recv = buff_index_recv_sz[1][iNeighbor];
-            for (unsigned int j=0; j<(unsigned int)n_part_recv ;j++){
-                ii = int((partVectorRecv[1][iNeighbor].position(0,j)-min_local[0])/dbin);//bin in which the particle goes.
-                shift[ii+1]++; // It makes the next bins shift.
-            }
-        }
-        //2) Add particles coming from west and east
-        shift[1] += buff_index_recv_sz[0][0];//Particles coming from south all go to bin 0 and shift all the other bins.
-        shift[(*cubmax).size()] += buff_index_recv_sz[0][1];//Used only to count the total number of particles arrived.
-=======
+        //We first evaluate how many particles arrive in each bin.
 	if (iDim==1) {
 	    //1) Count particles coming from south and north
 	    for (int iNeighbor=0 ; iNeighbor<nbNeighbors_ ; iNeighbor++) {
@@ -505,7 +492,6 @@
 	    shift[1] += buff_index_recv_sz[0];//Particles coming from south all go to bin 0 and shift all the other bins.
 	    shift[(*cubmax).size()] += buff_index_recv_sz[1];//Used only to count the total number of particles arrived.
 	}
->>>>>>> b70b7e99
         
         //Evaluation of the necessary shift of all bins.
         //Must be done sequentially
@@ -539,18 +525,6 @@
 	    }
 	}
         //iDim == 1) is the difficult case, when particles can arrive in any bin.
-<<<<<<< HEAD
-        for (int iNeighbor=0 ; iNeighbor<nbNeighbors_ ; iNeighbor++) {
-            n_part_recv = buff_index_recv_sz[1][iNeighbor];
-            if ( (neighbor_[1][iNeighbor]!=MPI_PROC_NULL) && (n_part_recv!=0) ) {
-                for(unsigned int j=0; j<(unsigned int)n_part_recv; j++){
-                    ii = int((partVectorRecv[1][iNeighbor].position(0,j)-min_local[0])/dbin);//bin in which the particle goes.
-                    partVectorRecv[1][iNeighbor].overwrite_part2D(j, cuParticles,(*cubmax)[ii]);
-                    (*cubmax)[ii] ++ ;
-                }
-            }
-        }
-=======
 	if (iDim==1) {
 	    for (int iNeighbor=0 ; iNeighbor<nbNeighbors_ ; iNeighbor++) {
 		n_part_recv = buff_index_recv_sz[iNeighbor];
@@ -563,7 +537,7 @@
 		}
 	    }
 	}
->>>>>>> b70b7e99
+
         
         // Inject corner particles at the end of the list, update bmax
 	//if (iDim==cuParticles.dimension()-1) cout << "Number of diag particles " << diagonalParticles.size() << endl;
