
#include "SmileiMPI.h"

#include <cmath>
#include <cstring>

#include <iostream>
#include <sstream>
#include <fstream>

#include "Params.h"
#include "Tools.h"

#include "ElectroMagn.h"
#include "ElectroMagnBC1D_SM.h"
#include "ElectroMagnBC2D_SM.h"
#include "ElectroMagnBC3D_SM.h"
#include "Field.h"

#include "Species.h"
#include "Hilbert_functions.h"
#include "VectorPatch.h"

#include "Diagnostic.h"
#include "DiagnosticScalar.h"
#include "DiagnosticParticles.h"
#include "DiagnosticScreen.h"
#include "DiagnosticProbes.h"

using namespace std;

// ---------------------------------------------------------------------------------------------------------------------
// SmileiMPI constructor :
//     - Call MPI_Init_thread, MPI_THREAD_MULTIPLE required
//     - Set MPI env
// ---------------------------------------------------------------------------------------------------------------------
SmileiMPI::SmileiMPI( int* argc, char*** argv )
{
    // Send information on current simulation
    int mpi_provided;

#ifdef _OPENMP
    MPI_Init_thread( argc, argv, MPI_THREAD_MULTIPLE, &mpi_provided );
    if (mpi_provided != MPI_THREAD_MULTIPLE){
        ERROR("MPI_THREAD_MULTIPLE not supported. Compile your MPI ibrary with THREAD_MULTIPLE support.");
    }
#else
    MPI_Init( argc, argv );
#endif

    SMILEI_COMM_WORLD = MPI_COMM_WORLD;
    MPI_Comm_size( SMILEI_COMM_WORLD, &smilei_sz );
    MPI_Comm_rank( SMILEI_COMM_WORLD, &smilei_rk );

    MESSAGE("                   _            _");
    MESSAGE(" ___           _  | |        _  \\ \\   Version : " << __VERSION);
    MESSAGE("/ __|  _ __   (_) | |  ___  (_)  | |   ");
    MESSAGE("\\__ \\ | '  \\   _  | | / -_)  _   | |");
    MESSAGE("|___/ |_|_|_| |_| |_| \\___| |_|  | |  ");
    MESSAGE("                                /_/    ");
    MESSAGE("");

} // END SmileiMPI::SmileiMPI


// ---------------------------------------------------------------------------------------------------------------------
// SmileiMPI destructor :
//     - Call MPI_Finalize
// ---------------------------------------------------------------------------------------------------------------------
SmileiMPI::~SmileiMPI()
{
    delete[]periods_;

    MPI_Finalize();

} // END SmileiMPI::~SmileiMPI


// ---------------------------------------------------------------------------------------------------------------------
// Broadcast namelist in SMILEI_COMM_WORLD
// ---------------------------------------------------------------------------------------------------------------------
void SmileiMPI::bcast( string& val )
{
    int charSize=0;
    if (isMaster()) charSize = val.size()+1;
    MPI_Bcast(&charSize, 1, MPI_INT, 0, SMILEI_COMM_WORLD);

    char tmp[charSize];
    if (isMaster()) strcpy(tmp, val.c_str());
    MPI_Bcast(tmp, charSize, MPI_CHAR, 0, SMILEI_COMM_WORLD);

    if (!isMaster()) val=tmp;

} // END bcast( string )


// ---------------------------------------------------------------------------------------------------------------------
// Broadcast namelist
// ---------------------------------------------------------------------------------------------------------------------
void SmileiMPI::bcast( int& val )
{
    MPI_Bcast(&val, 1, MPI_INT, 0, SMILEI_COMM_WORLD);

} // END bcast( int ) in SMILEI_COMM_WORLD


// ---------------------------------------------------------------------------------------------------------------------
// Initialize MPI (per process) environment
// ---------------------------------------------------------------------------------------------------------------------
void SmileiMPI::init( Params& params )
{
    // Initialize patch environment 
    patch_count.resize(smilei_sz, 0);
    target_patch_count.resize(smilei_sz, 0);
    capabilities.resize(smilei_sz, 1);
    Tcapabilities = smilei_sz;

    // Initialize patch distribution
    init_patch_count(params);

    // Initialize buffers for particles push vectorization
    //     - 1 thread push particles for a unique patch at a given time
    //     - so 1 buffer per thread
#ifdef _OPENMP
    dynamics_Epart.resize(omp_get_max_threads());
    dynamics_Bpart.resize(omp_get_max_threads());
    dynamics_invgf.resize(omp_get_max_threads());
    dynamics_iold.resize(omp_get_max_threads());
    dynamics_deltaold.resize(omp_get_max_threads());
#else
    dynamics_Epart.resize(1);
    dynamics_Bpart.resize(1);
    dynamics_invgf.resize(1);
    dynamics_iold.resize(1);
    dynamics_deltaold.resize(1);
#endif

    // Set periodicity of the simulated problem
    periods_  = new int[params.nDim_field];
    for (unsigned int i=0 ; i<params.nDim_field ; i++) periods_[i] = 0;
    // Geometry periodic in x
    if (params.bc_em_type_x[0]=="periodic") {
        periods_[0] = 1;
        MESSAGE(1,"applied topology for periodic BCs in x-direction");
    }
    if (params.nDim_field>1) {
        // Geometry periodic in y
        if (params.bc_em_type_y[0]=="periodic") {
            periods_[1] = 1;
            MESSAGE(2,"applied topology for periodic BCs in y-direction");
        }
    }
    if (params.nDim_field>2) {
        // Geometry periodic in y
        if (params.bc_em_type_z[0]=="periodic") {
            periods_[2] = 1;
            MESSAGE(2,"applied topology for periodic BCs in z-direction");
        }
    }
} // END init


// ---------------------------------------------------------------------------------------------------------------------
//  Initialize patch distribution
// ---------------------------------------------------------------------------------------------------------------------
void SmileiMPI::init_patch_count( Params& params)
{

//#ifndef _NOTBALANCED
//    bool use_load_balancing(true);
//    if (!use_load_balancing) {
//        int Npatches = params.number_of_patches[0];
//        for (unsigned int i = 1; i < params.nDim_field; i++)
//            Npatches *=  params.number_of_patches[i]; // Total number of patches.
//        if (Npatches!=smilei_sz) ERROR("number of patches abd MPI processes");
//        for (unsigned int i=0; i<smilei_sz; i++) patch_count[i] = 1;
//        return;
//    }
//#endif
    
    unsigned int Npatches, r, Ncur, Pcoordinates[3], ncells_perpatch;
    double Tload,Tcur, Lcur, total_load=0, local_load, above_target, below_target;
    
    unsigned int tot_species_number = PyTools::nComponents("Species");
    
    // Define capabilities here if not default.              
    //Capabilities of devices hosting the different mpi processes. All capabilities are assumed to be equal for the moment.
    //Compute total capability: Tcapabilities. Uncomment if cpability != 1 per MPI rank
    //Tcapabilities = 0;
    //for (unsigned int i = 0; i < smilei_sz; i++)
    //    Tcapabilities += capabilities[i];
    
    //Compute target load: Tload = Total load * local capability / Total capability.
    
    // Some initialization of the box parameters
    Npatches = params.tot_number_of_patches;
    ncells_perpatch = 1;
    vector<double> cell_xmin(3,0.), cell_xmax(3,1.), cell_dx(3,2.), x_cell(3,0);
    for (unsigned int i = 0; i < params.nDim_field; i++) {
        ncells_perpatch *= params.n_space[i]+2*params.oversize[i];
        if (params.cell_length[i]!=0.) cell_dx[i] = params.cell_length[i];
    }
    
    // First, distribute all patches evenly
    unsigned int Npatches_local = Npatches / smilei_sz, FirstPatch_local;
    int remainder = Npatches % smilei_sz;
    if( smilei_rk < remainder ) {
        Npatches_local++;
        FirstPatch_local = Npatches_local * smilei_rk;
    } else {
        FirstPatch_local = Npatches_local * smilei_rk + remainder;
    }
//    // Test
//    int tot, loc=Npatches_local;
//    MPI_Allreduce( &loc, &tot, 1, MPI_INT, MPI_SUM, SMILEI_COMM_WORLD );
//    if( tot != Npatches ) ERROR("Npatches should be "<<Npatches<<" but it is "<<tot);
    
    // Second, prepare the profiles for each species
    vector<Profile*> densityProfiles(0), ppcProfiles(0);
    for (unsigned int ispecies = 0; ispecies < tot_species_number; ispecies++){
        std::string species_type("");
        PyTools::extract("species_type",species_type,"Species",ispecies);
        PyObject *profile1=nullptr;
        std::string densityProfileType("");
        bool ok1 = PyTools::extract_pyProfile("nb_density"    , profile1, "Species", ispecies);
        bool ok2 = PyTools::extract_pyProfile("charge_density", profile1, "Species", ispecies);
        if( ok1 ) densityProfileType = "nb";
        if( ok2 ) densityProfileType = "charge";
        densityProfiles.push_back(new Profile(profile1, params.nDim_particle, densityProfileType+"_density "+species_type));
        PyTools::extract_pyProfile("n_part_per_cell", profile1, "Species", ispecies);
        ppcProfiles.push_back(new Profile(profile1, params.nDim_particle, "n_part_per_cell "+species_type));
    }
    
    // Third, loop over local patches to obtain their approximate load
    vector<double> PatchLoad (Npatches_local, 1.);
    if (params.balancing_every <= 0 || !(params.initial_balance) ){
        total_load = Npatches_local; //We don't balance the simulation, all patches have a load of 1.
    } else {
        for(unsigned int ipatch=0; ipatch<Npatches_local; ipatch++){
            // Get patch coordinates
            unsigned int hindex = FirstPatch_local + ipatch;
            generalhilbertindexinv(params.mi[0], params.mi[1], params.mi[2], &Pcoordinates[0], &Pcoordinates[1], &Pcoordinates[2], hindex);
            for (unsigned int i=0 ; i<params.nDim_field ; i++) {
                Pcoordinates[i] *= params.n_space[i];
                if (params.cell_length[i]!=0.) {
                    cell_xmin[i] = (Pcoordinates[i]+0.5)*params.cell_length[i];
                    cell_xmax[i] = (Pcoordinates[i]+0.5+params.n_space[i])*params.cell_length[i];
                }
            }
            //Accumulate particles load of the current patch
            for (unsigned int ispecies = 0; ispecies < tot_species_number; ispecies++){
                local_load = 0.;
                
                // This commented block loops through all cells of the current patch to calculate the load
                //for (x_cell[0]=cell_xmin[0]; x_cell[0]<cell_xmax[0]; x_cell[0]+=cell_dx[0]) {
                //    for (x_cell[1]=cell_xmin[1]; x_cell[1]<cell_xmax[1]; x_cell[1]+=cell_dx[1]) {
                //        for (x_cell[2]=cell_xmin[2]; x_cell[2]<cell_xmax[2]; x_cell[2]+=cell_dx[2]) {
                //            double n_part_in_cell = floor(ppcProfiles[ispecies]->valueAt(x_cell));
                //            if( n_part_in_cell<=0. ) continue;
                //            else if( densityProfiles[ispecies]->valueAt(x_cell)==0. ) continue;
                //            local_load += n_part_in_cell;
                //        }
                //    }
                //}
                // Instead of looping all cells, the following takes only the central point (much faster)
                for (unsigned int i=0 ; i<params.nDim_field ; i++) {
                    if (params.cell_length[i]==0.) x_cell[i] = 0.;
                    else x_cell[i] = 0.5*(cell_xmin[i]+cell_xmax[i]);
                }
                double n_part_in_cell = floor(ppcProfiles[ispecies]->valueAt(x_cell));
                if( n_part_in_cell && densityProfiles[ispecies]->valueAt(x_cell)!=0.)
                    local_load += n_part_in_cell * ncells_perpatch;
                
                // Consider whether this species is frozen
                double time_frozen(0.);
                PyTools::extract("time_frozen",time_frozen ,"Species",ispecies);
                if(time_frozen > 0.) local_load *= params.coef_frozen;
                // Add the load of the species to the current patch load
                PatchLoad[ipatch] += local_load;
            }
            //Add grid contribution to the load.
            PatchLoad[ipatch] += ncells_perpatch*params.coef_cell-1; //-1 to compensate the initialization to 1.
            total_load += PatchLoad[ipatch];
        }
    }
    for (unsigned int i=0 ; i< densityProfiles.size() ; i++)
        delete densityProfiles[i];
    for (unsigned int i=0 ; i< ppcProfiles.size() ; i++)
        delete ppcProfiles[i];
    densityProfiles.resize(0); densityProfiles.clear();
    ppcProfiles.resize(0); ppcProfiles.clear();
    
    // Fourth, the arrangement of patches is balanced
    
    // Initialize loads
    MPI_Reduce( &total_load, &Tload, 1, MPI_DOUBLE, MPI_SUM, 0, MPI_COMM_WORLD );
    Tload /= Tcapabilities; //Target load for each mpi process.
    Tcur = Tload * capabilities[0];  //Init.
    r = 0;  //Start by finding work for rank 0.
    Ncur = 0; // Number of patches assigned to current rank r.
    Lcur = 0.; //Load assigned to current rank r.
    
    // MPI master loops patches and figures the best arrangement
    if( smilei_rk==0 ) {
        int rk = 0;
        MPI_Status status;
        while( true ) { // loop cpu ranks
            unsigned int hindex = 0;
            for(unsigned int ipatch=0; ipatch < Npatches_local; ipatch++){
                local_load = PatchLoad[ipatch];
                Lcur += local_load; //Add grid contribution to the load.
                Ncur++; // Try to assign current patch to rank r.
                
                //if (isMaster()) cout <<"h= " << hindex << " Tcur = " << Tcur << " Lcur = " << Lcur <<" Ncur = " << Ncur <<" r= " << r << endl;
                if (r < (unsigned int)smilei_sz-1){
                    
                    if ( Lcur > Tcur || smilei_sz-r >= Npatches-hindex){ //Load target is exceeded or we have as many patches as procs left.
                        above_target = Lcur - Tcur;  //Including current patch, we exceed target by that much.
                        below_target = Tcur - (Lcur-local_load); // Excluding current patch, we mis the target by that much.
                        if((above_target > below_target) && (Ncur!=1)) { // If we're closer to target without the current patch...
                            patch_count[r] = Ncur-1;      // ... include patches up to current one.
                            Ncur = 1;
                            //Lcur = local_load;
                        } else {                          //Else ...
                            patch_count[r] = Ncur;        //...assign patches including the current one.
                            Ncur = 0;
                            //Lcur = 0.;
                        }
                        r++; //Move on to the next rank.
                        //Tcur = Tload * capabilities[r];  //Target load for current rank r.
                        Tcur += Tload * capabilities[r];  //Target load for current rank r.
                    }
                }// End if on r.
                hindex++;
            }// End loop on patches for rank rk
            patch_count[smilei_sz-1] = Ncur; // the last MPI process takes what's left.
            
            // Go to next rank
            rk++;
            if( rk >= smilei_sz ) break;
            
            // Get the load of patches pre-calculated by the next rank
            if( rk == remainder ) {
                Npatches_local--;
                PatchLoad.resize(Npatches_local);
            }
            MPI_Recv(&PatchLoad[0], Npatches_local, MPI_DOUBLE, rk, rk, SMILEI_COMM_WORLD, &status);
        }
        
        // The master cpu also writes the patch count to the file
        ofstream fout;
        fout.open ("patch_load.txt");
        fout << "Total load = " << Tload << endl;
        for (rk=0; rk<smilei_sz; rk++)
            fout << "patch count = " << patch_count[rk]<<endl;
        fout.close();
        
    // The other MPIs send their pre-calculated information
    } else {
        MPI_Send(&PatchLoad[0], Npatches_local, MPI_DOUBLE, 0, smilei_rk, SMILEI_COMM_WORLD);
    }
    
    // Lastly, the patch count is broadcast to all ranks
    MPI_Bcast( &patch_count[0], smilei_sz, MPI_INT, 0, SMILEI_COMM_WORLD);
    
} // END init_patch_count


// ---------------------------------------------------------------------------------------------------------------------
//  Recompute patch distribution
// ---------------------------------------------------------------------------------------------------------------------
void SmileiMPI::recompute_patch_count( Params& params, VectorPatch& vecpatches, double time_dual )
{

    unsigned int Npatches, r,Ncur,ncells_perpatch, Lmin, Lmin1, Lmin2, Lmax;
    double Tload,Tcur, Lcur, above_target, below_target, cells_load;
    unsigned int npatchmin =1;
    //Load of a cell = coef_cell*load of a particle.
    //Load of a frozen particle = coef_frozen*load of a particle.
    std::vector<double> Lp,Lp_global;
    int recv_counts[smilei_sz];
    ofstream fout;

    if (isMaster()) {
        fout.open ("patch_load.txt", std::ofstream::out | std::ofstream::app);
    }
    
    Npatches = params.tot_number_of_patches;
    
    ncells_perpatch = params.n_space[0]+2*params.oversize[0]; //Initialization
    for (unsigned int idim = 1; idim < params.nDim_field; idim++)
        ncells_perpatch *= params.n_space[idim]+2*params.oversize[idim];
 
    unsigned int tot_species_number = vecpatches(0)->vecSpecies.size();
    cells_load = ncells_perpatch*params.coef_cell ;

    Lp.resize(patch_count[smilei_rk], cells_load);
    Lp_global.resize(Npatches,0.);

    Tload = 0.;
    r = 0;  //Start by finding work for rank 0.
    Ncur = 0; // Number of patches assigned to current rank r.
    Lcur = 0.; //Load assigned to current rank r.

    //Compute Local Loads of each Patch (Lp)
    for(unsigned int ipatch=0; ipatch < (unsigned int)patch_count[smilei_rk]; ipatch++){
        for (unsigned int ispecies = 0; ispecies < tot_species_number; ispecies++) {
            Lp[ipatch] += vecpatches(ipatch)->vecSpecies[ispecies]->getNbrOfParticles()*(1+(params.coef_frozen-1)*(time_dual < vecpatches(ipatch)->vecSpecies[ispecies]->time_frozen)) ;
        }
    }

    //Allgatherv loads of all patches in Lp_global
  
    recv_counts[0] = 0;
    for(int i=1; i < smilei_sz ; i++) recv_counts[i] = recv_counts[i-1]+patch_count[i-1];

    MPI_Allgatherv(&Lp[0],patch_count[smilei_rk],MPI_DOUBLE,&Lp_global[0], &patch_count[0], recv_counts, MPI_DOUBLE,MPI_COMM_WORLD);

    //Compute total loads
    for(unsigned int ipatch=0; ipatch < Npatches; ipatch++) Tload += Lp_global[ipatch];
    Tload /= Tcapabilities; //Target load for each mpi process.
    Tcur = Tload * capabilities[0];  //Init.

    //Loop over all patches to determine target_patch_count.
    for(unsigned int ipatch=0; ipatch < Npatches; ipatch++){

        Lcur += Lp_global[ipatch]; 
        Ncur++; // Try to assign current patch to rank r.

        if (r < (unsigned int)smilei_sz-1){

            if ( Lcur > Tcur || smilei_sz-r >= Npatches-ipatch){ //Load target is exceeded or we have as many patches as procs left.
                above_target = Lcur - Tcur;  //Including current patch, we exceed target by that much.
                below_target = Tcur - (Lcur-Lp_global[ipatch]); // Excluding current patch, we mis the target by that much.
                if((above_target > below_target) && (Ncur!=1)) { // If we're closer to target without the current patch...
                    target_patch_count[r] = Ncur-1;      // ... include patches up to current one.
                    Ncur = 1;
                } else {                          //Else ...
                    target_patch_count[r] = Ncur;        //...assign patches including the current one.
                    Ncur = 0;
                }
                r++; //Move on to the next rank.
                Tcur += Tload * capabilities[r];  //Target load for current rank r.
            } 
        }// End if on r.
        if (ipatch == Npatches-1){
            target_patch_count[smilei_sz-1] = Ncur; //When we reach the last patch, the last MPI process takes what's left.
        }
    }// End loop on patches.


    //Make sure the new patch_count is not too different from the previous one.
    // First patch
    Ncur = 0;                           //Sold
    Lmin1 = npatchmin;
    Lmin2 = 1;
    Lmin = std::max(Lmin1, Lmin2);      //Pmin
    Lmax = patch_count[0] - npatchmin;  //Pmax
    Tcur = 0;                           //Plast 

    //Loop
    for(unsigned int i=0; i< (unsigned int)smilei_sz-1; i++){

        Lmin2 += patch_count[i];         // futur Pmin
        Tcur += target_patch_count[i];   //Plast
        Lmax += patch_count[i+1];        //Pmax
 
        if (Tcur < Lmin){                      
            patch_count[i] = Lmin - Ncur;
        } else if (Tcur > Lmax ){                      
            patch_count[i] = Lmax - Ncur;
        } else {
            patch_count[i] = Tcur-Ncur;
        }
        Ncur += patch_count[i];           //new Sold
        Lmin1 = Ncur + npatchmin;
        Lmin = std::max(Lmin1, Lmin2);    //new Pmin

    }

    //Last patch
    patch_count[smilei_sz-1] = Npatches-Ncur;

    //Write patch_load.txt
    if (smilei_rk==0) {
        fout << "\tt = " << time_dual << endl;
        for (int irk=0;irk<smilei_sz;irk++)
            fout << " patch_count[" << irk << "] = " << patch_count[irk] << " target patch_count = "<< target_patch_count[irk] << endl;
        fout.close();
    }

    return;

} // END recompute_patch_count


// ----------------------------------------------------------------------
// Returns the rank of the MPI process currently owning patch h.
// ----------------------------------------------------------------------
int SmileiMPI::hrank(int h)
{
    if (h == MPI_PROC_NULL) return MPI_PROC_NULL;

    int patch_counter,rank;
    rank=0;
    patch_counter = patch_count[0];
    while (h >= patch_counter) {
        rank++;
        patch_counter += patch_count[rank];
    }
    return rank;
} // END hrank


// ----------------------------------------------------------------------
// Create MPI type to exchange all particles properties of particles
// ----------------------------------------------------------------------
MPI_Datatype SmileiMPI::createMPIparticles( Particles* particles )
{
    int nbrOfProp = particles->double_prop.size() + particles->short_prop.size() + particles->uint64_prop.size();

    MPI_Aint address[nbrOfProp];
    for ( unsigned int iprop=0 ; iprop<particles->double_prop.size() ; iprop++ )
        MPI_Get_address( &( (*(particles->double_prop[iprop]))[0] ), &(address[iprop]) );
    for ( unsigned int iprop=0 ; iprop<particles->short_prop.size() ; iprop++ )
        MPI_Get_address( &( (*(particles->short_prop[iprop]))[0] ), &(address[particles->double_prop.size()+iprop]) );
    for ( unsigned int iprop=0 ; iprop<particles->uint64_prop.size() ; iprop++ )
        MPI_Get_address( &( (*(particles->uint64_prop[iprop]))[0] ), &(address[particles->double_prop.size()+particles->short_prop.size()+iprop]) );

    int nbr_parts[nbrOfProp];
    // number of elements per property
    for (int i=0 ; i<nbrOfProp ; i++)
        nbr_parts[i] = particles->size();

    MPI_Aint disp[nbrOfProp];
    // displacement between 2 properties
    disp[0] = 0;
    for (int i=1 ; i<nbrOfProp ; i++)
        disp[i] = address[i] - address[0];

    MPI_Datatype partDataType[nbrOfProp];
    // define MPI type of each property, default is DOUBLE
    for ( unsigned int i=0 ; i<particles->double_prop.size() ; i++)
        partDataType[i] = MPI_DOUBLE;
    for ( unsigned int iprop=0 ; iprop<particles->short_prop.size() ; iprop++ )
        partDataType[ particles->double_prop.size()+iprop] = MPI_SHORT;
    for ( unsigned int iprop=0 ; iprop<particles->uint64_prop.size() ; iprop++ )
        partDataType[ particles->double_prop.size()+particles->short_prop.size()+iprop] = MPI_UNSIGNED_LONG_LONG;

    MPI_Datatype typeParticlesMPI;
    MPI_Type_create_struct( nbrOfProp, &(nbr_parts[0]), &(disp[0]), &(partDataType[0]), &typeParticlesMPI);
    MPI_Type_commit( &typeParticlesMPI );
    
    return typeParticlesMPI;

} // END createMPIparticles


// ---------------------------------------------------------------------------------------------------------------------
// ---------------------------------------------------------------------------------------------------------------------
// -----------------------------------------       PATCH SEND / RECV METHODS        ------------------------------------
// ---------------------------------------------------------------------------------------------------------------------
// ---------------------------------------------------------------------------------------------------------------------
void SmileiMPI::isend(Patch* patch, int to, int tag, Params& params)
{
    //MPI_Request request;

    for (int ispec=0 ; ispec<(int)patch->vecSpecies.size() ; ispec++){
        isend( &(patch->vecSpecies[ispec]->bmax), to, tag+2*ispec+1, patch->requests_[2*ispec] );
        if ( patch->vecSpecies[ispec]->getNbrOfParticles() > 0 ){
            patch->vecSpecies[ispec]->typePartSend = createMPIparticles( patch->vecSpecies[ispec]->particles );
            isend( patch->vecSpecies[ispec]->particles, to, tag+2*ispec, patch->vecSpecies[ispec]->typePartSend, patch->requests_[2*ispec+1] );
            MPI_Type_free( &(patch->vecSpecies[ispec]->typePartSend) );
        }
    }

    // Count number max of comms :
    int maxtag = 2 * patch->vecSpecies.size();
    
    isend( patch->EMfields, to, maxtag, patch->requests_ , tag);
    
} // END isend( Patch )


void SmileiMPI::waitall(Patch* patch)
{
    for (unsigned int ireq=0; ireq<patch->requests_.size() ; ireq++ ){
        MPI_Status status;
        if (patch->requests_[ireq] != MPI_REQUEST_NULL)
            MPI_Wait(&(patch->requests_[ireq]), &status);
        patch->requests_[ireq] = MPI_REQUEST_NULL;
    }
        
}

void SmileiMPI::recv(Patch* patch, int from, int tag, Params& params)
{
    int nbrOfPartsRecv;

    for (int ispec=0 ; ispec<(int)patch->vecSpecies.size() ; ispec++){
        //Receive bmax
        recv( &patch->vecSpecies[ispec]->bmax, from, tag+2*ispec+1 );
        //Reconstruct bmin from bmax
        memcpy(&(patch->vecSpecies[ispec]->bmin[1]), &(patch->vecSpecies[ispec]->bmax[0]), (patch->vecSpecies[ispec]->bmax.size()-1)*sizeof(int) );
        patch->vecSpecies[ispec]->bmin[0]=0;
        //Prepare patch for receiving particles
        nbrOfPartsRecv = patch->vecSpecies[ispec]->bmax.back(); 
        //cout << smilei_rk << " recv " << nbrOfPartsRecv << endl;
        patch->vecSpecies[ispec]->particles->initialize( nbrOfPartsRecv, params.nDim_particle );
        //Receive particles
        if ( nbrOfPartsRecv > 0 ) {
            patch->vecSpecies[ispec]->typePartSend = createMPIparticles( patch->vecSpecies[ispec]->particles );
            recv( patch->vecSpecies[ispec]->particles, from, tag+2*ispec, patch->vecSpecies[ispec]->typePartSend );
            MPI_Type_free( &(patch->vecSpecies[ispec]->typePartSend) );
        }
    }
    
    // Count number max of comms :
    int maxtag = tag + 2 * patch->vecSpecies.size();

    patch->EMfields->initAntennas(patch);
    recv( patch->EMfields, from, maxtag );


} // END recv ( Patch )


void SmileiMPI::isend(Particles* particles, int to, int tag, MPI_Datatype typePartSend, MPI_Request& request)
{
    MPI_Isend( &(particles->position(0,0)), 1, typePartSend, to, tag, MPI_COMM_WORLD, &request );

} // END isend( Particles )


void SmileiMPI::recv(Particles* particles, int to, int tag, MPI_Datatype typePartRecv)
{
    MPI_Status status;
    MPI_Recv( &(particles->position(0,0)), 1, typePartRecv, to, tag, MPI_COMM_WORLD, &status );

} // END recv( Particles )


// Assuming vec.size() is known (number of species). Asynchronous.
void SmileiMPI::isend(std::vector<int>* vec, int to, int tag, MPI_Request& request)
{
    MPI_Isend( &((*vec)[0]), (*vec).size(), MPI_INT, to, tag, MPI_COMM_WORLD, &request );

} // End isend ( bmax )


void SmileiMPI::recv(std::vector<int> *vec, int from, int tag)
{
    MPI_Status status;
    MPI_Recv( &((*vec)[0]), vec->size(), MPI_INT, from, tag, MPI_COMM_WORLD, &status );

} // End recv ( bmax )

// Assuming vec.size() is known (number of species). Asynchronous.
void SmileiMPI::isend(std::vector<double>* vec, int to, int tag, MPI_Request& request)
{
    MPI_Isend( &((*vec)[0]), (*vec).size(), MPI_DOUBLE, to, tag, MPI_COMM_WORLD, &request );

} // End isend ( bmax )


void SmileiMPI::recv(std::vector<double> *vec, int from, int tag)
{
    MPI_Status status;
    MPI_Recv( &((*vec)[0]), vec->size(), MPI_DOUBLE, from, tag, MPI_COMM_WORLD, &status );

} // End recv ( bmax )


void SmileiMPI::isend(ElectroMagn* EM, int to, int tag, vector<MPI_Request>& requests, int mpi_tag )
{
    isend( EM->Ex_ , to, mpi_tag+tag, requests[tag]); tag++;
    isend( EM->Ey_ , to, mpi_tag+tag, requests[tag]); tag++;
    isend( EM->Ez_ , to, mpi_tag+tag, requests[tag]); tag++;
    isend( EM->Bx_ , to, mpi_tag+tag, requests[tag]); tag++;
    isend( EM->By_ , to, mpi_tag+tag, requests[tag]); tag++;
    isend( EM->Bz_ , to, mpi_tag+tag, requests[tag]); tag++;
    isend( EM->Bx_m, to, mpi_tag+tag, requests[tag]); tag++;
    isend( EM->By_m, to, mpi_tag+tag, requests[tag]); tag++;
    isend( EM->Bz_m, to, mpi_tag+tag, requests[tag]); tag++;
    
    for( unsigned int idiag=0; idiag<EM->allFields_avg.size(); idiag++) {
        for( unsigned int ifield=0; ifield<EM->allFields_avg[idiag].size(); ifield++) {
            isend( EM->allFields_avg[idiag][ifield], to, mpi_tag+tag, requests[tag]); tag++;
        }
    }
     
    for (unsigned int antennaId=0 ; antennaId<EM->antennas.size() ; antennaId++) {
        isend( EM->antennas[antennaId].field, to, mpi_tag+tag, requests[tag] ); tag++;
    }
     
    for (unsigned int bcId=0 ; bcId<EM->emBoundCond.size() ; bcId++ ) {
        if(! EM->emBoundCond[bcId]) continue;
        
        for (unsigned int laserId=0 ; laserId < EM->emBoundCond[bcId]->vecLaser.size() ; laserId++ ) {
            
            Laser * laser = EM->emBoundCond[bcId]->vecLaser[laserId];
            if( !(laser->spacetime[0]) && !(laser->spacetime[1]) ){
                LaserProfileSeparable* profile;
                profile = static_cast<LaserProfileSeparable*> ( laser->profiles[0] );
                if( ! profile->space_envelope ) continue;
                isend( profile->space_envelope, to , mpi_tag+tag, requests[tag] ); tag++;
                isend( profile->phase, to, mpi_tag+tag, requests[tag]); tag++;
                profile = static_cast<LaserProfileSeparable*> ( laser->profiles[1] );
                isend( profile->space_envelope, to , mpi_tag+tag, requests[tag] ); tag++;
                isend( profile->phase, to, mpi_tag+tag, requests[tag]); tag++;
            }
        }
        
         if ( EM->extFields.size()>0 ) {
             
             if (dynamic_cast<ElectroMagnBC1D_SM*>(EM->emBoundCond[bcId]) ) {
                 ElectroMagnBC1D_SM* embc = static_cast<ElectroMagnBC1D_SM*>(EM->emBoundCond[bcId]);
                 MPI_Isend( &(embc->By_val), 1, MPI_DOUBLE, to, mpi_tag+tag, MPI_COMM_WORLD, &requests[tag] ); tag++;
                 MPI_Isend( &(embc->Bz_val), 1, MPI_DOUBLE, to, mpi_tag+tag, MPI_COMM_WORLD, &requests[tag] ); tag++;
             }
             else if ( dynamic_cast<ElectroMagnBC2D_SM*>(EM->emBoundCond[bcId]) ) {
                 // BCs at the x-border
                 ElectroMagnBC2D_SM* embc = static_cast<ElectroMagnBC2D_SM*>(EM->emBoundCond[bcId]);
                 isend(&embc->Bx_val, to, mpi_tag+tag, requests[tag]); tag++;
                 isend(&embc->By_val, to, mpi_tag+tag, requests[tag]); tag++;
                 isend(&embc->Bz_val, to, mpi_tag+tag, requests[tag]); tag++;
 
             }
             else if ( dynamic_cast<ElectroMagnBC3D_SM*>(EM->emBoundCond[bcId]) ) {
                ElectroMagnBC3D_SM* embc = static_cast<ElectroMagnBC3D_SM*>(EM->emBoundCond[bcId]);

                 // BCs at the x-border
                isend( embc->Bx_xvalmin, to, mpi_tag+tag, requests[tag]); tag++;
                isend( embc->Bx_xvalmax, to, mpi_tag+tag, requests[tag]); tag++;
                isend( embc->By_xvalmin, to, mpi_tag+tag, requests[tag]); tag++;
                isend( embc->By_xvalmax, to, mpi_tag+tag, requests[tag]); tag++;
                isend( embc->Bz_xvalmin, to, mpi_tag+tag, requests[tag]); tag++;
                isend( embc->Bz_xvalmax, to, mpi_tag+tag, requests[tag]); tag++;
                                       
                 // BCs at the y-border
                isend( embc->Bx_yvalmin, to, mpi_tag+tag, requests[tag]); tag++;
                isend( embc->Bx_yvalmax, to, mpi_tag+tag, requests[tag]); tag++;
                isend( embc->By_yvalmin, to, mpi_tag+tag, requests[tag]); tag++;
                isend( embc->By_yvalmax, to, mpi_tag+tag, requests[tag]); tag++;
                isend( embc->Bz_yvalmin, to, mpi_tag+tag, requests[tag]); tag++;
                isend( embc->Bz_yvalmax, to, mpi_tag+tag, requests[tag]); tag++;
                                       
                 // BCs at the z-border
                isend( embc->Bx_zvalmin, to, mpi_tag+tag, requests[tag]); tag++;
                isend( embc->Bx_zvalmax, to, mpi_tag+tag, requests[tag]); tag++;
                isend( embc->By_zvalmin, to, mpi_tag+tag, requests[tag]); tag++;
                isend( embc->By_zvalmax, to, mpi_tag+tag, requests[tag]); tag++;
                isend( embc->Bz_zvalmin, to, mpi_tag+tag, requests[tag]); tag++;
                isend( embc->Bz_zvalmax, to, mpi_tag+tag, requests[tag]); tag++;

             }
         }

    }
} // End isend ( ElectroMagn )


void SmileiMPI::recv(ElectroMagn* EM, int from, int tag)
{
    recv( EM->Ex_ , from, tag ); tag++;
    recv( EM->Ey_ , from, tag ); tag++;
    recv( EM->Ez_ , from, tag ); tag++;
    recv( EM->Bx_ , from, tag ); tag++;
    recv( EM->By_ , from, tag ); tag++;
    recv( EM->Bz_ , from, tag ); tag++;
    recv( EM->Bx_m, from, tag ); tag++;
    recv( EM->By_m, from, tag ); tag++;
    recv( EM->Bz_m, from, tag ); tag++;

    for( unsigned int idiag=0; idiag<EM->allFields_avg.size(); idiag++) {
        for( unsigned int ifield=0; ifield<EM->allFields_avg[idiag].size(); ifield++) {
            recv( EM->allFields_avg[idiag][ifield], from, tag); tag++;
        }
    }
     
    for (int antennaId=0 ; antennaId<(int)EM->antennas.size() ; antennaId++) {
        recv( EM->antennas[antennaId].field, from, tag); tag++;
    }
     
    for (unsigned int bcId=0 ; bcId<EM->emBoundCond.size() ; bcId++ ) {
        if(! EM->emBoundCond[bcId]) continue;
         
        for (unsigned int laserId=0 ; laserId<EM->emBoundCond[bcId]->vecLaser.size() ; laserId++ ) {
            Laser * laser = EM->emBoundCond[bcId]->vecLaser[laserId];
            if( !(laser->spacetime[0]) && !(laser->spacetime[1]) ){
                LaserProfileSeparable* profile;
                profile = static_cast<LaserProfileSeparable*> ( laser->profiles[0] );
                if( ! profile->space_envelope ) continue;
                recv( profile->space_envelope, from , tag ); tag++;
                recv( profile->phase, from, tag ); tag++;
                profile = static_cast<LaserProfileSeparable*> ( laser->profiles[1] );
                recv( profile->space_envelope, from , tag ); tag++;
                recv( profile->phase, from, tag ); tag++;
            }
        }

        if ( EM->extFields.size()>0 ) {
 
            if (dynamic_cast<ElectroMagnBC1D_SM*>(EM->emBoundCond[bcId]) ) {
                ElectroMagnBC1D_SM* embc = static_cast<ElectroMagnBC1D_SM*>(EM->emBoundCond[bcId]);
                MPI_Status status;
                MPI_Recv( &(embc->By_val), 1, MPI_DOUBLE, from, tag, MPI_COMM_WORLD, &status ); tag++;
                MPI_Recv( &(embc->Bz_val), 1, MPI_DOUBLE, from, tag, MPI_COMM_WORLD, &status ); tag++;
            }
            else if ( dynamic_cast<ElectroMagnBC2D_SM*>(EM->emBoundCond[bcId]) ) {
                // BCs at the x-border
                ElectroMagnBC2D_SM* embc = static_cast<ElectroMagnBC2D_SM*>(EM->emBoundCond[bcId]);
<<<<<<< HEAD
                recv(&embc->Bx_val, from, tag); tag++;
                recv(&embc->By_val, from, tag); tag++;
                recv(&embc->Bz_val, from, tag); tag++;
=======
                recv(&embc->Bx_xvalmin_Long, from, tag); tag++;
                recv(&embc->Bx_xvalmax_Long, from, tag); tag++;
                recv(&embc->By_xvalmin_Long, from, tag); tag++;
                recv(&embc->By_xvalmax_Long, from, tag); tag++;
                recv(&embc->Bz_xvalmin_Long, from, tag); tag++;
                recv(&embc->Bz_xvalmax_Long, from, tag); tag++;
     
                // BCs in the y-border
                recv(&embc->Bx_yvalmin_Trans, from, tag); tag++;
                recv(&embc->Bx_yvalmax_Trans, from, tag); tag++;
                recv(&embc->By_yvalmin_Trans, from, tag); tag++;
                recv(&embc->By_yvalmax_Trans, from, tag); tag++;
                recv(&embc->Bz_yvalmin_Trans, from, tag); tag++;
                recv(&embc->Bz_yvalmax_Trans, from, tag); tag++;
>>>>>>> 7a4403af
 
            }
             else if ( dynamic_cast<ElectroMagnBC3D_SM*>(EM->emBoundCond[bcId]) ) {
                ElectroMagnBC3D_SM* embc = static_cast<ElectroMagnBC3D_SM*>(EM->emBoundCond[bcId]);

                recv( EM->Bz_ , from, tag ); tag++;

                 // BCs at the x-border
                recv( embc->Bx_xvalmin, from, tag); tag++;
                recv( embc->Bx_xvalmax, from, tag); tag++;
                recv( embc->By_xvalmin, from, tag); tag++;
                recv( embc->By_xvalmax, from, tag); tag++;
                recv( embc->Bz_xvalmin, from, tag); tag++;
                recv( embc->Bz_xvalmax, from, tag); tag++;
                                       
                 // BCs at the y-border
                recv( embc->Bx_yvalmin, from, tag); tag++;
                recv( embc->Bx_yvalmax, from, tag); tag++;
                recv( embc->By_yvalmin, from, tag); tag++;
                recv( embc->By_yvalmax, from, tag); tag++;
                recv( embc->Bz_yvalmin, from, tag); tag++;
                recv( embc->Bz_yvalmax, from, tag); tag++;
                                       
                 // BCs at the z-border
                recv( embc->Bx_zvalmin, from, tag); tag++;
                recv( embc->Bx_zvalmax, from, tag); tag++;
                recv( embc->By_zvalmin, from, tag); tag++;
                recv( embc->By_zvalmax, from, tag); tag++;
                recv( embc->Bz_zvalmin, from, tag); tag++;
                recv( embc->Bz_zvalmax, from, tag); tag++;

             }
        }

    }

} // End recv ( ElectroMagn )


void SmileiMPI::isend(Field* field, int to, int hindex, MPI_Request& request)
{
    MPI_Isend( &((*field)(0)),field->globalDims_, MPI_DOUBLE, to, hindex, MPI_COMM_WORLD, &request );

} // End isend ( Field )


void SmileiMPI::recv(Field* field, int from, int hindex)
{
    MPI_Status status;
    MPI_Recv( &((*field)(0)),field->globalDims_, MPI_DOUBLE, from, hindex, MPI_COMM_WORLD, &status );

} // End recv ( Field )


void SmileiMPI::isend( ProbeParticles* probe, int to, int tag, unsigned int nDim_particles )
{
    MPI_Request request; 
    // send offset
    MPI_Isend( &(probe->offset_in_file), 1, MPI_INT, to, tag, MPI_COMM_WORLD, &request );
    // send number of particles
    int nPart = probe->particles.size();
    MPI_Isend( &nPart, 1, MPI_INT, to, tag+1, MPI_COMM_WORLD, &request );
    // send particles
    if( nPart>0 )
        for( unsigned int i=0; i<nDim_particles; i++)
            MPI_Isend( &(probe->particles.Position[i][0]), nPart, MPI_DOUBLE, to, tag+1+i, MPI_COMM_WORLD, &request );

} // End isend ( probes )


void SmileiMPI::recv( ProbeParticles* probe, int from, int tag, unsigned int nDim_particles )
{
    MPI_Status status;
    // receive offset
    MPI_Recv( &(probe->offset_in_file), 1, MPI_INT, from, tag, MPI_COMM_WORLD, &status );
    // receive number of particles
    int nPart;
    MPI_Recv( &nPart, 1, MPI_INT, from, tag+1, MPI_COMM_WORLD, &status );
    // Resize particles
    probe->particles.initialize(nPart, nDim_particles);
    // receive particles
    if( nPart>0 )
        for( unsigned int i=0; i<nDim_particles; i++)
            MPI_Recv( &(probe->particles.Position[i][0]), nPart, MPI_DOUBLE, from, tag+1+i, MPI_COMM_WORLD, &status );

} // End recv ( probes )


// ---------------------------------------------------------------------------------------------------------------------
// ---------------------------------------------------------------------------------------------------------------------
// ------------------------------------------      DIAGS MPI SYNC     --------------------------------------------------
// ---------------------------------------------------------------------------------------------------------------------
// ---------------------------------------------------------------------------------------------------------------------


// ---------------------------------------------------------------------------------------------------------------------
// Wrapper of MPI synchronization of all computing diags
//   - concerns    : scalars, phasespace, particles
//   - not concern : probes, fields, track particles (each patch write its own data)
//   - called in VectorPatch::runAllDiags(...)
// ---------------------------------------------------------------------------------------------------------------------
void SmileiMPI::computeGlobalDiags(Diagnostic* diag, int timestep)
{
    if ( DiagnosticScalar* scalar = dynamic_cast<DiagnosticScalar*>( diag ) ) {
        computeGlobalDiags(scalar, timestep);
    } else if (DiagnosticParticles* particles = dynamic_cast<DiagnosticParticles*>( diag )) {
        computeGlobalDiags(particles, timestep);
    } else if (DiagnosticScreen* screen = dynamic_cast<DiagnosticScreen*>( diag )) {
        computeGlobalDiags(screen, timestep);
    }
}


// ---------------------------------------------------------------------------------------------------------------------
// MPI synchronization of scalars diags
// ---------------------------------------------------------------------------------------------------------------------
void SmileiMPI::computeGlobalDiags(DiagnosticScalar* scalars, int timestep)
{
    
    if ( !scalars->timeSelection->theTimeIsNow(timestep) ) return;
    
    // Reduce all scalars that should be summed
    int n_sum = scalars->values_SUM.size();
    double * d_sum = &scalars->values_SUM[0];
    MPI_Reduce(isMaster()?MPI_IN_PLACE:d_sum, d_sum, n_sum, MPI_DOUBLE, MPI_SUM, 0, MPI_COMM_WORLD);
    
    if( scalars->necessary_fieldMinMax_any ) {
        // Reduce all scalars that are a "min" and its location
        int n_min = scalars->values_MINLOC.size();
        val_index * d_min = &scalars->values_MINLOC[0];
        MPI_Reduce(isMaster()?MPI_IN_PLACE:d_min, d_min, n_min, MPI_DOUBLE_INT, MPI_MINLOC, 0, MPI_COMM_WORLD);
        
        // Reduce all scalars that are a "max" and its location
        int n_max = scalars->values_MAXLOC.size();
        val_index * d_max = &scalars->values_MAXLOC[0];
        MPI_Reduce(isMaster()?MPI_IN_PLACE:d_max, d_max, n_max, MPI_DOUBLE_INT, MPI_MAXLOC, 0, MPI_COMM_WORLD);
    }
    
    // Complete the computation of the scalars after all reductions
    if (isMaster()) {
        
        // Calculate average Z
        for(unsigned int ispec=0; ispec<scalars->sDens.size(); ispec++)
            if ( scalars->sDens[ispec] && scalars->necessary_species[ispec] )
                *scalars->sZavg[ispec] = (double)*scalars->sZavg[ispec] / (double)*scalars->sDens[ispec];
        
        // total energy in the simulation
        if( scalars->necessary_Utot ) {
            double Ukin = *scalars->Ukin;
            double Uelm = *scalars->Uelm;
            *scalars->Utot = Ukin + Uelm;
        }
        
        // expected total energy
        if( scalars->necessary_Uexp ) {
            // total energy at time 0
            if (timestep==0) scalars->Energy_time_zero = *scalars->Utot;
            // Global kinetic energy, and BC losses/gains
            double Ukin_bnd     = *scalars->Ukin_bnd    ;
            double Ukin_out_mvw = *scalars->Ukin_out_mvw;
            double Ukin_inj_mvw = *scalars->Ukin_inj_mvw;
            // Global elm energy, and BC losses/gains
            double Uelm_bnd     = *scalars->Uelm_bnd    ;
            double Uelm_out_mvw = *scalars->Uelm_out_mvw;
            double Uelm_inj_mvw = *scalars->Uelm_inj_mvw;
            // expected total energy
            double Uexp = scalars->Energy_time_zero + Uelm_bnd + Ukin_inj_mvw + Uelm_inj_mvw
                -  ( Ukin_bnd + Ukin_out_mvw + Uelm_out_mvw );
            *scalars->Uexp = Uexp;
        }
        
        if( scalars->necessary_Ubal ) {
            // energy balance
            double Ubal = (double)*scalars->Utot - (double)*scalars->Uexp;
            *scalars->Ubal = Ubal;
            
            if( scalars->necessary_Ubal_norm ) {
                // the normalized energy balanced is normalized with respect to the current energy
                scalars->EnergyUsedForNorm = *scalars->Utot;
                // normalized energy balance
                double Ubal_norm(0.);
                if (scalars->EnergyUsedForNorm>0.)
                    Ubal_norm = Ubal / scalars->EnergyUsedForNorm;
                
                *scalars->Ubal_norm = Ubal_norm;
            }
        }
        
    }
} // END computeGlobalDiags(DiagnosticScalar& scalars ...)


// ---------------------------------------------------------------------------------------------------------------------
// MPI synchronization of diags particles
// ---------------------------------------------------------------------------------------------------------------------
void SmileiMPI::computeGlobalDiags(DiagnosticParticles* diagParticles, int timestep)
{
    if (timestep - diagParticles->timeSelection->previousTime() == diagParticles->time_average-1) {
        MPI_Reduce(diagParticles->filename.size()?MPI_IN_PLACE:&diagParticles->data_sum[0], &diagParticles->data_sum[0], diagParticles->output_size, MPI_DOUBLE, MPI_SUM, 0, MPI_COMM_WORLD);
        
        if( !isMaster() ) diagParticles->clear();
    }
} // END computeGlobalDiags(DiagnosticParticles* diagParticles ...)

// ---------------------------------------------------------------------------------------------------------------------
// MPI synchronization of diags screen
// ---------------------------------------------------------------------------------------------------------------------
void SmileiMPI::computeGlobalDiags(DiagnosticScreen* diagScreen, int timestep)
{
    if ( diagScreen->timeSelection->theTimeIsNow(timestep) ) {
        MPI_Reduce(diagScreen->filename.size()?MPI_IN_PLACE:&diagScreen->data_sum[0], &diagScreen->data_sum[0], diagScreen->output_size, MPI_DOUBLE, MPI_SUM, 0, MPI_COMM_WORLD);
        
        if( !isMaster() ) diagScreen->clear();
    }
} // END computeGlobalDiags(DiagnosticScreen* diagScreen ...)<|MERGE_RESOLUTION|>--- conflicted
+++ resolved
@@ -810,27 +810,9 @@
             else if ( dynamic_cast<ElectroMagnBC2D_SM*>(EM->emBoundCond[bcId]) ) {
                 // BCs at the x-border
                 ElectroMagnBC2D_SM* embc = static_cast<ElectroMagnBC2D_SM*>(EM->emBoundCond[bcId]);
-<<<<<<< HEAD
                 recv(&embc->Bx_val, from, tag); tag++;
                 recv(&embc->By_val, from, tag); tag++;
                 recv(&embc->Bz_val, from, tag); tag++;
-=======
-                recv(&embc->Bx_xvalmin_Long, from, tag); tag++;
-                recv(&embc->Bx_xvalmax_Long, from, tag); tag++;
-                recv(&embc->By_xvalmin_Long, from, tag); tag++;
-                recv(&embc->By_xvalmax_Long, from, tag); tag++;
-                recv(&embc->Bz_xvalmin_Long, from, tag); tag++;
-                recv(&embc->Bz_xvalmax_Long, from, tag); tag++;
-     
-                // BCs in the y-border
-                recv(&embc->Bx_yvalmin_Trans, from, tag); tag++;
-                recv(&embc->Bx_yvalmax_Trans, from, tag); tag++;
-                recv(&embc->By_yvalmin_Trans, from, tag); tag++;
-                recv(&embc->By_yvalmax_Trans, from, tag); tag++;
-                recv(&embc->Bz_yvalmin_Trans, from, tag); tag++;
-                recv(&embc->Bz_yvalmax_Trans, from, tag); tag++;
->>>>>>> 7a4403af
- 
             }
              else if ( dynamic_cast<ElectroMagnBC3D_SM*>(EM->emBoundCond[bcId]) ) {
                 ElectroMagnBC3D_SM* embc = static_cast<ElectroMagnBC3D_SM*>(EM->emBoundCond[bcId]);
