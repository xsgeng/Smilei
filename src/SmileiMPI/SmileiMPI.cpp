--- conflicted
+++ resolved
@@ -383,16 +383,10 @@
     if (isMaster()) {
         fout.open ("patch_load.txt", std::ofstream::out | std::ofstream::app);
     }
-<<<<<<< HEAD
-
-    Npatches = params.tot_number_of_patches;
-
-=======
-    
+
     MPI_Status status, status0, status1;
-    MPI_Request request0, request1; 
-    
->>>>>>> 610a0da6
+    MPI_Request request0, request1;
+
     ncells_perpatch = params.n_space[0]+2*params.oversize[0]; //Initialization
     for (unsigned int idim = 1; idim < params.nDim_field; idim++)
         ncells_perpatch *= params.n_space[idim]+2*params.oversize[idim];
@@ -415,17 +409,10 @@
         Tload_loc += Lp[ipatch];
     }
 
-<<<<<<< HEAD
-    //Allgatherv loads of all patches in Lp_global
-
-    recv_counts[0] = 0;
-    for(int i=1; i < smilei_sz ; i++) recv_counts[i] = recv_counts[i-1]+patch_count[i-1];
-=======
-    //Tscan = total load carried by previous ranks and me 
+    //Tscan = total load carried by previous ranks and me
     MPI_Scan(&Tload_loc, &Tscan, 1, MPI_DOUBLE, MPI_SUM, MPI_COMM_WORLD);
-    //Tload = total load carried by all ranks 
+    //Tload = total load carried by all ranks
     MPI_Allreduce(&Tload_loc, &Tload, 1, MPI_DOUBLE, MPI_SUM, MPI_COMM_WORLD);
->>>>>>> 610a0da6
 
     //Communicate the detail of the load of each patch to neighbouring MPI ranks
     if (smilei_rk < smilei_sz-1) {
@@ -440,58 +427,7 @@
     }
 
     Tload /= Tcapabilities; //Target load for each mpi process.
-<<<<<<< HEAD
-    Tcur = Tload * capabilities[0];  //Init.
-
-    //Loop over all patches to determine target_patch_count.
-    for(unsigned int ipatch=0; ipatch < Npatches; ipatch++){
-
-        Lcur += Lp_global[ipatch];
-        Ncur++; // Try to assign current patch to rank r.
-
-        if (r < (unsigned int)smilei_sz-1){
-
-            if ( Lcur > Tcur || smilei_sz-r >= Npatches-ipatch){ //Load target is exceeded or we have as many patches as procs left.
-                above_target = Lcur - Tcur;  //Including current patch, we exceed target by that much.
-                below_target = Tcur - (Lcur-Lp_global[ipatch]); // Excluding current patch, we mis the target by that much.
-                if((above_target > below_target) && (Ncur!=1)) { // If we're closer to target without the current patch...
-                    target_patch_count[r] = Ncur-1;      // ... include patches up to current one.
-                    Ncur = 1;
-                } else {                          //Else ...
-                    target_patch_count[r] = Ncur;        //...assign patches including the current one.
-                    Ncur = 0;
-                }
-                r++; //Move on to the next rank.
-                Tcur += Tload * capabilities[r];  //Target load for current rank r.
-            }
-        }// End if on r.
-        if (ipatch == Npatches-1){
-            target_patch_count[smilei_sz-1] = Ncur; //When we reach the last patch, the last MPI process takes what's left.
-        }
-    }// End loop on patches.
-
-
-    //Make sure the new patch_count is not too different from the previous one.
-    // First patch
-    Ncur = 0;                           //Sold
-    Lmin1 = npatchmin;
-    Lmin2 = 1;
-    Lmin = std::max(Lmin1, Lmin2);      //Pmin
-    Lmax = patch_count[0] - npatchmin;  //Pmax
-    Tcur = 0;                           //Plast
-
-    //Loop
-    for(unsigned int i=0; i< (unsigned int)smilei_sz-1; i++){
-
-        Lmin2 += patch_count[i];         // futur Pmin
-        Tcur += target_patch_count[i];   //Plast
-        Lmax += patch_count[i+1];        //Pmax
-
-        if (Tcur < Lmin){
-            patch_count[i] = Lmin - Ncur;
-        } else if (Tcur > Lmax ){
-            patch_count[i] = Lmax - Ncur;
-=======
+
     //Tcur = Tload * capabilities[smilei_rk];  //Init.
 
     if (smilei_rk > 0)
@@ -535,7 +471,7 @@
                 j++;
                 Ncur++;
             }
->>>>>>> 610a0da6
+
         } else {
         //  Check if some of my patches should be given to my right neighbour.
             j = patch_count[smilei_rk]-1;
