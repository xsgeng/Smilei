--- conflicted
+++ resolved
@@ -762,13 +762,8 @@
     }
 
     // Receive EM fields
-<<<<<<< HEAD
     patch->EMfields->initAntennas(patch, params);
-    if ( params.geometry != "3drz" ) {
-=======
-    patch->EMfields->initAntennas(patch);
     if ( params.geometry != "AMcylindrical" ) {
->>>>>>> 3823fdca
         recv( patch->EMfields, from, maxtag );
     } else {
         recv( patch->EMfields, from, maxtag, static_cast<ElectroMagnAM*>(patch->EMfields)->El_.size() );
