#include "SmileiMPI.h"

#include <cmath>
#include <cstring>

#include <iostream>
#include <sstream>

#include "PicParams.h"
#include "DiagParams.h"
#include "Tools.h"

#include "ElectroMagn.h"
#include "Field.h"

#include "Species.h"

using namespace std;

SmileiMPI::SmileiMPI( int* argc, char*** argv )
{    
    int mpi_provided;

    MPI_Init_thread( argc, argv, MPI_THREAD_FUNNELED, &mpi_provided );
    if (mpi_provided == MPI_THREAD_SINGLE){
        MESSAGE("openMP not supported");
    }

    SMILEI_COMM_WORLD = MPI_COMM_WORLD;
    MPI_Comm_size( SMILEI_COMM_WORLD, &smilei_sz );
    MPI_Comm_rank( SMILEI_COMM_WORLD, &smilei_rk );

}

SmileiMPI::SmileiMPI( SmileiMPI *smpi )
{
    SMILEI_COMM_WORLD = smpi->SMILEI_COMM_WORLD;
    MPI_Comm_size( SMILEI_COMM_WORLD, &smilei_sz );
    MPI_Comm_rank( SMILEI_COMM_WORLD, &smilei_rk );

    oversize = smpi->oversize;
    cell_starting_global_index = smpi->cell_starting_global_index;
    min_local = smpi->min_local;
    max_local = smpi->max_local;

    n_space_global = smpi->n_space_global;

}

SmileiMPI::~SmileiMPI()
{
    int status = 0;
    MPI_Finalized( &status );
    if (!status) MPI_Finalize();

}

void SmileiMPI::bcast( InputData& input_data )
{
    DEBUG(10,"broadcast namelist");
    bcast(input_data.namelist);    

    input_data.parseStream();
    
    // Randomization
    unsigned long seedTime=0;
    input_data.extract("random_seed",seedTime);
    srand(seedTime+getRank());
    
}

void SmileiMPI::bcast( string& val )
{
    int charSize=0;
    if (isMaster()) charSize = val.size()+1;
    MPI_Bcast(&charSize, 1, MPI_INT, 0, SMILEI_COMM_WORLD);

    char tmp[charSize];
    strcpy(tmp, val.c_str());
    MPI_Bcast(&tmp, charSize, MPI_CHAR, 0, SMILEI_COMM_WORLD);

    if (!isMaster()) val=tmp;

}

void SmileiMPI::init( PicParams& params )
{
    oversize.resize(params.nDim_field, 0);
    cell_starting_global_index.resize(params.nDim_field, 0);
    min_local.resize(params.nDim_field, 0.);
    max_local.resize(params.nDim_field, 0.);
    n_space_global.resize(params.nDim_field, 0);
}


void SmileiMPI::sumRho( ElectroMagn* EMfields )
{
    sumField( EMfields->rho_ );

}

void SmileiMPI::sumRhoJ( ElectroMagn* EMfields )
{
    // sum total charge density and currents
    sumField( EMfields->rho_ );
    sumField( EMfields->Jx_ );
    sumField( EMfields->Jy_ );
    sumField( EMfields->Jz_ );
   
}
void SmileiMPI::sumRhoJs( ElectroMagn* EMfields, int ispec, bool currents )
{
   // sum density and currents for all species
   sumField( EMfields->rho_s[ispec] );
   if(currents){
       sumField( EMfields->Jx_s[ispec] );
       sumField( EMfields->Jy_s[ispec] );
       sumField( EMfields->Jz_s[ispec] );
   }
}

void SmileiMPI::exchangeE( ElectroMagn* EMfields )
{
    exchangeField( EMfields->Ex_ );
    exchangeField( EMfields->Ey_ );
    exchangeField( EMfields->Ez_ );

}
void SmileiMPI::exchangeE( ElectroMagn* EMfields, int clrw )
{
    exchangeField_movewin( EMfields->Ex_, clrw );
    exchangeField_movewin( EMfields->Ey_, clrw );
    exchangeField_movewin( EMfields->Ez_, clrw );

}

void SmileiMPI::exchangeB( ElectroMagn* EMfields )
{
    exchangeField( EMfields->Bx_ );
    exchangeField( EMfields->By_ );
    exchangeField( EMfields->Bz_ );

}
void SmileiMPI::exchangeB( ElectroMagn* EMfields, int clrw )
{
    exchangeField_movewin( EMfields->Bx_, clrw );
    exchangeField_movewin( EMfields->By_, clrw);
    exchangeField_movewin( EMfields->Bz_, clrw );

}

void SmileiMPI::exchangeBm( ElectroMagn* EMfields )
{
    exchangeField( EMfields->Bx_m );
    exchangeField( EMfields->By_m );
    exchangeField( EMfields->Bz_m );

}
<<<<<<< HEAD
void SmileiMPI::exchangeBm( ElectroMagn* EMfields, int clrw )
{
    exchangeField_movewin( EMfields->Bx_m, clrw );
    exchangeField_movewin( EMfields->By_m, clrw );
    exchangeField_movewin( EMfields->Bz_m, clrw );

}
=======

void SmileiMPI::exchangeAvg( ElectroMagn* EMfields )
{
    exchangeField( EMfields->Ex_avg );
    exchangeField( EMfields->Ey_avg );
    exchangeField( EMfields->Ez_avg );
    exchangeField( EMfields->Bx_avg );
    exchangeField( EMfields->By_avg );
    exchangeField( EMfields->Bz_avg );
}
>>>>>>> 39b7da32
<|MERGE_RESOLUTION|>--- conflicted
+++ resolved
@@ -156,7 +156,6 @@
     exchangeField( EMfields->Bz_m );
 
 }
-<<<<<<< HEAD
 void SmileiMPI::exchangeBm( ElectroMagn* EMfields, int clrw )
 {
     exchangeField_movewin( EMfields->Bx_m, clrw );
@@ -164,7 +163,6 @@
     exchangeField_movewin( EMfields->Bz_m, clrw );
 
 }
-=======
 
 void SmileiMPI::exchangeAvg( ElectroMagn* EMfields )
 {
@@ -174,5 +172,4 @@
     exchangeField( EMfields->Bx_avg );
     exchangeField( EMfields->By_avg );
     exchangeField( EMfields->Bz_avg );
-}
->>>>>>> 39b7da32
+}