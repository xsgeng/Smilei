--- conflicted
+++ resolved
@@ -36,35 +36,35 @@
     friend class Patch;
     friend class VectorPatch;
     friend class AsyncMPIbuffers;
-    
+
 public:
     SmileiMPI() {};
     //! Create intial MPI environment
     SmileiMPI( int *argc, char ***argv );
     //! Destructor for SmileiMPI
     virtual ~SmileiMPI();
-    
+
     // Broadcast a string in current communicator
     void bcast( std::string &val );
     // Broadcast an int in current communicator
     void bcast( int &val );
-    
+
     //! Initialize  MPI (per process) environment
     //! \param params Parameters
     virtual void init( Params &params, DomainDecomposition *domain_decomposition );
-    
+
     // Initialize the patch_count vector. Patches are distributed in order to balance the load between MPI processes.
     virtual void init_patch_count( Params &params, DomainDecomposition *domain_decomposition );
-    
+
     // Recompute the patch_count vector. Browse patches and redistribute them in order to balance the load between MPI processes.
     void recompute_patch_count( Params &params, VectorPatch &vecpatches, double time_dual );
     // Returns the rank of the MPI process currently owning patch h.
     int hrank( int h );
-    
+
     // Create MPI type to exchange all particles properties of particles
     MPI_Datatype createMPIparticles( Particles *particles );
-    
-    
+
+
     // PATCH SEND / RECV METHODS
     //     - during load balancing process
     //     - during moving window
@@ -72,20 +72,20 @@
     void isend( Patch *patch, int to, int hindex, Params &params );
     void waitall( Patch *patch );
     void recv( Patch *patch, int from, int hindex, Params &params );
-    
+
     void isend_fields( Patch *patch, int to, int hindex, Params &params );
     void recv_fields( Patch *patch, int from, int hindex, Params &params );
     void isend_species( Patch *patch, int to, int hindex, Params &params );
     void recv_species( Patch *patch, int from, int hindex, Params &params );
-    
+
     void isend( Particles *particles, int to, int hindex, MPI_Datatype datatype, MPI_Request &request );
     void recv( Particles *partictles, int from, int hindex, MPI_Datatype datatype );
     void isend( std::vector<int> *vec, int to, int hindex, MPI_Request &request );
     void recv( std::vector<int> *vec, int from, int hindex );
-    
+
     void isend( std::vector<double> *vec, int to, int hindex, MPI_Request &request );
     void recv( std::vector<double> *vec, int from, int hindex );
-    
+
     void isend( ElectroMagn *fields, int to, int maxtag, std::vector<MPI_Request> &requests, int mpi_tag );
     void isend( ElectroMagn *fields, int to, int maxtag, std::vector<MPI_Request> &requests, int mpi_tag, unsigned int nmodes );
     void recv( ElectroMagn *fields, int from, int hindex );
@@ -94,18 +94,17 @@
     void isendComplex( Field *field, int to, int hindex, MPI_Request &request );
     void recv( Field *field, int from, int hindex );
     void recvComplex( Field *field, int from, int hindex );
-    
+
     void isend( ProbeParticles *probe, int to, int hindex, unsigned int );
     void recv( ProbeParticles *probe, int from, int hindex, unsigned int );
-    
+
     void isend( int *integer, int to, int hindex, unsigned int, MPI_Request &request );
     void recv( int *integer, int from, int hindex, unsigned int );
-    
+
     // DIAGS MPI SYNC
     // --------------
-    
+
     // Wrapper of MPI synchronization of all computing diags
-<<<<<<< HEAD
     void computeGlobalDiags(Diagnostic*                  diag, int timestep);
     // MPI synchronization of scalars diags
     void computeGlobalDiags(DiagnosticScalar*            diag, int timestep);
@@ -115,19 +114,10 @@
     void computeGlobalDiags(DiagnosticScreen*            diag, int timestep);
     // MPI synchronization of radiation spectrum diags
     void computeGlobalDiags(DiagnosticRadiationSpectrum* diag, int timestep);
-=======
-    void computeGlobalDiags( Diagnostic                *diag, int timestep );
-    // MPI synchronization of scalars diags
-    void computeGlobalDiags( DiagnosticScalar          *diag, int timestep );
-    // MPI synchronization of diags particles
-    void computeGlobalDiags( DiagnosticParticleBinning *diag, int timestep );
-    // MPI synchronization of screen diags
-    void computeGlobalDiags( DiagnosticScreen          *diag, int timestep );
->>>>>>> a8bd6061
-    
+
     // MPI basic methods
     // -----------------
-    
+
     //! Method to identify the rank 0 MPI process
     inline bool isMaster()
     {
@@ -148,23 +138,23 @@
     {
         return smilei_sz;
     }
-    
+
     //! Return MPI_Comm_world
     inline MPI_Comm getGlobalComm()
     {
         return SMILEI_COMM_WORLD;
     }
-    
+
     //! Return MPI_Comm_size
     inline int getOMPMaxThreads()
     {
         return smilei_omp_max_threads;
     }
-    
-    
+
+
     // Global buffers for vectorization of Species::dynamics
     // -----------------------------------------------------
-    
+
     //! value of the Efield
     std::vector<std::vector<double>> dynamics_Epart;
     //! value of the Bfield
@@ -177,7 +167,7 @@
     std::vector<std::vector<double>> dynamics_deltaold;
     //! theta old
     std::vector<std::vector<double>> dynamics_thetaold;
-    
+
     //! value of the grad(AA*) at itime and itime-1
     std::vector<std::vector<double>> dynamics_GradPHIpart;
     std::vector<std::vector<double>> dynamics_GradPHI_mpart;
@@ -186,9 +176,9 @@
     std::vector<std::vector<double>> dynamics_PHI_mpart;
     //! inverse of the ponderomotive gamma, used in susceptibility and ponderomotive momentum Pusher
     std::vector<std::vector<double>> dynamics_inv_gamma_ponderomotive;
-    
-    
-    
+
+
+
     // Resize buffers for a given number of particles
     inline void dynamics_resize( int ithread, int ndim_field, int npart, bool isAM = false )
     {
@@ -200,7 +190,7 @@
         if( isAM ) {
             dynamics_thetaold[ithread].resize( npart );
         }
-        
+
         if( dynamics_GradPHIpart.size() > 0 ) {
             dynamics_GradPHIpart[ithread].resize( 3*npart );
             dynamics_GradPHI_mpart[ithread].resize( 3*npart );
@@ -209,8 +199,8 @@
             dynamics_inv_gamma_ponderomotive[ithread].resize( npart );
         }
     }
-    
-    
+
+
     // Compute global number of particles
     //     - deprecated with patch introduction
     //! \todo{Patch managmen}
@@ -220,24 +210,24 @@
         MPI_Reduce( &locNbrParticles, &nParticles, 1, MPI_INT, MPI_SUM, 0, SMILEI_COMM_WORLD );
         return nParticles;
     }
-    
+
     bool test_mode;
-    
+
 protected:
     //! Global MPI Communicator
     MPI_Comm SMILEI_COMM_WORLD;
-    
+
     //! Number of MPI process in the current communicator
     int smilei_sz;
     //! MPI process Id in the current communicator
     int smilei_rk;
     //! OMP max number of threads in one MPI
     int smilei_omp_max_threads;
-    
+
     // Store periodicity (0/1) per direction
     // Should move in Params : last parameters of this type in this class
     int *periods_;
-    
+
     //! For patch decomposition
     //Number of patches owned by each mpi process.
     std::vector<int>  patch_count, capabilities, patch_refHindexes;
