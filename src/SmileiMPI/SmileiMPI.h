#ifndef SMILEIMPI_H
#define SMILEIMPI_H

#include <string>
#include <vector>

#include <mpi.h>

#include "Tools.h"
#include "Particles.h"
#include "Field.h"

class Params;
class Species;
class VectorPatch;
class DomainDecomposition;

class ElectroMagn;
class ProbeParticles;

class Diagnostic;
class DiagnosticScalar;
class DiagnosticParticleBinning;
class DiagnosticScreen;

#define SMILEI_COMM_DUMP_TIME 1312

//  --------------------------------------------------------------------------------------------------------------------
//! Class SmileiMPI
//  --------------------------------------------------------------------------------------------------------------------
class SmileiMPI {
    friend class Checkpoint;
    friend class PatchesFactory;
    friend class Patch;
    friend class VectorPatch;

public:
    SmileiMPI() {};
    //! Create intial MPI environment
    SmileiMPI( int* argc, char*** argv );
    //! Destructor for SmileiMPI
    virtual ~SmileiMPI();

    // Broadcast a string in current communicator
    void bcast( std::string& val );
    // Broadcast an int in current communicator
    void bcast( int& val );

    //! Initialize  MPI (per process) environment
    //! \param params Parameters
    virtual void init( Params& params, DomainDecomposition* domain_decomposition );

    // Initialize the patch_count vector. Patches are distributed in order to balance the load between MPI processes.
    virtual void init_patch_count( Params& params, DomainDecomposition* domain_decomposition );

    // Recompute the patch_count vector. Browse patches and redistribute them in order to balance the load between MPI processes.
    void recompute_patch_count( Params& params, VectorPatch& vecpatches, double time_dual );
     // Returns the rank of the MPI process currently owning patch h.
    int hrank(int h);

    // Create MPI type to exchange all particles properties of particles
    MPI_Datatype createMPIparticles( Particles* particles );


    // PATCH SEND / RECV METHODS
    //     - during load balancing process
    //     - during moving window
    // -----------------------------------
    void isend(Patch* patch, int to  , int hindex, Params& params);
    void waitall(Patch* patch);
    void recv (Patch* patch, int from, int hindex, Params& params);

    void isend(Particles* particles, int to   , int hindex, MPI_Datatype datatype, MPI_Request& request);
    void recv (Particles* partictles, int from, int hindex, MPI_Datatype datatype);
    void isend(std::vector<int>* vec, int to  , int hindex, MPI_Request& request);
    void recv (std::vector<int> *vec, int from, int hindex);

    void isend(std::vector<double>* vec, int to  , int hindex, MPI_Request& request);
    void recv (std::vector<double> *vec, int from, int hindex);

    void isend(ElectroMagn* fields, int to  , int maxtag, std::vector<MPI_Request>& requests, int mpi_tag);
    void isend(ElectroMagn* fields, int to  , int maxtag, std::vector<MPI_Request>& requests, int mpi_tag, unsigned int nmodes);
    void recv (ElectroMagn* fields, int from, int hindex);
    void recv (ElectroMagn* fields, int from, int hindex, unsigned int nmodes);
    void isend(Field* field, int to  , int hindex, MPI_Request& request);
<<<<<<< HEAD

=======
    void isendComplex(Field* field, int to  , int hindex, MPI_Request& request);
>>>>>>> 841a3bc9
    void recv (Field* field, int from, int hindex);
    void recvComplex (Field* field, int from, int hindex);
    
    void isend( ProbeParticles* probe, int to  , int hindex, unsigned int );
    void recv ( ProbeParticles* probe, int from, int hindex, unsigned int );

    void isend( int * integer, int to  , int hindex, unsigned int, MPI_Request& request );
    void recv ( int * integer, int from, int hindex, unsigned int );

    // DIAGS MPI SYNC
    // --------------

    // Wrapper of MPI synchronization of all computing diags
    void computeGlobalDiags(Diagnostic*                diag, int timestep);
    // MPI synchronization of scalars diags
    void computeGlobalDiags(DiagnosticScalar*          diag, int timestep);
    // MPI synchronization of diags particles
    void computeGlobalDiags(DiagnosticParticleBinning* diag, int timestep);
    // MPI synchronization of screen diags
    void computeGlobalDiags(DiagnosticScreen*          diag, int timestep);

    // MPI basic methods
    // -----------------

    //! Method to identify the rank 0 MPI process
    inline bool isMaster() {
        return (smilei_rk==0);
    }
    //! Method to synchronize MPI process in the current MPI communicator
    inline void barrier() {
        MPI_Barrier( SMILEI_COMM_WORLD );
    }
    //! Return MPI_Comm_rank
    inline int getRank() {
        return smilei_rk;
    }
    //! Return MPI_Comm_size
    inline int getSize() {
        return smilei_sz;
    }

    //! Return MPI_Comm_world
    inline MPI_Comm getGlobalComm()
    {
        return SMILEI_COMM_WORLD;
    }

    //! Return MPI_Comm_size
    inline int getOMPMaxThreads() {
        return smilei_omp_max_threads;
    }


    // Global buffers for vectorization of Species::dynamics
    // -----------------------------------------------------

    //! value of the Efield
    std::vector<std::vector<double>> dynamics_Epart;
    //! value of the Bfield
    std::vector<std::vector<double>> dynamics_Bpart;
    //! gamma factor
    std::vector<std::vector<double>> dynamics_invgf;
    //! iold_pos
    std::vector<std::vector<int>> dynamics_iold;
    //! delta_old_pos
    std::vector<std::vector<double>> dynamics_deltaold;

    //! value of the grad(AA*) at itime and itime-1
    std::vector<std::vector<double>> dynamics_GradPHIpart;
    std::vector<std::vector<double>> dynamics_GradPHIoldpart;
    //! value of the AA* at itime and itime-1
    std::vector<std::vector<double>> dynamics_PHIpart;
    std::vector<std::vector<double>> dynamics_PHIoldpart;


    // Resize buffers for a given number of particles
    inline void dynamics_resize(int ithread, int ndim_part, int npart ){
        dynamics_Epart[ithread].resize(3*npart);
        dynamics_Bpart[ithread].resize(3*npart);
        dynamics_invgf[ithread].resize(npart);
        dynamics_iold[ithread].resize(ndim_part*npart);
        dynamics_deltaold[ithread].resize(ndim_part*npart);

        if ( dynamics_GradPHIpart.size() > 0 ) {
            dynamics_GradPHIpart[ithread].resize(3*npart);
            dynamics_GradPHIoldpart[ithread].resize(3*npart);
            dynamics_PHIpart[ithread].resize(npart);
            dynamics_PHIoldpart[ithread].resize(npart);
        }
    }


    // Compute global number of particles
    //     - deprecated with patch introduction
     //! \todo{Patch managmen}
    inline int globalNbrParticles(Species* species, int locNbrParticles) {
        int nParticles(0);
        MPI_Reduce( &locNbrParticles, &nParticles, 1, MPI_INT, MPI_SUM, 0, SMILEI_COMM_WORLD );
        return nParticles;
    }

    bool test_mode;

protected:
    //! Global MPI Communicator
    MPI_Comm SMILEI_COMM_WORLD;

    //! Number of MPI process in the current communicator
    int smilei_sz;
    //! MPI process Id in the current communicator
    int smilei_rk;
    //! OMP max number of threads in one MPI
    int smilei_omp_max_threads;

    // Store periodicity (0/1) per direction
    // Should move in Params : last parameters of this type in this class
    int* periods_;

    //! For patch decomposition
    //Number of patches owned by each mpi process.
    std::vector<int>  patch_count, capabilities;
    int Tcapabilities; //Default = smilei_sz (1 per MPI rank)
};


#endif<|MERGE_RESOLUTION|>--- conflicted
+++ resolved
@@ -83,14 +83,10 @@
     void recv (ElectroMagn* fields, int from, int hindex);
     void recv (ElectroMagn* fields, int from, int hindex, unsigned int nmodes);
     void isend(Field* field, int to  , int hindex, MPI_Request& request);
-<<<<<<< HEAD
-
-=======
     void isendComplex(Field* field, int to  , int hindex, MPI_Request& request);
->>>>>>> 841a3bc9
     void recv (Field* field, int from, int hindex);
     void recvComplex (Field* field, int from, int hindex);
-    
+
     void isend( ProbeParticles* probe, int to  , int hindex, unsigned int );
     void recv ( ProbeParticles* probe, int from, int hindex, unsigned int );
 
