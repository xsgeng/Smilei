#include "SmileiMPI_Cart1D.h"

#include <cmath>
#include <cstring>

#include <string>

#include <mpi.h>

#include "Species.h"

#include "ElectroMagn.h"
#include "Field1D.h"

#include "Tools.h"

#include "Field2D.h"

using namespace std;

SmileiMPI_Cart1D::SmileiMPI_Cart1D( int* argc, char*** argv )
    : SmileiMPI( argc, argv )
{
}

SmileiMPI_Cart1D::SmileiMPI_Cart1D( SmileiMPI* smpi)
    : SmileiMPI( smpi )
{
    ndims_ = 1;
    number_of_procs  = new int[ndims_];
    coords_  = new int[ndims_];
    periods_  = new int[ndims_];
    reorder_ = 0;

    nbNeighbors_ = 2;

    for (int i=0 ; i<ndims_ ; i++) periods_[i] = 0;
    for (int i=0 ; i<ndims_ ; i++) coords_[i] = 0;
    for (int i=0 ; i<ndims_ ; i++) number_of_procs[i] = 1;

    for (int iDim=0 ; iDim<ndims_ ; iDim++) {
        for (int i=0 ; i<nbNeighbors_ ; i++) {
            neighbor_[iDim][i] = MPI_PROC_NULL;
            buff_index_send[iDim][i].resize(0);
            buff_index_recv_sz[iDim][i] = 0;
        }
    }

}

SmileiMPI_Cart1D::~SmileiMPI_Cart1D()
{
    delete [] number_of_procs;
    delete [] periods_;
    delete [] coords_;

    if ( SMILEI_COMM_1D != MPI_COMM_NULL) MPI_Comm_free(&SMILEI_COMM_1D);

}

void SmileiMPI_Cart1D::createTopology(PicParams& params)
{
    for (unsigned int i=0 ; i<params.nDim_field ; i++)
        params.n_space_global[i] = round(params.res_space[i]*params.sim_length[i]/(2.0*M_PI));

    number_of_procs[0] = smilei_sz;

    MPI_Cart_create( SMILEI_COMM_WORLD, ndims_, number_of_procs, periods_, reorder_, &SMILEI_COMM_1D );
    MPI_Cart_coords( SMILEI_COMM_1D, smilei_rk, ndims_, coords_ );


    for (int iDim=0 ; iDim<ndims_ ; iDim++) {
        MPI_Cart_shift( SMILEI_COMM_1D, iDim, 1, &(neighbor_[iDim][0]), &(neighbor_[iDim][1]) );
        PMESSAGE ( 0, smilei_rk, "Neighbors of process in direction " << iDim << " : " << neighbor_[iDim][0] << " ; " << neighbor_[iDim][1] << " Null :" << MPI_PROC_NULL );
    }


    for (unsigned int i=0 ; i<params.nDim_field ; i++) {

	n_space_global[i] = params.n_space_global[i];
        if ( (!params.res_space_win_x)||(i!=0) ) {

	    params.n_space[i] = params.n_space_global[i] / number_of_procs[i];
 	    cell_starting_global_index[i] = coords_[i]*(params.n_space_global[i] / number_of_procs[i]);

	    if ( number_of_procs[i]*params.n_space[i] != params.n_space_global[i] ) {
		// Correction on the last MPI process of the direction to use the wished number of cells
		if (coords_[i]==number_of_procs[i]-1) {
		    params.n_space[i] = params.n_space_global[i] - params.n_space[i]*(number_of_procs[i]-1);
		}
	    }
	}
	else { // if use_moving_window
	    // Number of space in window (not split)
	    params.n_space[i] = params.res_space_win_x / number_of_procs[i];
	    cell_starting_global_index[i] = coords_[i]*(params.res_space_win_x / number_of_procs[i]);

	    if ( number_of_procs[i]*params.n_space[i] != params.res_space_win_x ) {
		// Correction on the last MPI process of the direction to use the wished number of cells
		if (coords_[i]==number_of_procs[i]-1) {
		    params.n_space[i] = params.res_space_win_x - params.n_space[i]*(number_of_procs[i]-1);
		}
	    }
	}

	cout << "params.interpolation_order = " << params.interpolation_order << endl;
	oversize[i] = params.oversize[i] = params.interpolation_order + (params.exchange_particles_each-1);
	if ( params.n_space[i] <= 2*oversize[i] ) {
	    WARNING ( "Increase space resolution or reduce number of MPI process in direction " << i );
	}

        // min/max_local : describe local domain in which particles cat be moved
        //                 different from domain on which E, B, J are defined
        min_local[i] = (cell_starting_global_index[i]                  )*params.cell_length[i];
        max_local[i] = (cell_starting_global_index[i]+params.n_space[i])*params.cell_length[i];
        //PMESSAGE( 0, smilei_rk, "min_local / mac_local on " << smilei_rk << " = " << min_local[i] << " / " << max_local[i] << " selon la direction " << i );

        cell_starting_global_index[i] -= params.oversize[i];

    }


    MESSAGE( "n_space / rank " << smilei_rk << " = " << params.n_space[0]  );


    // -------------------------------------------------------
    // Compute & store the ranks of processes dealing with the
    // corner of the simulation box
    // -------------------------------------------------------

    extrem_ranks[0][0] = 0;
    int rank_min =  0;
    if (coords_[0] == 0) {
        rank_min = smilei_rk;
    }
    MPI_Allreduce(&rank_min, &extrem_ranks[0][0], 1, MPI_INT, MPI_SUM, SMILEI_COMM_1D);
    extrem_ranks[0][1] = 0;
    int rank_max = 0;
    if (coords_[0]==number_of_procs[0]-1) {
        rank_max = smilei_rk;
    }
    MPI_Allreduce(&rank_max, &extrem_ranks[0][1], 1, MPI_INT, MPI_SUM, SMILEI_COMM_1D);

}

void SmileiMPI_Cart1D::exchangeParticles(Species* species, int ispec, PicParams* params,int tnum)
{

    Particles &cuParticles = species->particles;
    std::vector<int>* cubmin = &species->bmin;
    std::vector<int>* cubmax = &species->bmax;

    MPI_Status Stat;
    int n_particles;
    int tid;
    int tmp = 0;
    int k=0;
    int i,ii, iPart;
    int n_part_recv, n_part_send;
    /********************************************************************************/
    // Build lists of indexes of particle to exchange per neighbor
    // Computed from indexes_of_particles_to_exchange computed during particles' BC
    /********************************************************************************/

    std::vector< std::vector<int> >* indexes_of_particles_to_exchange_per_thd = &species->indexes_of_particles_to_exchange_per_thd;
    std::vector<int>                 indexes_of_particles_to_exchange;

    #pragma omp single
    {
    indexes_of_particles_to_exchange.clear();
    }
    #pragma omp barrier 

    for (tid=0 ; tid < tnum ; tid++){
	tmp += ((*indexes_of_particles_to_exchange_per_thd)[tid]).size(); //Compute the position where to start copying
    }
    if (tnum == indexes_of_particles_to_exchange_per_thd->size()-1){ //If last thread
        indexes_of_particles_to_exchange.resize( tmp + ((*indexes_of_particles_to_exchange_per_thd)[tnum]).size());
    }
    #pragma omp barrier 
    //Copy the list per_thread to the global list
          //One thread at a time (works)
    #pragma omp master
    {
    for (tid=0 ; tid < indexes_of_particles_to_exchange_per_thd->size() ; tid++) {
	memcpy(&indexes_of_particles_to_exchange[k], &((*indexes_of_particles_to_exchange_per_thd)[tid])[0],((*indexes_of_particles_to_exchange_per_thd)[tid]).size()*sizeof(int));
	k += ((*indexes_of_particles_to_exchange_per_thd)[tid]).size();   
    }
    // All threads together (doesn't work)
    /*if (((*indexes_of_particles_to_exchange_per_thd)[tnum]).size() > 0){
        //cout << "tmp = "<<tmp << endl;
        //cout << "tnum = "<< tnum << endl;
        memcpy(&indexes_of_particles_to_exchange[tmp], &((*indexes_of_particles_to_exchange_per_thd)[tnum])[0],((*indexes_of_particles_to_exchange_per_thd)[tnum]).size()*sizeof(int));
    }*/
    //#pragma omp master
    //{
    sort( indexes_of_particles_to_exchange.begin(), indexes_of_particles_to_exchange.end() );

    n_part_send = indexes_of_particles_to_exchange.size();

	
    for (i=0 ; i<n_part_send ; i++) {
        iPart = indexes_of_particles_to_exchange[i];
        if      ( cuParticles.position(0,iPart) < min_local[0]) {
            buff_index_send[0][0].push_back( indexes_of_particles_to_exchange[i] );
        }
        else if ( cuParticles.position(0,iPart) >= max_local[0]) {
            buff_index_send[0][1].push_back( indexes_of_particles_to_exchange[i] );
        }
    } // END for iPart = f(i)

    Particles partVectorSend[1][2];
    partVectorSend[0][0].initialize(0,cuParticles.dimension());
    partVectorSend[0][1].initialize(0,cuParticles.dimension());
    Particles partVectorRecv[1][2];
    partVectorRecv[0][0].initialize(0,cuParticles.dimension());
    partVectorRecv[0][1].initialize(0,cuParticles.dimension());

    /********************************************************************************/
    // Exchange particles
    /********************************************************************************/
    // Loop over neighbors in a direction

    // iDim = 0
    // Send to neighbor_[0][iNeighbor] / Recv from neighbor_[0][(iNeighbor+1)%2] :
    // MPI_COMM_SIZE = 2 :  neighbor_[0][0]  |  Current process  |  neighbor_[0][1]
    // Rank = 0 : iNeighbor = 0 : neighbor_[0][0] = NONE : neighbor_[0][(0+1)%2 = 1
    //            iNeighbor = 1 : neighbor_[0][1] = 1    : neighbor_[0][(1+1)%2 = NONE
    // Rank = 1 : iNeighbor = 0 : neighbor_[0][0] = 0    : neighbor_[0][(0+1)%2 = NONE
    //            iNeighbor = 1 : neighbor_[0][1] = NONE : neighbor_[0][(1+1)%2 = 0

    ///********************************************************************************/
    //// Exchange number of particles to exchange to establish or not a communication
    ///********************************************************************************/

    for (int iNeighbor=0 ; iNeighbor<nbNeighbors_ ; iNeighbor++) {
        n_part_send = buff_index_send[0][iNeighbor].size();
        if ( (neighbor_[0][0]!=MPI_PROC_NULL) && (neighbor_[0][1]!=MPI_PROC_NULL) ) {
            //Send-receive
            MPI_Sendrecv( &n_part_send, 1, MPI_INT, neighbor_[0][iNeighbor], 0, &buff_index_recv_sz[0][(iNeighbor+1)%2], 1, MPI_INT, neighbor_[0][(iNeighbor+1)%2], 0, SMILEI_COMM_1D,&Stat);
        } else if (neighbor_[0][iNeighbor]!=MPI_PROC_NULL) {
            //Send
            MPI_Send( &n_part_send, 1, MPI_INT, neighbor_[0][iNeighbor], 0, SMILEI_COMM_1D);
        } else if (neighbor_[0][(iNeighbor+1)%2]!=MPI_PROC_NULL) {
            //Receive
            MPI_Recv( &buff_index_recv_sz[0][(iNeighbor+1)%2], 1, MPI_INT, neighbor_[0][(iNeighbor+1)%2], 0, SMILEI_COMM_1D, &Stat);
        }
    }

    /********************************************************************************/
    // Define buffers to exchange buff_index_send[iDim][iNeighbor].size();
    /********************************************************************************/
    //! \todo Define this as a main parameter for the code so that it needs not be defined all the time

    /********************************************************************************/
    // Proceed to effective Particles' communications
    /********************************************************************************/

    // Number of properties per particles = nDim_Particles + 3 + 1 + 1
    int nbrOfProp( 6 );
    MPI_Datatype typePartSend, typePartRecv;

    for (int iNeighbor=0 ; iNeighbor<nbNeighbors_ ; iNeighbor++) {
        n_part_send = buff_index_send[0][iNeighbor].size();
        n_part_recv = buff_index_recv_sz[0][(iNeighbor+1)%2];
        if ( (neighbor_[0][0]!=MPI_PROC_NULL) && (neighbor_[0][1]!=MPI_PROC_NULL) && (n_part_send!=0) && (n_part_recv!=0) ) {
	    //Send-receive
            for (int iPart=0 ; iPart<n_part_send ; iPart++) {
                cuParticles.cp_particle(buff_index_send[0][iNeighbor][iPart], partVectorSend[0][iNeighbor]);
            }
  	    typePartSend = createMPIparticles( &(partVectorSend[0][iNeighbor]), nbrOfProp );

            partVectorRecv[0][(iNeighbor+1)%2].initialize( n_part_recv, cuParticles.dimension());
	    typePartRecv = createMPIparticles( &(partVectorRecv[0][(iNeighbor+1)%2]), nbrOfProp );

	    MPI_Sendrecv(&((partVectorSend[0][iNeighbor      ]).position(0,0)),	1, typePartSend, neighbor_[0][iNeighbor      ], 0,
			 &((partVectorRecv[0][(iNeighbor+1)%2]).position(0,0)),	1, typePartRecv, neighbor_[0][(iNeighbor+1)%2], 0, SMILEI_COMM_1D, &Stat);
	    MPI_Type_free( &typePartSend );
	    MPI_Type_free( &typePartRecv );

			
        } else if ( (neighbor_[0][iNeighbor]!=MPI_PROC_NULL) && (n_part_send!=0) ) {
	    //Send
	    partVectorSend[0][iNeighbor].reserve(n_part_send, 1);
            for (int iPart=0 ; iPart<n_part_send ; iPart++) {
                cuParticles.cp_particle(buff_index_send[0][iNeighbor][iPart], partVectorSend[0][iNeighbor]);
            }
	    typePartSend = createMPIparticles( &(partVectorSend[0][iNeighbor]), nbrOfProp );
	    MPI_Send( &((partVectorSend[0][iNeighbor]).position(0,0)), 1, typePartSend, neighbor_[0][iNeighbor], 0, SMILEI_COMM_1D);
	    MPI_Type_free( &typePartSend );

        } else if ( (neighbor_[0][(iNeighbor+1)%2]!=MPI_PROC_NULL) && (n_part_recv!=0) ) {
	    //Receive
            partVectorRecv[0][(iNeighbor+1)%2].initialize( buff_index_recv_sz[0][(iNeighbor+1)%2], cuParticles.dimension());
	    typePartRecv = createMPIparticles( &(partVectorRecv[0][(iNeighbor+1)%2]), nbrOfProp );
            MPI_Recv( &((partVectorRecv[0][(iNeighbor+1)%2]).position(0,0)), 1, typePartRecv,  neighbor_[0][(iNeighbor+1)%2], 0, SMILEI_COMM_1D, &Stat );
	    MPI_Type_free( &typePartRecv );
        }
    }

    /********************************************************************************/
    // Delete Particles included in buff_send/buff_recv
    /********************************************************************************/
    // Push lost particles at the end of bins
    //! \todo For loop on bins, can use openMP here.
    for (unsigned int ibin = 0 ; ibin < (*cubmax).size() ; ibin++ ) {
//        DEBUG(ibin << " bounds " << (*cubmin)[ibin] << " " << (*cubmax)[ibin]);
        ii = indexes_of_particles_to_exchange.size()-1;
        if (ii >= 0) { // Push lost particles to the end of the bin
            iPart = indexes_of_particles_to_exchange[ii];
            while (iPart >= (*cubmax)[ibin] && ii > 0) {
                ii--;
                iPart = indexes_of_particles_to_exchange[ii];
            }
            while (iPart == (*cubmax)[ibin]-1 && iPart >= (*cubmin)[ibin] && ii > 0) {
                (*cubmax)[ibin]--;
                ii--;
                iPart = indexes_of_particles_to_exchange[ii];
            }
            while (iPart >= (*cubmin)[ibin] && ii > 0) {
                cuParticles.overwrite_part1D((*cubmax)[ibin]-1, iPart );
                (*cubmax)[ibin]--;
                ii--;
                iPart = indexes_of_particles_to_exchange[ii];
            }
            if (iPart >= (*cubmin)[ibin] && iPart < (*cubmax)[ibin]) { //On traite la dernière particule (qui peut aussi etre la premiere)
                cuParticles.overwrite_part1D((*cubmax)[ibin]-1, iPart );
                (*cubmax)[ibin]--;
            }
        }
    }
    //Shift the bins in memory
    //Warning: this loop must be executed sequentially. Do not use openMP here.
    for (int unsigned ibin = 1 ; ibin < (*cubmax).size() ; ibin++ ) { //First bin don't need to be shifted
        ii = (*cubmin)[ibin]-(*cubmax)[ibin-1]; // Shift the bin in memory by ii slots.
        iPart = min(ii,(*cubmax)[ibin]-(*cubmin)[ibin]); // Number of particles we have to shift = min (Nshift, Nparticle in the bin)
        if(iPart > 0) cuParticles.overwrite_part1D((*cubmax)[ibin]-iPart,(*cubmax)[ibin-1],iPart);
        (*cubmax)[ibin] -= ii;
        (*cubmin)[ibin] = (*cubmax)[ibin-1];
    }
	
	
    // Delete useless Particles
    //Theoretically, not even necessary to do anything as long you use bmax as the end of your iterator on particles.
    //Nevertheless, you might want to free memory and have the actual number of particles
    //really equal to the size of the vector. So we do:
    cuParticles.erase_particle_trail((*cubmax).back());
    //+++++++++++++++++++++++++++++++++++++++++++++++++++++++++++++++++++++++++++++++

	
    /********************************************************************************/
    // Clean lists of indexes of particle to exchange per neighbor
    /********************************************************************************/
    for (int i=0 ; i<nbNeighbors_ ; i++)
        buff_index_send[0][i].clear();
    /********************************************************************************/
    // Copy newly arrived particles back to the vector
    /********************************************************************************/
    for (int iNeighbor=0 ; iNeighbor<nbNeighbors_ ; iNeighbor++) {

        n_part_recv = buff_index_recv_sz[0][(iNeighbor+1)%2];
        if ( (neighbor_[0][(iNeighbor+1)%2]!=MPI_PROC_NULL) && (n_part_recv!=0) ) {
            if (iNeighbor == 0) { // Copy particles coming from the right at the end of Particles Array
                n_particles = species->getNbrOfParticles();
                partVectorRecv[0][(iNeighbor+1)%2].cp_particles(n_part_recv, cuParticles,n_particles);
                (*cubmax)[(*cubmax).size()-1] += n_part_recv ;
            } else {// Copy particles coming from the left at the beginning of Particles Array
                //New particles are inserted at the end of bin 0 instead of begining to minimize data movement.
                partVectorRecv[0][(iNeighbor+1)%2].cp_particles(n_part_recv, cuParticles,(*cubmax)[0]);
                (*cubmax)[0] += n_part_recv ;
                for (unsigned int ibin=1 ; ibin < (*cubmax).size() ; ibin++ ) {
                    (*cubmax)[ibin] += n_part_recv ;
                    (*cubmin)[ibin] = (*cubmax)[ibin-1] ;
                }
            }
        }
    }

    } // END omp master	
    //DEBUG( 2, "\tProcess " << smilei_rk << " : " << species->getNbrOfParticles() << " Particles of species " << ispec );
} // END exchangeParticles


<<<<<<< HEAD
MPI_Datatype SmileiMPI_Cart1D::createMPIparticles( Particles* particles, int nbrOfProp )
{
    MPI_Datatype typeParticlesMPI;

    MPI_Aint address[nbrOfProp];
    MPI_Get_address( &(particles->position(0,0)), &(address[0]) );
    MPI_Get_address( &(particles->momentum(0,0)), &(address[1]) );
    MPI_Get_address( &(particles->momentum(1,0)), &(address[2]) );
    MPI_Get_address( &(particles->momentum(2,0)), &(address[3]) );
    MPI_Get_address( &(particles->weight(0)),     &(address[4]) );
    MPI_Get_address( &(particles->charge(0)),     &(address[5]) );
    //MPI_Get_address( &(particles.position_old(0,0)), &address[6] );

    int nbr_parts[nbrOfProp];
    MPI_Aint disp[nbrOfProp];
    MPI_Datatype partDataType[nbrOfProp];

    for (int i=0 ; i<nbrOfProp ; i++)
	nbr_parts[i] = particles->size();
    disp[0] = 0;
    for (int i=1 ; i<nbrOfProp ; i++)
	disp[i] = address[i] - address[0];
    for (int i=0 ; i<nbrOfProp ; i++)
	partDataType[i] = MPI_DOUBLE;
    partDataType[nbrOfProp-1] = MPI_SHORT;

    MPI_Type_struct( nbrOfProp, &(nbr_parts[0]), &(disp[0]), &(partDataType[0]), &typeParticlesMPI);
    MPI_Type_commit( &typeParticlesMPI );

    return typeParticlesMPI;
}

void SmileiMPI_Cart1D::IexchangeParticles(Species* species, int ispec, PicParams* params)
{
    Particles &cuParticles = species->particles;

    /********************************************************************************/
    // Build lists of indexes of particle to exchange per neighbor
    // Computed from indexes_of_particles_to_exchange computed during particles' BC
    /********************************************************************************/
    int n_part_send = indexes_of_particles_to_exchange.size();
    int n_part_recv;
    int iPart;
    for (int i=0 ; i<n_part_send ; i++) {
        iPart = indexes_of_particles_to_exchange[i];
        if ( cuParticles.position(0,iPart) < min_local[0]) {
            buff_index_send[0][0].push_back( indexes_of_particles_to_exchange[i] );
        }
        else if ( cuParticles.position(0,iPart) >= max_local[0]) {
            buff_index_send[0][1].push_back( indexes_of_particles_to_exchange[i] );
        }
    } // END for iPart = f(i)


    Particles partVectorSend[1][2];
    partVectorSend[0][0].initialize(0,cuParticles.dimension());
    partVectorSend[0][1].initialize(0,cuParticles.dimension());
    Particles partVectorRecv[1][2];
    partVectorRecv[0][0].initialize(0,cuParticles.dimension());
    partVectorRecv[0][1].initialize(0,cuParticles.dimension());

    /********************************************************************************/
    // Exchange particles
    /********************************************************************************/

    MPI_Status sstat    [1][2];
    MPI_Status rstat    [1][2];
    MPI_Request srequest[1][2];
    MPI_Request rrequest[1][2];
    /********************************************************************************/
    // Exchange number of particles to exchange to establish or not a communication
    /********************************************************************************/
    for (int iNeighbor=0 ; iNeighbor<nbNeighbors_ ; iNeighbor++) {
        if (neighbor_[0][iNeighbor]!=MPI_PROC_NULL) {
            n_part_send = (buff_index_send[0][iNeighbor]).size();
            MPI_Isend( &n_part_send, 1, MPI_INT, neighbor_[0][iNeighbor], 0, SMILEI_COMM_1D, &(srequest[0][iNeighbor]) );
        } // END of Send
        if (neighbor_[0][(iNeighbor+1)%2]!=MPI_PROC_NULL) {
            MPI_Irecv( &(buff_index_recv_sz[0][(iNeighbor+1)%2]), 1, MPI_INT, neighbor_[0][(iNeighbor+1)%2], 0, SMILEI_COMM_1D, &(rrequest[0][(iNeighbor+1)%2]) );
        }
    }
    barrier();

    /********************************************************************************/
    // Wait for end of communications over number of particles
    /********************************************************************************/
    for (int iNeighbor=0 ; iNeighbor<nbNeighbors_ ; iNeighbor++) {
        if (neighbor_[0][iNeighbor]!=MPI_PROC_NULL) {
            MPI_Wait( &(srequest[0][iNeighbor]), &(sstat[0][iNeighbor]) );
        }
        if (neighbor_[0][(iNeighbor+1)%2]!=MPI_PROC_NULL) {
            MPI_Wait( &(rrequest[0][(iNeighbor+1)%2]), &(rstat[0][(iNeighbor+1)%2]) );
            if (buff_index_recv_sz[0][(iNeighbor+1)%2]!=0) {
                partVectorRecv[0][(iNeighbor+1)%2].initialize( buff_index_recv_sz[0][(iNeighbor+1)%2], cuParticles.dimension());
            }
        }
    }
    barrier();

    /********************************************************************************/
    // Define buffers to exchange buff_index_send[iDim][iNeighbor].size();
    /********************************************************************************/


    /********************************************************************************/
    // Proceed to effective Particles' communications
    /********************************************************************************/

    // Number of properties per particles = nDim_Particles + 3 + 1 + 1
    int nbrOfProp( 6 );
    MPI_Datatype typePartSend, typePartRecv;

    for (int iNeighbor=0 ; iNeighbor<nbNeighbors_ ; iNeighbor++) {

        // n_part_send : number of particles to send to current neighbor
        n_part_send = (buff_index_send[0][iNeighbor]).size();
        if ( (neighbor_[0][iNeighbor]!=MPI_PROC_NULL) && (n_part_send!=0) ) {
            for (int iPart=0 ; iPart<n_part_send ; iPart++) {
                cuParticles.cp_particle(buff_index_send[0][iNeighbor][iPart], partVectorSend[0][iNeighbor]);
            }
  	    typePartSend = createMPIparticles( &(partVectorSend[0][iNeighbor]), nbrOfProp );
	    MPI_Isend( &((partVectorSend[0][iNeighbor]).position(0,0)), 1, typePartSend, neighbor_[0][iNeighbor], 0, SMILEI_COMM_1D, &(srequest[0][iNeighbor]) );
	    MPI_Type_free( &typePartSend );

        } // END of Send

        n_part_recv = buff_index_recv_sz[0][(iNeighbor+1)%2];
        if ( (neighbor_[0][(iNeighbor+1)%2]!=MPI_PROC_NULL) && (n_part_recv!=0) ) {
	    typePartRecv = createMPIparticles( &(partVectorRecv[0][(iNeighbor+1)%2]), nbrOfProp );
            MPI_Irecv( &((partVectorRecv[0][(iNeighbor+1)%2]).position(0,0)), 1, typePartRecv,  neighbor_[0][(iNeighbor+1)%2], 0, SMILEI_COMM_1D, &(rrequest[0][(iNeighbor+1)%2]) );
	    MPI_Type_free( &typePartRecv );

        } // END of Recv

    } // END for iNeighbor
    /********************************************************************************/
    // Wait for end of communications over Particles
    /********************************************************************************/
    for (int iNeighbor=0 ; iNeighbor<nbNeighbors_ ; iNeighbor++) {

        n_part_send = buff_index_send[0][iNeighbor].size();
        n_part_recv = buff_index_recv_sz[0][(iNeighbor+1)%2];

        if ( (neighbor_[0][iNeighbor]!=MPI_PROC_NULL) && (n_part_send!=0) )
            MPI_Wait( &(srequest[0][iNeighbor]), &(sstat[0][iNeighbor]) );
        if ( (neighbor_[0][(iNeighbor+1)%2]!=MPI_PROC_NULL) && (n_part_recv!=0) ) {
	    MPI_Wait( &(rrequest[0][(iNeighbor+1)%2]), &(rstat[0][(iNeighbor+1)%2]) );
            for (int iPart=0 ; iPart<n_part_recv; iPart++ ) {
                (partVectorRecv[0][(iNeighbor+1)%2]).cp_particle(iPart, cuParticles);
            }
        }

    }
    barrier();
    /********************************************************************************/
    // Clean lists of indexes of particle to exchange per neighbor
    /********************************************************************************/
    for (int i=0 ; i<nbNeighbors_ ; i++)
        buff_index_send[0][i].clear();


    /********************************************************************************/
    // Delete Particles included in buff_send/buff_recv
    /********************************************************************************/
    n_part_send = indexes_of_particles_to_exchange.size();
    for (int i=n_part_send-1 ; i>=0 ; i--) {
        iPart = indexes_of_particles_to_exchange[i];
        cuParticles.erase_particle(iPart);
    } // END for iPart = f(i)

} // END IexchangeParticles

=======
>>>>>>> b2df68b8
void SmileiMPI_Cart1D::sumField( Field* field )
{
    std::vector<unsigned int> n_elem = field->dims_;
    Field1D* f1D =  static_cast<Field1D*>(field);

    // Use a buffer per direction to exchange data before summing
    Field1D buf[ nbNeighbors_ ];
    // Size buffer is 2 oversize (1 inside & 1 outside of the current subdomain)
    std::vector<unsigned int> oversize2 = oversize;
    oversize2[0] *= 2;
    oversize2[0] += 1 + f1D->isDual_[0];
    for (int i=0; i<nbNeighbors_ ; i++)  buf[i].allocateDims( oversize2 );

    // istart store in the first part starting index of data to send, then the starting index of data to write in
    // Send point of vue : istart =           iNeighbor * ( n_elem[0]- 2*oversize[0] ) + (1-iNeighbor)       * ( 0 );
    // Rank = 0 : iNeighbor = 0 : send - neighbor_[0][0] = NONE
    //            iNeighbor = 1 : send - neighbor_[0][1] = 1 / istart = ( n_elem[0]- 2*oversize[0] )
    // Rank = 1 : iNeighbor = 0 : send - neighbor_[0][0] = 0 / istart = 0
    //            iNeighbor = 1 : send - neighbor_[0][1] = NONE
    // Recv point of vue : istart = ( (iNeighbor+1)%2 ) * ( n_elem[0]- 2*oversize[0] ) + (1-(iNeighbor+1)%2) * ( 0 );
    // Rank = 0 : iNeighbor = 0 : recv - neighbor_[0][1] = 1 / istart = ( n_elem[0]- 2*oversize[0] )
    //            iNeighbor = 1 : recv - neighbor_[0][0] = NONE
    // Rank = 1 : iNeighbor = 0 : recv - neighbor_[0][1] = NONE
    //            iNeighbor = 1 : recv - neighbor_[0][0] = 0 / istart = 0
    int istart;

    MPI_Status sstat[2];
    MPI_Status rstat[2];
    MPI_Request srequest[2];
    MPI_Request rrequest[2];
    /********************************************************************************/
    // Send/Recv in a buffer data to sum
    /********************************************************************************/
    // Loop over neighbors in a direction
    // Send to neighbor_[0][iNeighbor] / Recv from neighbor_[0][(iNeighbor+1)%2] :
    // See in exchangeParticles()
    for (int iNeighbor=0 ; iNeighbor<nbNeighbors_ ; iNeighbor++) {

        if (neighbor_[0][iNeighbor]!=MPI_PROC_NULL) {
            istart = iNeighbor * ( n_elem[0]- oversize2[0] ) + (1-iNeighbor) * ( 0 );
            MPI_Isend( &(f1D->data_[istart]), oversize2[0], MPI_DOUBLE, neighbor_[0][iNeighbor], 0, SMILEI_COMM_1D, &(srequest[iNeighbor]) );
            //cout << "SUM : " << smilei_rk << " send " << oversize2[0] << " data to " << neighbor_[0][iNeighbor] << " starting at " << istart << endl;
        } // END of Send

        if (neighbor_[0][(iNeighbor+1)%2]!=MPI_PROC_NULL) {
            istart = ( (iNeighbor+1)%2 ) * ( n_elem[0]- oversize2[0] ) + (1-(iNeighbor+1)%2) * ( 0 );
            MPI_Irecv( &( (buf[(iNeighbor+1)%2]).data_[0] ), oversize2[0], MPI_DOUBLE, neighbor_[0][(iNeighbor+1)%2], 0, SMILEI_COMM_1D, &(rrequest[(iNeighbor+1)%2]) );
            //cout << "SUM : " << smilei_rk << " recv " << oversize2[0] << " data to " << neighbor_[0][(iNeighbor+1)%2] << " starting at " << istart << endl;
        } // END of Recv

    } // END for iNeighbor


    for (int iNeighbor=0 ; iNeighbor<nbNeighbors_ ; iNeighbor++) {
        if (neighbor_[0][iNeighbor]!=MPI_PROC_NULL ) {
            MPI_Wait( &(srequest[iNeighbor]), &(sstat[iNeighbor]) );
        }
        if (neighbor_[0][(iNeighbor+1)%2]!=MPI_PROC_NULL) {
            MPI_Wait( &(rrequest[(iNeighbor+1)%2]), &(rstat[(iNeighbor+1)%2]) );
        }
    }


    // Synchro before summing, to not sum with data ever sum
    barrier();
    /********************************************************************************/
    // Sum data on each process, same operation on both side
    /********************************************************************************/
    for (int iNeighbor=0 ; iNeighbor<nbNeighbors_ ; iNeighbor++) {
        istart = ( (iNeighbor+1)%2 ) * ( n_elem[0]- oversize2[0] ) + (1-(iNeighbor+1)%2) * ( 0 );
        // Using Receiver point of vue
        if (neighbor_[0][(iNeighbor+1)%2]!=MPI_PROC_NULL) {
            //cout << "SUM : " << smilei_rk << " sum " << oversize2[0] << " data from " << istart << endl;
            for (unsigned int i=0 ; i<oversize2[0] ; i++)
                f1D->data_[istart+i] += (buf[(iNeighbor+1)%2])(i);
        }
    } // END for iNeighbor


} // END sumField


void SmileiMPI_Cart1D::exchangeField( Field* field )
{
    std::vector<unsigned int> n_elem   = field->dims_;
    std::vector<unsigned int> isDual = field->isDual_;
    Field1D* f1D =  static_cast<Field1D*>(field);

    // Loop over dimField
    // See sumField for details
    int istart;
    MPI_Status sstat[2];
    MPI_Status rstat[2];
    MPI_Request srequest[2];
    MPI_Request rrequest[2];
    // Loop over neighbors in a direction
    // Send to neighbor_[0][iNeighbor] / Recv from neighbor_[0][(iNeighbor+1)%2] :
    // See in exchangeParticles()
    for (int iNeighbor=0 ; iNeighbor<nbNeighbors_ ; iNeighbor++) {

        if (neighbor_[0][iNeighbor]!=MPI_PROC_NULL) {
            istart = iNeighbor * ( n_elem[0]- (2*oversize[0]+1+isDual[0]) ) + (1-iNeighbor) * ( 2*oversize[0]+1-(1-isDual[0]) );
            MPI_Isend( &(f1D->data_[istart]), 1, MPI_DOUBLE, neighbor_[0][iNeighbor], 0, SMILEI_COMM_1D, &(srequest[iNeighbor]) );
            //cout << "EXCH : " << smilei_rk << " send " << oversize[0] << " data to " << neighbor_[0][iNeighbor] << " starting at " << istart << endl;
        } // END of Send

        if (neighbor_[0][(iNeighbor+1)%2]!=MPI_PROC_NULL) {
            istart = ( (iNeighbor+1)%2 ) * ( n_elem[0] - 1 ) + (1-(iNeighbor+1)%2) * ( 0 )  ;
            MPI_Irecv( &(f1D->data_[istart]), 1, MPI_DOUBLE, neighbor_[0][(iNeighbor+1)%2], 0, SMILEI_COMM_1D, &(rrequest[(iNeighbor+1)%2]) );
            //cout << "EXCH : " << smilei_rk << " recv " << oversize[0] << " data to " << neighbor_[0][(iNeighbor+1)%2] << " starting at " << istart << endl;

        } // END of Recv

    } // END for iNeighbor


    for (int iNeighbor=0 ; iNeighbor<nbNeighbors_ ; iNeighbor++) {
        if (neighbor_[0][iNeighbor]!=MPI_PROC_NULL) {
            MPI_Wait( &(srequest[iNeighbor]), &(sstat[iNeighbor]) );
        }
        if (neighbor_[0][(iNeighbor+1)%2]!=MPI_PROC_NULL) {
            MPI_Wait( &(rrequest[(iNeighbor+1)%2]), &(rstat[(iNeighbor+1)%2]) );
        }
    }



} // END exchangeField<|MERGE_RESOLUTION|>--- conflicted
+++ resolved
@@ -19,25 +19,25 @@
 using namespace std;
 
 SmileiMPI_Cart1D::SmileiMPI_Cart1D( int* argc, char*** argv )
-    : SmileiMPI( argc, argv )
+: SmileiMPI( argc, argv )
 {
 }
 
 SmileiMPI_Cart1D::SmileiMPI_Cart1D( SmileiMPI* smpi)
-    : SmileiMPI( smpi )
+: SmileiMPI( smpi )
 {
     ndims_ = 1;
     number_of_procs  = new int[ndims_];
     coords_  = new int[ndims_];
     periods_  = new int[ndims_];
     reorder_ = 0;
-
+    
     nbNeighbors_ = 2;
-
+    
     for (int i=0 ; i<ndims_ ; i++) periods_[i] = 0;
     for (int i=0 ; i<ndims_ ; i++) coords_[i] = 0;
     for (int i=0 ; i<ndims_ ; i++) number_of_procs[i] = 1;
-
+    
     for (int iDim=0 ; iDim<ndims_ ; iDim++) {
         for (int i=0 ; i<nbNeighbors_ ; i++) {
             neighbor_[iDim][i] = MPI_PROC_NULL;
@@ -45,7 +45,7 @@
             buff_index_recv_sz[iDim][i] = 0;
         }
     }
-
+    
 }
 
 SmileiMPI_Cart1D::~SmileiMPI_Cart1D()
@@ -53,81 +53,81 @@
     delete [] number_of_procs;
     delete [] periods_;
     delete [] coords_;
-
+    
     if ( SMILEI_COMM_1D != MPI_COMM_NULL) MPI_Comm_free(&SMILEI_COMM_1D);
-
+    
 }
 
 void SmileiMPI_Cart1D::createTopology(PicParams& params)
 {
     for (unsigned int i=0 ; i<params.nDim_field ; i++)
         params.n_space_global[i] = round(params.res_space[i]*params.sim_length[i]/(2.0*M_PI));
-
+    
     number_of_procs[0] = smilei_sz;
-
+    
     MPI_Cart_create( SMILEI_COMM_WORLD, ndims_, number_of_procs, periods_, reorder_, &SMILEI_COMM_1D );
     MPI_Cart_coords( SMILEI_COMM_1D, smilei_rk, ndims_, coords_ );
-
-
+    
+    
     for (int iDim=0 ; iDim<ndims_ ; iDim++) {
         MPI_Cart_shift( SMILEI_COMM_1D, iDim, 1, &(neighbor_[iDim][0]), &(neighbor_[iDim][1]) );
         PMESSAGE ( 0, smilei_rk, "Neighbors of process in direction " << iDim << " : " << neighbor_[iDim][0] << " ; " << neighbor_[iDim][1] << " Null :" << MPI_PROC_NULL );
     }
-
-
+    
+    
     for (unsigned int i=0 ; i<params.nDim_field ; i++) {
-
-	n_space_global[i] = params.n_space_global[i];
+        
+        n_space_global[i] = params.n_space_global[i];
         if ( (!params.res_space_win_x)||(i!=0) ) {
-
-	    params.n_space[i] = params.n_space_global[i] / number_of_procs[i];
- 	    cell_starting_global_index[i] = coords_[i]*(params.n_space_global[i] / number_of_procs[i]);
-
-	    if ( number_of_procs[i]*params.n_space[i] != params.n_space_global[i] ) {
-		// Correction on the last MPI process of the direction to use the wished number of cells
-		if (coords_[i]==number_of_procs[i]-1) {
-		    params.n_space[i] = params.n_space_global[i] - params.n_space[i]*(number_of_procs[i]-1);
-		}
-	    }
-	}
-	else { // if use_moving_window
-	    // Number of space in window (not split)
-	    params.n_space[i] = params.res_space_win_x / number_of_procs[i];
-	    cell_starting_global_index[i] = coords_[i]*(params.res_space_win_x / number_of_procs[i]);
-
-	    if ( number_of_procs[i]*params.n_space[i] != params.res_space_win_x ) {
-		// Correction on the last MPI process of the direction to use the wished number of cells
-		if (coords_[i]==number_of_procs[i]-1) {
-		    params.n_space[i] = params.res_space_win_x - params.n_space[i]*(number_of_procs[i]-1);
-		}
-	    }
-	}
-
-	cout << "params.interpolation_order = " << params.interpolation_order << endl;
-	oversize[i] = params.oversize[i] = params.interpolation_order + (params.exchange_particles_each-1);
-	if ( params.n_space[i] <= 2*oversize[i] ) {
-	    WARNING ( "Increase space resolution or reduce number of MPI process in direction " << i );
-	}
-
+            
+            params.n_space[i] = params.n_space_global[i] / number_of_procs[i];
+            cell_starting_global_index[i] = coords_[i]*(params.n_space_global[i] / number_of_procs[i]);
+            
+            if ( number_of_procs[i]*params.n_space[i] != params.n_space_global[i] ) {
+                // Correction on the last MPI process of the direction to use the wished number of cells
+                if (coords_[i]==number_of_procs[i]-1) {
+                    params.n_space[i] = params.n_space_global[i] - params.n_space[i]*(number_of_procs[i]-1);
+                }
+            }
+        }
+        else { // if use_moving_window
+            // Number of space in window (not split)
+            params.n_space[i] = params.res_space_win_x / number_of_procs[i];
+            cell_starting_global_index[i] = coords_[i]*(params.res_space_win_x / number_of_procs[i]);
+            
+            if ( number_of_procs[i]*params.n_space[i] != params.res_space_win_x ) {
+                // Correction on the last MPI process of the direction to use the wished number of cells
+                if (coords_[i]==number_of_procs[i]-1) {
+                    params.n_space[i] = params.res_space_win_x - params.n_space[i]*(number_of_procs[i]-1);
+                }
+            }
+        }
+        
+        cout << "params.interpolation_order = " << params.interpolation_order << endl;
+        oversize[i] = params.oversize[i] = params.interpolation_order + (params.exchange_particles_each-1);
+        if ( params.n_space[i] <= 2*oversize[i] ) {
+            WARNING ( "Increase space resolution or reduce number of MPI process in direction " << i );
+        }
+        
         // min/max_local : describe local domain in which particles cat be moved
         //                 different from domain on which E, B, J are defined
         min_local[i] = (cell_starting_global_index[i]                  )*params.cell_length[i];
         max_local[i] = (cell_starting_global_index[i]+params.n_space[i])*params.cell_length[i];
         //PMESSAGE( 0, smilei_rk, "min_local / mac_local on " << smilei_rk << " = " << min_local[i] << " / " << max_local[i] << " selon la direction " << i );
-
+        
         cell_starting_global_index[i] -= params.oversize[i];
-
-    }
-
-
+        
+    }
+    
+    
     MESSAGE( "n_space / rank " << smilei_rk << " = " << params.n_space[0]  );
-
-
+    
+    
     // -------------------------------------------------------
     // Compute & store the ranks of processes dealing with the
     // corner of the simulation box
     // -------------------------------------------------------
-
+    
     extrem_ranks[0][0] = 0;
     int rank_min =  0;
     if (coords_[0] == 0) {
@@ -140,16 +140,16 @@
         rank_max = smilei_rk;
     }
     MPI_Allreduce(&rank_max, &extrem_ranks[0][1], 1, MPI_INT, MPI_SUM, SMILEI_COMM_1D);
-
+    
 }
 
 void SmileiMPI_Cart1D::exchangeParticles(Species* species, int ispec, PicParams* params,int tnum)
 {
-
+    
     Particles &cuParticles = species->particles;
     std::vector<int>* cubmin = &species->bmin;
     std::vector<int>* cubmax = &species->bmax;
-
+    
     MPI_Status Stat;
     int n_particles;
     int tid;
@@ -161,406 +161,236 @@
     // Build lists of indexes of particle to exchange per neighbor
     // Computed from indexes_of_particles_to_exchange computed during particles' BC
     /********************************************************************************/
-
+    
     std::vector< std::vector<int> >* indexes_of_particles_to_exchange_per_thd = &species->indexes_of_particles_to_exchange_per_thd;
     std::vector<int>                 indexes_of_particles_to_exchange;
-
-    #pragma omp single
+    
+#pragma omp single
     {
-    indexes_of_particles_to_exchange.clear();
-    }
-    #pragma omp barrier 
-
+        indexes_of_particles_to_exchange.clear();
+    }
+#pragma omp barrier 
+    
     for (tid=0 ; tid < tnum ; tid++){
-	tmp += ((*indexes_of_particles_to_exchange_per_thd)[tid]).size(); //Compute the position where to start copying
+        tmp += ((*indexes_of_particles_to_exchange_per_thd)[tid]).size(); //Compute the position where to start copying
     }
     if (tnum == indexes_of_particles_to_exchange_per_thd->size()-1){ //If last thread
         indexes_of_particles_to_exchange.resize( tmp + ((*indexes_of_particles_to_exchange_per_thd)[tnum]).size());
     }
-    #pragma omp barrier 
+#pragma omp barrier 
     //Copy the list per_thread to the global list
-          //One thread at a time (works)
-    #pragma omp master
+    //One thread at a time (works)
+#pragma omp master
     {
-    for (tid=0 ; tid < indexes_of_particles_to_exchange_per_thd->size() ; tid++) {
-	memcpy(&indexes_of_particles_to_exchange[k], &((*indexes_of_particles_to_exchange_per_thd)[tid])[0],((*indexes_of_particles_to_exchange_per_thd)[tid]).size()*sizeof(int));
-	k += ((*indexes_of_particles_to_exchange_per_thd)[tid]).size();   
-    }
-    // All threads together (doesn't work)
-    /*if (((*indexes_of_particles_to_exchange_per_thd)[tnum]).size() > 0){
-        //cout << "tmp = "<<tmp << endl;
-        //cout << "tnum = "<< tnum << endl;
-        memcpy(&indexes_of_particles_to_exchange[tmp], &((*indexes_of_particles_to_exchange_per_thd)[tnum])[0],((*indexes_of_particles_to_exchange_per_thd)[tnum]).size()*sizeof(int));
-    }*/
-    //#pragma omp master
-    //{
-    sort( indexes_of_particles_to_exchange.begin(), indexes_of_particles_to_exchange.end() );
-
-    n_part_send = indexes_of_particles_to_exchange.size();
-
-	
-    for (i=0 ; i<n_part_send ; i++) {
-        iPart = indexes_of_particles_to_exchange[i];
-        if      ( cuParticles.position(0,iPart) < min_local[0]) {
-            buff_index_send[0][0].push_back( indexes_of_particles_to_exchange[i] );
-        }
-        else if ( cuParticles.position(0,iPart) >= max_local[0]) {
-            buff_index_send[0][1].push_back( indexes_of_particles_to_exchange[i] );
-        }
-    } // END for iPart = f(i)
-
-    Particles partVectorSend[1][2];
-    partVectorSend[0][0].initialize(0,cuParticles.dimension());
-    partVectorSend[0][1].initialize(0,cuParticles.dimension());
-    Particles partVectorRecv[1][2];
-    partVectorRecv[0][0].initialize(0,cuParticles.dimension());
-    partVectorRecv[0][1].initialize(0,cuParticles.dimension());
-
-    /********************************************************************************/
-    // Exchange particles
-    /********************************************************************************/
-    // Loop over neighbors in a direction
-
-    // iDim = 0
-    // Send to neighbor_[0][iNeighbor] / Recv from neighbor_[0][(iNeighbor+1)%2] :
-    // MPI_COMM_SIZE = 2 :  neighbor_[0][0]  |  Current process  |  neighbor_[0][1]
-    // Rank = 0 : iNeighbor = 0 : neighbor_[0][0] = NONE : neighbor_[0][(0+1)%2 = 1
-    //            iNeighbor = 1 : neighbor_[0][1] = 1    : neighbor_[0][(1+1)%2 = NONE
-    // Rank = 1 : iNeighbor = 0 : neighbor_[0][0] = 0    : neighbor_[0][(0+1)%2 = NONE
-    //            iNeighbor = 1 : neighbor_[0][1] = NONE : neighbor_[0][(1+1)%2 = 0
-
-    ///********************************************************************************/
-    //// Exchange number of particles to exchange to establish or not a communication
-    ///********************************************************************************/
-
-    for (int iNeighbor=0 ; iNeighbor<nbNeighbors_ ; iNeighbor++) {
-        n_part_send = buff_index_send[0][iNeighbor].size();
-        if ( (neighbor_[0][0]!=MPI_PROC_NULL) && (neighbor_[0][1]!=MPI_PROC_NULL) ) {
-            //Send-receive
-            MPI_Sendrecv( &n_part_send, 1, MPI_INT, neighbor_[0][iNeighbor], 0, &buff_index_recv_sz[0][(iNeighbor+1)%2], 1, MPI_INT, neighbor_[0][(iNeighbor+1)%2], 0, SMILEI_COMM_1D,&Stat);
-        } else if (neighbor_[0][iNeighbor]!=MPI_PROC_NULL) {
-            //Send
-            MPI_Send( &n_part_send, 1, MPI_INT, neighbor_[0][iNeighbor], 0, SMILEI_COMM_1D);
-        } else if (neighbor_[0][(iNeighbor+1)%2]!=MPI_PROC_NULL) {
-            //Receive
-            MPI_Recv( &buff_index_recv_sz[0][(iNeighbor+1)%2], 1, MPI_INT, neighbor_[0][(iNeighbor+1)%2], 0, SMILEI_COMM_1D, &Stat);
-        }
-    }
-
-    /********************************************************************************/
-    // Define buffers to exchange buff_index_send[iDim][iNeighbor].size();
-    /********************************************************************************/
-    //! \todo Define this as a main parameter for the code so that it needs not be defined all the time
-
-    /********************************************************************************/
-    // Proceed to effective Particles' communications
-    /********************************************************************************/
-
-    // Number of properties per particles = nDim_Particles + 3 + 1 + 1
-    int nbrOfProp( 6 );
-    MPI_Datatype typePartSend, typePartRecv;
-
-    for (int iNeighbor=0 ; iNeighbor<nbNeighbors_ ; iNeighbor++) {
-        n_part_send = buff_index_send[0][iNeighbor].size();
-        n_part_recv = buff_index_recv_sz[0][(iNeighbor+1)%2];
-        if ( (neighbor_[0][0]!=MPI_PROC_NULL) && (neighbor_[0][1]!=MPI_PROC_NULL) && (n_part_send!=0) && (n_part_recv!=0) ) {
-	    //Send-receive
-            for (int iPart=0 ; iPart<n_part_send ; iPart++) {
-                cuParticles.cp_particle(buff_index_send[0][iNeighbor][iPart], partVectorSend[0][iNeighbor]);
-            }
-  	    typePartSend = createMPIparticles( &(partVectorSend[0][iNeighbor]), nbrOfProp );
-
-            partVectorRecv[0][(iNeighbor+1)%2].initialize( n_part_recv, cuParticles.dimension());
-	    typePartRecv = createMPIparticles( &(partVectorRecv[0][(iNeighbor+1)%2]), nbrOfProp );
-
-	    MPI_Sendrecv(&((partVectorSend[0][iNeighbor      ]).position(0,0)),	1, typePartSend, neighbor_[0][iNeighbor      ], 0,
-			 &((partVectorRecv[0][(iNeighbor+1)%2]).position(0,0)),	1, typePartRecv, neighbor_[0][(iNeighbor+1)%2], 0, SMILEI_COMM_1D, &Stat);
-	    MPI_Type_free( &typePartSend );
-	    MPI_Type_free( &typePartRecv );
-
-			
-        } else if ( (neighbor_[0][iNeighbor]!=MPI_PROC_NULL) && (n_part_send!=0) ) {
-	    //Send
-	    partVectorSend[0][iNeighbor].reserve(n_part_send, 1);
-            for (int iPart=0 ; iPart<n_part_send ; iPart++) {
-                cuParticles.cp_particle(buff_index_send[0][iNeighbor][iPart], partVectorSend[0][iNeighbor]);
-            }
-	    typePartSend = createMPIparticles( &(partVectorSend[0][iNeighbor]), nbrOfProp );
-	    MPI_Send( &((partVectorSend[0][iNeighbor]).position(0,0)), 1, typePartSend, neighbor_[0][iNeighbor], 0, SMILEI_COMM_1D);
-	    MPI_Type_free( &typePartSend );
-
-        } else if ( (neighbor_[0][(iNeighbor+1)%2]!=MPI_PROC_NULL) && (n_part_recv!=0) ) {
-	    //Receive
-            partVectorRecv[0][(iNeighbor+1)%2].initialize( buff_index_recv_sz[0][(iNeighbor+1)%2], cuParticles.dimension());
-	    typePartRecv = createMPIparticles( &(partVectorRecv[0][(iNeighbor+1)%2]), nbrOfProp );
-            MPI_Recv( &((partVectorRecv[0][(iNeighbor+1)%2]).position(0,0)), 1, typePartRecv,  neighbor_[0][(iNeighbor+1)%2], 0, SMILEI_COMM_1D, &Stat );
-	    MPI_Type_free( &typePartRecv );
-        }
-    }
-
-    /********************************************************************************/
-    // Delete Particles included in buff_send/buff_recv
-    /********************************************************************************/
-    // Push lost particles at the end of bins
-    //! \todo For loop on bins, can use openMP here.
-    for (unsigned int ibin = 0 ; ibin < (*cubmax).size() ; ibin++ ) {
-//        DEBUG(ibin << " bounds " << (*cubmin)[ibin] << " " << (*cubmax)[ibin]);
-        ii = indexes_of_particles_to_exchange.size()-1;
-        if (ii >= 0) { // Push lost particles to the end of the bin
-            iPart = indexes_of_particles_to_exchange[ii];
-            while (iPart >= (*cubmax)[ibin] && ii > 0) {
-                ii--;
+        for (tid=0 ; tid < indexes_of_particles_to_exchange_per_thd->size() ; tid++) {
+            memcpy(&indexes_of_particles_to_exchange[k], &((*indexes_of_particles_to_exchange_per_thd)[tid])[0],((*indexes_of_particles_to_exchange_per_thd)[tid]).size()*sizeof(int));
+            k += ((*indexes_of_particles_to_exchange_per_thd)[tid]).size();   
+        }
+        // All threads together (doesn't work)
+        /*if (((*indexes_of_particles_to_exchange_per_thd)[tnum]).size() > 0){
+         //cout << "tmp = "<<tmp << endl;
+         //cout << "tnum = "<< tnum << endl;
+         memcpy(&indexes_of_particles_to_exchange[tmp], &((*indexes_of_particles_to_exchange_per_thd)[tnum])[0],((*indexes_of_particles_to_exchange_per_thd)[tnum]).size()*sizeof(int));
+         }*/
+        //#pragma omp master
+        //{
+        sort( indexes_of_particles_to_exchange.begin(), indexes_of_particles_to_exchange.end() );
+        
+        n_part_send = indexes_of_particles_to_exchange.size();
+        
+        
+        for (i=0 ; i<n_part_send ; i++) {
+            iPart = indexes_of_particles_to_exchange[i];
+            if      ( cuParticles.position(0,iPart) < min_local[0]) {
+                buff_index_send[0][0].push_back( indexes_of_particles_to_exchange[i] );
+            }
+            else if ( cuParticles.position(0,iPart) >= max_local[0]) {
+                buff_index_send[0][1].push_back( indexes_of_particles_to_exchange[i] );
+            }
+        } // END for iPart = f(i)
+        
+        Particles partVectorSend[1][2];
+        partVectorSend[0][0].initialize(0,cuParticles.dimension());
+        partVectorSend[0][1].initialize(0,cuParticles.dimension());
+        Particles partVectorRecv[1][2];
+        partVectorRecv[0][0].initialize(0,cuParticles.dimension());
+        partVectorRecv[0][1].initialize(0,cuParticles.dimension());
+        
+        /********************************************************************************/
+        // Exchange particles
+        /********************************************************************************/
+        // Loop over neighbors in a direction
+        
+        // iDim = 0
+        // Send to neighbor_[0][iNeighbor] / Recv from neighbor_[0][(iNeighbor+1)%2] :
+        // MPI_COMM_SIZE = 2 :  neighbor_[0][0]  |  Current process  |  neighbor_[0][1]
+        // Rank = 0 : iNeighbor = 0 : neighbor_[0][0] = NONE : neighbor_[0][(0+1)%2 = 1
+        //            iNeighbor = 1 : neighbor_[0][1] = 1    : neighbor_[0][(1+1)%2 = NONE
+        // Rank = 1 : iNeighbor = 0 : neighbor_[0][0] = 0    : neighbor_[0][(0+1)%2 = NONE
+        //            iNeighbor = 1 : neighbor_[0][1] = NONE : neighbor_[0][(1+1)%2 = 0
+        
+        ///********************************************************************************/
+        //// Exchange number of particles to exchange to establish or not a communication
+        ///********************************************************************************/
+        
+        for (int iNeighbor=0 ; iNeighbor<nbNeighbors_ ; iNeighbor++) {
+            n_part_send = buff_index_send[0][iNeighbor].size();
+            if ( (neighbor_[0][0]!=MPI_PROC_NULL) && (neighbor_[0][1]!=MPI_PROC_NULL) ) {
+                //Send-receive
+                MPI_Sendrecv( &n_part_send, 1, MPI_INT, neighbor_[0][iNeighbor], 0, &buff_index_recv_sz[0][(iNeighbor+1)%2], 1, MPI_INT, neighbor_[0][(iNeighbor+1)%2], 0, SMILEI_COMM_1D,&Stat);
+            } else if (neighbor_[0][iNeighbor]!=MPI_PROC_NULL) {
+                //Send
+                MPI_Send( &n_part_send, 1, MPI_INT, neighbor_[0][iNeighbor], 0, SMILEI_COMM_1D);
+            } else if (neighbor_[0][(iNeighbor+1)%2]!=MPI_PROC_NULL) {
+                //Receive
+                MPI_Recv( &buff_index_recv_sz[0][(iNeighbor+1)%2], 1, MPI_INT, neighbor_[0][(iNeighbor+1)%2], 0, SMILEI_COMM_1D, &Stat);
+            }
+        }
+        
+        /********************************************************************************/
+        // Define buffers to exchange buff_index_send[iDim][iNeighbor].size();
+        /********************************************************************************/
+        //! \todo Define this as a main parameter for the code so that it needs not be defined all the time
+        
+        /********************************************************************************/
+        // Proceed to effective Particles' communications
+        /********************************************************************************/
+        
+        for (int iNeighbor=0 ; iNeighbor<nbNeighbors_ ; iNeighbor++) {
+            n_part_send = buff_index_send[0][iNeighbor].size();
+            n_part_recv = buff_index_recv_sz[0][(iNeighbor+1)%2];
+            if ( (neighbor_[0][0]!=MPI_PROC_NULL) && (neighbor_[0][1]!=MPI_PROC_NULL) && (n_part_send!=0) && (n_part_recv!=0) ) {
+                //Send-receive
+                for (int iPart=0 ; iPart<n_part_send ; iPart++) {
+                    cuParticles.cp_particle(buff_index_send[0][iNeighbor][iPart], partVectorSend[0][iNeighbor]);
+                }
+                partVectorRecv[0][(iNeighbor+1)%2].initialize( n_part_recv, cuParticles.dimension());
+                MPI_Sendrecv(&((partVectorSend[0][iNeighbor      ]).position(0,0)), n_part_send, MPI_DOUBLE, neighbor_[0][iNeighbor      ], 0,
+                             &((partVectorRecv[0][(iNeighbor+1)%2]).position(0,0)), n_part_recv, MPI_DOUBLE, neighbor_[0][(iNeighbor+1)%2], 0, SMILEI_COMM_1D, &Stat);
+                MPI_Sendrecv(&((partVectorSend[0][iNeighbor      ]).momentum(0,0)), n_part_send, MPI_DOUBLE, neighbor_[0][iNeighbor      ], 1,
+                             &((partVectorRecv[0][(iNeighbor+1)%2]).momentum(0,0)), n_part_recv, MPI_DOUBLE, neighbor_[0][(iNeighbor+1)%2], 1, SMILEI_COMM_1D, &Stat);
+                MPI_Sendrecv(&((partVectorSend[0][iNeighbor      ]).momentum(1,0)), n_part_send, MPI_DOUBLE, neighbor_[0][iNeighbor      ], 2,
+                             &((partVectorRecv[0][(iNeighbor+1)%2]).momentum(1,0)), n_part_recv, MPI_DOUBLE, neighbor_[0][(iNeighbor+1)%2], 2, SMILEI_COMM_1D, &Stat);
+                MPI_Sendrecv(&((partVectorSend[0][iNeighbor      ]).momentum(2,0)), n_part_send, MPI_DOUBLE, neighbor_[0][iNeighbor      ], 3,
+                             &((partVectorRecv[0][(iNeighbor+1)%2]).momentum(2,0)), n_part_recv, MPI_DOUBLE, neighbor_[0][(iNeighbor+1)%2], 3, SMILEI_COMM_1D, &Stat);
+                MPI_Sendrecv(&((partVectorSend[0][iNeighbor      ]).weight(0)),     n_part_send, MPI_DOUBLE, neighbor_[0][iNeighbor      ], 4,
+                             &((partVectorRecv[0][(iNeighbor+1)%2]).weight(0)),     n_part_recv, MPI_DOUBLE, neighbor_[0][(iNeighbor+1)%2], 4, SMILEI_COMM_1D, &Stat);
+                MPI_Sendrecv(&((partVectorSend[0][iNeighbor      ]).charge(0)),     n_part_send, MPI_SHORT,  neighbor_[0][iNeighbor      ], 5,
+                             &((partVectorRecv[0][(iNeighbor+1)%2]).charge(0)),     n_part_recv, MPI_SHORT,  neighbor_[0][(iNeighbor+1)%2], 5, SMILEI_COMM_1D, &Stat);
+                
+            } else if ( (neighbor_[0][iNeighbor]!=MPI_PROC_NULL) && (n_part_send!=0) ) {
+                //Send
+                for (int iPart=0 ; iPart<n_part_send ; iPart++) {
+                    cuParticles.cp_particle(buff_index_send[0][iNeighbor][iPart], partVectorSend[0][iNeighbor]);
+                }
+                MPI_Send( &((partVectorSend[0][iNeighbor]).position(0,0)), n_part_send, MPI_DOUBLE, neighbor_[0][iNeighbor], 0, SMILEI_COMM_1D);
+                MPI_Send( &((partVectorSend[0][iNeighbor]).momentum(0,0)), n_part_send, MPI_DOUBLE, neighbor_[0][iNeighbor], 1, SMILEI_COMM_1D);
+                MPI_Send( &((partVectorSend[0][iNeighbor]).momentum(1,0)), n_part_send, MPI_DOUBLE, neighbor_[0][iNeighbor], 2, SMILEI_COMM_1D);
+                MPI_Send( &((partVectorSend[0][iNeighbor]).momentum(2,0)), n_part_send, MPI_DOUBLE, neighbor_[0][iNeighbor], 3, SMILEI_COMM_1D);
+                MPI_Send( &((partVectorSend[0][iNeighbor]).weight(0)), n_part_send, MPI_DOUBLE, neighbor_[0][iNeighbor], 4, SMILEI_COMM_1D);
+                MPI_Send( &((partVectorSend[0][iNeighbor]).charge(0)), n_part_send, MPI_SHORT, neighbor_[0][iNeighbor], 5, SMILEI_COMM_1D);
+                
+            } else if ( (neighbor_[0][(iNeighbor+1)%2]!=MPI_PROC_NULL) && (n_part_recv!=0) ) {
+                //Receive
+                partVectorRecv[0][(iNeighbor+1)%2].initialize( buff_index_recv_sz[0][(iNeighbor+1)%2], cuParticles.dimension());
+                MPI_Recv( &((partVectorRecv[0][(iNeighbor+1)%2]).position(0,0)), n_part_recv, MPI_DOUBLE,  neighbor_[0][(iNeighbor+1)%2], 0, SMILEI_COMM_1D, &Stat );
+                MPI_Recv( &((partVectorRecv[0][(iNeighbor+1)%2]).momentum(0,0)), n_part_recv, MPI_DOUBLE,  neighbor_[0][(iNeighbor+1)%2], 1, SMILEI_COMM_1D, &Stat );
+                MPI_Recv( &((partVectorRecv[0][(iNeighbor+1)%2]).momentum(1,0)), n_part_recv, MPI_DOUBLE,  neighbor_[0][(iNeighbor+1)%2], 2, SMILEI_COMM_1D, &Stat );
+                MPI_Recv( &((partVectorRecv[0][(iNeighbor+1)%2]).momentum(2,0)), n_part_recv, MPI_DOUBLE,  neighbor_[0][(iNeighbor+1)%2], 3, SMILEI_COMM_1D, &Stat );
+                MPI_Recv( &((partVectorRecv[0][(iNeighbor+1)%2]).weight(0)), n_part_recv, MPI_DOUBLE,  neighbor_[0][(iNeighbor+1)%2], 4, SMILEI_COMM_1D, &Stat );
+                MPI_Recv( &((partVectorRecv[0][(iNeighbor+1)%2]).charge(0)), n_part_recv, MPI_SHORT,  neighbor_[0][(iNeighbor+1)%2], 5, SMILEI_COMM_1D, &Stat );
+                
+            }
+        }
+        
+        /********************************************************************************/
+        // Delete Particles included in buff_send/buff_recv
+        /********************************************************************************/
+        // Push lost particles at the end of bins
+        //! \todo For loop on bins, can use openMP here.
+        for (unsigned int ibin = 0 ; ibin < (*cubmax).size() ; ibin++ ) {
+            //        DEBUG(ibin << " bounds " << (*cubmin)[ibin] << " " << (*cubmax)[ibin]);
+            ii = indexes_of_particles_to_exchange.size()-1;
+            if (ii >= 0) { // Push lost particles to the end of the bin
                 iPart = indexes_of_particles_to_exchange[ii];
-            }
-            while (iPart == (*cubmax)[ibin]-1 && iPart >= (*cubmin)[ibin] && ii > 0) {
-                (*cubmax)[ibin]--;
-                ii--;
-                iPart = indexes_of_particles_to_exchange[ii];
-            }
-            while (iPart >= (*cubmin)[ibin] && ii > 0) {
-                cuParticles.overwrite_part1D((*cubmax)[ibin]-1, iPart );
-                (*cubmax)[ibin]--;
-                ii--;
-                iPart = indexes_of_particles_to_exchange[ii];
-            }
-            if (iPart >= (*cubmin)[ibin] && iPart < (*cubmax)[ibin]) { //On traite la dernière particule (qui peut aussi etre la premiere)
-                cuParticles.overwrite_part1D((*cubmax)[ibin]-1, iPart );
-                (*cubmax)[ibin]--;
-            }
-        }
-    }
-    //Shift the bins in memory
-    //Warning: this loop must be executed sequentially. Do not use openMP here.
-    for (int unsigned ibin = 1 ; ibin < (*cubmax).size() ; ibin++ ) { //First bin don't need to be shifted
-        ii = (*cubmin)[ibin]-(*cubmax)[ibin-1]; // Shift the bin in memory by ii slots.
-        iPart = min(ii,(*cubmax)[ibin]-(*cubmin)[ibin]); // Number of particles we have to shift = min (Nshift, Nparticle in the bin)
-        if(iPart > 0) cuParticles.overwrite_part1D((*cubmax)[ibin]-iPart,(*cubmax)[ibin-1],iPart);
-        (*cubmax)[ibin] -= ii;
-        (*cubmin)[ibin] = (*cubmax)[ibin-1];
-    }
-	
-	
-    // Delete useless Particles
-    //Theoretically, not even necessary to do anything as long you use bmax as the end of your iterator on particles.
-    //Nevertheless, you might want to free memory and have the actual number of particles
-    //really equal to the size of the vector. So we do:
-    cuParticles.erase_particle_trail((*cubmax).back());
-    //+++++++++++++++++++++++++++++++++++++++++++++++++++++++++++++++++++++++++++++++
-
-	
-    /********************************************************************************/
-    // Clean lists of indexes of particle to exchange per neighbor
-    /********************************************************************************/
-    for (int i=0 ; i<nbNeighbors_ ; i++)
-        buff_index_send[0][i].clear();
-    /********************************************************************************/
-    // Copy newly arrived particles back to the vector
-    /********************************************************************************/
-    for (int iNeighbor=0 ; iNeighbor<nbNeighbors_ ; iNeighbor++) {
-
-        n_part_recv = buff_index_recv_sz[0][(iNeighbor+1)%2];
-        if ( (neighbor_[0][(iNeighbor+1)%2]!=MPI_PROC_NULL) && (n_part_recv!=0) ) {
-            if (iNeighbor == 0) { // Copy particles coming from the right at the end of Particles Array
-                n_particles = species->getNbrOfParticles();
-                partVectorRecv[0][(iNeighbor+1)%2].cp_particles(n_part_recv, cuParticles,n_particles);
-                (*cubmax)[(*cubmax).size()-1] += n_part_recv ;
-            } else {// Copy particles coming from the left at the beginning of Particles Array
-                //New particles are inserted at the end of bin 0 instead of begining to minimize data movement.
-                partVectorRecv[0][(iNeighbor+1)%2].cp_particles(n_part_recv, cuParticles,(*cubmax)[0]);
-                (*cubmax)[0] += n_part_recv ;
-                for (unsigned int ibin=1 ; ibin < (*cubmax).size() ; ibin++ ) {
-                    (*cubmax)[ibin] += n_part_recv ;
-                    (*cubmin)[ibin] = (*cubmax)[ibin-1] ;
-                }
-            }
-        }
-    }
-
-    } // END omp master	
+                while (iPart >= (*cubmax)[ibin] && ii > 0) {
+                    ii--;
+                    iPart = indexes_of_particles_to_exchange[ii];
+                }
+                while (iPart == (*cubmax)[ibin]-1 && iPart >= (*cubmin)[ibin] && ii > 0) {
+                    (*cubmax)[ibin]--;
+                    ii--;
+                    iPart = indexes_of_particles_to_exchange[ii];
+                }
+                while (iPart >= (*cubmin)[ibin] && ii > 0) {
+                    cuParticles.overwrite_part1D((*cubmax)[ibin]-1, iPart );
+                    (*cubmax)[ibin]--;
+                    ii--;
+                    iPart = indexes_of_particles_to_exchange[ii];
+                }
+                if (iPart >= (*cubmin)[ibin] && iPart < (*cubmax)[ibin]) { //On traite la dernière particule (qui peut aussi etre la premiere)
+                    cuParticles.overwrite_part1D((*cubmax)[ibin]-1, iPart );
+                    (*cubmax)[ibin]--;
+                }
+            }
+        }
+        //Shift the bins in memory
+        //Warning: this loop must be executed sequentially. Do not use openMP here.
+        for (int unsigned ibin = 1 ; ibin < (*cubmax).size() ; ibin++ ) { //First bin don't need to be shifted
+            ii = (*cubmin)[ibin]-(*cubmax)[ibin-1]; // Shift the bin in memory by ii slots.
+            iPart = min(ii,(*cubmax)[ibin]-(*cubmin)[ibin]); // Number of particles we have to shift = min (Nshift, Nparticle in the bin)
+            if(iPart > 0) cuParticles.overwrite_part1D((*cubmax)[ibin]-iPart,(*cubmax)[ibin-1],iPart);
+            (*cubmax)[ibin] -= ii;
+            (*cubmin)[ibin] = (*cubmax)[ibin-1];
+        }
+        
+        
+        // Delete useless Particles
+        //Theoretically, not even necessary to do anything as long you use bmax as the end of your iterator on particles.
+        //Nevertheless, you might want to free memory and have the actual number of particles
+        //really equal to the size of the vector. So we do:
+        cuParticles.erase_particle_trail((*cubmax).back());
+        //+++++++++++++++++++++++++++++++++++++++++++++++++++++++++++++++++++++++++++++++
+        
+        
+        /********************************************************************************/
+        // Clean lists of indexes of particle to exchange per neighbor
+        /********************************************************************************/
+        for (int i=0 ; i<nbNeighbors_ ; i++)
+            buff_index_send[0][i].clear();
+        /********************************************************************************/
+        // Copy newly arrived particles back to the vector
+        /********************************************************************************/
+        for (int iNeighbor=0 ; iNeighbor<nbNeighbors_ ; iNeighbor++) {
+            
+            n_part_recv = buff_index_recv_sz[0][(iNeighbor+1)%2];
+            if ( (neighbor_[0][(iNeighbor+1)%2]!=MPI_PROC_NULL) && (n_part_recv!=0) ) {
+                if (iNeighbor == 0) { // Copy particles coming from the right at the end of Particles Array
+                    n_particles = species->getNbrOfParticles();
+                    partVectorRecv[0][(iNeighbor+1)%2].cp_particles(n_part_recv, cuParticles,n_particles);
+                    (*cubmax)[(*cubmax).size()-1] += n_part_recv ;
+                } else {// Copy particles coming from the left at the beginning of Particles Array
+                    //New particles are inserted at the end of bin 0 instead of begining to minimize data movement.
+                    partVectorRecv[0][(iNeighbor+1)%2].cp_particles(n_part_recv, cuParticles,(*cubmax)[0]);
+                    (*cubmax)[0] += n_part_recv ;
+                    for (unsigned int ibin=1 ; ibin < (*cubmax).size() ; ibin++ ) {
+                        (*cubmax)[ibin] += n_part_recv ;
+                        (*cubmin)[ibin] = (*cubmax)[ibin-1] ;
+                    }
+                }
+            }
+        }
+        
+    } // END omp master 
     //DEBUG( 2, "\tProcess " << smilei_rk << " : " << species->getNbrOfParticles() << " Particles of species " << ispec );
 } // END exchangeParticles
 
 
-<<<<<<< HEAD
-MPI_Datatype SmileiMPI_Cart1D::createMPIparticles( Particles* particles, int nbrOfProp )
-{
-    MPI_Datatype typeParticlesMPI;
-
-    MPI_Aint address[nbrOfProp];
-    MPI_Get_address( &(particles->position(0,0)), &(address[0]) );
-    MPI_Get_address( &(particles->momentum(0,0)), &(address[1]) );
-    MPI_Get_address( &(particles->momentum(1,0)), &(address[2]) );
-    MPI_Get_address( &(particles->momentum(2,0)), &(address[3]) );
-    MPI_Get_address( &(particles->weight(0)),     &(address[4]) );
-    MPI_Get_address( &(particles->charge(0)),     &(address[5]) );
-    //MPI_Get_address( &(particles.position_old(0,0)), &address[6] );
-
-    int nbr_parts[nbrOfProp];
-    MPI_Aint disp[nbrOfProp];
-    MPI_Datatype partDataType[nbrOfProp];
-
-    for (int i=0 ; i<nbrOfProp ; i++)
-	nbr_parts[i] = particles->size();
-    disp[0] = 0;
-    for (int i=1 ; i<nbrOfProp ; i++)
-	disp[i] = address[i] - address[0];
-    for (int i=0 ; i<nbrOfProp ; i++)
-	partDataType[i] = MPI_DOUBLE;
-    partDataType[nbrOfProp-1] = MPI_SHORT;
-
-    MPI_Type_struct( nbrOfProp, &(nbr_parts[0]), &(disp[0]), &(partDataType[0]), &typeParticlesMPI);
-    MPI_Type_commit( &typeParticlesMPI );
-
-    return typeParticlesMPI;
-}
-
-void SmileiMPI_Cart1D::IexchangeParticles(Species* species, int ispec, PicParams* params)
-{
-    Particles &cuParticles = species->particles;
-
-    /********************************************************************************/
-    // Build lists of indexes of particle to exchange per neighbor
-    // Computed from indexes_of_particles_to_exchange computed during particles' BC
-    /********************************************************************************/
-    int n_part_send = indexes_of_particles_to_exchange.size();
-    int n_part_recv;
-    int iPart;
-    for (int i=0 ; i<n_part_send ; i++) {
-        iPart = indexes_of_particles_to_exchange[i];
-        if ( cuParticles.position(0,iPart) < min_local[0]) {
-            buff_index_send[0][0].push_back( indexes_of_particles_to_exchange[i] );
-        }
-        else if ( cuParticles.position(0,iPart) >= max_local[0]) {
-            buff_index_send[0][1].push_back( indexes_of_particles_to_exchange[i] );
-        }
-    } // END for iPart = f(i)
-
-
-    Particles partVectorSend[1][2];
-    partVectorSend[0][0].initialize(0,cuParticles.dimension());
-    partVectorSend[0][1].initialize(0,cuParticles.dimension());
-    Particles partVectorRecv[1][2];
-    partVectorRecv[0][0].initialize(0,cuParticles.dimension());
-    partVectorRecv[0][1].initialize(0,cuParticles.dimension());
-
-    /********************************************************************************/
-    // Exchange particles
-    /********************************************************************************/
-
-    MPI_Status sstat    [1][2];
-    MPI_Status rstat    [1][2];
-    MPI_Request srequest[1][2];
-    MPI_Request rrequest[1][2];
-    /********************************************************************************/
-    // Exchange number of particles to exchange to establish or not a communication
-    /********************************************************************************/
-    for (int iNeighbor=0 ; iNeighbor<nbNeighbors_ ; iNeighbor++) {
-        if (neighbor_[0][iNeighbor]!=MPI_PROC_NULL) {
-            n_part_send = (buff_index_send[0][iNeighbor]).size();
-            MPI_Isend( &n_part_send, 1, MPI_INT, neighbor_[0][iNeighbor], 0, SMILEI_COMM_1D, &(srequest[0][iNeighbor]) );
-        } // END of Send
-        if (neighbor_[0][(iNeighbor+1)%2]!=MPI_PROC_NULL) {
-            MPI_Irecv( &(buff_index_recv_sz[0][(iNeighbor+1)%2]), 1, MPI_INT, neighbor_[0][(iNeighbor+1)%2], 0, SMILEI_COMM_1D, &(rrequest[0][(iNeighbor+1)%2]) );
-        }
-    }
-    barrier();
-
-    /********************************************************************************/
-    // Wait for end of communications over number of particles
-    /********************************************************************************/
-    for (int iNeighbor=0 ; iNeighbor<nbNeighbors_ ; iNeighbor++) {
-        if (neighbor_[0][iNeighbor]!=MPI_PROC_NULL) {
-            MPI_Wait( &(srequest[0][iNeighbor]), &(sstat[0][iNeighbor]) );
-        }
-        if (neighbor_[0][(iNeighbor+1)%2]!=MPI_PROC_NULL) {
-            MPI_Wait( &(rrequest[0][(iNeighbor+1)%2]), &(rstat[0][(iNeighbor+1)%2]) );
-            if (buff_index_recv_sz[0][(iNeighbor+1)%2]!=0) {
-                partVectorRecv[0][(iNeighbor+1)%2].initialize( buff_index_recv_sz[0][(iNeighbor+1)%2], cuParticles.dimension());
-            }
-        }
-    }
-    barrier();
-
-    /********************************************************************************/
-    // Define buffers to exchange buff_index_send[iDim][iNeighbor].size();
-    /********************************************************************************/
-
-
-    /********************************************************************************/
-    // Proceed to effective Particles' communications
-    /********************************************************************************/
-
-    // Number of properties per particles = nDim_Particles + 3 + 1 + 1
-    int nbrOfProp( 6 );
-    MPI_Datatype typePartSend, typePartRecv;
-
-    for (int iNeighbor=0 ; iNeighbor<nbNeighbors_ ; iNeighbor++) {
-
-        // n_part_send : number of particles to send to current neighbor
-        n_part_send = (buff_index_send[0][iNeighbor]).size();
-        if ( (neighbor_[0][iNeighbor]!=MPI_PROC_NULL) && (n_part_send!=0) ) {
-            for (int iPart=0 ; iPart<n_part_send ; iPart++) {
-                cuParticles.cp_particle(buff_index_send[0][iNeighbor][iPart], partVectorSend[0][iNeighbor]);
-            }
-  	    typePartSend = createMPIparticles( &(partVectorSend[0][iNeighbor]), nbrOfProp );
-	    MPI_Isend( &((partVectorSend[0][iNeighbor]).position(0,0)), 1, typePartSend, neighbor_[0][iNeighbor], 0, SMILEI_COMM_1D, &(srequest[0][iNeighbor]) );
-	    MPI_Type_free( &typePartSend );
-
-        } // END of Send
-
-        n_part_recv = buff_index_recv_sz[0][(iNeighbor+1)%2];
-        if ( (neighbor_[0][(iNeighbor+1)%2]!=MPI_PROC_NULL) && (n_part_recv!=0) ) {
-	    typePartRecv = createMPIparticles( &(partVectorRecv[0][(iNeighbor+1)%2]), nbrOfProp );
-            MPI_Irecv( &((partVectorRecv[0][(iNeighbor+1)%2]).position(0,0)), 1, typePartRecv,  neighbor_[0][(iNeighbor+1)%2], 0, SMILEI_COMM_1D, &(rrequest[0][(iNeighbor+1)%2]) );
-	    MPI_Type_free( &typePartRecv );
-
-        } // END of Recv
-
-    } // END for iNeighbor
-    /********************************************************************************/
-    // Wait for end of communications over Particles
-    /********************************************************************************/
-    for (int iNeighbor=0 ; iNeighbor<nbNeighbors_ ; iNeighbor++) {
-
-        n_part_send = buff_index_send[0][iNeighbor].size();
-        n_part_recv = buff_index_recv_sz[0][(iNeighbor+1)%2];
-
-        if ( (neighbor_[0][iNeighbor]!=MPI_PROC_NULL) && (n_part_send!=0) )
-            MPI_Wait( &(srequest[0][iNeighbor]), &(sstat[0][iNeighbor]) );
-        if ( (neighbor_[0][(iNeighbor+1)%2]!=MPI_PROC_NULL) && (n_part_recv!=0) ) {
-	    MPI_Wait( &(rrequest[0][(iNeighbor+1)%2]), &(rstat[0][(iNeighbor+1)%2]) );
-            for (int iPart=0 ; iPart<n_part_recv; iPart++ ) {
-                (partVectorRecv[0][(iNeighbor+1)%2]).cp_particle(iPart, cuParticles);
-            }
-        }
-
-    }
-    barrier();
-    /********************************************************************************/
-    // Clean lists of indexes of particle to exchange per neighbor
-    /********************************************************************************/
-    for (int i=0 ; i<nbNeighbors_ ; i++)
-        buff_index_send[0][i].clear();
-
-
-    /********************************************************************************/
-    // Delete Particles included in buff_send/buff_recv
-    /********************************************************************************/
-    n_part_send = indexes_of_particles_to_exchange.size();
-    for (int i=n_part_send-1 ; i>=0 ; i--) {
-        iPart = indexes_of_particles_to_exchange[i];
-        cuParticles.erase_particle(iPart);
-    } // END for iPart = f(i)
-
-} // END IexchangeParticles
-
-=======
->>>>>>> b2df68b8
 void SmileiMPI_Cart1D::sumField( Field* field )
 {
     std::vector<unsigned int> n_elem = field->dims_;
     Field1D* f1D =  static_cast<Field1D*>(field);
-
+    
     // Use a buffer per direction to exchange data before summing
     Field1D buf[ nbNeighbors_ ];
     // Size buffer is 2 oversize (1 inside & 1 outside of the current subdomain)
@@ -568,7 +398,7 @@
     oversize2[0] *= 2;
     oversize2[0] += 1 + f1D->isDual_[0];
     for (int i=0; i<nbNeighbors_ ; i++)  buf[i].allocateDims( oversize2 );
-
+    
     // istart store in the first part starting index of data to send, then the starting index of data to write in
     // Send point of vue : istart =           iNeighbor * ( n_elem[0]- 2*oversize[0] ) + (1-iNeighbor)       * ( 0 );
     // Rank = 0 : iNeighbor = 0 : send - neighbor_[0][0] = NONE
@@ -581,7 +411,7 @@
     // Rank = 1 : iNeighbor = 0 : recv - neighbor_[0][1] = NONE
     //            iNeighbor = 1 : recv - neighbor_[0][0] = 0 / istart = 0
     int istart;
-
+    
     MPI_Status sstat[2];
     MPI_Status rstat[2];
     MPI_Request srequest[2];
@@ -593,22 +423,22 @@
     // Send to neighbor_[0][iNeighbor] / Recv from neighbor_[0][(iNeighbor+1)%2] :
     // See in exchangeParticles()
     for (int iNeighbor=0 ; iNeighbor<nbNeighbors_ ; iNeighbor++) {
-
+        
         if (neighbor_[0][iNeighbor]!=MPI_PROC_NULL) {
             istart = iNeighbor * ( n_elem[0]- oversize2[0] ) + (1-iNeighbor) * ( 0 );
             MPI_Isend( &(f1D->data_[istart]), oversize2[0], MPI_DOUBLE, neighbor_[0][iNeighbor], 0, SMILEI_COMM_1D, &(srequest[iNeighbor]) );
             //cout << "SUM : " << smilei_rk << " send " << oversize2[0] << " data to " << neighbor_[0][iNeighbor] << " starting at " << istart << endl;
         } // END of Send
-
+        
         if (neighbor_[0][(iNeighbor+1)%2]!=MPI_PROC_NULL) {
             istart = ( (iNeighbor+1)%2 ) * ( n_elem[0]- oversize2[0] ) + (1-(iNeighbor+1)%2) * ( 0 );
             MPI_Irecv( &( (buf[(iNeighbor+1)%2]).data_[0] ), oversize2[0], MPI_DOUBLE, neighbor_[0][(iNeighbor+1)%2], 0, SMILEI_COMM_1D, &(rrequest[(iNeighbor+1)%2]) );
             //cout << "SUM : " << smilei_rk << " recv " << oversize2[0] << " data to " << neighbor_[0][(iNeighbor+1)%2] << " starting at " << istart << endl;
         } // END of Recv
-
+        
     } // END for iNeighbor
-
-
+    
+    
     for (int iNeighbor=0 ; iNeighbor<nbNeighbors_ ; iNeighbor++) {
         if (neighbor_[0][iNeighbor]!=MPI_PROC_NULL ) {
             MPI_Wait( &(srequest[iNeighbor]), &(sstat[iNeighbor]) );
@@ -617,8 +447,8 @@
             MPI_Wait( &(rrequest[(iNeighbor+1)%2]), &(rstat[(iNeighbor+1)%2]) );
         }
     }
-
-
+    
+    
     // Synchro before summing, to not sum with data ever sum
     barrier();
     /********************************************************************************/
@@ -633,8 +463,8 @@
                 f1D->data_[istart+i] += (buf[(iNeighbor+1)%2])(i);
         }
     } // END for iNeighbor
-
-
+    
+    
 } // END sumField
 
 
@@ -643,7 +473,7 @@
     std::vector<unsigned int> n_elem   = field->dims_;
     std::vector<unsigned int> isDual = field->isDual_;
     Field1D* f1D =  static_cast<Field1D*>(field);
-
+    
     // Loop over dimField
     // See sumField for details
     int istart;
@@ -655,23 +485,23 @@
     // Send to neighbor_[0][iNeighbor] / Recv from neighbor_[0][(iNeighbor+1)%2] :
     // See in exchangeParticles()
     for (int iNeighbor=0 ; iNeighbor<nbNeighbors_ ; iNeighbor++) {
-
+        
         if (neighbor_[0][iNeighbor]!=MPI_PROC_NULL) {
             istart = iNeighbor * ( n_elem[0]- (2*oversize[0]+1+isDual[0]) ) + (1-iNeighbor) * ( 2*oversize[0]+1-(1-isDual[0]) );
             MPI_Isend( &(f1D->data_[istart]), 1, MPI_DOUBLE, neighbor_[0][iNeighbor], 0, SMILEI_COMM_1D, &(srequest[iNeighbor]) );
             //cout << "EXCH : " << smilei_rk << " send " << oversize[0] << " data to " << neighbor_[0][iNeighbor] << " starting at " << istart << endl;
         } // END of Send
-
+        
         if (neighbor_[0][(iNeighbor+1)%2]!=MPI_PROC_NULL) {
             istart = ( (iNeighbor+1)%2 ) * ( n_elem[0] - 1 ) + (1-(iNeighbor+1)%2) * ( 0 )  ;
             MPI_Irecv( &(f1D->data_[istart]), 1, MPI_DOUBLE, neighbor_[0][(iNeighbor+1)%2], 0, SMILEI_COMM_1D, &(rrequest[(iNeighbor+1)%2]) );
             //cout << "EXCH : " << smilei_rk << " recv " << oversize[0] << " data to " << neighbor_[0][(iNeighbor+1)%2] << " starting at " << istart << endl;
-
+            
         } // END of Recv
-
+        
     } // END for iNeighbor
-
-
+    
+    
     for (int iNeighbor=0 ; iNeighbor<nbNeighbors_ ; iNeighbor++) {
         if (neighbor_[0][iNeighbor]!=MPI_PROC_NULL) {
             MPI_Wait( &(srequest[iNeighbor]), &(sstat[iNeighbor]) );
@@ -680,7 +510,7 @@
             MPI_Wait( &(rrequest[(iNeighbor+1)%2]), &(rstat[(iNeighbor+1)%2]) );
         }
     }
-
-
-
+    
+    
+    
 } // END exchangeField