SMILEICXX     ?= mpic++
HDF5_ROOT_DIR ?=

##################################################

VERSION:="$(shell git describe 2>/dev/null || echo '??')"

CFLAGS += -D__VERSION=\"$(VERSION)\" -I${HDF5_ROOT_DIR}/include
LDFLAGS += -lm -L${HDF5_ROOT_DIR}/lib -lhdf5 -lz

ifneq (,$(findstring poincare,$(HOSTNAME)))
    LDFLAGS += -lgpfs -lz
endif

#add subdirs
DIRS = $(shell find * -type d)
#add include directives for subdirs
CFLAGS += $(DIRS:%=-I%)

EXEC = smilei

default: smilei

help: 
	@echo 'Usage                 : make [clean] [openmp={gnu|intel}] [config=debug]'
	@echo 'Environment variables : SMILEICXX (c++ compiler) HDF5_ROOT_DIR (HDF5 dir with /include and /lib)'


# these are kept for backward compatibility and might be removed (see make help)
release:
	make

openmpgnu:
	make openmp=gnu

openmpintel:
	make openmp=intel

debug:
	make config=debug

scalasca: 
	make config=scalasca



#collect all cpp files
SRCS := $(shell find . -name \*.cpp)
OBJS := $(SRCS:.cpp=.o)
DEPS := $(SRCS:.cpp=.d)

ifeq ($(config),debug)
	CFLAGS += -g -pg -Wall -D__DEBUG -O0# -shared-intel 

else
<<<<<<< HEAD
	CFLAGS += -O3 #-ip -ipo -xHost
=======
	CFLAGS += -O3 -xHost -ipo
>>>>>>> 7827207f
endif

ifeq ($(openmp),gnu)
	CFLAGS += -fopenmp -D_OMP
else ifeq ($(openmp),intel)
	CFLAGS += -openmp -D_OMP
endif

ifeq ($(config),scalasca)
	CFLAGS += -openmp -D_OMP
    SMILEICXX = scalasca -instrument mpic++
endif

clean:
	rm -f $(OBJS) $(DEPS)
	
distclean: clean
	rm -f $(EXEC)
	
NODEPS:=clean	
ifeq (0, $(words $(findstring $(MAKECMDGOALS), $(NODEPS))))
    #Chances are, these files don't exist.  GMake will create them and
    #clean up automatically afterwards
	-include $(DEPS)
endif


%.d: %.cpp
	@ echo "Checking dependencies for $<"
	$(eval DIR := $(shell  dirname $<))
# create and modify dependecy file .d to take into account the location subdir	
	@ $(SMILEICXX) -MM $(CFLAGS) $*.cpp 2>/dev/null | sed -e "s@\(^.*\)\.o:@$(DIR)/\1.d $(DIR)/\1.o:@" > $@  

%.o : %.cpp
	$(SMILEICXX) $(CFLAGS) -c $< -o $@

$(EXEC): $(OBJS)
	$(SMILEICXX) $(CFLAGS) -o $(EXEC) $(OBJS) $(LDFLAGS)

# DO NOT DELETE<|MERGE_RESOLUTION|>--- conflicted
+++ resolved
@@ -51,13 +51,8 @@
 
 ifeq ($(config),debug)
 	CFLAGS += -g -pg -Wall -D__DEBUG -O0# -shared-intel 
-
 else
-<<<<<<< HEAD
-	CFLAGS += -O3 #-ip -ipo -xHost
-=======
 	CFLAGS += -O3 -xHost -ipo
->>>>>>> 7827207f
 endif
 
 ifeq ($(openmp),gnu)
