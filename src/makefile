VERSION:="v$(shell git rev-list HEAD --count):$(shell git log -1 --pretty=format:%h)"

# ---------------------
# Make by J. Derouillat
# ---------------------

#CC      = openmpic++
#CC      = g++
#CFLAGS  = -D__VERSION=\"$(VERSION)\" -I${HDF5_ROOT_DIR}/include  #-Wstrict-aliasing
#LDFLAGS = -lm -L${HDF5_ROOT_DIR}/lib -lhdf5

# ----------------
# Make by M. Grech
# ----------------

CC      = mpic++
#CC      = g++
CFLAGS  = -D__VERSION=\"$(VERSION)\" -I/opt/local/include -D_HDF5 #-Wstrict-aliasing
LDFLAGS = -lm -L/opt/local/lib -lhdf5



all: release install

INSTALLDIR = ..
EXEC = smilei

SRCS = $(wildcard *.cpp)
OBJS := $(patsubst %.cpp,%.o,$(SRCS))

<<<<<<< HEAD
release: CFLAGS += -O3 -frounding-math -fno-signed-zeros #-g #-fopenmp
=======
release: CFLAGS += -O3
>>>>>>> bc3feacc
release: $(EXEC)

debug: CFLAGS += -g -pg -Wall -D__DEBUG
debug: $(EXEC)

.depend: $(SRCS)
	rm -rf .depend
	$(CC) $(CFLAGS) -MM $^ >> .depend;

include .depend 

%.o : %.cpp
	$(CC) $(CFLAGS) -c $< -o $@

$(EXEC): $(OBJS)
	$(CC) $(CFLAGS) -o $(EXEC) $(OBJS) $(LDFLAGS)

install: $(EXEC)
	install $(EXEC) $(INSTALLDIR)
	
clean:
	rm -f $(EXEC) $(OBJS) .depend

<|MERGE_RESOLUTION|>--- conflicted
+++ resolved
@@ -1,22 +1,18 @@
 VERSION:="v$(shell git rev-list HEAD --count):$(shell git log -1 --pretty=format:%h)"
 
+CC      = mpic++
 # ---------------------
 # Make by J. Derouillat
 # ---------------------
 
-#CC      = openmpic++
-#CC      = g++
-#CFLAGS  = -D__VERSION=\"$(VERSION)\" -I${HDF5_ROOT_DIR}/include  #-Wstrict-aliasing
-#LDFLAGS = -lm -L${HDF5_ROOT_DIR}/lib -lhdf5
+CFLAGS  = -D__VERSION=\"$(VERSION)\" -I${HDF5_ROOT_DIR}/include  #-Wstrict-aliasing
+LDFLAGS = -lm -L${HDF5_ROOT_DIR}/lib -lhdf5
 
 # ----------------
 # Make by M. Grech
 # ----------------
-
-CC      = mpic++
-#CC      = g++
-CFLAGS  = -D__VERSION=\"$(VERSION)\" -I/opt/local/include -D_HDF5 #-Wstrict-aliasing
-LDFLAGS = -lm -L/opt/local/lib -lhdf5
+#CFLAGS  = -D__VERSION=\"$(VERSION)\" -I/opt/local/include -D_HDF5 #-Wstrict-aliasing
+#LDFLAGS = -lm -L/opt/local/lib -lhdf5
 
 
 
@@ -28,11 +24,7 @@
 SRCS = $(wildcard *.cpp)
 OBJS := $(patsubst %.cpp,%.o,$(SRCS))
 
-<<<<<<< HEAD
-release: CFLAGS += -O3 -frounding-math -fno-signed-zeros #-g #-fopenmp
-=======
 release: CFLAGS += -O3
->>>>>>> bc3feacc
 release: $(EXEC)
 
 debug: CFLAGS += -g -pg -Wall -D__DEBUG
