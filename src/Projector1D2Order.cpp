--- conflicted
+++ resolved
@@ -38,31 +38,16 @@
 	Field1D* Jz1D  = static_cast<Field1D*>(EMfields->Jz_);
 
 	// Declare local variables
-<<<<<<< HEAD
 	int unsigned ipo, ip, ip_m_ipo, iloc;
 	double xjn, xj_m_xipo, xj_m_xipo2, xj_m_xip, xj_m_xip2;
-	double S0[5], S1[5], Wl[5], Wt[5], Jx_p[5];
-	// Init local variables
-	for (int i=0;i<5;i++) {
-		S0[i]=0.; S1[i]=0.; Wl[i]=0.; Wt[i]=0.; Jx_p[i]=0.;
-	}
-    
 	double crx_p = part->weight()*dx_ov_dt;                // current density for particle moving in the x-direction
 	double cry_p = part->weight()*part->momentum(1)/gf;    // current density in the y-direction of the macroparticle
 	double crz_p = part->weight()*part->momentum(2)/gf;    // current density allow the y-direction of the macroparticle
-=======
-    int unsigned ipo, ip, ip_m_ipo, iloc;
-    double xjn, xj_m_xipo, xj_m_xipo2, xj_m_xip, xj_m_xip2;
-    double crx_p = part->weight()*dx_ov_dt;                // current density for particle moving in the x-direction
-    double cry_p = part->weight()*part->momentum(1)/gf;    // current density in the y-direction of the macroparticle
-    double crz_p = part->weight()*part->momentum(2)/gf;    // current density allow the y-direction of the macroparticle
-    double S0[5], S1[5], Wl[5], Wt[5], Jx_p[5];            // arrays used for the Esirkepov projection method
->>>>>>> 00b1cbff
-    
-    // Initialize variables
-    for (unsigned int i=0; i<5; i++){
-        S0[i]=0.; S1[i]=0.; Wl[i]=0.; Wt[i]=0.; Jx_p[i]=0.;
-    }//i
+	double S0[5], S1[5], Wl[5], Wt[5], Jx_p[5];            // arrays used for the Esirkepov projection method
+	// Initialize variables
+	for (unsigned int i=0; i<5; i++){
+		S0[i]=0.; S1[i]=0.; Wl[i]=0.; Wt[i]=0.; Jx_p[i]=0.;
+	}//i
 
     
 	// Locate particle old position on the primal grid
@@ -89,17 +74,16 @@
 	S1[ip_m_ipo+2] = (0.75-xj_m_xip2);
 	S1[ip_m_ipo+3] = 0.5 * (xj_m_xip2+xj_m_xip+0.25);
     
-<<<<<<< HEAD
+
 	// coefficients used in the Esirkepov method
 	for (unsigned int i=0; i<5; i++) {
-		Wl[i] = S1[i] - S0[i];           // for longitudinal current (x)
+		Wl[i] = S0[i] - S1[i];           // for longitudinal current (x)
 		Wt[i] = 0.5 * (S1[i] + S0[i]);   // for transverse currents (y,z)
 	}//i
     
 	// local current created by the particle
-	Jx_p[0]=0.0;
-	for (unsigned int i=1; i<5; i++){
-		Jx_p[i] = Jx_p[i-1] - crx_p * Wl[i];
+	for (unsigned int i=1; i<5; i++) {
+		Jx_p[i] = Jx_p[i-1] + crx_p * Wl[i];
 	}
 
 	ipo -= index_domain_begin;
@@ -107,33 +91,12 @@
 
 	// 2nd order projection for the total currents
 	for (unsigned int i=0; i<5; i++) {
-		iloc = i+ipo-2;
+		iloc = i+ipo-1;
 		(*Jx1D)(iloc) += Jx_p[i];
 		(*Jy1D)(iloc) += cry_p * Wt[i];
 		(*Jz1D)(iloc) += crz_p * Wt[i];
-	}
-=======
-    // coefficients used in the Esirkepov method
-    for (unsigned int i=0; i<5; i++)
-    {
-        Wl[i] = S0[i] - S1[i];           // for longitudinal current (x)
-        Wt[i] = 0.5 * (S1[i] + S0[i]);   // for transverse currents (y,z)
-    }//i
-    
-    // local current created by the particle
-    for (unsigned int i=1; i<5; i++){
-        Jx_p[i] = Jx_p[i-1] + crx_p * Wl[i];
-    }
+	}//i
 
-    // 2nd order projection for the total currents
-    for (unsigned int i=0; i<5; i++)
-    {
-        iloc = i+ipo-1;
-        (*Jx1D)(iloc) += Jx_p[i];
-        (*Jy1D)(iloc) += cry_p * Wt[i];
-        (*Jz1D)(iloc) += crz_p * Wt[i];
-    }//i
->>>>>>> 00b1cbff
     
 }//END Projector1D2Order
 
