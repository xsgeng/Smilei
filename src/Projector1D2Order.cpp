#include "Projector1D2Order.h"
#include "ElectroMagn.h"
#include "Field1D.h"
#include "Particle.h"
#include "Tools.h"

#include <iostream>
#include <cmath>

using namespace std;


<<<<<<< HEAD
#include "Tools.h"
#include "SmileiMPI_Cart1D.h"

/***********************************************************************************************************************
 Projection of the total density and currents on the primal grid
 **********************************************************************************************************************/
Projector1D2Order::Projector1D2Order (PicParams* params, SmileiMPI* smpi) :Projector1D(params, smpi)
{
	SmileiMPI_Cart1D* smpi1D = static_cast<SmileiMPI_Cart1D*>(smpi);

	dx_inv_ = 1.0/params->cell_length[0];               // inverse of the spatial-step
	DEBUG("cell_length "<< params->cell_length[0]);

	int process_coord_x = smpi1D->getProcCoord(0);
	index_domain_begin = process_coord_x*(params->n_space[0]-2*params->oversize[0]) - params->oversize[0];
=======

// ---------------------------------------------------------------------------------------------------------------------
// Constructor for Projector1D2Order
// ---------------------------------------------------------------------------------------------------------------------
Projector1D2Order::Projector1D2Order (PicParams* params) :Projector1D(params)
{
	dx_inv_  = 1.0/params->cell_length[0];
    dx_ov_dt = params->cell_length[0] / params->timestep;
	DEBUG("cell_length " << params->cell_length[0]);
>>>>>>> 2d2f22e4
}



// ---------------------------------------------------------------------------------------------------------------------
// 2nd order projection in 1d3v simulations
// ---------------------------------------------------------------------------------------------------------------------
void Projector1D2Order::operator() (ElectroMagn* EMfields, Particle* part, double gf)
{
	Field1D* Jx1D  = static_cast<Field1D*>(EMfields->Jx_);
	Field1D* Jy1D  = static_cast<Field1D*>(EMfields->Jy_);
	Field1D* Jz1D  = static_cast<Field1D*>(EMfields->Jz_);

<<<<<<< HEAD
	
	//Declaration of local variables
	int i;
	double xjn,xjmxi,xjmxi2;
	double rho_j = part->chargeDensity();  // charge density of the macro-particle
	double cry_j = rho_j*part->moments(1)/gf;       // current density allow the y-direction of the macroparticle
	double crz_j = rho_j*part->moments(2)/gf;       // current density allow the y-direction of the macroparticle
=======
	// Declare local variables
    int unsigned ipo, ip, ip_m_ipo, iloc;
    double xjn, xj_m_xipo, xj_m_xipo2, xj_m_xip, xj_m_xip2;
    double S0[5], S1[5], Wl[5], Wt[5], Jx_p[5];
>>>>>>> 2d2f22e4

    
    double crx_p = part->weight()*dx_ov_dt;                // current density for particle moving in the x-direction
    double cry_p = part->weight()*part->momentum(1)/gf;    // current density in the y-direction of the macroparticle
    double crz_p = part->weight()*part->momentum(2)/gf;    // current density allow the y-direction of the macroparticle
    
    
    // Locate particle old position on the primal grid
    xjn        = part->position_old(0) * dx_inv_;
	ipo        = round(xjn);                          // index of the central node
	xj_m_xipo  = xjn - (double)ipo;                   // normalized distance to the nearest grid point
	xj_m_xipo2 = xj_m_xipo*xj_m_xipo;                 // square of the normalized distance to the nearest grid point
    
	// Locate particle new position on the primal grid
    xjn       = part->position(0) * dx_inv_;
	ip        = round(xjn);                           // index of the central node
	xj_m_xip  = xjn - (double)ip;                     // normalized distance to the nearest grid point
	xj_m_xip2 = xj_m_xip*xj_m_xip;                    // square of the normalized distance to the nearest grid point

<<<<<<< HEAD
	i -= index_domain_begin;
	
	// 2nd order projection for the total density
	(*rho1D)( i-1) = ((*rho1D)(i-1) + 0.5 * (xjmxi2-xjmxi+0.25) * rho_j );
	(*rho1D)( i  ) = ((*rho1D)(i  ) +  (0.75-xjmxi2)            * rho_j );
	(*rho1D)( i+1) = ((*rho1D)(i+1) + 0.5 * (xjmxi2+xjmxi+0.25) * rho_j );

	// 2nd order projection for the total current
	(*Jy1D)( i-1) = ((*Jy1D)(i-1) + 0.5 * (xjmxi2-xjmxi+0.25) * cry_j );
	(*Jy1D)( i  ) = ((*Jy1D)(i  ) +  (0.75-xjmxi2)            * cry_j );
	(*Jy1D)( i+1) = ((*Jy1D)(i+1) + 0.5 * (xjmxi2+xjmxi+0.25) * cry_j );

	(*Jz1D)( i-1) = ((*Jz1D)(i-1) + 0.5 * (xjmxi2-xjmxi+0.25) * crz_j );
	(*Jz1D)( i  ) = ((*Jz1D)(i  ) +  (0.75-xjmxi2)            * crz_j );
	(*Jz1D)( i+1) = ((*Jz1D)(i+1) + 0.5 * (xjmxi2+xjmxi+0.25) * crz_j );
	
}
=======
    
    // coefficients 2nd order interpolation on 3 nodes
	S0[1] = 0.5 * (xj_m_xipo2-xj_m_xipo+0.25);
	S0[2] = (0.75-xj_m_xipo2);
	S0[3] = 0.5 * (xj_m_xipo2+xj_m_xipo+0.25);
 
    // coefficients 2nd order interpolation on 3 nodes
    ip_m_ipo = ip-ipo;
	S1[ip_m_ipo+1] = 0.5 * (xj_m_xip2-xj_m_xip+0.25);
	S1[ip_m_ipo+2] = (0.75-xj_m_xip2);
	S1[ip_m_ipo+3] = 0.5 * (xj_m_xip2+xj_m_xip+0.25);
    
    // coefficients used in the Esirkepov method
    for (unsigned int i=0; i<5; i++)
    {
        Wl[i] = S1[i] - S0[i];           // for longitudinal current (x)
        Wt[i] = 0.5 * (S1[i] + S0[i]);   // for transverse currents (y,z)
    }//i
    
    // local current created by the particle
    Jx_p[0]=0.0;
    for (unsigned int i=1; i<5; i++){
        Jx_p[i] = Jx_p[i-1] + crx_p * Wl[i];
    }

    // 2nd order projection for the total currents
    for (unsigned int i=0; i<5; i++)
    {
        iloc = i+ipo-2;
        (*Jx1D)(iloc) += Jx_p[i];
        (*Jy1D)(iloc) += cry_p * Wt[i];
        (*Jz1D)(iloc) += crz_p * Wt[i];
    }
    
}//END Projector1D2Order
>>>>>>> 2d2f22e4

void Projector1D2Order::operator() (Field* rho, Particle* part)
{
	Field1D* rho1D  = static_cast<Field1D*>(rho);

	
	//Declaration of local variables
	int i;
	double xjn,xjmxi,xjmxi2;
	double rho_j = part->weight();  // charge density of the macro-particle
    

	//Locate particle on the grid
	xjn    = part->position(0) * dx_inv_;     // normalized distance to the first node
	i      = round(xjn);                  // index of the central node
	xjmxi  = xjn - (double)i;             // normalized distance to the nearest grid point
	xjmxi2 = xjmxi*xjmxi;                 // square of the normalized distance to the nearest grid point

	//cout << "Pos = " << part->position(0) << " - i global = " << i << " - i local = " << i-index_domain_begin <<endl;

	i -= index_domain_begin;
	
	// 2nd order projection for the total density
	(*rho1D)( i-1)  = ((*rho1D)(i-1) + 0.5 * (xjmxi2-xjmxi+0.25) * rho_j );
	(*rho1D)( i  )  = ((*rho1D)(i  ) +  (0.75-xjmxi2)            * rho_j );
	(*rho1D)( i+1)  = ((*rho1D)(i+1) + 0.5 * (xjmxi2+xjmxi+0.25) * rho_j );

}
<|MERGE_RESOLUTION|>--- conflicted
+++ resolved
@@ -3,6 +3,7 @@
 #include "Field1D.h"
 #include "Particle.h"
 #include "Tools.h"
+#include "SmileiMPI_Cart1D.h"
 
 #include <iostream>
 #include <cmath>
@@ -10,35 +11,21 @@
 using namespace std;
 
 
-<<<<<<< HEAD
-#include "Tools.h"
-#include "SmileiMPI_Cart1D.h"
-
-/***********************************************************************************************************************
- Projection of the total density and currents on the primal grid
- **********************************************************************************************************************/
+// ---------------------------------------------------------------------------------------------------------------------
+// Constructor for Projector1D2Order
+// ---------------------------------------------------------------------------------------------------------------------
 Projector1D2Order::Projector1D2Order (PicParams* params, SmileiMPI* smpi) :Projector1D(params, smpi)
 {
 	SmileiMPI_Cart1D* smpi1D = static_cast<SmileiMPI_Cart1D*>(smpi);
 
-	dx_inv_ = 1.0/params->cell_length[0];               // inverse of the spatial-step
-	DEBUG("cell_length "<< params->cell_length[0]);
+	dx_inv_  = 1.0/params->cell_length[0];
+	dx_ov_dt = params->cell_length[0] / params->timestep;
 
 	int process_coord_x = smpi1D->getProcCoord(0);
 	index_domain_begin = process_coord_x*(params->n_space[0]-2*params->oversize[0]) - params->oversize[0];
-=======
+	DEBUG("cell_length "<< params->cell_length[0]);
 
-// ---------------------------------------------------------------------------------------------------------------------
-// Constructor for Projector1D2Order
-// ---------------------------------------------------------------------------------------------------------------------
-Projector1D2Order::Projector1D2Order (PicParams* params) :Projector1D(params)
-{
-	dx_inv_  = 1.0/params->cell_length[0];
-    dx_ov_dt = params->cell_length[0] / params->timestep;
-	DEBUG("cell_length " << params->cell_length[0]);
->>>>>>> 2d2f22e4
 }
-
 
 
 // ---------------------------------------------------------------------------------------------------------------------
@@ -50,40 +37,93 @@
 	Field1D* Jy1D  = static_cast<Field1D*>(EMfields->Jy_);
 	Field1D* Jz1D  = static_cast<Field1D*>(EMfields->Jz_);
 
-<<<<<<< HEAD
-	
-	//Declaration of local variables
-	int i;
-	double xjn,xjmxi,xjmxi2;
-	double rho_j = part->chargeDensity();  // charge density of the macro-particle
-	double cry_j = rho_j*part->moments(1)/gf;       // current density allow the y-direction of the macroparticle
-	double crz_j = rho_j*part->moments(2)/gf;       // current density allow the y-direction of the macroparticle
-=======
 	// Declare local variables
-    int unsigned ipo, ip, ip_m_ipo, iloc;
-    double xjn, xj_m_xipo, xj_m_xipo2, xj_m_xip, xj_m_xip2;
-    double S0[5], S1[5], Wl[5], Wt[5], Jx_p[5];
->>>>>>> 2d2f22e4
-
+	int unsigned ipo, ip, ip_m_ipo, iloc;
+	double xjn, xj_m_xipo, xj_m_xipo2, xj_m_xip, xj_m_xip2;
+	double S0[5], S1[5], Wl[5], Wt[5], Jx_p[5];
+	// Init local variables
+	for (int i=0;i<5;i++) {
+		S0[i]=0.; S1[i]=0.; Wl[i]=0.; Wt[i]=0.; Jx_p[i]=0.;
+	}
     
-    double crx_p = part->weight()*dx_ov_dt;                // current density for particle moving in the x-direction
-    double cry_p = part->weight()*part->momentum(1)/gf;    // current density in the y-direction of the macroparticle
-    double crz_p = part->weight()*part->momentum(2)/gf;    // current density allow the y-direction of the macroparticle
+	double crx_p = part->weight()*dx_ov_dt;                // current density for particle moving in the x-direction
+	double cry_p = part->weight()*part->momentum(1)/gf;    // current density in the y-direction of the macroparticle
+	double crz_p = part->weight()*part->momentum(2)/gf;    // current density allow the y-direction of the macroparticle
     
     
-    // Locate particle old position on the primal grid
-    xjn        = part->position_old(0) * dx_inv_;
+	// Locate particle old position on the primal grid
+	xjn        = part->position_old(0) * dx_inv_;
 	ipo        = round(xjn);                          // index of the central node
 	xj_m_xipo  = xjn - (double)ipo;                   // normalized distance to the nearest grid point
 	xj_m_xipo2 = xj_m_xipo*xj_m_xipo;                 // square of the normalized distance to the nearest grid point
     
 	// Locate particle new position on the primal grid
-    xjn       = part->position(0) * dx_inv_;
+	xjn       = part->position(0) * dx_inv_;
 	ip        = round(xjn);                           // index of the central node
 	xj_m_xip  = xjn - (double)ip;                     // normalized distance to the nearest grid point
 	xj_m_xip2 = xj_m_xip*xj_m_xip;                    // square of the normalized distance to the nearest grid point
 
-<<<<<<< HEAD
+    
+	// coefficients 2nd order interpolation on 3 nodes
+	S0[1] = 0.5 * (xj_m_xipo2-xj_m_xipo+0.25);
+	S0[2] = (0.75-xj_m_xipo2);
+	S0[3] = 0.5 * (xj_m_xipo2+xj_m_xipo+0.25);
+ 
+	// coefficients 2nd order interpolation on 3 nodes
+	ip_m_ipo = ip-ipo;
+	S1[ip_m_ipo+1] = 0.5 * (xj_m_xip2-xj_m_xip+0.25);
+	S1[ip_m_ipo+2] = (0.75-xj_m_xip2);
+	S1[ip_m_ipo+3] = 0.5 * (xj_m_xip2+xj_m_xip+0.25);
+    
+	// coefficients used in the Esirkepov method
+	for (unsigned int i=0; i<5; i++) {
+		Wl[i] = S1[i] - S0[i];           // for longitudinal current (x)
+		Wt[i] = 0.5 * (S1[i] + S0[i]);   // for transverse currents (y,z)
+	}//i
+    
+	// local current created by the particle
+	Jx_p[0]=0.0;
+	for (unsigned int i=1; i<5; i++){
+		Jx_p[i] = Jx_p[i-1] - crx_p * Wl[i];
+	}
+
+	ipo -= index_domain_begin;
+	ip  -= index_domain_begin;
+
+	// 2nd order projection for the total currents
+	for (unsigned int i=0; i<5; i++) {
+		iloc = i+ipo-2;
+		(*Jx1D)(iloc) += Jx_p[i];
+		(*Jy1D)(iloc) += cry_p * Wt[i];
+		(*Jz1D)(iloc) += crz_p * Wt[i];
+	}
+    
+}//END Projector1D2Order
+
+
+// ---------------------------------------------------------------------------------------------------------------------
+// 2nd order projection in 1d3v simulations OLD
+// ---------------------------------------------------------------------------------------------------------------------
+void Projector1D2Order::oldoperator (ElectroMagn* champs, Particle* part, double gf)
+{
+	Field1D* rho1D  = static_cast<Field1D*>(champs->rho_);
+	Field1D* Jy1D   = static_cast<Field1D*>(champs->Jy_);	
+	Field1D* Jz1D   = static_cast<Field1D*>(champs->Jz_);
+
+	
+	//Declaration of local variables
+	int i;
+	double xjn,xjmxi,xjmxi2;
+	double rho_j = part->weight();  // charge density of the macro-particle
+	double cry_j = rho_j*part->momentum(1)/gf;       // current density allow the y-direction of the macroparticle
+	double crz_j = rho_j*part->momentum(2)/gf;       // current density allow the y-direction of the macroparticle
+
+	//Locate particle on the primal grid
+	xjn    = part->position(0) * dx_inv_;     // normalized distance to the first node
+	i      = round(xjn);                  // index of the central node
+	xjmxi  = xjn - (double)i;             // normalized distance to the nearest grid point
+	xjmxi2 = xjmxi*xjmxi;                 // square of the normalized distance to the nearest grid point
+
 	i -= index_domain_begin;
 	
 	// 2nd order projection for the total density
@@ -95,49 +135,12 @@
 	(*Jy1D)( i-1) = ((*Jy1D)(i-1) + 0.5 * (xjmxi2-xjmxi+0.25) * cry_j );
 	(*Jy1D)( i  ) = ((*Jy1D)(i  ) +  (0.75-xjmxi2)            * cry_j );
 	(*Jy1D)( i+1) = ((*Jy1D)(i+1) + 0.5 * (xjmxi2+xjmxi+0.25) * cry_j );
-
+	
 	(*Jz1D)( i-1) = ((*Jz1D)(i-1) + 0.5 * (xjmxi2-xjmxi+0.25) * crz_j );
 	(*Jz1D)( i  ) = ((*Jz1D)(i  ) +  (0.75-xjmxi2)            * crz_j );
 	(*Jz1D)( i+1) = ((*Jz1D)(i+1) + 0.5 * (xjmxi2+xjmxi+0.25) * crz_j );
 	
 }
-=======
-    
-    // coefficients 2nd order interpolation on 3 nodes
-	S0[1] = 0.5 * (xj_m_xipo2-xj_m_xipo+0.25);
-	S0[2] = (0.75-xj_m_xipo2);
-	S0[3] = 0.5 * (xj_m_xipo2+xj_m_xipo+0.25);
- 
-    // coefficients 2nd order interpolation on 3 nodes
-    ip_m_ipo = ip-ipo;
-	S1[ip_m_ipo+1] = 0.5 * (xj_m_xip2-xj_m_xip+0.25);
-	S1[ip_m_ipo+2] = (0.75-xj_m_xip2);
-	S1[ip_m_ipo+3] = 0.5 * (xj_m_xip2+xj_m_xip+0.25);
-    
-    // coefficients used in the Esirkepov method
-    for (unsigned int i=0; i<5; i++)
-    {
-        Wl[i] = S1[i] - S0[i];           // for longitudinal current (x)
-        Wt[i] = 0.5 * (S1[i] + S0[i]);   // for transverse currents (y,z)
-    }//i
-    
-    // local current created by the particle
-    Jx_p[0]=0.0;
-    for (unsigned int i=1; i<5; i++){
-        Jx_p[i] = Jx_p[i-1] + crx_p * Wl[i];
-    }
-
-    // 2nd order projection for the total currents
-    for (unsigned int i=0; i<5; i++)
-    {
-        iloc = i+ipo-2;
-        (*Jx1D)(iloc) += Jx_p[i];
-        (*Jy1D)(iloc) += cry_p * Wt[i];
-        (*Jz1D)(iloc) += crz_p * Wt[i];
-    }
-    
-}//END Projector1D2Order
->>>>>>> 2d2f22e4
 
 void Projector1D2Order::operator() (Field* rho, Particle* part)
 {
