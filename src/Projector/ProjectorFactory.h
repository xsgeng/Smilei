#ifndef PROJECTORFACTORY_H
#define PROJECTORFACTORY_H

#include "Projector.h"
#include "Projector1D2Order.h"
#include "Projector1D4Order.h"
#include "Projector2D2Order.h"
#include "Projector2D4Order.h"
#include "Projector3D2Order.h"
#include "Projector3D2Order_susceptibility.h"
#include "Projector3D4Order.h"
#include "ProjectorRZ2Order.h"

#ifdef _VECTO
#include "Projector2D2OrderV.h"
#include "Projector3D2OrderV.h"
<<<<<<< HEAD
=======
#include "Projector3D2Order_susceptibilityV.h"
>>>>>>> 841a3bc9
#include "Projector3D4OrderV.h"
#endif

#include "Params.h"
#include "Patch.h"

#include "Tools.h"

class ProjectorFactory {
public:
  static Projector* create(Params& params, Patch* patch, bool vectorization) {
        Projector* Proj = NULL;
        // ---------------
        // 1Dcartesian simulation
        // ---------------
        if ( ( params.geometry == "1Dcartesian" ) && ( params.interpolation_order == (unsigned int)2 ) ) {
            Proj = new Projector1D2Order(params, patch);
        }
        else if ( ( params.geometry == "1Dcartesian" ) && ( params.interpolation_order == (unsigned int)4 ) ) {
            Proj = new Projector1D4Order(params, patch);
        }
        // ---------------
        // 2Dcartesian simulation
        // ---------------
        else if ( ( params.geometry == "2Dcartesian" ) && ( params.interpolation_order == (unsigned int)2 ) ) {
            if (!vectorization)
                Proj = new Projector2D2Order(params, patch);
#ifdef _VECTO
            else
                Proj = new Projector2D2OrderV(params, patch);
#endif
        }
        else if ( ( params.geometry == "2Dcartesian" ) && ( params.interpolation_order == (unsigned int)4 ) ) {
            Proj = new Projector2D4Order(params, patch);
        }
        // ---------------
        // 3Dcartesian simulation
        // ---------------
        else if ( ( params.geometry == "3Dcartesian" ) && ( params.interpolation_order == (unsigned int)2 ) ) {
            if (!vectorization)
                Proj = new Projector3D2Order(params, patch);
#ifdef _VECTO
            else
                Proj = new Projector3D2OrderV(params, patch);
#endif
        }
        else if ( ( params.geometry == "3Dcartesian" ) && ( params.interpolation_order == (unsigned int)4 ) ) {
            if (!vectorization)
                Proj = new Projector3D4Order(params, patch);
#ifdef _VECTO
            else
                Proj = new Projector3D4OrderV(params, patch);
#endif

<<<<<<< HEAD
=======
        }
        // ---------------
        // 3dRZ simulation
        // ---------------
        else if ( params.geometry == "3drz" ) {
            Proj = new ProjectorRZ2Order(params, patch);
>>>>>>> 841a3bc9
        }
        else {
            ERROR( "Unknwon parameters : " << params.geometry << ", Order : " << params.interpolation_order );
        }

        return Proj;
    }

//////////////////////////////////////////////////////////////////////////////////////////////

// Projector for susceptibility, the source term of envelope equation


static Projector* create_susceptibility_projector(Params& params, Patch* patch, bool vectorization) {
      Projector* Proj_susceptibility = NULL;

      // ---------------
      // 1Dcartesian simulation
      // ---------------
      if (  params.geometry == "1Dcartesian" ) {
          ERROR( "Projector for susceptibility not yet implemented for this geometry" );
      }
      
      // ---------------
      // 2Dcartesian simulation
      // ---------------
      else if ( ( params.geometry == "2Dcartesian" ) && ( params.interpolation_order == (unsigned int)2 ) ) {
          ERROR( "Projector for susceptibility not yet implemented for this geometry" );
      }
      
      // ---------------
      // 3Dcartesian simulation
      // ---------------
      else if ( ( params.geometry == "3Dcartesian" ) && ( params.interpolation_order == (unsigned int)2 ) ) {
          if (!vectorization)
              Proj_susceptibility = new Projector3D2Order_susceptibility(params, patch);
#ifdef _VECTO
          else
              Proj_susceptibility = new Projector3D2Order_susceptibilityV(params, patch);
#endif
      }
      else if ( ( params.geometry == "3Dcartesian" ) && ( params.interpolation_order == (unsigned int)4 ) ) {
          MESSAGE("Warning: order 2 will be used to project susceptibility");
          Proj_susceptibility = new Projector3D2Order_susceptibility(params, patch);
      }
      // ---------------
      // 3dRZ simulation
      // ---------------
      else if ( params.geometry == "3drz" ) {
          ERROR( "Projector for susceptibility not yet implemented for this geometry" );
      }
      else {
          ERROR( "Unknwon parameters : " << params.geometry << ", Order : " << params.interpolation_order );
      }

      return Proj_susceptibility;
    }

};

#endif<|MERGE_RESOLUTION|>--- conflicted
+++ resolved
@@ -14,10 +14,7 @@
 #ifdef _VECTO
 #include "Projector2D2OrderV.h"
 #include "Projector3D2OrderV.h"
-<<<<<<< HEAD
-=======
 #include "Projector3D2Order_susceptibilityV.h"
->>>>>>> 841a3bc9
 #include "Projector3D4OrderV.h"
 #endif
 
@@ -72,15 +69,12 @@
                 Proj = new Projector3D4OrderV(params, patch);
 #endif
 
-<<<<<<< HEAD
-=======
         }
         // ---------------
         // 3dRZ simulation
         // ---------------
         else if ( params.geometry == "3drz" ) {
             Proj = new ProjectorRZ2Order(params, patch);
->>>>>>> 841a3bc9
         }
         else {
             ERROR( "Unknwon parameters : " << params.geometry << ", Order : " << params.interpolation_order );
