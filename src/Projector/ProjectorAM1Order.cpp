--- conflicted
+++ resolved
@@ -240,8 +240,6 @@
     for( int ipart=istart ; ipart<iend; ipart++ ) {
         currents( emAM, particles,  ipart, ( *invgf )[ipart], diag_flag, ispec);
     }
-<<<<<<< HEAD
-=======
 
     //Boundary conditions for currents on axis
     if (emAM->isYmin ) {
@@ -302,7 +300,6 @@
         }
 
     }
->>>>>>> 34f9be06
 }
 
 // ---------------------------------------------------------------------------------------------------------------------
