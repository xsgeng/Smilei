#include "Projector2D2Order.h"

#include <cmath>
#include <iostream>

#include "ElectroMagn.h"
#include "Field2D.h"
#include "Particles.h"
#include "Tools.h"
#include "SmileiMPI_Cart2D.h"

using namespace std;


// ---------------------------------------------------------------------------------------------------------------------
// Constructor for Projector2D2Order
// ---------------------------------------------------------------------------------------------------------------------
Projector2D2Order::Projector2D2Order (PicParams& params, SmileiMPI* smpi) : Projector2D(params, smpi)
{
    SmileiMPI_Cart2D* smpi2D = static_cast<SmileiMPI_Cart2D*>(smpi);

    dx_inv_   = 1.0/params.cell_length[0];
    dx_ov_dt  = params.cell_length[0] / params.timestep;
    dy_inv_   = 1.0/params.cell_length[1];
    dy_ov_dt  = params.cell_length[1] / params.timestep;

    one_third = 1.0/3.0;

    i_domain_begin = smpi2D->getCellStartingGlobalIndex(0);
    j_domain_begin = smpi2D->getCellStartingGlobalIndex(1);

    DEBUG("cell_length "<< params.cell_length[0]);

}


// ---------------------------------------------------------------------------------------------------------------------
// Destructor for Projector2D2Order
// ---------------------------------------------------------------------------------------------------------------------
Projector2D2Order::~Projector2D2Order()
{
}


//! Below, in this order :
//!   Project global current densities (EMfields->Jx_/Jy_/Jz_), not used
//!   Projection by species
//!   Project global current charge
//!   Project local current densities (sort)
//!   Project global current densities (ionize)




// ---------------------------------------------------------------------------------------------------------------------
//! Project global current densities (EMfields->Jx_/Jy_/Jz_), not used
// ---------------------------------------------------------------------------------------------------------------------
void Projector2D2Order::operator() (ElectroMagn* EMfields, Particles &particles, int ipart, double gf)
{

    // -------------------------------------
    // Variable declaration & initialization
    // -------------------------------------

    // static cast of the currents
    Field2D* Jx2D  = static_cast<Field2D*>(EMfields->Jx_);
    Field2D* Jy2D  = static_cast<Field2D*>(EMfields->Jy_);
    Field2D* Jz2D  = static_cast<Field2D*>(EMfields->Jz_);


    // (x,y,z) components of the current density for the macro-particle
    double charge_weight = (double)(particles.charge(ipart))*particles.weight(ipart);
    double crx_p = charge_weight*dx_ov_dt;
    double cry_p = charge_weight*dy_ov_dt;
    double crz_p = charge_weight*particles.momentum(2, ipart)/gf;


    // variable declaration
    double xpn, ypn;
    double delta, delta2;
    double Sx0[5], Sx1[5], Sy0[5], Sy1[5], DSx[5], DSy[5]; // arrays used for the Esirkepov projection method
    double Wx[5][5], Wy[5][5], Wz[5][5];                   // idem
    double Jx_p[5][5], Jy_p[5][5];                         // idem


    // Initialize all current-related arrays to zero
    for (unsigned int i=0; i<5; i++) {
        Sx0[i] = 0.;
        Sx1[i] = 0.;
        Sy0[i] = 0.;
        Sy1[i] = 0.;
        DSx[i] = 0.;
        DSy[i] = 0.;
    }
    for (unsigned int i=0; i<5; i++) {
        for (unsigned int j=0; j<5; j++) {
            Wx[i][j]   = 0.;
            Wy[i][j]   = 0.;
            Wz[i][j]   = 0.;
            Jx_p[i][j] = 0.;
            Jy_p[i][j] = 0.;
        }
    }//i


    // --------------------------------------------------------
    // Locate particles & Calculate Esirkepov coef. S, DS and W
    // --------------------------------------------------------

    // locate the particle on the primal grid at former time-step & calculate coeff. S0
    xpn = particles.position_old(0, ipart) * dx_inv_;
    int ipo = round(xpn);
    delta  = xpn - (double)ipo;
    delta2 = delta*delta;
    Sx0[1] = 0.5 * (delta2-delta+0.25);
    Sx0[2] = 0.75-delta2;
    Sx0[3] = 0.5 * (delta2+delta+0.25);

    ypn = particles.position_old(1, ipart) * dy_inv_;
    int jpo = round(ypn);
    delta  = ypn - (double)jpo;
    delta2 = delta*delta;
    Sy0[1] = 0.5 * (delta2-delta+0.25);
    Sy0[2] = 0.75-delta2;
    Sy0[3] = 0.5 * (delta2+delta+0.25);


    // locate the particle on the primal grid at current time-step & calculate coeff. S1
    xpn = particles.position(0, ipart) * dx_inv_;
    int ip = round(xpn);
    int ip_m_ipo = ip-ipo;
    delta  = xpn - (double)ip;
    delta2 = delta*delta;
    Sx1[ip_m_ipo+1] = 0.5 * (delta2-delta+0.25);
    Sx1[ip_m_ipo+2] = 0.75-delta2;
    Sx1[ip_m_ipo+3] = 0.5 * (delta2+delta+0.25);

    ypn = particles.position(1, ipart) * dy_inv_;
    int jp = round(ypn);
    int jp_m_jpo = jp-jpo;
    delta  = ypn - (double)jp;
    delta2 = delta*delta;
    Sy1[jp_m_jpo+1] = 0.5 * (delta2-delta+0.25);
    Sy1[jp_m_jpo+2] = 0.75-delta2;
    Sy1[jp_m_jpo+3] = 0.5 * (delta2+delta+0.25);


    // calculate Esirkepov coeff. Wx, Wy, Wz
    for (unsigned int i=0; i < 5; i++) {
        DSx[i] = Sx1[i] - Sx0[i];
        DSy[i] = Sy1[i] - Sy0[i];
    }

    for (unsigned int i=0 ; i<5 ; i++) {
        for (unsigned int j=0 ; j<5 ; j++) {
            Wx[i][j] = DSx[i] * (Sy0[j] + 0.5*DSy[j]);
            Wy[i][j] = DSy[j] * (Sx0[i] + 0.5*DSx[i]);
            Wz[i][j] = one_third * ( Sx1[i] * (0.5*Sy0[j]+Sy1[j]) + Sx0[i] * (Sy0[j]+0.5*Sy1[j]) );
        }
    }


    // ------------------------------------------------
    // Local current created by the particle
    // calculate using the charge conservation equation
    // ------------------------------------------------
    for (unsigned int i=1 ; i<5 ; i++) {
        for (unsigned int j=0 ; j<5 ; j++) {
            Jx_p[i][j] = Jx_p[i-1][j] - crx_p * Wx[i-1][j];
        }
    }
    for (unsigned int i=0 ; i<5 ; i++) {
        for (unsigned int j=1 ; j<5 ; j++) {
            Jy_p[i][j] = Jy_p[i][j-1] - cry_p * Wy[i][j-1];
        }
    }


    // ---------------------------
    // Calculate the total current
    // ---------------------------
    ipo -= i_domain_begin;
    ip  -= i_domain_begin;
    jpo -= j_domain_begin;
    jp  -= j_domain_begin;

    for (unsigned int i=0 ; i<5 ; i++) {
        unsigned int iloc = i+ipo-2;

        for (unsigned int j=0 ; j<5 ; j++) {
            unsigned int jloc = j+jpo-2;
            (*Jx2D)(iloc,jloc) += Jx_p[i][j];
            (*Jy2D)(iloc,jloc) += Jy_p[i][j];
            (*Jz2D)(iloc,jloc) += crz_p * Wz[i][j];
        }

    }//i


} // END Project global current densities, not used


// ---------------------------------------------------------------------------------------------------------------------
//!   Projection by species
// ---------------------------------------------------------------------------------------------------------------------
void Projector2D2Order::operator() (Field* Jx, Field* Jy, Field* Jz, Field* rho, Particles &particles, int ipart, double gf)
{

    // -------------------------------------
    // Variable declaration & initialization
    // -------------------------------------

    // static cast of the currents
    Field2D* Jx2D  = static_cast<Field2D*>(Jx);
    Field2D* Jy2D  = static_cast<Field2D*>(Jy);
    Field2D* Jz2D  = static_cast<Field2D*>(Jz);
    Field2D* rho2D = static_cast<Field2D*>(rho);


    // (x,y,z) components of the current density for the macro-particle
    double charge_weight = (double)(particles.charge(ipart))*particles.weight(ipart);
    double crx_p = charge_weight*dx_ov_dt;
    double cry_p = charge_weight*dy_ov_dt;
    double crz_p = charge_weight*particles.momentum(2, ipart)/gf;


    // variable declaration
    double xpn, ypn;
    double delta, delta2;
    double Sx0[5], Sx1[5], Sy0[5], Sy1[5], DSx[5], DSy[5]; // arrays used for the Esirkepov projection method
    double Wx[5][5], Wy[5][5], Wz[5][5];                   // idem
    double Jx_p[5][5], Jy_p[5][5];                         // idem


    // Initialize all current-related arrays to zero
    for (unsigned int i=0; i<5; i++) {
        Sx0[i] = 0.;
        Sx1[i] = 0.;
        Sy0[i] = 0.;
        Sy1[i] = 0.;
        DSx[i] = 0.;
        DSy[i] = 0.;
    }
    for (unsigned int i=0; i<5; i++) {
        for (unsigned int j=0; j<5; j++) {
            Wx[i][j]   = 0.;
            Wy[i][j]   = 0.;
            Wz[i][j]   = 0.;
            Jx_p[i][j] = 0.;
            Jy_p[i][j] = 0.;
        }
    }//i


    // --------------------------------------------------------
    // Locate particles & Calculate Esirkepov coef. S, DS and W
    // --------------------------------------------------------

    // locate the particle on the primal grid at former time-step & calculate coeff. S0
    xpn = particles.position_old(0, ipart) * dx_inv_;
    int ipo = round(xpn);
    delta  = xpn - (double)ipo;
    delta2 = delta*delta;
    Sx0[1] = 0.5 * (delta2-delta+0.25);
    Sx0[2] = 0.75-delta2;
    Sx0[3] = 0.5 * (delta2+delta+0.25);

    ypn = particles.position_old(1, ipart) * dy_inv_;
    int jpo = round(ypn);
    delta  = ypn - (double)jpo;
    delta2 = delta*delta;
    Sy0[1] = 0.5 * (delta2-delta+0.25);
    Sy0[2] = 0.75-delta2;
    Sy0[3] = 0.5 * (delta2+delta+0.25);


    // locate the particle on the primal grid at current time-step & calculate coeff. S1
    xpn = particles.position(0, ipart) * dx_inv_;
    int ip = round(xpn);
    int ip_m_ipo = ip-ipo;
    delta  = xpn - (double)ip;
    delta2 = delta*delta;
    Sx1[ip_m_ipo+1] = 0.5 * (delta2-delta+0.25);
    Sx1[ip_m_ipo+2] = 0.75-delta2;
    Sx1[ip_m_ipo+3] = 0.5 * (delta2+delta+0.25);

    ypn = particles.position(1, ipart) * dy_inv_;
    int jp = round(ypn);
    int jp_m_jpo = jp-jpo;
    delta  = ypn - (double)jp;
    delta2 = delta*delta;
    Sy1[jp_m_jpo+1] = 0.5 * (delta2-delta+0.25);
    Sy1[jp_m_jpo+2] = 0.75-delta2;
    Sy1[jp_m_jpo+3] = 0.5 * (delta2+delta+0.25);


    // calculate Esirkepov coeff. Wx, Wy, Wz
    for (unsigned int i=0; i < 5; i++) {
        DSx[i] = Sx1[i] - Sx0[i];
        DSy[i] = Sy1[i] - Sy0[i];
    }

    for (unsigned int i=0 ; i<5 ; i++) {
        for (unsigned int j=0 ; j<5 ; j++) {
            Wx[i][j] = DSx[i] * (Sy0[j] + 0.5*DSy[j]);
            Wy[i][j] = DSy[j] * (Sx0[i] + 0.5*DSx[i]);
            Wz[i][j] = one_third * ( Sx1[i] * (0.5*Sy0[j]+Sy1[j]) + Sx0[i] * (Sy0[j]+0.5*Sy1[j]) );
        }
    }


    // ------------------------------------------------
    // Local current created by the particle
    // calculate using the charge conservation equation
    // ------------------------------------------------
    for (unsigned int i=1 ; i<5 ; i++) {
        for (unsigned int j=0 ; j<5 ; j++) {
            Jx_p[i][j] = Jx_p[i-1][j] - crx_p * Wx[i-1][j];
        }
    }
    for (unsigned int i=0 ; i<5 ; i++) {
        for (unsigned int j=1 ; j<5 ; j++) {
            Jy_p[i][j] = Jy_p[i][j-1] - cry_p * Wy[i][j-1];
        }
    }


    // ---------------------------
    // Calculate the total current
    // ---------------------------
    ipo -= i_domain_begin;
    ip  -= i_domain_begin;
    jpo -= j_domain_begin;
    jp  -= j_domain_begin;

    for (unsigned int i=0 ; i<5 ; i++) {
        unsigned int iloc = i+ipo-2;

        for (unsigned int j=0 ; j<5 ; j++) {
            unsigned int jloc = j+jpo-2;
            (*Jx2D)(iloc,jloc)  += Jx_p[i][j];
            (*Jy2D)(iloc,jloc)  += Jy_p[i][j];
            (*Jz2D)(iloc,jloc)  += crz_p * Wz[i][j];
            (*rho2D)(iloc,jloc) += charge_weight * Sx1[i]*Sy1[j];
        }

    }//i

}//END Projection by species


// ---------------------------------------------------------------------------------------------------------------------
//! Project global current charge
// ---------------------------------------------------------------------------------------------------------------------
void Projector2D2Order::operator() (Field* rho, Particles &particles, int ipart)
{

    //Static cast of the total charge density
    Field2D* rho2D  = static_cast<Field2D*>(rho);

    //Declaration of local variables
    double delta, delta2;
    double rho_p = particles.charge(ipart)*particles.weight(ipart);   // charge density of the macro-particle
    double Sx[3], Sy[3];             // projection coefficient arrays

    //Locate particle on the primal grid & calculate the projection coefficients
    double       xpn = particles.position(0, ipart) * dx_inv_;  // normalized distance to the first node
    int ic  = round(xpn);                   // index of the central node
    delta  = xpn - (double)ic;                       // normalized distance to the nearest grid point
    delta2 = delta*delta;                            // square of the normalized distance to the nearest grid point
    Sx[0]  = 0.5 * (delta2-delta+0.25);
    Sx[1]  = 0.75-delta2;
    Sx[2]  = 0.5 * (delta2+delta+0.25);

    double       ypn = particles.position(1, ipart) * dy_inv_;  // normalized distance to the first node
    int jc   = round(ypn);                  // index of the central node
    delta  = ypn - (double)jc;                       // normalized distance to the nearest grid point
    delta2 = delta*delta;                            // square of the normalized distance to the nearest grid point
    Sy[0]  = 0.5 * (delta2-delta+0.25);
    Sy[1]  = 0.75-delta2;
    Sy[2]  = 0.5 * (delta2+delta+0.25);

    //cout << "Pos = " << particles.position(0, ipart) << " - i global = " << i << " - i local = " << i-index_domain_begin <<endl;

    int i = ic-i_domain_begin-1; // index of first point for projection in x
    int j = jc-j_domain_begin-1; // index of first point for projection in y

    // 2nd order projection for the total charge density
    for (unsigned int iloc=0 ; iloc<3 ; iloc++) {
        for (unsigned int jloc=0 ; jloc<3 ; jloc++) {
            (*rho2D)(i+iloc,j+jloc) += Sx[iloc]*Sy[jloc]*rho_p;
        }
    }

} // END Project global current charge


// ---------------------------------------------------------------------------------------------------------------------
//! Project local current densities (sort)
// ---------------------------------------------------------------------------------------------------------------------
void Projector2D2Order::operator() (double* Jx, double* Jy, double* Jz, double* rho, Particles &particles, unsigned int ipart, double gf, unsigned int bin, unsigned int b_dim1)
{

    // -------------------------------------
    // Variable declaration & initialization
    // -------------------------------------

    int iloc;
    // (x,y,z) components of the current density for the macro-particle
    double charge_weight = (double)(particles.charge(ipart))*particles.weight(ipart);
    double crx_p = charge_weight*dx_ov_dt;
    double cry_p = charge_weight*dy_ov_dt;
    double crz_p = charge_weight*particles.momentum(2, ipart)/gf;


    // variable declaration
    double xpn, ypn;
    double delta, delta2;
<<<<<<< HEAD
    double Sx0[5], Sx1[5], Sy0[5], Sy1[5], DSx[5], DSy[5]; // arrays used for the Esirkepov projection method
    double Wx[5][5], Wy[5][5], Wz[5][5];                   // idem
    double Jx_p[5][5], Jy_p[5][5];                         // idem

// Initialize all current-related arrays to zero
        Sx0[0] = 0.;
        Sx0[4] = 0.;
        Sy0[0] = 0.;
        Sy0[4] = 0.;
    for (unsigned int i=0; i<5; i++) {
        Sx1[i] = 0.;
        Sy1[i] = 0.;
    }
=======
    // arrays used for the Esirkepov projection method
    double  Sx0[5], Sx1[5], Sy0[5], Sy1[5], DSx[5], DSy[5], tmpJx[5];

    for (unsigned int i=0; i<5; i++) {
        Sx1[i] = 0.;
        Sy1[i] = 0.;
	// local array to accumulate Jx
	// Jx_p[i][j] = Jx_p[i-1][j] - crx_p * Wx[i-1][j];
	tmpJx[i] = 0.;
    }
    Sx0[0] = 0.;
    Sx0[4] = 0.;
    Sy0[0] = 0.;
    Sy0[4] = 0.;
>>>>>>> 7827207f

    // --------------------------------------------------------
    // Locate particles & Calculate Esirkepov coef. S, DS and W
    // --------------------------------------------------------

    // locate the particle on the primal grid at former time-step & calculate coeff. S0
    xpn = particles.position_old(0, ipart) * dx_inv_;
    int ipo = round(xpn);
    delta  = xpn - (double)ipo;
    delta2 = delta*delta;
    Sx0[1] = 0.5 * (delta2-delta+0.25);
    Sx0[2] = 0.75-delta2;
    Sx0[3] = 0.5 * (delta2+delta+0.25);

    ypn = particles.position_old(1, ipart) * dy_inv_;
    int jpo = round(ypn);
    delta  = ypn - (double)jpo;
    delta2 = delta*delta;
    Sy0[1] = 0.5 * (delta2-delta+0.25);
    Sy0[2] = 0.75-delta2;
    Sy0[3] = 0.5 * (delta2+delta+0.25);


    // locate the particle on the primal grid at current time-step & calculate coeff. S1
    xpn = particles.position(0, ipart) * dx_inv_;
    int ip = round(xpn);
    int ip_m_ipo = ip-ipo;
    delta  = xpn - (double)ip;
    delta2 = delta*delta;
    Sx1[ip_m_ipo+1] = 0.5 * (delta2-delta+0.25);
    Sx1[ip_m_ipo+2] = 0.75-delta2;
    Sx1[ip_m_ipo+3] = 0.5 * (delta2+delta+0.25);

    ypn = particles.position(1, ipart) * dy_inv_;
    int jp = round(ypn);
    int jp_m_jpo = jp-jpo;
    delta  = ypn - (double)jp;
    delta2 = delta*delta;
    Sy1[jp_m_jpo+1] = 0.5 * (delta2-delta+0.25);
    Sy1[jp_m_jpo+2] = 0.75-delta2;
    Sy1[jp_m_jpo+3] = 0.5 * (delta2+delta+0.25);

    for (unsigned int i=0; i < 5; i++) {
        DSx[i] = Sx1[i] - Sx0[i];
        DSy[i] = Sy1[i] - Sy0[i];
    }

    // calculate Esirkepov coeff. Wx, Wy, Wz when used
    double tmp, tmp2, tmp3, tmpY;
    //Do not compute useless weights.
<<<<<<< HEAD
    for (unsigned int i=0 ; i<5 ; i++) {
        for (unsigned int j=0 ; j<5 ; j++) {
            Wx[i][j] = DSx[i] * (Sy0[j] + 0.5*DSy[j]);
            Wy[i][j] = DSy[j] * (Sx0[i] + 0.5*DSx[i]);
            Wz[i][j] = one_third * ( Sx1[i] * (0.5*Sy0[j]+Sy1[j]) + Sx0[i] * (Sy0[j]+0.5*Sy1[j]) );
        }
    }

=======
>>>>>>> 7827207f
    // ------------------------------------------------
    // Local current created by the particle
    // calculate using the charge conservation equation
    // ------------------------------------------------
<<<<<<< HEAD
    for (unsigned int j=0 ; j<5 ; j++) {
        Jx_p[0][j] = 0.;
        Jy_p[j][0] = 0.;
    }
    for (unsigned int i=1 ; i<5 ; i++) {
        for (unsigned int j=0 ; j<5 ; j++) {
            Jx_p[i][j] = Jx_p[i-1][j] - crx_p * Wx[i-1][j];
        }
    }

    for (unsigned int i=0 ; i<5 ; i++) {
        for (unsigned int j=1 ; j<5 ; j++) {
            Jy_p[i][j] = Jy_p[i][j-1] - cry_p * Wy[i][j-1];
        }
    }
=======
>>>>>>> 7827207f

    // ---------------------------
    // Calculate the total current
    // ---------------------------
    ipo -= i_domain_begin + bin;
    jpo -= j_domain_begin;
    // i =0
    {
	iloc = (ipo-2)*b_dim1;
	jloc = iloc+jpo-2; 
	tmp2 = 0.5*Sx1[0];
	tmp3 =     Sx1[0];
	Jz[jloc]  += crz_p * one_third * ( Sy1[0]*tmp3 );
	rho[jloc] += charge_weight * Sx1[0]*Sy1[0];	
	tmp = 0;
	tmpY = Sx0[0] + 0.5*DSx[0];
	for (unsigned int j=1 ; j<5 ; j++) {
	    jloc = iloc+j+jpo-2; 
	    tmp -= cry_p * DSy[j-1] * tmpY;
	    Jy[jloc]  += tmp;
	    Jz[jloc]  += crz_p * one_third * ( Sy0[j]*tmp2 + Sy1[j]*tmp3 );
	    rho[jloc] += charge_weight * Sx1[0]*Sy1[j];
	}

<<<<<<< HEAD
    for (unsigned int i=0 ; i<5 ; i++) {
        iloc = (i+ipo-2)*b_dim1+jpo-2;
        for (unsigned int j=0 ; j<5 ; j++) {
            Jx[iloc+j]  += Jx_p[i][j];
            Jy[iloc+i+ipo-2+j]  += Jy_p[i][j]; //Because size of Jy in Y is b_dim1+1.
            Jz[iloc+j]  += crz_p * Wz[i][j];
            rho[iloc+j] += charge_weight * Sx1[i]*Sy1[j];
=======
    }//i

    for (unsigned int i=1 ; i<5 ; i++) {
        iloc = (i+ipo-2)*b_dim1;
	jloc = iloc+jpo-2; 
	tmpJx[0] -= crx_p *  DSx[i-1] * (0.5*DSy[0]);
	Jx[jloc]  += tmpJx[0];
        tmp2 = 0.5*Sx1[i] + Sx0[i];
        tmp3 = 0.5*Sx0[i] + Sx1[i];
	Jz[jloc]  += crz_p * one_third * ( Sy1[0]*tmp3 );
	rho[jloc] += charge_weight * Sx1[i]*Sy1[0];	
	tmp = 0;
	tmpY = Sx0[i] + 0.5*DSx[i];
        for (unsigned int j=1 ; j<5 ; j++) {
            jloc = iloc+j+jpo-2; 
            tmpJx[j] -= crx_p * DSx[i-1] * (Sy0[j] + 0.5*DSy[j]);
	    Jx[jloc]  += tmpJx[j];
	    tmp -= cry_p * DSy[j-1] * tmpY;
            Jy[jloc]  += tmp;
            Jz[jloc]  += crz_p * one_third * ( Sy0[j]*tmp2 + Sy1[j]*tmp3 );
	    rho[jloc] += charge_weight * Sx1[i]*Sy1[j];
>>>>>>> 7827207f
        }

    }//i
} // END Project local current densities (sort)

// ---------------------------------------------------------------------------------------------------------------------
//! Project local densities only (sort)
// ---------------------------------------------------------------------------------------------------------------------
void Projector2D2Order::operator() (double* rho, Particles &particles, unsigned int ipart, unsigned int bin, unsigned int b_dim1)
{

    // -------------------------------------
    // Variable declaration & initialization
    // -------------------------------------

    int iloc;
    // (x,y,z) components of the current density for the macro-particle
    double charge_weight = (double)(particles.charge(ipart))*particles.weight(ipart);

    // variable declaration
    double xpn, ypn;
    double delta, delta2;
    double Sx1[5], Sy1[5]; // arrays used for the Esirkepov projection method

// Initialize all current-related arrays to zero
    for (unsigned int i=0; i<5; i++) {
        Sx1[i] = 0.;
        Sy1[i] = 0.;
    }

    // --------------------------------------------------------
    // Locate particles & Calculate Esirkepov coef. S, DS and W
    // --------------------------------------------------------

    xpn = particles.position_old(0, ipart) * dx_inv_;
    int ipo = round(xpn);
    ypn = particles.position_old(1, ipart) * dy_inv_;
    int jpo = round(ypn);
    // locate the particle on the primal grid at current time-step & calculate coeff. S1
    xpn = particles.position(0, ipart) * dx_inv_;
    int ip = round(xpn);
    int ip_m_ipo = ip-ipo;
    delta  = xpn - (double)ip;
    delta2 = delta*delta;
    Sx1[ip_m_ipo+1] = 0.5 * (delta2-delta+0.25);
    Sx1[ip_m_ipo+2] = 0.75-delta2;
    Sx1[ip_m_ipo+3] = 0.5 * (delta2+delta+0.25);

    ypn = particles.position(1, ipart) * dy_inv_;
    int jp = round(ypn);
    int jp_m_jpo = jp-jpo;
    delta  = ypn - (double)jp;
    delta2 = delta*delta;
    Sy1[jp_m_jpo+1] = 0.5 * (delta2-delta+0.25);
    Sy1[jp_m_jpo+2] = 0.75-delta2;
    Sy1[jp_m_jpo+3] = 0.5 * (delta2+delta+0.25);


    // ---------------------------
    // Calculate the total current
    // ---------------------------
    ipo -= i_domain_begin + bin;
    jpo -= j_domain_begin;

    for (unsigned int i=0 ; i<5 ; i++) {
        iloc = (i+ipo-2)*b_dim1+jpo-2;
        for (unsigned int j=0 ; j<5 ; j++) {
            rho[iloc+j] += charge_weight * Sx1[i]*Sy1[j];
        }

    }//i
} // END Project local current densities (sort)

// ---------------------------------------------------------------------------------------------------------------------
//! Project global current densities (ionize)
// ---------------------------------------------------------------------------------------------------------------------
void Projector2D2Order::operator() (Field* Jx, Field* Jy, Field* Jz, Particles &particles, int ipart, LocalFields Jion)
{
    ERROR("Projection of ionization current not yet defined for 2D 2nd order");

} // END Project global current densities (ionize)<|MERGE_RESOLUTION|>--- conflicted
+++ resolved
@@ -416,21 +416,6 @@
     // variable declaration
     double xpn, ypn;
     double delta, delta2;
-<<<<<<< HEAD
-    double Sx0[5], Sx1[5], Sy0[5], Sy1[5], DSx[5], DSy[5]; // arrays used for the Esirkepov projection method
-    double Wx[5][5], Wy[5][5], Wz[5][5];                   // idem
-    double Jx_p[5][5], Jy_p[5][5];                         // idem
-
-// Initialize all current-related arrays to zero
-        Sx0[0] = 0.;
-        Sx0[4] = 0.;
-        Sy0[0] = 0.;
-        Sy0[4] = 0.;
-    for (unsigned int i=0; i<5; i++) {
-        Sx1[i] = 0.;
-        Sy1[i] = 0.;
-    }
-=======
     // arrays used for the Esirkepov projection method
     double  Sx0[5], Sx1[5], Sy0[5], Sy1[5], DSx[5], DSy[5], tmpJx[5];
 
@@ -445,7 +430,6 @@
     Sx0[4] = 0.;
     Sy0[0] = 0.;
     Sy0[4] = 0.;
->>>>>>> 7827207f
 
     // --------------------------------------------------------
     // Locate particles & Calculate Esirkepov coef. S, DS and W
@@ -496,39 +480,10 @@
     // calculate Esirkepov coeff. Wx, Wy, Wz when used
     double tmp, tmp2, tmp3, tmpY;
     //Do not compute useless weights.
-<<<<<<< HEAD
-    for (unsigned int i=0 ; i<5 ; i++) {
-        for (unsigned int j=0 ; j<5 ; j++) {
-            Wx[i][j] = DSx[i] * (Sy0[j] + 0.5*DSy[j]);
-            Wy[i][j] = DSy[j] * (Sx0[i] + 0.5*DSx[i]);
-            Wz[i][j] = one_third * ( Sx1[i] * (0.5*Sy0[j]+Sy1[j]) + Sx0[i] * (Sy0[j]+0.5*Sy1[j]) );
-        }
-    }
-
-=======
->>>>>>> 7827207f
     // ------------------------------------------------
     // Local current created by the particle
     // calculate using the charge conservation equation
     // ------------------------------------------------
-<<<<<<< HEAD
-    for (unsigned int j=0 ; j<5 ; j++) {
-        Jx_p[0][j] = 0.;
-        Jy_p[j][0] = 0.;
-    }
-    for (unsigned int i=1 ; i<5 ; i++) {
-        for (unsigned int j=0 ; j<5 ; j++) {
-            Jx_p[i][j] = Jx_p[i-1][j] - crx_p * Wx[i-1][j];
-        }
-    }
-
-    for (unsigned int i=0 ; i<5 ; i++) {
-        for (unsigned int j=1 ; j<5 ; j++) {
-            Jy_p[i][j] = Jy_p[i][j-1] - cry_p * Wy[i][j-1];
-        }
-    }
-=======
->>>>>>> 7827207f
 
     // ---------------------------
     // Calculate the total current
@@ -537,53 +492,43 @@
     jpo -= j_domain_begin;
     // i =0
     {
-	iloc = (ipo-2)*b_dim1;
-	jloc = iloc+jpo-2; 
+	iloc = (ipo-2)*b_dim1+jpo-2;
+	//jloc = iloc+jpo-2; 
 	tmp2 = 0.5*Sx1[0];
 	tmp3 =     Sx1[0];
-	Jz[jloc]  += crz_p * one_third * ( Sy1[0]*tmp3 );
-	rho[jloc] += charge_weight * Sx1[0]*Sy1[0];	
+	Jz[iloc]  += crz_p * one_third * ( Sy1[0]*tmp3 );
+	rho[iloc] += charge_weight * Sx1[0]*Sy1[0];	
 	tmp = 0;
 	tmpY = Sx0[0] + 0.5*DSx[0];
 	for (unsigned int j=1 ; j<5 ; j++) {
-	    jloc = iloc+j+jpo-2; 
+	    //jloc = iloc+j+jpo-2; 
 	    tmp -= cry_p * DSy[j-1] * tmpY;
-	    Jy[jloc]  += tmp;
-	    Jz[jloc]  += crz_p * one_third * ( Sy0[j]*tmp2 + Sy1[j]*tmp3 );
-	    rho[jloc] += charge_weight * Sx1[0]*Sy1[j];
+	    Jy[iloc+j+ipo-2]  += tmp; //Because size of Jy in Y is b_dim1+1.
+	    Jz[iloc+j]  += crz_p * one_third * ( Sy0[j]*tmp2 + Sy1[j]*tmp3 );
+	    rho[iloc+j] += charge_weight * Sx1[0]*Sy1[j];
 	}
 
-<<<<<<< HEAD
-    for (unsigned int i=0 ; i<5 ; i++) {
+    }//i
+
+    for (unsigned int i=1 ; i<5 ; i++) {
         iloc = (i+ipo-2)*b_dim1+jpo-2;
-        for (unsigned int j=0 ; j<5 ; j++) {
-            Jx[iloc+j]  += Jx_p[i][j];
-            Jy[iloc+i+ipo-2+j]  += Jy_p[i][j]; //Because size of Jy in Y is b_dim1+1.
-            Jz[iloc+j]  += crz_p * Wz[i][j];
-            rho[iloc+j] += charge_weight * Sx1[i]*Sy1[j];
-=======
-    }//i
-
-    for (unsigned int i=1 ; i<5 ; i++) {
-        iloc = (i+ipo-2)*b_dim1;
-	jloc = iloc+jpo-2; 
+	//jloc = iloc+jpo-2; 
 	tmpJx[0] -= crx_p *  DSx[i-1] * (0.5*DSy[0]);
-	Jx[jloc]  += tmpJx[0];
+	Jx[iloc]  += tmpJx[0];
         tmp2 = 0.5*Sx1[i] + Sx0[i];
         tmp3 = 0.5*Sx0[i] + Sx1[i];
-	Jz[jloc]  += crz_p * one_third * ( Sy1[0]*tmp3 );
-	rho[jloc] += charge_weight * Sx1[i]*Sy1[0];	
+	Jz[iloc]  += crz_p * one_third * ( Sy1[0]*tmp3 );
+	rho[iloc] += charge_weight * Sx1[i]*Sy1[0];	
 	tmp = 0;
 	tmpY = Sx0[i] + 0.5*DSx[i];
         for (unsigned int j=1 ; j<5 ; j++) {
-            jloc = iloc+j+jpo-2; 
+            //jloc = iloc+j+jpo-2; 
             tmpJx[j] -= crx_p * DSx[i-1] * (Sy0[j] + 0.5*DSy[j]);
-	    Jx[jloc]  += tmpJx[j];
+	    Jx[iloc+j]  += tmpJx[j];
 	    tmp -= cry_p * DSy[j-1] * tmpY;
-            Jy[jloc]  += tmp;
-            Jz[jloc]  += crz_p * one_third * ( Sy0[j]*tmp2 + Sy1[j]*tmp3 );
-	    rho[jloc] += charge_weight * Sx1[i]*Sy1[j];
->>>>>>> 7827207f
+            Jy[iloc+j+i+ipo-2]  += tmp; //Because size of Jy in Y is b_dim1+1.
+            Jz[iloc+j]  += crz_p * one_third * ( Sy0[j]*tmp2 + Sy1[j]*tmp3 );
+	    rho[iloc+j] += charge_weight * Sx1[i]*Sy1[j];
         }
 
     }//i
