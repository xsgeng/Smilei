--- conflicted
+++ resolved
@@ -26,18 +26,13 @@
     j_domain_begin = patch->getCellStartingGlobalIndex( 1 );
     
     nprimy = params.n_space[1] + 2*params.oversize[1] + 1;
-<<<<<<< HEAD
-
-    DEBUG("cell_length "<< params.cell_length[0]);
-
+    
     pxr = !params.is_pxr;
-=======
     
     dt             = params.timestep;
     dts2           = params.timestep/2.;
     dts4           = params.timestep/4.;
     
->>>>>>> 030c5b21
 }
 
 
@@ -151,13 +146,8 @@
         tmpY = Sx0[0] + 0.5*DSx[0];
         for( unsigned int j=1 ; j<5 ; j++ ) {
             tmp -= cry_p * DSy[j-1] * tmpY;
-<<<<<<< HEAD
             Jy[iloc+j+pxr*ipo]  += tmp; //Because size of Jy in Y is nprimy+1.
-            Jz[iloc+j]  += crz_p * one_third * ( Sy0[j]*tmp2 + Sy1[j]*tmp3 );
-=======
-            Jy[iloc+j+ipo]  += tmp; //Because size of Jy in Y is nprimy+1.
             Jz[iloc+j]  += crz_p * ( Sy0[j]*tmp2 + Sy1[j]*tmp3 );
->>>>>>> 030c5b21
         }
     }//i
     
@@ -174,13 +164,8 @@
             tmpJx[j] -= crx_p * DSx[i-1] * ( Sy0[j] + 0.5*DSy[j] );
             Jx[iloc+j]  += tmpJx[j];
             tmp -= cry_p * DSy[j-1] * tmpY;
-<<<<<<< HEAD
             Jy[iloc+j+pxr*(i+ipo)]  += tmp; //Because size of Jy in Y is nprimy+1.
-            Jz[iloc+j]  += crz_p * one_third * ( Sy0[j]*tmp2 + Sy1[j]*tmp3 );
-=======
-            Jy[iloc+j+i+ipo]  += tmp; //Because size of Jy in Y is nprimy+1.
             Jz[iloc+j]  += crz_p * ( Sy0[j]*tmp2 + Sy1[j]*tmp3 );
->>>>>>> 030c5b21
         }
     }//i
 } // END Project local current densities (sort)
@@ -290,13 +275,8 @@
         tmpY = Sx0[0] + 0.5*DSx[0];
         for( unsigned int j=1 ; j<5 ; j++ ) {
             tmp -= cry_p * DSy[j-1] * tmpY;
-<<<<<<< HEAD
             Jy[iloc+j+pxr*ipo]  += tmp; //Because size of Jy in Y is nprimy+1.
-            Jz[iloc+j]  += crz_p * one_third * ( Sy0[j]*tmp2 + Sy1[j]*tmp3 );
-=======
-            Jy[iloc+j+ipo]  += tmp; //Because size of Jy in Y is nprimy+1.
             Jz[iloc+j]  += crz_p * ( Sy0[j]*tmp2 + Sy1[j]*tmp3 );
->>>>>>> 030c5b21
             rho[iloc+j] += charge_weight * Sx1[0]*Sy1[j];
         }
         
@@ -317,13 +297,8 @@
             tmpJx[j] -= crx_p * DSx[i-1] * ( Sy0[j] + 0.5*DSy[j] );
             Jx[iloc+j]  += tmpJx[j];
             tmp -= cry_p * DSy[j-1] * tmpY;
-<<<<<<< HEAD
-            Jy[iloc+j+pxr*(i+ipo)]  += tmp; //Because size of Jy in Y is nprimy+1.
-            Jz[iloc+j]  += crz_p * one_third * ( Sy0[j]*tmp2 + Sy1[j]*tmp3 );
-=======
-            Jy[iloc+j+i+ipo]  += tmp; //Because size of Jy in Y is nprimy+1.
+                Jy[iloc+j+pxr*(i+ipo)]  += tmp; //Because size of Jy in Y is nprimy+1.
             Jz[iloc+j]  += crz_p * ( Sy0[j]*tmp2 + Sy1[j]*tmp3 );
->>>>>>> 030c5b21
             rho[iloc+j] += charge_weight * Sx1[i]*Sy1[j];
         }
         
