#ifndef PROJECTOR3D4ORDERV_H
#define PROJECTOR3D4ORDERV_H

#include "Projector3D.h"


class Projector3D4OrderV : public Projector3D {
public:
    Projector3D4OrderV(Params&, Patch* patch);
    ~Projector3D4OrderV();

    //! Project global current densities (EMfields->Jx_/Jy_/Jz_)
    inline void currents(double* Jx, double* Jy, double* Jz, Particles &particles, unsigned int istart, unsigned int iend, std::vector<double> *invgf, int* iold, double *deltaold, int ipart_ref = 0);
    //! Project global current densities (EMfields->Jx_/Jy_/Jz_/rho), diagFields timestep
    inline void currentsAndDensity(double* Jx, double* Jy, double* Jz, double* rho, Particles &particles, unsigned int istart, unsigned int iend, std::vector<double>* invgf, std::vector<unsigned int> &b_dim, int* iold, double* deltaold, int ipart_ref = 0);

    //! Project global current charge (EMfields->rho_), frozen & diagFields timestep
    void densityFrozen(double* rhoj, Particles &particles, unsigned int ipart, unsigned int bin) override final;

    //! Project global current densities if Ionization in Species::dynamics,
    void ionizationCurrents(Field* Jx, Field* Jy, Field* Jz, Particles &particles, int ipart, LocalFields Jion) override final;

    //!Wrapper
    void currentsAndDensityWrapper(ElectroMagn* EMfields, Particles &particles, SmileiMPI* smpi, int istart, int iend, int ithread, int icell, int clrw, bool diag_flag, bool is_spectral, std::vector<unsigned int> &b_dim, int ispec, int ipart_ref = 0) override final;

<<<<<<< HEAD
    void susceptibility(ElectroMagn* EMfields, Particles &particles, double species_mass, SmileiMPI* smpi, int istart, int iend,  int ithread, int ibin, std::vector<unsigned int> &b_dim, int ipart_ref = 0) override;
=======
    void susceptibility(ElectroMagn* EMfields, Particles &particles, double species_mass, SmileiMPI* smpi, int istart, int iend,  int ithread, int ibin, int ipart_ref = 0);
>>>>>>> 7ec7b219

private:
    static constexpr double dble_1_ov_384   = 1.0/384.0;
    static constexpr double dble_1_ov_48    = 1.0/48.0;
    static constexpr double dble_1_ov_16    = 1.0/16.0;
    static constexpr double dble_1_ov_12    = 1.0/12.0;
    static constexpr double dble_1_ov_24    = 1.0/24.0;
    static constexpr double dble_19_ov_96   = 19.0/96.0;
    static constexpr double dble_11_ov_24   = 11.0/24.0;
    static constexpr double dble_1_ov_4     = 1.0/4.0;
    static constexpr double dble_1_ov_6     = 1.0/6.0;
    static constexpr double dble_115_ov_192 = 115.0/192.0;
    static constexpr double dble_5_ov_8     = 5.0/8.0;

};

#endif
<|MERGE_RESOLUTION|>--- conflicted
+++ resolved
@@ -23,11 +23,7 @@
     //!Wrapper
     void currentsAndDensityWrapper(ElectroMagn* EMfields, Particles &particles, SmileiMPI* smpi, int istart, int iend, int ithread, int icell, int clrw, bool diag_flag, bool is_spectral, std::vector<unsigned int> &b_dim, int ispec, int ipart_ref = 0) override final;
 
-<<<<<<< HEAD
-    void susceptibility(ElectroMagn* EMfields, Particles &particles, double species_mass, SmileiMPI* smpi, int istart, int iend,  int ithread, int ibin, std::vector<unsigned int> &b_dim, int ipart_ref = 0) override;
-=======
-    void susceptibility(ElectroMagn* EMfields, Particles &particles, double species_mass, SmileiMPI* smpi, int istart, int iend,  int ithread, int ibin, int ipart_ref = 0);
->>>>>>> 7ec7b219
+    void susceptibility(ElectroMagn* EMfields, Particles &particles, double species_mass, SmileiMPI* smpi, int istart, int iend,  int ithread, int ibin, int ipart_ref = 0) override;
 
 private:
     static constexpr double dble_1_ov_384   = 1.0/384.0;
