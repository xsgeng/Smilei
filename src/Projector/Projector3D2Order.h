--- conflicted
+++ resolved
@@ -27,11 +27,7 @@
     void susceptibility( ElectroMagn *EMfields, Particles &particles, double species_mass, SmileiMPI *smpi, int istart, int iend,  int ithread, int icell = 0, int ipart_ref = 0 ) override final;
     
 private:
-<<<<<<< HEAD
-    double one_third;
     int pxr;
-=======
->>>>>>> 030c5b21
     double dt, dts2, dts4;
 };
 
