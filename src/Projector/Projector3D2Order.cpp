#include "Projector3D2Order.h"

#include <cmath>
#include <iostream>

#include "ElectroMagn.h"
#include "Field3D.h"
#include "Particles.h"
#include "Tools.h"
#include "Patch.h"

using namespace std;


// ---------------------------------------------------------------------------------------------------------------------
// Constructor for Projector3D2Order
// ---------------------------------------------------------------------------------------------------------------------
Projector3D2Order::Projector3D2Order( Params &params, Patch *patch ) : Projector3D( params, patch )
{
    dx_inv_   = 1.0/params.cell_length[0];
    dx_ov_dt  = params.cell_length[0] / params.timestep;
    dy_inv_   = 1.0/params.cell_length[1];
    dy_ov_dt  = params.cell_length[1] / params.timestep;
    dz_inv_   = 1.0/params.cell_length[2];
    dz_ov_dt  = params.cell_length[2] / params.timestep;
    
    nprimz = params.n_space[2] + 2*params.oversize[2] + 1;
    nprimy = params.n_space[1] + 2*params.oversize[1] + 1;
<<<<<<< HEAD
 
    one_third = 1.0/3.0;

    i_domain_begin = patch->getCellStartingGlobalIndex(0);
    j_domain_begin = patch->getCellStartingGlobalIndex(1);
    k_domain_begin = patch->getCellStartingGlobalIndex(2);

    DEBUG("cell_length "<< params.cell_length[0]);

    pxr = !params.is_pxr;
=======
    
    i_domain_begin = patch->getCellStartingGlobalIndex( 0 );
    j_domain_begin = patch->getCellStartingGlobalIndex( 1 );
    k_domain_begin = patch->getCellStartingGlobalIndex( 2 );
    
    DEBUG( "cell_length "<< params.cell_length[0] );
    
>>>>>>> 030c5b21
    dt             = params.timestep;
    dts2           = params.timestep/2.;
    dts4           = params.timestep/4.;
    
}


// ---------------------------------------------------------------------------------------------------------------------
// Destructor for Projector3D2Order
// ---------------------------------------------------------------------------------------------------------------------
Projector3D2Order::~Projector3D2Order()
{
}


// ---------------------------------------------------------------------------------------------------------------------
//! Project local currents (sort)
// ---------------------------------------------------------------------------------------------------------------------
void Projector3D2Order::currents( double *Jx, double *Jy, double *Jz, Particles &particles, unsigned int ipart, double invgf, int *iold, double *deltaold )
{
    int nparts = particles.size();
    
    // -------------------------------------
    // Variable declaration & initialization
    // -------------------------------------
    
    // (x,y,z) components of the current density for the macro-particle
    double charge_weight = inv_cell_volume * ( double )( particles.charge( ipart ) )*particles.weight( ipart );
    double crx_p = charge_weight*dx_ov_dt;
    double cry_p = charge_weight*dy_ov_dt;
    double crz_p = charge_weight*dz_ov_dt;
    
    // variable declaration
    double xpn, ypn, zpn;
    double delta, delta2;
    // arrays used for the Esirkepov projection method
    double Sx0[5], Sx1[5], Sy0[5], Sy1[5], Sz0[5], Sz1[5], DSx[5], DSy[5], DSz[5];
    double tmpJx[5][5], tmpJy[5][5], tmpJz[5][5];
    
    for( unsigned int i=0; i<5; i++ ) {
        Sx1[i] = 0.;
        Sy1[i] = 0.;
        Sz1[i] = 0.;
    }
    for( unsigned int j=0; j<5; j++ )
        for( unsigned int k=0; k<5; k++ ) {
            tmpJx[j][k] = 0.;
        }
    for( unsigned int i=0; i<5; i++ )
        for( unsigned int k=0; k<5; k++ ) {
            tmpJy[i][k] = 0.;
        }
    for( unsigned int i=0; i<5; i++ )
        for( unsigned int j=0; j<5; j++ ) {
            tmpJz[i][j] = 0.;
        }
        
    // --------------------------------------------------------
    // Locate particles & Calculate Esirkepov coef. S, DS and W
    // --------------------------------------------------------
    
    // locate the particle on the primal grid at former time-step & calculate coeff. S0
    delta = deltaold[0*nparts];
    delta2 = delta*delta;
    Sx0[0] = 0.;
    Sx0[1] = 0.5 * ( delta2-delta+0.25 );
    Sx0[2] = 0.75-delta2;
    Sx0[3] = 0.5 * ( delta2+delta+0.25 );
    Sx0[4] = 0.;
    
    delta = deltaold[1*nparts];
    delta2 = delta*delta;
    Sy0[0] = 0.;
    Sy0[1] = 0.5 * ( delta2-delta+0.25 );
    Sy0[2] = 0.75-delta2;
    Sy0[3] = 0.5 * ( delta2+delta+0.25 );
    Sy0[4] = 0.;
    
    delta = deltaold[2*nparts];
    delta2 = delta*delta;
    Sz0[0] = 0.;
    Sz0[1] = 0.5 * ( delta2-delta+0.25 );
    Sz0[2] = 0.75-delta2;
    Sz0[3] = 0.5 * ( delta2+delta+0.25 );
    Sz0[4] = 0.;
    
    // locate the particle on the primal grid at current time-step & calculate coeff. S1
    xpn = particles.position( 0, ipart ) * dx_inv_;
    int ip = round( xpn );
    int ipo = iold[0*nparts];
    int ip_m_ipo = ip-ipo-i_domain_begin;
    delta  = xpn - ( double )ip;
    delta2 = delta*delta;
    Sx1[ip_m_ipo+1] = 0.5 * ( delta2-delta+0.25 );
    Sx1[ip_m_ipo+2] = 0.75-delta2;
    Sx1[ip_m_ipo+3] = 0.5 * ( delta2+delta+0.25 );
    
    ypn = particles.position( 1, ipart ) * dy_inv_;
    int jp = round( ypn );
    int jpo = iold[1*nparts];
    int jp_m_jpo = jp-jpo-j_domain_begin;
    delta  = ypn - ( double )jp;
    delta2 = delta*delta;
    Sy1[jp_m_jpo+1] = 0.5 * ( delta2-delta+0.25 );
    Sy1[jp_m_jpo+2] = 0.75-delta2;
    Sy1[jp_m_jpo+3] = 0.5 * ( delta2+delta+0.25 );
    
    zpn = particles.position( 2, ipart ) * dz_inv_;
    int kp = round( zpn );
    int kpo = iold[2*nparts];
    int kp_m_kpo = kp-kpo-k_domain_begin;
    delta  = zpn - ( double )kp;
    delta2 = delta*delta;
    Sz1[kp_m_kpo+1] = 0.5 * ( delta2-delta+0.25 );
    Sz1[kp_m_kpo+2] = 0.75-delta2;
    Sz1[kp_m_kpo+3] = 0.5 * ( delta2+delta+0.25 );
    
    // computes Esirkepov coefficients
    for( unsigned int i=0; i < 5; i++ ) {
        DSx[i] = Sx1[i] - Sx0[i];
        DSy[i] = Sy1[i] - Sy0[i];
        DSz[i] = Sz1[i] - Sz0[i];
    }
    
    // ---------------------------
    // Calculate the total current
    // ---------------------------
    
    ipo -= 2;   //This minus 2 come from the order 2 scheme, based on a 5 points stencil from -2 to +2.
    // i/j/kpo stored with - i/j/k_domain_begin in Interpolator
    jpo -= 2;
    kpo -= 2;
    
    int linindex, linindex_x, linindex_y;
    double tmp, tmp2;
    double vtmp[5];
    
    // Jx^(d,p,p)
    int  z_size = nprimz;
    int yz_size = nprimz*nprimy;
    int linindex0 = ipo*yz_size+jpo*z_size+kpo;
    tmp = 0.;
    linindex = linindex0;
    tmp2 = crx_p * ( one_third*Sy1[0]*Sz1[0] );
    for( int i=1 ; i<5 ; i++ ) {
        tmp -= DSx[i-1] * tmp2;
        linindex += yz_size;
        Jx [linindex] += tmp;
    }//i
    for( unsigned int i=0 ; i<5 ; i++ ) {
        vtmp[i] = 0.;
    }
    linindex_x = linindex0;
    for( int k=1 ; k<5 ; k++ ) {
        linindex_x += 1;
        linindex    = linindex_x;
        tmp = crx_p * ( 0.5*Sy1[0]*Sz0[k] + one_third*Sy1[0]*DSz[k] );
        for( int i=1 ; i<5 ; i++ ) {
            vtmp[k] -= DSx[i-1] * tmp;
            linindex += yz_size;
            Jx [linindex] += vtmp[k];
        }
    }//i
    for( unsigned int i=0 ; i<5 ; i++ ) {
        vtmp[i] = 0.;
    }
    linindex_x = linindex0;
    for( int j=1 ; j<5 ; j++ ) {
        linindex_x += z_size;
        linindex    = linindex_x;
        tmp = crx_p * ( 0.5*Sz1[0]*Sy0[j] + one_third*DSy[j]*Sz1[0] );
        for( int i=1 ; i<5 ; i++ ) {
            vtmp[j] -= DSx[i-1] * tmp;
            linindex += yz_size;
            Jx [linindex] += vtmp[j];
        }
    }//i
    linindex_x = linindex0;
    for( int j=1 ; j<5 ; j++ ) {
        linindex_x += z_size;
        linindex_y  = linindex_x;
        for( int k=1 ; k<5 ; k++ ) {
            linindex_y += 1;
            linindex    = linindex_y;
            tmp = crx_p * ( Sy0[j]*Sz0[k] + 0.5*DSy[j]*Sz0[k] + 0.5*DSz[k]*Sy0[j] + one_third*DSy[j]*DSz[k] );
            for( int i=1 ; i<5 ; i++ ) {
                tmpJx[j][k] -= DSx[i-1] * tmp;
                linindex += yz_size;
                Jx [linindex] += tmpJx[j][k];
            }
        }
    }//i
    
    
    // Jy^(p,d,p)
<<<<<<< HEAD
    yz_size = nprimz*(nprimy+1*pxr);
=======
    yz_size = nprimz*( nprimy+1 );
>>>>>>> 030c5b21
    linindex0 = ipo*yz_size+jpo*z_size+kpo;
    tmp = 0.;
    linindex = linindex0;
    tmp2 = cry_p * ( one_third*Sz1[0]*Sx1[0] );
    for( int j=1 ; j<5 ; j++ ) {
        tmp -= DSy[j-1] * tmp2;
        linindex += z_size;
        Jy [linindex] += tmp; //
    }//i
    for( unsigned int i=0 ; i<5 ; i++ ) {
        vtmp[i] = 0.;
    }
    linindex_x = linindex0;
    for( int k=1 ; k<5 ; k++ ) {
        linindex_x += 1;
        linindex    = linindex_x;
        tmp  = cry_p * ( 0.5*Sx1[0]*Sz0[k] + one_third*DSz[k]*Sx1[0] );
        for( int j=1 ; j<5 ; j++ ) {
            vtmp[k] -= DSy[j-1] * tmp;
            linindex += z_size;
            Jy [linindex] += vtmp[k]; //
        }
    }
    for( unsigned int i=0 ; i<5 ; i++ ) {
        vtmp[i] = 0.;
    }
    linindex_x = linindex0;
    for( int i=1 ; i<5 ; i++ ) {
        linindex_x += yz_size;
        linindex    = linindex_x;
        tmp = cry_p * ( 0.5*Sz1[0]*Sx0[i] + one_third*Sz1[0]*DSx[i] );
        for( int j=1 ; j<5 ; j++ ) {
            vtmp[i] -= DSy[j-1] * tmp;
            linindex += z_size;
            Jy [linindex] += vtmp[i]; //
        }
    }//i
    linindex_x = linindex0;
    for( int i=1 ; i<5 ; i++ ) {
        linindex_x += yz_size;
        linindex_y  = linindex_x;
        for( int k=1 ; k<5 ; k++ ) {
            linindex_y += 1;
            linindex    = linindex_y;
            tmp = cry_p * ( Sz0[k]*Sx0[i] + 0.5*DSz[k]*Sx0[i] + 0.5*DSx[i]*Sz0[k] + one_third*DSz[k]*DSx[i] );
            for( int j=1 ; j<5 ; j++ ) {
                tmpJy[i][k] -= DSy[j-1] * tmp;
                linindex +=z_size;
                Jy [linindex] += tmpJy[i][k]; //
            }
        }
    }//i
    
    // Jz^(p,p,d)
<<<<<<< HEAD
    z_size =  nprimz+1*pxr;
    yz_size = (nprimz+1*pxr)*nprimy;
=======
    z_size =  nprimz+1;
    yz_size = ( nprimz+1 )*nprimy;
>>>>>>> 030c5b21
    linindex0 = ipo*yz_size+jpo*z_size+kpo;
    tmp = 0.;
    linindex = linindex0;
    tmp2 = crz_p * ( one_third*Sx1[0]*Sy1[0] );
    for( int k=1 ; k<5 ; k++ ) {
        tmp -= DSz[k-1] * tmp2;
        linindex += 1;
        Jz [linindex] += tmp; //
    }//i
    for( unsigned int i=0 ; i<5 ; i++ ) {
        vtmp[i] = 0.;
    }
    linindex_x = linindex0;
    for( int j=1 ; j<5 ; j++ ) {
        linindex_x += z_size;
        linindex    = linindex_x;
        tmp = crz_p * ( 0.5*Sx1[0]*Sy0[j] + one_third*Sx1[0]*DSy[j] );
        for( int k=1 ; k<5 ; k++ ) {
            vtmp[j] -= DSz[k-1] * tmp;
            linindex += 1;
            Jz [linindex] += vtmp[j]; //
        }
    }//i
    for( unsigned int i=0 ; i<5 ; i++ ) {
        vtmp[i] = 0.;
    }
    linindex_x = linindex0;
    for( int i=1 ; i<5 ; i++ ) {
        linindex_x += yz_size;
        linindex    = linindex_x;
        tmp = crz_p * ( 0.5*Sy1[0]*Sx0[i] + one_third*DSx[i]*Sy1[0] );
        for( int k=1 ; k<5 ; k++ ) {
            vtmp[i] -= DSz[k-1] * tmp;
            linindex += 1;
            Jz [linindex] += vtmp[i]; //
        }
    }//i
    linindex_x = linindex0;
    for( int i=1 ; i<5 ; i++ ) {
        linindex_x += yz_size;
        linindex_y  = linindex_x;
        for( int j=1 ; j<5 ; j++ ) {
            linindex_y += z_size;
            linindex    = linindex_y;
            tmp = crz_p*( Sx0[i]*Sy0[j] + 0.5*DSx[i]*Sy0[j] + 0.5*DSy[j]*Sx0[i] + one_third*DSx[i]*DSy[j] );
            for( int k=1 ; k<5 ; k++ ) {
                tmpJz[i][j] -= DSz[k-1] * tmp;
                linindex += 1;
                Jz [linindex] += tmpJz[i][j]; //
            }
        }
    }//i
    
    
} // END Project local current densities (Jx, Jy, Jz, sort)


// ---------------------------------------------------------------------------------------------------------------------
//! Project local current densities (sort)
// ---------------------------------------------------------------------------------------------------------------------
void Projector3D2Order::currentsAndDensity( double *Jx, double *Jy, double *Jz, double *rho, Particles &particles, unsigned int ipart, double invgf, int *iold, double *deltaold )
{
    int nparts = particles.size();
    
    // -------------------------------------
    // Variable declaration & initialization
    // -------------------------------------
    
    // (x,y,z) components of the current density for the macro-particle
    double charge_weight = inv_cell_volume * ( double )( particles.charge( ipart ) )*particles.weight( ipart );
    double crx_p = charge_weight*dx_ov_dt;
    double cry_p = charge_weight*dy_ov_dt;
    double crz_p = charge_weight*dz_ov_dt;
    
    // variable declaration
    double xpn, ypn, zpn;
    double delta, delta2;
    // arrays used for the Esirkepov projection method
    double Sx0[5], Sx1[5], Sy0[5], Sy1[5], Sz0[5], Sz1[5], DSx[5], DSy[5], DSz[5];
    double tmpJx[5][5], tmpJy[5][5], tmpJz[5][5];
    
    for( unsigned int i=0; i<5; i++ ) {
        Sx1[i] = 0.;
        Sy1[i] = 0.;
        Sz1[i] = 0.;
    }
    
    for( unsigned int j=0; j<5; j++ )
        for( unsigned int k=0; k<5; k++ ) {
            tmpJx[j][k] = 0.;
        }
    for( unsigned int i=0; i<5; i++ )
        for( unsigned int k=0; k<5; k++ ) {
            tmpJy[i][k] = 0.;
        }
    for( unsigned int i=0; i<5; i++ )
        for( unsigned int j=0; j<5; j++ ) {
            tmpJz[i][j] = 0.;
        }
    // --------------------------------------------------------
    // Locate particles & Calculate Esirkepov coef. S, DS and W
    // --------------------------------------------------------
    
    // locate the particle on the primal grid at former time-step & calculate coeff. S0
    delta = deltaold[0*nparts];
    delta2 = delta*delta;
    Sx0[0] = 0.;
    Sx0[1] = 0.5 * ( delta2-delta+0.25 );
    Sx0[2] = 0.75-delta2;
    Sx0[3] = 0.5 * ( delta2+delta+0.25 );
    Sx0[4] = 0.;
    
    delta = deltaold[1*nparts];
    delta2 = delta*delta;
    Sy0[0] = 0.;
    Sy0[1] = 0.5 * ( delta2-delta+0.25 );
    Sy0[2] = 0.75-delta2;
    Sy0[3] = 0.5 * ( delta2+delta+0.25 );
    Sy0[4] = 0.;
    
    delta = deltaold[2*nparts];
    delta2 = delta*delta;
    Sz0[0] = 0.;
    Sz0[1] = 0.5 * ( delta2-delta+0.25 );
    Sz0[2] = 0.75-delta2;
    Sz0[3] = 0.5 * ( delta2+delta+0.25 );
    Sz0[4] = 0.;
    
    // locate the particle on the primal grid at current time-step & calculate coeff. S1
    xpn = particles.position( 0, ipart ) * dx_inv_;
    int ip = round( xpn );
    int ipo = iold[0*nparts];
    int ip_m_ipo = ip-ipo-i_domain_begin;
    delta  = xpn - ( double )ip;
    delta2 = delta*delta;
    Sx1[ip_m_ipo+1] = 0.5 * ( delta2-delta+0.25 );
    Sx1[ip_m_ipo+2] = 0.75-delta2;
    Sx1[ip_m_ipo+3] = 0.5 * ( delta2+delta+0.25 );
    
    ypn = particles.position( 1, ipart ) * dy_inv_;
    int jp = round( ypn );
    int jpo = iold[1*nparts];
    int jp_m_jpo = jp-jpo-j_domain_begin;
    delta  = ypn - ( double )jp;
    delta2 = delta*delta;
    Sy1[jp_m_jpo+1] = 0.5 * ( delta2-delta+0.25 );
    Sy1[jp_m_jpo+2] = 0.75-delta2;
    Sy1[jp_m_jpo+3] = 0.5 * ( delta2+delta+0.25 );
    
    zpn = particles.position( 2, ipart ) * dz_inv_;
    int kp = round( zpn );
    int kpo = iold[2*nparts];
    int kp_m_kpo = kp-kpo-k_domain_begin;
    delta  = zpn - ( double )kp;
    delta2 = delta*delta;
    Sz1[kp_m_kpo+1] = 0.5 * ( delta2-delta+0.25 );
    Sz1[kp_m_kpo+2] = 0.75-delta2;
    Sz1[kp_m_kpo+3] = 0.5 * ( delta2+delta+0.25 );
    
    // computes Esirkepov coefficients
    for( unsigned int i=0; i < 5; i++ ) {
        DSx[i] = Sx1[i] - Sx0[i];
        DSy[i] = Sy1[i] - Sy0[i];
        DSz[i] = Sz1[i] - Sz0[i];
    }
    
    // ---------------------------
    // Calculate the total current
    // ---------------------------
    
    ipo -= 2;   //This minus 2 come from the order 2 scheme, based on a 5 points stencil from -2 to +2.
    // i/j/kpo stored with - i/j/k_domain_begin in Interpolator
    jpo -= 2;
    kpo -= 2;
    
    int iloc, jloc, kloc, linindex;
    
    // Jx^(d,p,p)
    for( unsigned int i=1 ; i<5 ; i++ ) {
        iloc = i+ipo;
        for( unsigned int j=0 ; j<5 ; j++ ) {
            jloc = j+jpo;
            for( unsigned int k=0 ; k<5 ; k++ ) {
                tmpJx[j][k] -= crx_p * DSx[i-1] * ( Sy0[j]*Sz0[k] + 0.5*DSy[j]*Sz0[k] + 0.5*DSz[k]*Sy0[j] + one_third*DSy[j]*DSz[k] );
                kloc = k+kpo;
                linindex = iloc*nprimz*nprimy+jloc*nprimz+kloc;
                Jx [linindex] += tmpJx[j][k];
            }
        }
    }//i
    
    // Jy^(p,d,p)
    for( unsigned int i=0 ; i<5 ; i++ ) {
        iloc = i+ipo;
        for( unsigned int j=1 ; j<5 ; j++ ) {
            jloc = j+jpo;
            for( unsigned int k=0 ; k<5 ; k++ ) {
                tmpJy[i][k] -= cry_p * DSy[j-1] * ( Sz0[k]*Sx0[i] + 0.5*DSz[k]*Sx0[i] + 0.5*DSx[i]*Sz0[k] + one_third*DSz[k]*DSx[i] );
                kloc = k+kpo;
<<<<<<< HEAD
                linindex = iloc*nprimz*(nprimy+1*pxr)+jloc*nprimz+kloc;
=======
                linindex = iloc*nprimz*( nprimy+1 )+jloc*nprimz+kloc;
>>>>>>> 030c5b21
                Jy [linindex] += tmpJy[i][k]; //
            }
        }
    }//i
    
    // Jz^(p,p,d)
    for( unsigned int i=0 ; i<5 ; i++ ) {
        iloc = i+ipo;
        for( unsigned int j=0 ; j<5 ; j++ ) {
            jloc = j+jpo;
            for( unsigned int k=1 ; k<5 ; k++ ) {
                tmpJz[i][j] -= crz_p * DSz[k-1] * ( Sx0[i]*Sy0[j] + 0.5*DSx[i]*Sy0[j] + 0.5*DSy[j]*Sx0[i] + one_third*DSx[i]*DSy[j] );
                kloc = k+kpo;
<<<<<<< HEAD
                linindex = iloc*(nprimz+1*pxr)*nprimy+jloc*(nprimz+1*pxr)+kloc;
=======
                linindex = iloc*( nprimz+1 )*nprimy+jloc*( nprimz+1 )+kloc;
>>>>>>> 030c5b21
                Jz [linindex] += tmpJz[i][j]; //
            }
        }
    }//i
    
    // Rho^(p,p,p)
    for( unsigned int i=0 ; i<5 ; i++ ) {
        iloc = i+ipo;
        for( unsigned int j=0 ; j<5 ; j++ ) {
            jloc = j+jpo;
            for( unsigned int k=0 ; k<5 ; k++ ) {
                kloc = k+kpo;
                linindex = iloc*nprimz*nprimy+jloc*nprimz+kloc;
                rho[linindex] += charge_weight * Sx1[i]*Sy1[j]*Sz1[k];
            }
        }
    }//i
    
} // END Project local densities (Jx, Jy, Jz, rho, sort)


// ---------------------------------------------------------------------------------------------------------------------
//! Project local densities only (Frozen species)
// ---------------------------------------------------------------------------------------------------------------------
void Projector3D2Order::basic( double *rhoj, Particles &particles, unsigned int ipart, unsigned int type )
{
    //Warning : this function is used for frozen species or initialization only and doesn't use the standard scheme.
    //rho type = 0
    //Jx type = 1
    //Jy type = 2
    //Jz type = 3
    
    // -------------------------------------
    // Variable declaration & initialization
    // -------------------------------------
    
    int iloc, jloc;
    int ny( nprimy ), nz( nprimz ), nyz;
    // (x,y,z) components of the current density for the macro-particle
    
    // variable declaration
    double xpn, ypn, zpn;
    double delta, delta2;
    double Sx1[5], Sy1[5], Sz1[5]; // arrays used for the Esirkepov projection method
    
    double charge_weight = inv_cell_volume * ( double )( particles.charge( ipart ) )*particles.weight( ipart );
    if( type > 0 ) {
        charge_weight *= 1./sqrt( 1.0 + particles.momentum( 0, ipart )*particles.momentum( 0, ipart )
                                  + particles.momentum( 1, ipart )*particles.momentum( 1, ipart )
                                  + particles.momentum( 2, ipart )*particles.momentum( 2, ipart ) );
                                  
        if( type == 1 ) {
            charge_weight *= particles.momentum( 0, ipart );
        } else if( type == 2 ) {
            charge_weight *= particles.momentum( 1, ipart );
            ny ++;
        } else {
            charge_weight *= particles.momentum( 2, ipart );
            nz ++;
        }
    }
    nyz = ny*nz;
    
// Initialize all current-related arrays to zero
    for( unsigned int i=0; i<5; i++ ) {
        Sx1[i] = 0.;
        Sy1[i] = 0.;
        Sz1[i] = 0.;
    }
    
    // --------------------------------------------------------
    // Locate particles & Calculate Esirkepov coef. S, DS and W
    // --------------------------------------------------------
    
    // locate the particle on the primal grid at current time-step & calculate coeff. S1
    xpn = particles.position( 0, ipart ) * dx_inv_;
    int ip = round( xpn + 0.5*( type==1 ) );
    delta  = xpn - ( double )ip;
    delta2 = delta*delta;
    Sx1[1] = 0.5 * ( delta2-delta+0.25 );
    Sx1[2] = 0.75-delta2;
    Sx1[3] = 0.5 * ( delta2+delta+0.25 );
    
    ypn = particles.position( 1, ipart ) * dy_inv_;
    int jp = round( ypn + 0.5*( type==2 ) );
    delta  = ypn - ( double )jp;
    delta2 = delta*delta;
    Sy1[1] = 0.5 * ( delta2-delta+0.25 );
    Sy1[2] = 0.75-delta2;
    Sy1[3] = 0.5 * ( delta2+delta+0.25 );
    
    zpn = particles.position( 2, ipart ) * dz_inv_;
    int kp = round( zpn + 0.5*( type==3 ) );
    delta  = zpn - ( double )kp;
    delta2 = delta*delta;
    Sz1[1] = 0.5 * ( delta2-delta+0.25 );
    Sz1[2] = 0.75-delta2;
    Sz1[3] = 0.5 * ( delta2+delta+0.25 );
    
    // ---------------------------
    // Calculate the total charge
    // ---------------------------
    ip -= i_domain_begin + 2;
    jp -= j_domain_begin + 2;
    kp -= k_domain_begin + 2;
    
    for( unsigned int i=0 ; i<5 ; i++ ) {
        iloc = ( i+ip ) * nyz;
        for( unsigned int j=0 ; j<5 ; j++ ) {
            jloc = ( jp+j ) * nz;
            for( unsigned int k=0 ; k<5 ; k++ ) {
                rhoj[iloc+jloc+kp+k] += charge_weight * Sx1[i]*Sy1[j]*Sz1[k];
            }
        }
    }//i
    
} // END Project local current densities (Frozen species)

// ---------------------------------------------------------------------------------------------------------------------
//! Project global current densities (ionize)
// ---------------------------------------------------------------------------------------------------------------------
void Projector3D2Order::ionizationCurrents( Field *Jx, Field *Jy, Field *Jz, Particles &particles, int ipart, LocalFields Jion )
{
    Field3D *Jx3D  = static_cast<Field3D *>( Jx );
    Field3D *Jy3D  = static_cast<Field3D *>( Jy );
    Field3D *Jz3D  = static_cast<Field3D *>( Jz );
    
    
    //Declaration of local variables
    int ip, id, jp, jd, kp, kd;
    double xpn, xpmxip, xpmxip2, xpmxid, xpmxid2;
    double ypn, ypmyjp, ypmyjp2, ypmyjd, ypmyjd2;
    double zpn, zpmzkp, zpmzkp2, zpmzkd, zpmzkd2;
    double Sxp[3], Sxd[3], Syp[3], Syd[3], Szp[3], Szd[3];
    
    // weighted currents
    double weight = inv_cell_volume * particles.weight( ipart );
    double Jx_ion = Jion.x * weight;
    double Jy_ion = Jion.y * weight;
    double Jz_ion = Jion.z * weight;
    
    //Locate particle on the grid
    xpn    = particles.position( 0, ipart ) * dx_inv_; // normalized distance to the first node
    ypn    = particles.position( 1, ipart ) * dy_inv_; // normalized distance to the first node
    zpn    = particles.position( 2, ipart ) * dz_inv_; // normalized distance to the first node
    
    // x-primal index
    ip      = round( xpn );                  // x-index of the central node
    xpmxip  = xpn - ( double )ip;            // normalized distance to the nearest grid point
    xpmxip2 = xpmxip*xpmxip;                 // square of the normalized distance to the nearest grid point
    
    // x-dual index
    id      = round( xpn+0.5 );              // x-index of the central node
    xpmxid  = xpn - ( double )id + 0.5;      // normalized distance to the nearest grid point
    xpmxid2 = xpmxid*xpmxid;                 // square of the normalized distance to the nearest grid point
    
    // y-primal index
    jp      = round( ypn );                  // y-index of the central node
    ypmyjp  = ypn - ( double )jp;            // normalized distance to the nearest grid point
    ypmyjp2 = ypmyjp*ypmyjp;                 // square of the normalized distance to the nearest grid point
    
    // y-dual index
    jd      = round( ypn+0.5 );              // y-index of the central node
    ypmyjd  = ypn - ( double )jd + 0.5;      // normalized distance to the nearest grid point
    ypmyjd2 = ypmyjd*ypmyjd;                 // square of the normalized distance to the nearest grid point
    
    // z-primal index
    kp      = round( zpn );                  // z-index of the central node
    zpmzkp  = zpn - ( double )kp;            // normalized distance to the nearest grid point
    zpmzkp2 = zpmzkp*zpmzkp;                 // square of the normalized distance to the nearest grid point
    
    // z-dual index
    kd      = round( zpn+0.5 );              // z-index of the central node
    zpmzkd  = zpn - ( double )kd + 0.5;      // normalized distance to the nearest grid point
    zpmzkd2 = zpmzkd*zpmzkd;                 // square of the normalized distance to the nearest grid point
    
    Sxp[0] = 0.5 * ( xpmxip2-xpmxip+0.25 );
    Sxp[1] = ( 0.75-xpmxip2 );
    Sxp[2] = 0.5 * ( xpmxip2+xpmxip+0.25 );
    
    Sxd[0] = 0.5 * ( xpmxid2-xpmxid+0.25 );
    Sxd[1] = ( 0.75-xpmxid2 );
    Sxd[2] = 0.5 * ( xpmxid2+xpmxid+0.25 );
    
    Syp[0] = 0.5 * ( ypmyjp2-ypmyjp+0.25 );
    Syp[1] = ( 0.75-ypmyjp2 );
    Syp[2] = 0.5 * ( ypmyjp2+ypmyjp+0.25 );
    
    Syd[0] = 0.5 * ( ypmyjd2-ypmyjd+0.25 );
    Syd[1] = ( 0.75-ypmyjd2 );
    Syd[2] = 0.5 * ( ypmyjd2+ypmyjd+0.25 );
    
    Szp[0] = 0.5 * ( zpmzkp2-zpmzkp+0.25 );
    Szp[1] = ( 0.75-zpmzkp2 );
    Szp[2] = 0.5 * ( zpmzkp2+zpmzkp+0.25 );
    
    Szd[0] = 0.5 * ( zpmzkd2-zpmzkd+0.25 );
    Szd[1] = ( 0.75-zpmzkd2 );
    Szd[2] = 0.5 * ( zpmzkd2+zpmzkd+0.25 );
    
    ip  -= i_domain_begin;
    id  -= i_domain_begin;
    jp  -= j_domain_begin;
    jd  -= j_domain_begin;
    kp  -= k_domain_begin;
    kd  -= k_domain_begin;
    
    for( unsigned int i=0 ; i<3 ; i++ ) {
        int iploc=ip+i-1;
        int idloc=id+i-1;
        for( unsigned int j=0 ; j<3 ; j++ ) {
            int jploc=jp+j-1;
            int jdloc=jd+j-1;
            for( unsigned int k=0 ; k<3 ; k++ ) {
                int kploc=kp+k-1;
                int kdloc=kd+k-1;
                // Jx^(d,p,p)
                ( *Jx3D )( idloc, jploc, kploc ) += Jx_ion * Sxd[i]*Syp[j]*Szp[k];
                // Jy^(p,d,p)
                ( *Jy3D )( iploc, jdloc, kploc ) += Jy_ion * Sxp[i]*Syd[j]*Szp[k];
                // Jz^(p,p,d)
                ( *Jz3D )( iploc, jploc, kdloc ) += Jz_ion * Sxp[i]*Syp[j]*Szd[k];
            }//k
        }//j
    }//i
    
    
    
} // END Project global current densities (ionize)

//Wrapper for projection
void Projector3D2Order::currentsAndDensityWrapper( ElectroMagn *EMfields, Particles &particles, SmileiMPI *smpi, int istart, int iend, int ithread, bool diag_flag, bool is_spectral, int ispec, int icell, int ipart_ref )
{
    std::vector<int> *iold = &( smpi->dynamics_iold[ithread] );
    std::vector<double> *delta = &( smpi->dynamics_deltaold[ithread] );
    std::vector<double> *invgf = &( smpi->dynamics_invgf[ithread] );
    Jx_  =  &( *EMfields->Jx_ )( 0 );
    Jy_  =  &( *EMfields->Jy_ )( 0 );
    Jz_  =  &( *EMfields->Jz_ )( 0 );
    rho_ =  &( *EMfields->rho_ )( 0 );
    
    // If no field diagnostics this timestep, then the projection is done directly on the total arrays
    if( !diag_flag ) {
        if( !is_spectral ) {
        
            for( int ipart=istart ; ipart<iend; ipart++ ) {
                currents( Jx_, Jy_, Jz_, particles,  ipart, ( *invgf )[ipart], &( *iold )[ipart], &( *delta )[ipart] );
            }
        } else {
            for( int ipart=istart ; ipart<iend; ipart++ ) {
                currentsAndDensity( Jx_, Jy_, Jz_, rho_, particles,  ipart, ( *invgf )[ipart], &( *iold )[ipart], &( *delta )[ipart] );
            }
        }
        // Otherwise, the projection may apply to the species-specific arrays
    } else {
        double *b_Jx  = EMfields->Jx_s [ispec] ? &( *EMfields->Jx_s [ispec] )( 0 ) : &( *EMfields->Jx_ )( 0 ) ;
        double *b_Jy  = EMfields->Jy_s [ispec] ? &( *EMfields->Jy_s [ispec] )( 0 ) : &( *EMfields->Jy_ )( 0 ) ;
        double *b_Jz  = EMfields->Jz_s [ispec] ? &( *EMfields->Jz_s [ispec] )( 0 ) : &( *EMfields->Jz_ )( 0 ) ;
        double *b_rho = EMfields->rho_s[ispec] ? &( *EMfields->rho_s[ispec] )( 0 ) : &( *EMfields->rho_ )( 0 ) ;
        for( int ipart=istart ; ipart<iend; ipart++ ) {
            currentsAndDensity( b_Jx, b_Jy, b_Jz, b_rho, particles,  ipart, ( *invgf )[ipart], &( *iold )[ipart], &( *delta )[ipart] );
        }
    }
    
}
// Projector for susceptibility used as source term in envelope equation
void Projector3D2Order::susceptibility( ElectroMagn *EMfields, Particles &particles, double species_mass, SmileiMPI *smpi, int istart, int iend,  int ithread, int icell, int ipart_ref )

{
    double *Chi_envelope = &( *EMfields->Env_Chi_ )( 0 );
    
    std::vector<double> *Epart       = &( smpi->dynamics_Epart[ithread] );
    std::vector<double> *Phipart     = &( smpi->dynamics_PHIpart[ithread] );
    std::vector<double> *GradPhipart = &( smpi->dynamics_GradPHIpart[ithread] );
    std::vector<double> *inv_gamma_ponderomotive = &( smpi->dynamics_inv_gamma_ponderomotive[ithread] );
    
    
    int iloc, jloc;
    
    double momentum[3];
    
    double gamma_ponderomotive, gamma0, gamma0_sq;
    double charge_over_mass_dts2, charge_sq_over_mass_sq_dts4, charge_sq_over_mass_sq;
    double pxsm, pysm, pzsm;
    double one_over_mass=1./species_mass;
    
    int nparts = particles.size();
    double *Ex       = &( ( *Epart )[0*nparts] );
    double *Ey       = &( ( *Epart )[1*nparts] );
    double *Ez       = &( ( *Epart )[2*nparts] );
    double *Phi      = &( ( *Phipart )[0*nparts] );
    double *GradPhix = &( ( *GradPhipart )[0*nparts] );
    double *GradPhiy = &( ( *GradPhipart )[1*nparts] );
    double *GradPhiz = &( ( *GradPhipart )[2*nparts] );
    
    for( int ipart=istart ; ipart<iend; ipart++ ) {//Loop on bin particles
    
    
        charge_over_mass_dts2       = ( double )( particles.charge( ipart ) )*dts2*one_over_mass;
        // ! ponderomotive force is proportional to charge squared and the field is divided by 4 instead of 2
        charge_sq_over_mass_sq_dts4 = ( double )( particles.charge( ipart ) )*( double )( particles.charge( ipart ) )*dts4*one_over_mass*one_over_mass;
        // (charge over mass)^2
        charge_sq_over_mass_sq      = ( double )( particles.charge( ipart ) )*( double )( particles.charge( ipart ) )*one_over_mass*one_over_mass;
        
        for( int i = 0 ; i<3 ; i++ ) {
            momentum[i] = particles.momentum( i, ipart );
        }
        
        // compute initial ponderomotive gamma
        gamma0_sq = 1. + momentum[0]*momentum[0]+ momentum[1]*momentum[1] + momentum[2]*momentum[2] + *( Phi+ipart )*charge_sq_over_mass_sq ;
        gamma0    = sqrt( gamma0_sq ) ;
        
        // ( electric field + ponderomotive force for ponderomotive gamma advance ) scalar multiplied by momentum
        pxsm = ( gamma0 * charge_over_mass_dts2*( *( Ex+ipart ) ) - charge_sq_over_mass_sq_dts4*( *( GradPhix+ipart ) ) ) * momentum[0] / gamma0_sq;
        pysm = ( gamma0 * charge_over_mass_dts2*( *( Ey+ipart ) ) - charge_sq_over_mass_sq_dts4*( *( GradPhiy+ipart ) ) ) * momentum[1] / gamma0_sq;
        pzsm = ( gamma0 * charge_over_mass_dts2*( *( Ez+ipart ) ) - charge_sq_over_mass_sq_dts4*( *( GradPhiz+ipart ) ) ) * momentum[2] / gamma0_sq;
        
        // update of gamma ponderomotive
        gamma_ponderomotive = gamma0 + ( pxsm+pysm+pzsm )*0.5 ;
        // buffer inverse of ponderomotive gamma to use it in ponderomotive momentum pusher
        ( *inv_gamma_ponderomotive )[ipart] = 1./gamma_ponderomotive;
        
        // susceptibility for the macro-particle
        double charge_weight = inv_cell_volume * ( double )( particles.charge( ipart ) )*( double )( particles.charge( ipart ) )*particles.weight( ipart )*one_over_mass/gamma_ponderomotive;
        
        // variable declaration
        double xpn, ypn, zpn;
        double delta, delta2;
        double Sx1[5], Sy1[5], Sz1[5]; // arrays used for the Esirkepov projection method
        
        // Initialize all current-related arrays to zero
        for( unsigned int i=0; i<5; i++ ) {
            Sx1[i] = 0.;
            Sy1[i] = 0.;
            Sz1[i] = 0.;
        }
        
        // --------------------------------------------------------
        // Locate particles & Calculate Esirkepov coef. S, DS and W
        // --------------------------------------------------------
        
        // locate the particle on the primal grid at current time-step & calculate coeff. S1
        xpn = particles.position( 0, ipart ) * dx_inv_;
        int ip = round( xpn );
        delta  = xpn - ( double )ip;
        delta2 = delta*delta;
        Sx1[1] = 0.5 * ( delta2-delta+0.25 );
        Sx1[2] = 0.75-delta2;
        Sx1[3] = 0.5 * ( delta2+delta+0.25 );
        
        ypn = particles.position( 1, ipart ) * dy_inv_;
        int jp = round( ypn );
        delta  = ypn - ( double )jp;
        delta2 = delta*delta;
        Sy1[1] = 0.5 * ( delta2-delta+0.25 );
        Sy1[2] = 0.75-delta2;
        Sy1[3] = 0.5 * ( delta2+delta+0.25 );
        
        zpn = particles.position( 2, ipart ) * dz_inv_;
        int kp = round( zpn );
        delta  = zpn - ( double )kp;
        delta2 = delta*delta;
        Sz1[1] = 0.5 * ( delta2-delta+0.25 );
        Sz1[2] = 0.75-delta2;
        Sz1[3] = 0.5 * ( delta2+delta+0.25 );
        
        // ---------------------------
        // Calculate the total susceptibility
        // ---------------------------
        ip -= i_domain_begin + 2;
        jp -= j_domain_begin + 2;
        kp -= k_domain_begin + 2;
        
        for( unsigned int i=0 ; i<5 ; i++ ) { // i loop
            iloc = ( i+ip )*nprimz*nprimy;
            for( unsigned int j=0 ; j<5 ; j++ ) { // j loop
                jloc = ( jp+j )*nprimz;
                for( unsigned int k=0 ; k<5 ; k++ ) { // k loop
                    Chi_envelope[iloc+jloc+kp+k] += charge_weight * Sx1[i]*Sy1[j]*Sz1[k];
                } // end k loop
            } // end j loop
        } // end i loop
        
    }
    
}<|MERGE_RESOLUTION|>--- conflicted
+++ resolved
@@ -26,18 +26,6 @@
     
     nprimz = params.n_space[2] + 2*params.oversize[2] + 1;
     nprimy = params.n_space[1] + 2*params.oversize[1] + 1;
-<<<<<<< HEAD
- 
-    one_third = 1.0/3.0;
-
-    i_domain_begin = patch->getCellStartingGlobalIndex(0);
-    j_domain_begin = patch->getCellStartingGlobalIndex(1);
-    k_domain_begin = patch->getCellStartingGlobalIndex(2);
-
-    DEBUG("cell_length "<< params.cell_length[0]);
-
-    pxr = !params.is_pxr;
-=======
     
     i_domain_begin = patch->getCellStartingGlobalIndex( 0 );
     j_domain_begin = patch->getCellStartingGlobalIndex( 1 );
@@ -45,7 +33,8 @@
     
     DEBUG( "cell_length "<< params.cell_length[0] );
     
->>>>>>> 030c5b21
+    pxr = !params.is_pxr;
+    
     dt             = params.timestep;
     dts2           = params.timestep/2.;
     dts4           = params.timestep/4.;
@@ -241,11 +230,7 @@
     
     
     // Jy^(p,d,p)
-<<<<<<< HEAD
-    yz_size = nprimz*(nprimy+1*pxr);
-=======
-    yz_size = nprimz*( nprimy+1 );
->>>>>>> 030c5b21
+    yz_size = nprimz*( nprimy+1*pxr );
     linindex0 = ipo*yz_size+jpo*z_size+kpo;
     tmp = 0.;
     linindex = linindex0;
@@ -300,13 +285,8 @@
     }//i
     
     // Jz^(p,p,d)
-<<<<<<< HEAD
     z_size =  nprimz+1*pxr;
-    yz_size = (nprimz+1*pxr)*nprimy;
-=======
-    z_size =  nprimz+1;
-    yz_size = ( nprimz+1 )*nprimy;
->>>>>>> 030c5b21
+    yz_size = ( nprimz+1*pxr )*nprimy;
     linindex0 = ipo*yz_size+jpo*z_size+kpo;
     tmp = 0.;
     linindex = linindex0;
@@ -506,11 +486,7 @@
             for( unsigned int k=0 ; k<5 ; k++ ) {
                 tmpJy[i][k] -= cry_p * DSy[j-1] * ( Sz0[k]*Sx0[i] + 0.5*DSz[k]*Sx0[i] + 0.5*DSx[i]*Sz0[k] + one_third*DSz[k]*DSx[i] );
                 kloc = k+kpo;
-<<<<<<< HEAD
-                linindex = iloc*nprimz*(nprimy+1*pxr)+jloc*nprimz+kloc;
-=======
-                linindex = iloc*nprimz*( nprimy+1 )+jloc*nprimz+kloc;
->>>>>>> 030c5b21
+                linindex = iloc*nprimz*( nprimy+1*pxr )+jloc*nprimz+kloc;
                 Jy [linindex] += tmpJy[i][k]; //
             }
         }
@@ -524,11 +500,7 @@
             for( unsigned int k=1 ; k<5 ; k++ ) {
                 tmpJz[i][j] -= crz_p * DSz[k-1] * ( Sx0[i]*Sy0[j] + 0.5*DSx[i]*Sy0[j] + 0.5*DSy[j]*Sx0[i] + one_third*DSx[i]*DSy[j] );
                 kloc = k+kpo;
-<<<<<<< HEAD
-                linindex = iloc*(nprimz+1*pxr)*nprimy+jloc*(nprimz+1*pxr)+kloc;
-=======
-                linindex = iloc*( nprimz+1 )*nprimy+jloc*( nprimz+1 )+kloc;
->>>>>>> 030c5b21
+                linindex = iloc*( nprimz+1*pxr )*nprimy+jloc*( nprimz+1*pxr )+kloc;
                 Jz [linindex] += tmpJz[i][j]; //
             }
         }
