#ifndef PROJECTOR2D_H
#define PROJECTOR2D_H

#include "Projector.h"
#include "Params.h"



//----------------------------------------------------------------------------------------------------------------------
//! class Projector2D: defines a virtual method for projection in 1d3v simulations
//----------------------------------------------------------------------------------------------------------------------
class Projector2D : public Projector
{

public:
    //! Constructor for Projector2D
<<<<<<< HEAD
 Projector2D(PicParams& params, Patch* patch);
=======
    Projector2D(Params& params, SmileiMPI* smpi) : Projector(params, smpi) {};
>>>>>>> 3243f2e9
    virtual ~Projector2D() {};

    virtual void mv_win(unsigned int shift) { i_domain_begin+=shift; }
    virtual void setMvWinLimits(unsigned int shift) {i_domain_begin = shift;}

protected:
    //! Inverse of the spatial step 1/dx
    double dx_inv_;
    double dy_inv_;
    double dx_ov_dt;
    double dy_ov_dt;
    int i_domain_begin;
    int j_domain_begin;
};

#endif
<|MERGE_RESOLUTION|>--- conflicted
+++ resolved
@@ -14,11 +14,7 @@
 
 public:
     //! Constructor for Projector2D
-<<<<<<< HEAD
- Projector2D(PicParams& params, Patch* patch);
-=======
-    Projector2D(Params& params, SmileiMPI* smpi) : Projector(params, smpi) {};
->>>>>>> 3243f2e9
+    Projector2D(Params& params, Patch* patch);
     virtual ~Projector2D() {};
 
     virtual void mv_win(unsigned int shift) { i_domain_begin+=shift; }
