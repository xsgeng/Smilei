#ifndef PROJECTOR2D2ORDER_H
#define PROJECTOR2D2ORDER_H

#include "Projector2D.h"


class Projector2D2Order : public Projector2D
{
public:
    Projector2D2Order( Params &, Patch *patch );
    ~Projector2D2Order();
    
    //! Project global current densities (EMfields->Jx_/Jy_/Jz_)
    inline void currents( double *Jx, double *Jy, double *Jz, Particles &particles, unsigned int ipart, double invgf, int *iold, double *deltaold );
    //! Project global current densities (EMfields->Jx_/Jy_/Jz_/rho), diagFields timestep
    inline void currentsAndDensity( double *Jx, double *Jy, double *Jz, double *rho, Particles &particles, unsigned int ipart, double invgf, int *iold, double *deltaold );
    
    //! Project global current charge (EMfields->rho_ , J), for initialization and diags
    void basic( double *rhoj, Particles &particles, unsigned int ipart, unsigned int type ) override final;
    
    //! Project global current densities if Ionization in Species::dynamics,
    void ionizationCurrents( Field *Jx, Field *Jy, Field *Jz, Particles &particles, int ipart, LocalFields Jion ) override final;
    
    //!Wrapper
    void currentsAndDensityWrapper( ElectroMagn *EMfields, Particles &particles, SmileiMPI *smpi, int istart, int iend, int ithread, bool diag_flag, bool is_spectral, int ispec, int icell = 0, int ipart_ref = 0 ) override final;
    
    // Project susceptibility
    void susceptibility( ElectroMagn *EMfields, Particles &particles, double species_mass, SmileiMPI *smpi, int istart, int iend,  int ithread, int icell = 0, int ipart_ref = 0 ) override final;
    
private:
<<<<<<< HEAD
    double one_third;
    int pxr;
=======
    double dt, dts2, dts4;
>>>>>>> 030c5b21
};

#endif
<|MERGE_RESOLUTION|>--- conflicted
+++ resolved
@@ -28,12 +28,8 @@
     void susceptibility( ElectroMagn *EMfields, Particles &particles, double species_mass, SmileiMPI *smpi, int istart, int iend,  int ithread, int icell = 0, int ipart_ref = 0 ) override final;
     
 private:
-<<<<<<< HEAD
-    double one_third;
     int pxr;
-=======
     double dt, dts2, dts4;
->>>>>>> 030c5b21
 };
 
 #endif
