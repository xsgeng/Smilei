/*
 * Checkpoint.cpp
 *
 *  Created on: 3 juil. 2013
 */

#include "Checkpoint.h"

#include <sstream>
#include <iomanip>
#include <string>

#include <mpi.h>

#include "Params.h"
#include "OpenPMDparams.h"
#include "SmileiMPI.h"
#include "Patch.h"
#include "SimWindow.h"
#include "ElectroMagn.h"
#include "ElectroMagnBC1D_SM.h"
#include "ElectroMagnBC2D_SM.h"
#include "Species.h"
#include "PatchesFactory.h"
#include "DiagnosticScreen.h"
#include "DiagnosticTrack.h"

using namespace std;

// static varable must be defined and initialized here
int Checkpoint::signal_received=0;

Checkpoint::Checkpoint( Params& params, SmileiMPI* smpi ) :
dump_number(0),
this_run_start_step(0),
exit_asap(false),
time_reference(MPI_Wtime()),
time_dump_step(0),
dump_step(0),
dump_minutes(0.0),
exit_after_dump(true),
dump_file_sequence(2),
dump_deflate(0),
restart_dir(""),
dump_request(smpi->getSize()),
file_grouping(0),
restart_number(-1)
{
    
    if( PyTools::nComponents("DumpRestart") > 0 ) {
        
        if (PyTools::extract("dump_step", dump_step, "DumpRestart")) {
            if (dump_step)
                MESSAGE(1,"Code will dump after " << dump_step << " steps");
        }
        
        if (PyTools::extract("dump_minutes", dump_minutes, "DumpRestart")) {
            if (dump_minutes>0)
                MESSAGE(1,"Code will stop after " << dump_minutes << " minutes");
        }
        
        PyTools::extract("dump_file_sequence", dump_file_sequence, "DumpRestart");
        if(dump_file_sequence<1) dump_file_sequence=1;
        
        PyTools::extract("exit_after_dump", exit_after_dump, "DumpRestart");
        
        PyTools::extract("dump_deflate", dump_deflate, "DumpRestart");
        
        if (PyTools::extract("file_grouping", file_grouping, "DumpRestart") && file_grouping > 0) {
            if( file_grouping > (unsigned int)(smpi->getSize()) ) file_grouping = smpi->getSize();
            MESSAGE(1,"Code will group checkpoint files by "<< file_grouping);
        }
    
        if (PyTools::extract("restart_number", restart_number, "DumpRestart") && restart_number >= 0) {
            MESSAGE(1,"Code will restart from checkpoint number " << restart_number);
        }
        
    }
    
    restart_dir = params.restart_dir;
    
    if (dump_step>0 || dump_minutes>0.) {
        if (exit_after_dump) {
            MESSAGE(1,"Code will exit after dump");
        } else {
            ostringstream message("");
            message << "Code will dump";
            if( dump_step>0 ) message << " every "<< dump_step << " steps,";
            if( dump_minutes>0. ) message << " every "<<dump_minutes<< " min,";
            message << " keeping "<< dump_file_sequence << " dumps at maximum";
            MESSAGE(1,message.str());
        }
    }
        
    // registering signal handler
    if (SIG_ERR == signal(SIGUSR1, Checkpoint::signal_callback_handler)) {
        WARNING("Cannot catch signal SIGUSR1");
    }
    if (SIG_ERR == signal(SIGUSR2, Checkpoint::signal_callback_handler)) {
        WARNING("Cannot catch signal SIGUSR2");
    }
    
    nDim_particle=params.nDim_particle;
}


string Checkpoint::dumpName(unsigned int num, SmileiMPI *smpi) {
    ostringstream nameDumpTmp("");
    nameDumpTmp << "checkpoints" << PATH_SEPARATOR;
    if (file_grouping>0) {
        nameDumpTmp << setfill('0') << setw(int(1+log10(smpi->getSize()/file_grouping+1))) << smpi->getRank()/file_grouping << PATH_SEPARATOR;
    }
    
    nameDumpTmp << "dump-" << setfill('0') << setw(1+log10(dump_file_sequence)) << num << "-" << setfill('0') << setw(1+log10(smpi->getSize())) << smpi->getRank() << ".h5" ;
    return nameDumpTmp.str();
}


void Checkpoint::dump( VectorPatch &vecPatches, unsigned int itime, SmileiMPI* smpi, SimWindow* simWindow, Params &params ) {
    
    // check for excedeed time
    if (dump_minutes != 0.0) {
        // master checks whenever we passed the time limit
        if (smpi->isMaster() && time_dump_step==0) {
            double elapsed_time = (MPI_Wtime() - time_reference)/60.;
            if (elapsed_time > dump_minutes*(dump_number+1)) {
                time_dump_step = itime+1; // we will dump at next timestep (in case non-master already passed)
                MESSAGE("Reached time limit : " << elapsed_time << " minutes. Dump timestep : " << time_dump_step );
                // master does a non-blocking send
                for (unsigned int dest=0; dest < (unsigned int) smpi->getSize(); dest++) {
                    MPI_Isend(&time_dump_step,1,MPI_UNSIGNED,dest,SMILEI_COMM_DUMP_TIME,smpi->SMILEI_COMM_WORLD,&dump_request[dest]);
                }
            }
        } else { // non master nodes receive the time_dump_step (non-blocking)
            int todump=0;
            MPI_Iprobe(0,SMILEI_COMM_DUMP_TIME,MPI_COMM_WORLD,&todump,&dump_status_prob);
            if (todump) {
                MPI_Recv(&time_dump_step,1,MPI_UNSIGNED,0,SMILEI_COMM_DUMP_TIME,smpi->SMILEI_COMM_WORLD,&dump_status_recv);
            }
        }
    }
    
    if (signal_received!=0 ||
        (dump_step != 0 && (itime % dump_step == 0)) ||
        (time_dump_step!=0 && itime==time_dump_step)) {
        dumpAll( vecPatches, itime,  smpi, simWindow, params);
        if (exit_after_dump || ((signal_received!=0) && (signal_received != SIGUSR2))) {
            exit_asap=true;
        }
        signal_received=0;
        time_dump_step=0;
    }
}


void Checkpoint::dumpAll( VectorPatch &vecPatches, unsigned int itime,  SmileiMPI* smpi, SimWindow* simWin,  Params &params )
{
    unsigned int num_dump=dump_number%dump_file_sequence;
    
    hid_t fid = H5Fcreate( dumpName(num_dump,smpi).c_str(), H5F_ACC_TRUNC, H5P_DEFAULT, H5P_DEFAULT);
    dump_number++;
    
#ifdef  __DEBUG
    MESSAGEALL("Step " << itime << " : DUMP fields and particles " << dumpName(num_dump,smpi));
#else
    MESSAGE("Step " << itime << " : DUMP fields and particles");
#endif
    
    
    // Write basic attributes
    H5::attr(fid, "Version", string(__VERSION));
    
    H5::attr(fid, "dump_step", itime);
    H5::attr(fid, "dump_number", dump_number);
    
    H5::vect( fid, "patch_count", smpi->patch_count );
    
    H5::attr(fid, "Energy_time_zero",  static_cast<DiagnosticScalar*>(vecPatches.globalDiags[0])->Energy_time_zero );
    H5::attr(fid, "EnergyUsedForNorm", static_cast<DiagnosticScalar*>(vecPatches.globalDiags[0])->EnergyUsedForNorm);
    H5::attr(fid, "latest_timestep",   static_cast<DiagnosticScalar*>(vecPatches.globalDiags[0])->latest_timestep  );
    
    // Write the diags screen data
    ostringstream diagName("");
    string attr;
    if( smpi->isMaster() ) {
        for( unsigned int idiag=0; idiag<vecPatches.globalDiags.size(); idiag++ ) {
            if( DiagnosticScreen* screen = dynamic_cast<DiagnosticScreen*>(vecPatches.globalDiags[idiag]) ) {
                diagName.str("");
                diagName << "DiagScreen" << screen->screen_id;
                attr = diagName.str();
                H5::attr(fid, attr, screen->data_sum);
            }
        }
    }
    
    // Write all the patch data
    for (unsigned int ipatch=0 ; ipatch<vecPatches.size(); ipatch++) {
        
        // Open a group
        ostringstream patch_name("");
        patch_name << setfill('0') << setw(6) << vecPatches(ipatch)->Hindex();
        string patchName="patch-"+patch_name.str();
        hid_t patch_gid = H5::group(fid, patchName.c_str());
        
        dumpPatch( vecPatches(ipatch)->EMfields, vecPatches(ipatch)->vecSpecies, patch_gid );
        
        // Close a group
        H5Gclose(patch_gid);
        
    }
    
    // Write the latest Ids that the MPI processes have given to each species
    for( unsigned int idiag=0; idiag<vecPatches.localDiags.size(); idiag++ ) {
        if( DiagnosticTrack* track = dynamic_cast<DiagnosticTrack*>(vecPatches.localDiags[idiag]) ) {
            // Define the dataset name
            ostringstream n("");
            n<< "latest_IDs_" << vecPatches(0)->vecSpecies[track->speciesId_]->species_type;
            // Create file space and select one element for each proc
            hsize_t numel = smpi->getSize();
            hid_t filespace = H5Screate_simple(1, &numel, NULL);
            hsize_t offset=smpi->getRank(), count=1;
            H5Sselect_hyperslab(filespace, H5S_SELECT_SET, &offset, NULL, &count, NULL);
            // Create dataset
            hid_t plist_id = H5Pcreate(H5P_DATASET_CREATE);
            hid_t dset_id  = H5Dcreate( fid, n.str().c_str(), H5T_NATIVE_UINT64, filespace, H5P_DEFAULT, plist_id, H5P_DEFAULT);
            // Create memory space
            hsize_t size_in_memory = 1;
            hid_t memspace  = H5Screate_simple(1, &size_in_memory, NULL);
            // Parallel write
            hid_t write_plist = H5Pcreate(H5P_DATASET_XFER);
            H5Pset_dxpl_mpio(write_plist, H5FD_MPIO_COLLECTIVE);
            H5Dwrite( dset_id, H5T_NATIVE_UINT64, memspace, filespace, write_plist, &track->latest_Id );
            // Close all
            H5Pclose( write_plist );
            H5Pclose( plist_id );
            H5Dclose( dset_id );
            H5Sclose( filespace );
            H5Sclose( memspace );
        }
    }
    
    // Write the moving window status
    if (simWin!=NULL)
        dumpMovingWindow(fid, simWin);
    
    H5Fclose( fid );
    
}

void Checkpoint::dumpPatch( ElectroMagn* EMfields, std::vector<Species*> vecSpecies, hid_t patch_gid )
{
    
    dumpFieldsPerProc(patch_gid, EMfields->Ex_);
    dumpFieldsPerProc(patch_gid, EMfields->Ey_);
    dumpFieldsPerProc(patch_gid, EMfields->Ez_);
    dumpFieldsPerProc(patch_gid, EMfields->Bx_);
    dumpFieldsPerProc(patch_gid, EMfields->By_);
    dumpFieldsPerProc(patch_gid, EMfields->Bz_);
    dumpFieldsPerProc(patch_gid, EMfields->Bx_m);
    dumpFieldsPerProc(patch_gid, EMfields->By_m);
    dumpFieldsPerProc(patch_gid, EMfields->Bz_m);
    
    // Fields required for DiagFields
    for( unsigned int idiag=0; idiag<EMfields->allFields_avg.size(); idiag++ ) {
        ostringstream group_name("");
        group_name << "FieldsForDiag" << idiag;
        hid_t diag_gid = H5::group(patch_gid, group_name.str());
        
        for( unsigned int ifield=0; ifield<EMfields->allFields_avg[idiag].size(); ifield++ )
            dumpFieldsPerProc( diag_gid, EMfields->allFields_avg[idiag][ifield] );
        
        H5Gclose(diag_gid);
    }
    
    if ( EMfields->extFields.size()>0 ) {
        for (unsigned int bcId=0 ; bcId<EMfields->emBoundCond.size() ; bcId++ ) {
            if(! EMfields->emBoundCond[bcId]) continue;
            if (dynamic_cast<ElectroMagnBC1D_SM*>(EMfields->emBoundCond[bcId]) ) {
                ElectroMagnBC1D_SM* embc = static_cast<ElectroMagnBC1D_SM*>(EMfields->emBoundCond[bcId]);
                ostringstream name("");
                name << setfill('0') << setw(2) << bcId;
                string groupName="EM_boundary-species-"+name.str();
                hid_t gid = H5::group(patch_gid, groupName);
                H5::attr(gid, "Bz_xvalmin",embc->Bz_xvalmin );
                H5::attr(gid, "Bz_xvalmin",embc->Bz_xvalmax );
                H5::attr(gid, "Bz_xvalmin",embc->By_xvalmin );
                H5::attr(gid, "Bz_xvalmin",embc->By_xvalmax );
                H5Gclose(gid);
            }
            else if ( dynamic_cast<ElectroMagnBC2D_SM*>(EMfields->emBoundCond[bcId]) ) {
                ElectroMagnBC2D_SM* embc = static_cast<ElectroMagnBC2D_SM*>(EMfields->emBoundCond[bcId]);
                ostringstream name("");
                name << setfill('0') << setw(2) << bcId;
                string groupName="EM_boundary-species-"+name.str();
                hid_t gid = H5::group(patch_gid, groupName);
                H5::vect(gid, "Bx_xvalmin_Long", embc->Bx_xvalmin_Long );
                H5::vect(gid, "Bx_xvalmax_Long", embc->Bx_xvalmax_Long );
                H5::vect(gid, "By_xvalmin_Long", embc->By_xvalmin_Long );
                H5::vect(gid, "By_xvalmax_Long", embc->By_xvalmax_Long );
                H5::vect(gid, "Bz_xvalmin_Long", embc->Bz_xvalmin_Long );
                H5::vect(gid, "Bz_xvalmax_Long", embc->Bz_xvalmax_Long );
                H5::vect(gid, "Bx_yvalmin_Trans", embc->Bx_yvalmin_Trans );
                H5::vect(gid, "Bx_yvalmax_Trans", embc->Bx_yvalmax_Trans );
                H5::vect(gid, "By_yvalmin_Trans", embc->By_yvalmin_Trans );
                H5::vect(gid, "By_yvalmax_Trans", embc->By_yvalmax_Trans );
                H5::vect(gid, "Bz_yvalmin_Trans", embc->Bz_yvalmin_Trans );
                H5::vect(gid, "Bz_yvalmax_Trans", embc->Bz_yvalmax_Trans );
                H5Gclose(gid);
            }
        }
    }
    
    H5Fflush( patch_gid, H5F_SCOPE_GLOBAL );
    H5::attr(patch_gid, "species", vecSpecies.size());
    
    for (unsigned int ispec=0 ; ispec<vecSpecies.size() ; ispec++) {
        ostringstream name("");
        name << setfill('0') << setw(2) << ispec;
        string groupName="species-"+name.str()+"-"+vecSpecies[ispec]->species_type;
        hid_t gid = H5::group(patch_gid, groupName);
        
        H5::attr(gid, "partCapacity", vecSpecies[ispec]->particles->capacity());
        H5::attr(gid, "partSize", vecSpecies[ispec]->particles->size());
        
        if (vecSpecies[ispec]->particles->size()>0) {
            
            for (unsigned int i=0; i<vecSpecies[ispec]->particles->Position.size(); i++) {
                ostringstream my_name("");
                my_name << "Position-" << i;
                H5::vect(gid,my_name.str(), vecSpecies[ispec]->particles->Position[i], dump_deflate);
            }
            
            for (unsigned int i=0; i<vecSpecies[ispec]->particles->Momentum.size(); i++) {
                ostringstream my_name("");
                my_name << "Momentum-" << i;
                H5::vect(gid,my_name.str(), vecSpecies[ispec]->particles->Momentum[i], dump_deflate);
            }
            
            H5::vect(gid,"Weight", vecSpecies[ispec]->particles->Weight, dump_deflate);
            H5::vect(gid,"Charge", vecSpecies[ispec]->particles->Charge, dump_deflate);
            
            if (vecSpecies[ispec]->particles->tracked) {
                H5::vect(gid,"Id", vecSpecies[ispec]->particles->Id, H5T_NATIVE_UINT64, dump_deflate);
            }
            
            
            H5::vect(gid,"bmin", vecSpecies[ispec]->bmin);
            H5::vect(gid,"bmax", vecSpecies[ispec]->bmax);
            
        } // End if partSize
        
        H5Gclose(gid);
        
    } // End for ispec
};


void Checkpoint::restartAll( VectorPatch &vecPatches,  SmileiMPI* smpi, SimWindow* simWin, Params &params, OpenPMDparams& openPMD )
{
    MESSAGE(1, "READING fields and particles for restart");
    
    string nameDump("");
    
    if (restart_number>=0) {
        nameDump=restart_dir+dumpName(restart_number,smpi);
    } else {
        // This will open both dumps and pick the last one
        for (unsigned int num_dump=0;num_dump<dump_file_sequence; num_dump++) {
            string dump_name=restart_dir+dumpName(num_dump,smpi);
            ifstream f(dump_name.c_str());
            if (f.good()) {
                f.close();
                hid_t fid = H5Fopen( dump_name.c_str(), H5F_ACC_RDWR, H5P_DEFAULT);
                unsigned int stepStartTmp=0;
                H5::getAttr(fid, "dump_step", stepStartTmp );
                if (stepStartTmp>this_run_start_step) {
                    this_run_start_step=stepStartTmp;
                    nameDump=dump_name;
                    dump_number=num_dump;
                    H5::getAttr(fid, "dump_number", dump_number );
                }
                H5Fclose(fid);
            }
        }
    }
    
    if (nameDump.empty()) ERROR("Cannot find a valid restart file");
    
#ifdef  __DEBUG
    MESSAGEALL(2, " : Restarting fields and particles " << nameDump << " step=" << this_run_start_step);
#else
    MESSAGE(2, "Restarting fields and particles at step " << this_run_start_step);
#endif
    
    hid_t fid = H5Fopen( nameDump.c_str(), H5F_ACC_RDWR, H5P_DEFAULT);
    if (fid < 0) ERROR(nameDump << " is not a valid HDF5 file");
    
    
    // Read basic attributes
    string dump_version;
    H5::getAttr(fid, "Version", dump_version);
    
    string dump_date;
    H5::getAttr(fid, "CommitDate", dump_date);
    
    if (dump_version != string(__VERSION)) {
        WARNING ("The code version that dumped the file is " << dump_version);
        WARNING ("                while running version is " << string(__VERSION));
    }
    
<<<<<<< HEAD
    // Create the patches
=======
    // load window status
    if (simWin!=NULL)
        restartMovingWindow(fid, simWin);
    
>>>>>>> d0614b5a
    vector<int> patch_count(smpi->getSize());
    H5::getVect( fid, "patch_count", patch_count );
    smpi->patch_count = patch_count;
    if (simWin==NULL)
        vecPatches = PatchesFactory::createVector(params, smpi, openPMD);
    else
        vecPatches = PatchesFactory::createVector(params, smpi, openPMD, simWin->getNmoved());
    
    H5::getAttr(fid, "Energy_time_zero",  static_cast<DiagnosticScalar*>(vecPatches.globalDiags[0])->Energy_time_zero );
    H5::getAttr(fid, "EnergyUsedForNorm", static_cast<DiagnosticScalar*>(vecPatches.globalDiags[0])->EnergyUsedForNorm);
    H5::getAttr(fid, "latest_timestep",   static_cast<DiagnosticScalar*>(vecPatches.globalDiags[0])->latest_timestep  );
    
    // Read the diags screen data
    ostringstream diagName("");
    string attr;
    if( smpi->isMaster() ) {
        for( unsigned int idiag=0; idiag<vecPatches.globalDiags.size(); idiag++ )
            if( DiagnosticScreen* screen = dynamic_cast<DiagnosticScreen*>(vecPatches.globalDiags[idiag]) ) {
                diagName.str("");
                diagName << "DiagScreen" << screen->screen_id;
                attr = diagName.str();
                H5::getAttr(fid, attr, screen->data_sum);
            }
    }
    
    // Read all the patch data
    for (unsigned int ipatch=0 ; ipatch<vecPatches.size(); ipatch++) {
        
        ostringstream patch_name("");
        patch_name << setfill('0') << setw(6) << vecPatches(ipatch)->Hindex();
        string patchName="patch-"+patch_name.str();
        hid_t patch_gid = H5Gopen(fid, patchName.c_str(),H5P_DEFAULT);
        
        restartPatch( vecPatches(ipatch)->EMfields, vecPatches(ipatch)->vecSpecies, params, patch_gid );
        
        H5Gclose(patch_gid);
        
    }
    
<<<<<<< HEAD
    // Read the latest Ids that the MPI processes have given to each species
    for( unsigned int idiag=0; idiag<vecPatches.localDiags.size(); idiag++ ) {
        if( DiagnosticTrack* track = dynamic_cast<DiagnosticTrack*>(vecPatches.localDiags[idiag]) ) {
            // Define the dataset name
            ostringstream n("");
            n<< "latest_IDs_" << vecPatches(0)->vecSpecies[track->speciesId_]->species_type;
            // Create file space
            hsize_t numel = smpi->getSize();
            hid_t filespace = H5Screate_simple(1, &numel, NULL);
            hsize_t offset=smpi->getRank(), count=1;
            H5Sselect_hyperslab(filespace, H5S_SELECT_SET, &offset, NULL, &count, NULL);
            // Create dataset
            hid_t plist_id = H5Pcreate(H5P_DATASET_ACCESS);
            hid_t dset_id  = H5Dopen( fid, n.str().c_str(), plist_id);
            // Create memory space and select one element for each proc
            hsize_t size_in_memory = 1;
            hid_t memspace  = H5Screate_simple(1, &size_in_memory, NULL);
            // Parallel write
            hid_t read_plist = H5Pcreate(H5P_DATASET_XFER);
            H5Pset_dxpl_mpio(read_plist, H5FD_MPIO_COLLECTIVE);
            H5Dread( dset_id, H5T_NATIVE_UINT64, memspace, filespace, read_plist, &track->latest_Id );
            // Close all
            H5Pclose( read_plist );
            H5Pclose( plist_id );
            H5Dclose( dset_id );
            H5Sclose( filespace );
            H5Sclose( memspace );
        }
    }
    
    // Read the moving window status
    if (simWin!=NULL)
        restartMovingWindow(fid, simWin);
    
=======
>>>>>>> d0614b5a
    H5Fclose( fid );
    
}


void Checkpoint::restartPatch( ElectroMagn* EMfields,std::vector<Species*> &vecSpecies, Params& params, hid_t patch_gid )
{
    restartFieldsPerProc(patch_gid, EMfields->Ex_);
    restartFieldsPerProc(patch_gid, EMfields->Ey_);
    restartFieldsPerProc(patch_gid, EMfields->Ez_);
    restartFieldsPerProc(patch_gid, EMfields->Bx_);
    restartFieldsPerProc(patch_gid, EMfields->By_);
    restartFieldsPerProc(patch_gid, EMfields->Bz_);
    restartFieldsPerProc(patch_gid, EMfields->Bx_m);
    restartFieldsPerProc(patch_gid, EMfields->By_m);
    restartFieldsPerProc(patch_gid, EMfields->Bz_m);
    
    // Fields required for DiagFields
    for( unsigned int idiag=0; idiag<EMfields->allFields_avg.size(); idiag++ ) {
        ostringstream group_name("");
        group_name << "FieldsForDiag" << idiag;
        hid_t diag_gid = H5Gopen(patch_gid, group_name.str().c_str(),H5P_DEFAULT);
        
        for( unsigned int ifield=0; ifield<EMfields->allFields_avg[idiag].size(); ifield++ )
            restartFieldsPerProc( diag_gid, EMfields->allFields_avg[idiag][ifield] );
        
        H5Gclose(diag_gid);
    }
    
    if ( EMfields->extFields.size()>0 ) {
        for (unsigned int bcId=0 ; bcId<EMfields->emBoundCond.size() ; bcId++ ) {
            if(! EMfields->emBoundCond[bcId]) continue;
            if (dynamic_cast<ElectroMagnBC1D_SM*>(EMfields->emBoundCond[bcId]) ) {
                ElectroMagnBC1D_SM* embc = static_cast<ElectroMagnBC1D_SM*>(EMfields->emBoundCond[bcId]);
                ostringstream name("");
                name << setfill('0') << setw(2) << bcId;
                string groupName="EM_boundary-species-"+name.str();
                hid_t gid = H5Gopen(patch_gid, groupName.c_str(),H5P_DEFAULT);
                H5::getAttr(gid, "Bz_xvalmin", embc->Bz_xvalmin );
                H5::getAttr(gid, "Bz_xvalmin", embc->Bz_xvalmax );
                H5::getAttr(gid, "Bz_xvalmin", embc->By_xvalmin );
                H5::getAttr(gid, "Bz_xvalmin", embc->By_xvalmax );
                H5Gclose(gid);
                
            }
            else if ( dynamic_cast<ElectroMagnBC2D_SM*>(EMfields->emBoundCond[bcId]) ) {
                ElectroMagnBC2D_SM* embc = static_cast<ElectroMagnBC2D_SM*>(EMfields->emBoundCond[bcId]);
                ostringstream name("");
                name << setfill('0') << setw(2) << bcId;
                string groupName="EM_boundary-species-"+name.str();
                hid_t gid = H5Gopen(patch_gid, groupName.c_str(),H5P_DEFAULT);
                H5::getVect(gid, "Bx_xvalmin_Long", embc->Bx_xvalmin_Long );
                H5::getVect(gid, "Bx_xvalmax_Long", embc->Bx_xvalmax_Long );
                H5::getVect(gid, "By_xvalmin_Long", embc->By_xvalmin_Long );
                H5::getVect(gid, "By_xvalmax_Long", embc->By_xvalmax_Long );
                H5::getVect(gid, "Bz_xvalmin_Long", embc->Bz_xvalmin_Long );
                H5::getVect(gid, "Bz_xvalmax_Long", embc->Bz_xvalmax_Long );
                H5::getVect(gid, "Bx_yvalmin_Trans", embc->Bx_yvalmin_Trans );
                H5::getVect(gid, "Bx_yvalmax_Trans", embc->Bx_yvalmax_Trans );
                H5::getVect(gid, "By_yvalmin_Trans", embc->By_yvalmin_Trans );
                H5::getVect(gid, "By_yvalmax_Trans", embc->By_yvalmax_Trans );
                H5::getVect(gid, "Bz_yvalmin_Trans", embc->Bz_yvalmin_Trans );
                H5::getVect(gid, "Bz_yvalmax_Trans", embc->Bz_yvalmax_Trans );
                H5Gclose(gid);
            }
        }
    }
    
    unsigned int vecSpeciesSize=0;
    H5::getAttr(patch_gid, "species", vecSpeciesSize );
    
    if (vecSpeciesSize != vecSpecies.size()) {
        ERROR("Number of species differs between dump (" << vecSpeciesSize << ") and namelist ("<<vecSpecies.size()<<")");
    }
    
    
    for (unsigned int ispec=0 ; ispec<vecSpecies.size() ; ispec++) {
        ostringstream name("");
        name << setfill('0') << setw(2) << ispec;
        string groupName="species-"+name.str()+"-"+vecSpecies[ispec]->species_type;
        hid_t gid = H5Gopen(patch_gid, groupName.c_str(),H5P_DEFAULT);
        
        unsigned int partCapacity=0;
        H5::getAttr(gid, "partCapacity", partCapacity );
        vecSpecies[ispec]->particles->reserve(partCapacity,nDim_particle);
        
        unsigned int partSize=0;
        H5::getAttr(gid, "partSize", partSize );
        vecSpecies[ispec]->particles->initialize(partSize,nDim_particle);
        
        
        if (partSize>0) {
            for (unsigned int i=0; i<vecSpecies[ispec]->particles->Position.size(); i++) {
                ostringstream namePos("");
                namePos << "Position-" << i;
                H5::getVect(gid,namePos.str(),vecSpecies[ispec]->particles->Position[i]);
            }
            
            for (unsigned int i=0; i<vecSpecies[ispec]->particles->Momentum.size(); i++) {
                ostringstream namePos("");
                namePos << "Momentum-" << i;
                H5::getVect(gid,namePos.str(),vecSpecies[ispec]->particles->Momentum[i]);
            }
            
            H5::getVect(gid,"Weight",vecSpecies[ispec]->particles->Weight);
            
            H5::getVect(gid,"Charge",vecSpecies[ispec]->particles->Charge);
            
            if (vecSpecies[ispec]->particles->tracked) {
                H5::getVect(gid,"Id",vecSpecies[ispec]->particles->Id, H5T_NATIVE_UINT64);
            }
            
            H5::getVect(gid,"bmin",vecSpecies[ispec]->bmin,true);
            H5::getVect(gid,"bmax",vecSpecies[ispec]->bmax,true);
            
        }
        
        H5Gclose(gid);
    }
    
}

void Checkpoint::dumpFieldsPerProc(hid_t fid, Field* field)
{
    hsize_t dims[1]={field->globalDims_};
    hid_t sid = H5Screate_simple (1, dims, NULL);
    hid_t did = H5Dcreate (fid, field->name.c_str(), H5T_NATIVE_DOUBLE, sid, H5P_DEFAULT,H5P_DEFAULT,H5P_DEFAULT);
    H5Dwrite(did, H5T_NATIVE_DOUBLE, H5S_ALL, H5S_ALL, H5P_DEFAULT, &field->data_[0]);
    H5Dclose (did);
    H5Sclose(sid);
}

void Checkpoint::restartFieldsPerProc(hid_t fid, Field* field)
{
    hsize_t dims[1]={field->globalDims_};
    hid_t sid = H5Screate_simple (1, dims, NULL);
    hid_t did = H5Dopen (fid, field->name.c_str(),H5P_DEFAULT);
    H5Dread(did, H5T_NATIVE_DOUBLE, H5S_ALL, H5S_ALL, H5P_DEFAULT, &field->data_[0]);
    H5Dclose (did);
    H5Sclose(sid);
}

void Checkpoint::dumpMovingWindow(hid_t fid, SimWindow* simWin)
{
    H5::attr(fid, "x_moved", simWin->getXmoved());
    H5::attr(fid, "n_moved", simWin->getNmoved());
    
}
void Checkpoint::restartMovingWindow(hid_t fid, SimWindow* simWin)
{
    
    double x_moved=0.;
    H5::getAttr(fid, "x_moved", x_moved );
    simWin->setXmoved(x_moved);
    
    unsigned int n_moved=0;
    H5::getAttr(fid, "n_moved", n_moved );
    simWin->setNmoved(n_moved);
    
}





<|MERGE_RESOLUTION|>--- conflicted
+++ resolved
@@ -408,14 +408,10 @@
         WARNING ("                while running version is " << string(__VERSION));
     }
     
-<<<<<<< HEAD
-    // Create the patches
-=======
     // load window status
     if (simWin!=NULL)
         restartMovingWindow(fid, simWin);
     
->>>>>>> d0614b5a
     vector<int> patch_count(smpi->getSize());
     H5::getVect( fid, "patch_count", patch_count );
     smpi->patch_count = patch_count;
@@ -455,7 +451,6 @@
         
     }
     
-<<<<<<< HEAD
     // Read the latest Ids that the MPI processes have given to each species
     for( unsigned int idiag=0; idiag<vecPatches.localDiags.size(); idiag++ ) {
         if( DiagnosticTrack* track = dynamic_cast<DiagnosticTrack*>(vecPatches.localDiags[idiag]) ) {
@@ -486,12 +481,6 @@
         }
     }
     
-    // Read the moving window status
-    if (simWin!=NULL)
-        restartMovingWindow(fid, simWin);
-    
-=======
->>>>>>> d0614b5a
     H5Fclose( fid );
     
 }
