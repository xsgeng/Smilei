/*
 * Checkpoint.h
 *
 *  Created on: 3 juil. 2013
 */

#ifndef CHECKPOINT_H
#define CHECKPOINT_H

#include <string>
#include <vector>

#include <hdf5.h>
#include <Tools.h>

class Params;
class OpenPMDparams;
class SmileiMPI;
class Patch;
class SimWindow;
class ElectroMagn;
class Field;
class Species;
class VectorPatch;

#include <csignal>

//  --------------------------------------------------------------------------------------------------------------------
//! Class Checkpoint
//  --------------------------------------------------------------------------------------------------------------------
class Checkpoint {
public:
    Checkpoint( Params& params, SmileiMPI* smpi );
    //! Destructor for Checkpoint
    virtual ~Checkpoint(){};
    
    //! Space dimension of a particle
    unsigned int nDim_particle;
    
    //! restart everything to file per processor
    void restartAll( VectorPatch &vecPatches,  SmileiMPI* smpi, SimWindow* simWin, Params &params, OpenPMDparams& openPMD);
    void restartPatch( ElectroMagn* EMfields,std::vector<Species*> &vecSpecies, Params& params, hid_t patch_gid );
    
    //! restart field per proc
    void restartFieldsPerProc(hid_t fid, Field* field);
    
    //! load moving window parameters
    void restartMovingWindow(hid_t fid, SimWindow* simWindow);
    
    //! test before writing everything to file per processor
    //bool dump(unsigned int itime, double time, Params &params);
    void dump( VectorPatch &vecPatches, unsigned int itime, SmileiMPI* smpi, SimWindow* simWindow, Params &params );
    // OK
    
    //! dump everything to file per processor
    void dumpAll( VectorPatch &vecPatches, unsigned int itime,  SmileiMPI* smpi, SimWindow* simWin, Params &params );
    void dumpPatch( ElectroMagn* EMfields, std::vector<Species*> vecSpecies, hid_t patch_gid );
    
    //! incremental number of times we've done a dump
    unsigned int dump_number;
    
    //! incremental number of times we've done a dump_minutes
    unsigned int dump_minutes_times;
    
    //! this static variable is defined (in the .cpp) as false but becomes true when
    //! the signal SIGUSR1 is captured by the signal_callback_handler fnction
    static int signal_received;
    
    //! this function catches the SIGUSR1 signal and sets the signal_received to true
    static void signal_callback_handler(int signum) {
        MESSAGE("----------------------------------------------");
        MESSAGE("Caught signal " << signum << " : dump + exit");
        MESSAGE("----------------------------------------------");
        if (signum!=SIGUSR2)
            signal_received = signum;
    }
    
    //! start step of this run: zero if a first run, otherwise the number of the restart step
    unsigned int this_run_start_step;
    
    //! checkpoint asks to politely quit from simulation
    bool exit_asap;
    
private:
    
    //! initialize the time zero of the simulation 
    void initDumpCases();
    
    //! dump field per proc
    void dumpFieldsPerProc(hid_t fid, Field* field);
    
    //! dump moving window parameters
    void dumpMovingWindow(hid_t fid, SimWindow* simWindow);
    
    //! function that returns elapsed time from creator (uses private var time_reference)
    //double time_seconds();
    
    //! to dump and stop a simulation you might just check if a file named stop has been created this variable
    //! is true if since last time a file named stop appeared
    bool stop_file_seen_since_last_check;
    
    //! time of the constructor
    double time_reference;
    
    //! vector containing the step at which perform a dump in case time_dump returns true
    unsigned int time_dump_step;
    
    //! Timestep to dump everything
    unsigned int dump_step;
    
    //! Human minutes to dump everything
    double dump_minutes;
    
    //! exit once dump done
    bool exit_after_dump;
    
<<<<<<< HEAD
    //! keep the last keep_n_dumps dump files
    unsigned int keep_n_dumps;
=======
    //! keep the last dump_file_sequence dump files
    unsigned int dump_file_sequence;    
    const unsigned int dump_file_sequence_max;
>>>>>>> 37e34a87
    
    //! write dump drectory
    std::string dump_dir;
    
    //! int deflate dump value
    int dump_deflate;
    
    std::vector<MPI_Request> dump_request;
    MPI_Status dump_status_prob;
    MPI_Status dump_status_recv;
    
    //! group checkpoint files in subdirs of file_grouping files
    unsigned int file_grouping;
    
    //! restart file
    std::string restart_file;

};

#endif /* CHECKPOINT_H_ */<|MERGE_RESOLUTION|>--- conflicted
+++ resolved
@@ -114,14 +114,9 @@
     //! exit once dump done
     bool exit_after_dump;
     
-<<<<<<< HEAD
-    //! keep the last keep_n_dumps dump files
-    unsigned int keep_n_dumps;
-=======
     //! keep the last dump_file_sequence dump files
-    unsigned int dump_file_sequence;    
-    const unsigned int dump_file_sequence_max;
->>>>>>> 37e34a87
+    unsigned int keep_n_dumps;    
+    const unsigned int keep_n_dumps_max;
     
     //! write dump drectory
     std::string dump_dir;
