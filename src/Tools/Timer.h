#ifndef TIMER_H
#define TIMER_H

#include <string>
#include <vector>

class SmileiMPI;

//  --------------------------------------------------------------------------------------------------------------------
//! Class Timer
//  --------------------------------------------------------------------------------------------------------------------
class Timer {
public:
    //! Timer creator, (default no MPI set)
    Timer( std::string name );
    //! Timer destructor
    ~Timer();
    //! Init t0 of the timer, synchronized through MPI
    void init( SmileiMPI *smpi );
    //! Accumulate time couting from last init/restart
    void update(bool store = false);
    //! Start a new cumulative period
    void restart();
    //! Start a new cumulative period
    void reboot();
    //! Return accumulated time
    double getTime(){return time_acc_;}
    //! Print accumulated time in stdout
    void print(double tot);
    //! name of the timer
    inline std::string name() {return name_;}
    
    //! Timer name 
    std::string name_;
<<<<<<< HEAD
    std::vector<double> register_timers;

    static std::vector<Timer> consolidate_timers( std::vector<Timer> timers );

    static std::vector<Timer> initialize_timers( SmileiMPI *smpi );


private:
=======
>>>>>>> 23877af3
    //! Accumulated time in current timer
    double time_acc_;
    
    std::vector<double> register_timers;    
    
private:
    //! Last timer start
    double last_start_;
    //! MPI process timer synchronized through MPI
    SmileiMPI* smpi_;

};


#endif
<|MERGE_RESOLUTION|>--- conflicted
+++ resolved
@@ -32,17 +32,7 @@
     
     //! Timer name 
     std::string name_;
-<<<<<<< HEAD
-    std::vector<double> register_timers;
 
-    static std::vector<Timer> consolidate_timers( std::vector<Timer> timers );
-
-    static std::vector<Timer> initialize_timers( SmileiMPI *smpi );
-
-
-private:
-=======
->>>>>>> 23877af3
     //! Accumulated time in current timer
     double time_acc_;
     
