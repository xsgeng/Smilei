--- conflicted
+++ resolved
@@ -72,20 +72,24 @@
         return false;
     }
 
-public:
     //! check error and display message
     static double get_py_result(PyObject* pyresult) {
         checkPyError();
         double cppresult=0;
-        if(!convert(pyresult,cppresult)) {
-            PyObject *ptype, *pvalue, *ptraceback;
-            PyErr_Fetch(&ptype, &pvalue, &ptraceback);
-            ERROR("function does not return float but " << pyresult->ob_type->tp_name);
+        if (pyresult) {
+            if(!convert(pyresult,cppresult)) {
+                PyObject *ptype, *pvalue, *ptraceback;
+                PyErr_Fetch(&ptype, &pvalue, &ptraceback);
+                ERROR("function does not return float but " << pyresult->ob_type->tp_name);
+            }
+        } else {
+            // we should never reach this point... something is weird
+            ERROR("Function does not return a valid Python object");
         }
-        Py_XDECREF(pyresult);
         return cppresult;
     }
     
+public:
     //! convert vector of Python objects to vector of C++ values
     template <typename T>
     static bool convert(PyObject* py_vec, T &val) {
@@ -126,12 +130,32 @@
             Py_XDECREF(value);
             Py_XDECREF(traceback);
             
-<<<<<<< HEAD
             MESSAGE(1,"[Python] " << message);
-=======
-            DEBUG(message);
->>>>>>> 234dc393
         }                
+    }
+    
+    //! get python function one variable
+    static double runPyFunction(PyObject *pyFunction, double x1) {
+        PyObject *pyresult = PyObject_CallFunction(pyFunction, const_cast<char *>("d"), x1);
+        double retval=get_py_result(pyresult);
+        Py_XDECREF(pyresult);
+        return retval;
+    }
+    
+    //! get python function two variables
+    static double runPyFunction(PyObject *pyFunction, double x1, double x2) {
+        PyObject *pyresult = PyObject_CallFunction(pyFunction, const_cast<char *>("dd"), x1, x2);
+        double retval=get_py_result(pyresult);
+        Py_XDECREF(pyresult);
+        return retval;
+    }
+    
+    //! get python function three variables
+    static double runPyFunction(PyObject *pyFunction, double x1, double x2, double x3) {
+        PyObject *pyresult = PyObject_CallFunction(pyFunction, const_cast<char *>("ddd"), x1, x2, x3);
+        double retval=get_py_result(pyresult);
+        Py_XDECREF(pyresult);
+        return retval;
     }
 };
 
