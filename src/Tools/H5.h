--- conflicted
+++ resolved
@@ -17,42 +17,38 @@
     //! Make an empty group
     // Returns the group ID
     static hid_t group(hid_t locationId, std::string group_name) {
-        
         return H5Gcreate(locationId, group_name.c_str(), H5P_DEFAULT, H5P_DEFAULT, H5P_DEFAULT);
     }
     
     //! write a string as an attribute
     static void attr(hid_t locationId, std::string attribute_name, std::string attribute_value) {
         hid_t atype = H5Tcopy(H5T_C_S1);
-<<<<<<< HEAD
-        H5Tset_size(atype, H5T_VARIABLE);
+        H5Tset_size(atype, attribute_value.size()+1);
+        attr(locationId, attribute_name, attribute_value, atype);
         const char* tmp_var=attribute_value.c_str();
         attr(locationId, attribute_name, tmp_var, atype);
-=======
-        H5Tset_size(atype, attribute_value.size());
-        H5Tset_strpad(atype,H5T_STR_NULLTERM);
-        
-        attr(locationId, attribute_name, *(attribute_value.c_str()), atype);
-        
->>>>>>> 3d3161e5
         H5Tclose(atype);
     }
     
     //! write an unsigned int as an attribute
     static void attr(hid_t locationId, std::string attribute_name, unsigned int attribute_value) {
-        attr(locationId, attribute_name, attribute_value, H5T_NATIVE_UINT);}
+        attr(locationId, attribute_name, attribute_value, H5T_NATIVE_UINT);
+    }
     
     //! write size_t as an attribute
     static void attr(hid_t locationId, std::string attribute_name, size_t attribute_value) {
-        attr(locationId, attribute_name, (unsigned int) attribute_value);}
+        attr(locationId, attribute_name, (unsigned int) attribute_value);
+    }
     
     //! write an int as an attribute
     static void attr(hid_t locationId, std::string attribute_name, int attribute_value) {
-        attr(locationId, attribute_name, attribute_value, H5T_NATIVE_INT);}
+        attr(locationId, attribute_name, attribute_value, H5T_NATIVE_INT);
+    }
     
     //! write a double as an attribute
     static void attr(hid_t locationId, std::string attribute_name, double attribute_value) {
-        attr(locationId, attribute_name, attribute_value, H5T_NATIVE_DOUBLE);}
+        attr(locationId, attribute_name, attribute_value, H5T_NATIVE_DOUBLE);
+    }
     
     //! write anything as an attribute
     template<class T>
@@ -64,10 +60,29 @@
         H5Aclose(aid);
     }
     
-    
-<<<<<<< HEAD
     //! write a vector<unsigned int> as an attribute
-=======
+    static void attr(hid_t locationId, std::string attribute_name, std::vector<unsigned int> attribute_value) {
+        attr(locationId, attribute_name, attribute_value, H5T_NATIVE_UINT);
+    }
+    
+    //! write an vector<double> as an attribute
+    static void attr(hid_t locationId, std::string attribute_name, std::vector<double> attribute_value) {
+        attr(locationId, attribute_name, attribute_value, H5T_NATIVE_DOUBLE);
+    }
+    
+    //! write a vector<string> as an attribute
+    static void attr(hid_t locationId, std::string attribute_name, std::vector<std::string> attribute_value) {
+        hid_t atype = H5Tcopy(H5T_C_S1);
+        H5Tset_size(atype, H5T_VARIABLE);
+        std::vector<const char*> tmp_vec(attribute_value.size(),nullptr);
+        //std::transform(attribute_value.begin(), attribute_value.end(), tmp_vec.begin(), [&](const std::string& str) {return str.c_str();});
+        for (unsigned int i=0; i<attribute_value.size();i++) {
+            tmp_vec[i] = attribute_value[i].c_str();
+        }
+        attr(locationId, attribute_name, tmp_vec, atype);
+        H5Tclose(atype);
+    }
+    
     //! write a vector<anything> as an attribute
     template<class T>
     static void attr(hid_t locationId, std::string attribute_name, std::vector<T>& attribute_value, hid_t type) {
@@ -76,50 +91,8 @@
         hid_t aid = H5Acreate (locationId, attribute_name.c_str(), type, sid, H5P_DEFAULT, H5P_DEFAULT);
         H5Awrite(aid, type, &(attribute_value[0]));
         H5Aclose(aid);
-        H5Sclose(sid);        
-    }
-    
-    //! write an vector<unsigned int> as an attribute
->>>>>>> 3d3161e5
-    static void attr(hid_t locationId, std::string attribute_name, std::vector<unsigned int> attribute_value) {
-        attr(locationId, attribute_name, attribute_value, H5T_NATIVE_UINT);
-    }
-    
-    //! write an vector<double> as an attribute
-    static void attr(hid_t locationId, std::string attribute_name, std::vector<double> attribute_value) {
-        attr(locationId, attribute_name, attribute_value, H5T_NATIVE_DOUBLE);
-    }
-    
-<<<<<<< HEAD
-    //! write a vector<string> as an attribute
-    static void attr(hid_t locationId, std::string attribute_name, std::vector<std::string> attribute_value) {
-        hid_t atype = H5Tcopy(H5T_C_S1);
-        H5Tset_size(atype, H5T_VARIABLE);
-        std::vector<const char*> tmp_vec(attribute_value.size(),nullptr);
-        
-//        std::transform(attribute_value.begin(), attribute_value.end(), tmp_vec.begin(), [&](const std::string& str) {return str.c_str();});
-        
-        for (unsigned int i=0; i<attribute_value.size();i++) {
-            tmp_vec[i] = attribute_value[i].c_str();
-        }
-        attr(locationId, attribute_name, tmp_vec, atype);
-        H5Tclose(atype);
-
-    }
-    
-    //! write a vector<anything> as an attribute
-    template<class T>
-    static void attr(hid_t locationId, std::string attribute_name, std::vector<T>& attribute_value, hid_t type) {
-        hsize_t dims = attribute_value.size();
-        hid_t sid = H5Screate_simple(1, &dims, NULL);
-        hid_t aid = H5Acreate (locationId, attribute_name.c_str(), type, sid, H5P_DEFAULT, H5P_DEFAULT);
-        H5Awrite(aid, type, &(attribute_value[0]));
-        H5Aclose(aid);
-        H5Sclose(sid);
-    }
-    
-=======
->>>>>>> 3d3161e5
+        H5Sclose(sid);
+    }
     
     //READ ATTRIBUTES
     
@@ -138,31 +111,32 @@
         getAttr(locationId, attribute_name, attribute_value, H5T_NATIVE_INT);
     }
     
-    //! retrieve a string attribute
+    //! retrieve a string attribute (specialized)
     static void getAttr(hid_t locationId, std::string attribute_name, std::string &attribute_value) {
         if (H5Aexists(locationId,attribute_name.c_str())>0) {
-            hid_t attr_id = H5Aopen_name(locationId, attribute_name.c_str());
-            hid_t attr_type = H5Aget_type(attr_id);
+            hid_t aid = H5Aopen_name(locationId, attribute_name.c_str());
+            hid_t attr_type = H5Aget_type(aid);
             int sdim = H5Tget_size(attr_type);
             hid_t mem_type = H5Tcopy(H5T_C_S1);
             H5Tset_size(mem_type, sdim);
             std::vector<char> tmpchar(sdim);
             // line below would crash (don't know why)
             // char* tmpchar= new char(sdim);
-            if (H5Aread(attr_id, mem_type, &tmpchar[0]) < 0) {
+            if (H5Aread(aid, mem_type, &tmpchar[0]) < 0) {
                 WARNING("Can't read string "<< attribute_name);
             } else {
                 attribute_value = std::string(tmpchar.begin(),tmpchar.end());
             }
+            DEBUG(attribute_name << " >" << attribute_value << "< " << sdim);
             H5Tclose(mem_type);
             H5Tclose(attr_type);
-            H5Aclose(attr_id);
+            H5Aclose(aid);
         } else {
             WARNING("Cannot find attribute " << attribute_name);
         }
     }
     
-    //! retrieve anything as an attribute
+    //! retrieve anything (but string) as an attribute
     template<class T>
     static void getAttr(hid_t locationId, std::string attribute_name, T &attribute_value, hid_t type) {
         if (H5Aexists(locationId,attribute_name.c_str())>0) {
