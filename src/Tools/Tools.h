--- conflicted
+++ resolved
@@ -104,18 +104,6 @@
 #endif // __DEBUG
 
 class Tools {
-<<<<<<< HEAD
- public:
-  static void printMemFootPrint(std::string tag);
-  
-  //! Converts a number of Bytes in a readable string in KiB, MiB, GiB or TiB
-  static std::string printBytes(uint64_t nbytes);
-  
-  //! This function returns true/flase whether the file exists or not
-  //! \param file file name to test
-  static bool file_exists(const std::string & filename) ;
-
-=======
 public:
     static void printMemFootPrint(std::string tag);
     
@@ -136,7 +124,6 @@
         tot << s1 << s2 << s3 << s4;
         return tot.str();
     };
->>>>>>> 8db72fb9
 };
 
 
