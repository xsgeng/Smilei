--- conflicted
+++ resolved
@@ -5,6 +5,8 @@
 #include <cstdlib>
 
 #include <iostream>
+
+#include <omp.h>
 
 #include "PusherFactory.h"
 #include "IonizationFactory.h"
@@ -24,16 +26,6 @@
 #include "Field3D.h"
 #include "Tools.h"
 
-<<<<<<< HEAD
-=======
-#include <iostream>
-#include <cmath>
-#include <ctime>
-#include <cstdlib>
-
-#include <omp.h>
-
->>>>>>> eb12a66f
 using namespace std;
 
 // ---------------------------------------------------------------------------------------------------------------------
@@ -81,35 +73,13 @@
     // Arrays of the min and max indices of the particle bins
     bmin.resize(params->n_space[0]);
     bmax.resize(params->n_space[0]);
-<<<<<<< HEAD
-    /*	
-    //Size of the buffer on which each bin are projected
-    //In 1D the particles of a same bin can be projected on 6 different nodes at the second order (oversize = 2)
-    size_proj_buffer = 2 + 2 * oversize[0];
-    //for (unsigned int i=1; i< ndim; i++) {
-    for (unsigned int i=ndim-1; i>0; i--) {
-    size_proj_buffer *= params->n_space[i] + 2 * oversize[i];
-    }
-    cout << "size_proj_buffer = " << size_proj_buffer << endl;
-    //Allocate buffer *********************************************
-    b_Jx = (double *) calloc(3 * size_proj_buffer, sizeof(double));
-    b_Jy = b_Jx + size_proj_buffer ;
-    b_Jz = b_Jy + size_proj_buffer ;
-    if (ndim > 1) {
-    b_dim0 =  2 + 2 * oversize[0];
-    if (ndim > 2) {
-    b_dim1 = params->n_space[1] + 2 * oversize[1] ;
-    }
-    }*/
-=======
     if (ndim == 3){
         bmin.resize(params->n_space[0]*params->n_space[1]);
-        bmax.resize(params->n_space[0]);
+        bmax.resize(params->n_space[0]*params->n_space[1]);
     }
 	
     //Size in each dimension of the buffers on which each bin are projected
     //In 1D the particles of a given bin can be projected on 6 different nodes at the second order (oversize = 2)
->>>>>>> eb12a66f
 
     //Primal dimension of fields. 
     f_dim0 =  params->n_space[0] + 2 * oversize[0] +1;
@@ -137,7 +107,6 @@
 
     size_proj_buffer = b_dim0*b_dim1*b_dim2;
     cout << "size_proj_buffer = " << size_proj_buffer << " b_dim0 = " << b_dim0<< " b_dim1 = " << b_dim1<< " b_dim2 = " << b_dim2<<endl;
-<<<<<<< HEAD
 
 	
     if (!params->restart) {
@@ -148,205 +117,7 @@
 	for (unsigned int i=0 ; i<params->nDim_field ; i++) {
 	    if (params->cell_length[i]!=0)
 		cell_index[i] = round (smpi->getDomainLocalMin(i)/params->cell_length[i]);
-=======
-	
-	if (!params->restart) {
-		// ---------------------------------------------------------
-		// Calculate density and number of particles for the species
-		// ---------------------------------------------------------
-		
-		unsigned int npart_effective=0;
-		
-		// does a loop over all cells in the simulation
-		// considering a 3d volume with size n_space[0]*n_space[1]*n_space[2]
-		
-		vector<int> cell_index(3,0);
-		for (unsigned int i=0 ; i<params->nDim_field ; i++) {
-			if (params->cell_length[i]!=0)
-				cell_index[i] = round (smpi->getDomainLocalMin(i)/params->cell_length[i]);
-		}
-		
-                npart_effective = 0;
-		for (unsigned int k=0; k<params->n_space[2]; k++) {
-			for (unsigned int j=0; j<params->n_space[1]; j++) {
-				for (unsigned int i=0; i<params->n_space[0]; i++) {
-					
-					vector<double> x_cell(3,0);
-					x_cell[0] = (cell_index[0]+i+0.5)*params->cell_length[0];
-					x_cell[1] = (cell_index[1]+j+0.5)*params->cell_length[1];
-					x_cell[2] = (cell_index[2]+k+0.5)*params->cell_length[2];
-					
-					// assign density its correct value in the cell
-					density(i,j,k) = params->species_param[ispec].density
-					*                density_profile(params, x_cell);
-					
-					// for non-zero density define temperature & mean-velocity and increment the nb of particles
-					if (density(i,j,k)!=0.0) {
-						
-						// assign the temperature & mean-velocity their correct value in the cell
-						for (unsigned int m=0; m<3; m++)	{
-							temperature[m](i,j,k) = params->species_param[ispec].temperature[m];
-							velocity[m](i,j,k) = params->species_param[ispec].mean_velocity[m];
-						}
-						
-						// increment the effective number of particle by n_part_per_cell
-						// for each cell with as non-zero density
-						npart_effective += params->species_param[ispec].n_part_per_cell;
-						//DEBUG(10,"Specie "<< ispec <<" # part "<<npart_effective<<" "<<i<<" "<<j<<" "<<k);
-						
-					}//ENDif non-zero density
-					
-//				// ------------------------
-//				// Constant density profile
-//				// ------------------------
-//				if (params->plasma_geometry=="constant") {
-//
-//					if (((params->cell_length[0]==0.0) || (
-//                                                           (cell_index[0]+i+0.5)*params->cell_length[0] > params->vacuum_length[0] &&
-//                                                           (cell_index[0]+i+0.5)*params->cell_length[0] < params->vacuum_length[0]+params->plasma_length[0]
-//                                                           )) &&
-//						((params->cell_length[1]==0.0) || (
-//                                                           (cell_index[1]+j+0.5)*params->cell_length[1] > params->vacuum_length[1] &&
-//                                                           (cell_index[1]+j+0.5)*params->cell_length[1] < params->vacuum_length[1]+params->plasma_length[1]
-//                                                           )) &&
-//						((params->cell_length[2]==0.0) || (
-//                                                           (cell_index[2]+k+0.5)*params->cell_length[2] > params->vacuum_length[2] &&
-//                                                           (cell_index[2]+k+0.5)*params->cell_length[2] < params->vacuum_length[2]+params->plasma_length[2])
-//                         )) {
-//
-//                            // assign density its correct value in the cell
-//                            density(i,j,k) = params->species_param[ispec].density;
-//
-//
-//                            // assign the temperature & mean-velocity their correct value in the cell
-//                            for (unsigned int m=0; m<3;m++)	{
-//                                temperature[m](i,j,k) = params->species_param[ispec].temperature[m];
-//                                velocity[m](i,j,k) = params->species_param[ispec].mean_velocity[m];
-//                            }
-//
-//                            // increment the effective number of particle by n_part_per_cell
-//                            // for each cell with as non-zero density
-//                            npart_effective += params->species_param[ispec].n_part_per_cell;
-//                            //DEBUG(10,"Specie "<< ispec <<" # part "<<npart_effective<<" "<<i<<" "<<j<<" "<<k);
-//
-//                        } else {
-//                            density(i,j,k)=0.0;
-//                        }
-//
-//				} else { // plasma_geometry
-//
-//					// ---------------------------
-//					// Not defined density profile
-//					// ---------------------------
-//					ERROR("geometry not implemented");
-//
-//				}//END if plasma_geometry
-				}//i
-			}//j
-		}//k end the loop on all cells
-		
-		// defines npart_effective for the Species & create the corresponding particles
-		// -----------------------------------------------------------------------
-		particles.reserve(round( params->species_param[ispec].c_part_max * npart_effective ), ndim);
-		particles.initialize(npart_effective, ndim);
-		
-		// define Maxwell-Juettner related quantities
-		// ------------------------------------------
-		
-		// Maxwell-Juettner cumulative function (array)
-		std::vector<double> max_jutt_cumul;
-		
-		if (params->species_param[ispec].initialization_type=="maxwell-juettner") {
-			//! \todo{Pass this parameters in a code constants class (MG)}
-			nE     = 20000;
-			muEmax = 20.0;
-			
-			max_jutt_cumul.resize(nE);
-			double mu=params->species_param[ispec].mass/params->species_param[ispec].temperature[0];
-			double Emax=muEmax/mu;
-			dE=Emax/nE;
-			
-			double fl=0;
-			double fr=0;
-			max_jutt_cumul[0]=0.0;
-			for (unsigned  i=1; i<nE; i++ ) {
-				//! \todo{this is just the isotropic case, generalise to non-isotropic (MG)}
-				fr=(1+i*dE)*sqrt(pow(1.0+i*dE,2)-1.0) * exp(-mu*i*dE);
-				max_jutt_cumul[i]=max_jutt_cumul[i-1] + 0.5*dE*(fr+fl);
-				fl=fr;
-			}
-			for (unsigned int i=0; i<nE; i++) max_jutt_cumul[i]/=max_jutt_cumul[nE-1];
-			
-		}
-		
-		// Initialization of the particles properties
-		// ------------------------------------------
-		unsigned int iPart=0;
-		unsigned int *indexes=new unsigned int[ndim];
-		double *temp=new double[ndim];
-		double *vel=new double[ndim];
-		
-		// start a loop on all cells
-		
-		// Rappel :
-		// int cell_index[0] = process_coord_x*(params->n_space[0]);
-		// int cell_index[1] = process_coord_y*(params->n_space[1]);
-		// int cell_index[2] = process_coord_z*(params->n_space[2]);
-		//
-		//bmin[bin] point to begining of bin (first particle)
-		//bmax[bin] point to end of bin (= bmin[bin+1])
-		//if bmax = bmin, bin is empty of particle.
-		
-		for (unsigned int i=0; i<params->n_space[0]; i++) {
-			bmin[i] = iPart;
-			for (unsigned int j=0; j<params->n_space[1]; j++) {
-		                for (unsigned int k=0; k<params->n_space[2]; k++) {
-					// initialize particles in meshes where the density is non-zero
-					if (density(i,j,k)>0) {
-						//DEBUG(0,i);
-						indexes[0]=i+cell_index[0];
-						temp[0]=temperature[0](i,j,k);
-						vel[0]=velocity[0](i,j,k);
-						if (ndim > 1) {
-							indexes[1]=j+cell_index[1];
-							temp[1]=temperature[1](i,j,k);
-							vel[1]=velocity[1](i,j,k);
-							if (ndim > 2) {
-								indexes[2]=k+cell_index[2];
-								temp[2]=temperature[2](i,j,k);
-								vel[2]=velocity[2](i,j,k);
-							}//ndim > 2
-						}//ndim > 1
-						
-						initPosition(params->species_param[ispec].n_part_per_cell,iPart, indexes, ndim,
-									 params->cell_length, params->species_param[ispec].initialization_type);
-						initMomentum(params->species_param[ispec].n_part_per_cell,iPart, temp, vel,
-									 params->species_param[ispec].initialization_type, max_jutt_cumul);
-						initWeight(params, ispec, iPart, density(i,j,k));
-						initCharge(params, ispec, iPart, density(i,j,k));
-						
-						//calculate new iPart (jump to next cell)
-						iPart+=params->species_param[ispec].n_part_per_cell;
-					}//END if density > 0
-				}//k
-			}//j
-			bmax[i] = iPart;
-		}//i end the loop on all cells
-		
-		delete [] indexes;
-		delete [] temp;
-		delete [] vel;
-		
-		
-		// Recalculate former position using the particle velocity
-		// (necessary to calculate currents at time t=0 using the Esirkepov projection scheme)
-		for (unsigned int iPart=0; iPart<npart_effective; iPart++) {
-			for (unsigned int i=0; i<ndim; i++) {
-				particles.position_old(i,iPart) -= particles.momentum(i,iPart)/particles.lor_fac(iPart) * params->timestep;
-			}
-		}
-		PMESSAGE( 1, smpi->getRank(),"Species "<< ispec <<" # part "<< npart_effective );
->>>>>>> eb12a66f
+
 	}
 
 	int starting_bin_idx = 0;
@@ -882,14 +653,13 @@
     //! buffers for currents and charge
     double *b_Jx,*b_Jy,*b_Jz,*b_rho;
 
-<<<<<<< HEAD
-	
-=======
->>>>>>> eb12a66f
     // number of particles for this Species
     unsigned int nParticles = getNbrOfParticles();
     // Reset list of particles to exchange
-    int tid = omp_get_thread_num();	  
+    int tid(0);
+#ifdef _OMP
+    tid = omp_get_thread_num();
+#endif
     smpi->clearExchList(tid);
 	
     // -------------------------------
@@ -897,35 +667,20 @@
     // -------------------------------
     if (time_dual>time_frozen) { // moving particle
         double gf = 1.0;
+	//Allocate buffer *********************************************
+	// *4 allows to also reset Jy, Jz and rho which are contiguous in memory
         b_Jx = (double *) calloc(4 * size_proj_buffer, sizeof(double));
         b_Jy = b_Jx + size_proj_buffer ;
         b_Jz = b_Jy + size_proj_buffer ;
         b_rho = b_Jz + size_proj_buffer ;
 
-		
-<<<<<<< HEAD
-        // for all particles of the Species
-        //#pragma omp parallel for shared (EMfields)
-        for (ibin = 0 ; ibin < bmin.size() ; ibin++) {
-			
-            // reset all current-buffers
-            // *3 allows to also reset Jy & Jz which are contiguous in memory
-            for (iloc = 0; iloc < 4*size_proj_buffer; iloc++) b_Jx[iloc] = 0.0;
-			
-=======
-        //Allocate buffer *********************************************
-        // *4 allows to also reset Jy, Jz and rho which are contiguous in memory
-        b_Jx = (double *) calloc(4 * size_proj_buffer, sizeof(double));
-        b_Jy = b_Jx + size_proj_buffer ;
-        b_Jz = b_Jy + size_proj_buffer ;
-        b_rho = b_Jz + size_proj_buffer ;
-
         #pragma omp for schedule(static)
         for (ibin = 0 ; ibin < bmin.size() ; ibin++) {
+
             // reset all current-buffers
+            // *4 allows to also reset Jy, Jz & rho which are contiguous in memory
             for (iloc = 0; iloc < 4*size_proj_buffer; iloc++) b_Jx[iloc] = 0.0;
 
->>>>>>> eb12a66f
             for (iPart=bmin[ibin] ; iPart<bmax[ibin]; iPart++ ) {
 				
                 // Interpolate the fields at the particle position
@@ -934,10 +689,6 @@
                 // Do the ionization
                 if (Ionize && particles.charge(iPart) < (int) atomic_number) {
                     //!\todo Check if it is necessary to put to 0 or if LocalFields ensures it
-<<<<<<< HEAD
-		    LocalFields Jion;
-=======
->>>>>>> eb12a66f
 		    Jion.x=0.0;
                     Jion.y=0.0;
                     Jion.z=0.0;
@@ -953,67 +704,10 @@
                 // Boundary Condition may be physical or due to domain decomposition
                 // apply returns 0 if iPart is no more in the domain local
                 //	if omp, create a list per thread
-<<<<<<< HEAD
-                if ( !partBoundCond->apply( particles, iPart ) ) smpi->addPartInExchList( iPart );
-				
-                //if (ndim == 1) {
-		//    //! \todo Sort projection : to be validaed
-                //    (*Proj)(b_Jx, b_Jy, b_Jz, particles, iPart, gf, ibin, b_dim0);
-                //} else {
-		/*		(*Proj)(EMfields->Jx_s[ispec], EMfields->Jy_s[ispec], EMfields->Jz_s[ispec], EMfields->rho_s[ispec],
-				particles, iPart, gf);*/
-		//}
-                if (ndim <= 2) {
-                    (*Proj)(b_Jx, b_Jy, b_Jz, b_rho, particles, iPart, gf, ibin, b_lastdim);
-                } else {
-                    (*Proj)(EMfields->Jx_s[ispec], EMfields->Jy_s[ispec], EMfields->Jz_s[ispec], EMfields->rho_s[ispec],
-                            particles, iPart, gf);
-                }
-
-				
-            }// iPart
-			
-            // Copy buffer back to the global array and free buffer****************
-            // this part is dimension dependant !! this is for dim = 1
-            if (ndim == 1) {
-                for (unsigned int i = 0; i < size_proj_buffer ; i++) {
-                    iloc = ibin + i ;
-                    // adding contribution to the total currents
-                    //(*EMfields->Jx_)(iloc) += b_Jx[i];
-                    //(*EMfields->Jy_)(iloc) += b_Jy[i];
-                    //(*EMfields->Jz_)(iloc) += b_Jz[i];
-                    // adding contribution to current species currents and density
-                    //! \todo Below, operator(int) is virtual, to change
-                    (*EMfields->Jx_s[ispec])(iloc) += b_Jx[i];
-                    (*EMfields->Jy_s[ispec])(iloc) += b_Jy[i];
-                    (*EMfields->Jz_s[ispec])(iloc) += b_Jz[i];
-                }
-            }
-	    if (ndim == 2) {
-		for (i = 0; i < b_dim0 ; i++) {
-		    iloc = ibin + i ;
-		    for (j = 0; j < b_dim1 ; j++) {
-#pragma omp atomic
-			(*EMfields->Jx_s[ispec]) (iloc*(f_dim1  )+j) +=  b_Jx[i*b_dim1+j];   //  primal along y
-#pragma omp atomic
-			(*EMfields->Jy_s[ispec]) (iloc*(f_dim1+1)+j) +=  b_Jy[i*b_dim1+j];   //+1 because dual along y
-#pragma omp atomic
-			(*EMfields->Jz_s[ispec]) (iloc*(f_dim1  )+j) +=  b_Jz[i*b_dim1+j];   // primal along y
-#pragma omp atomic
-			(*EMfields->rho_s[ispec])(iloc*(f_dim1  )+j) += b_rho[i*b_dim1+j];   // primal along y
-		    }
-		}
-	    }
-
-        }// ibin
-        free(b_Jx);
-
-		
-=======
                 if ( !partBoundCond->apply( particles, iPart ) ) {
 		  smpi->addPartInExchList( tid, iPart );
 		}
-				
+
                 if (ndim <= 2) {
                     (*Proj)(b_Jx, b_Jy, b_Jz, b_rho, particles, iPart, gf, ibin, b_lastdim);
                 } else {
@@ -1021,7 +715,6 @@
 			    particles, iPart, gf);
 		}
             }//iPart
-
 
            // Copy buffer back to the global array and free buffer****************
            // this part is dimension dependant !! this is for dim = 1
@@ -1057,9 +750,9 @@
            }
 
         }// ibin
-        free(b_Jx);	
-
->>>>>>> eb12a66f
+        free(b_Jx);
+
+
         if (Ionize && electron_species) {
             for (unsigned int i=0; i < Ionize->new_electrons.size(); i++) {
                 // electron_species->particles.push_back(Ionize->new_electrons[i]);
@@ -1199,11 +892,11 @@
 
     // Send particles of first bin on process rank-1
     // If no rank-1 -> particles deleted
-    smpi->clearExchList();
+    smpi->clearExchList(0);
     for (unsigned int ibin = 0 ; ibin < 1 ; ibin++)
 	for (unsigned int iPart=bmin[ibin] ; iPart<bmax[ibin]; iPart++ )
-	    smpi->addPartInExchList( iPart );
-    smpi->exchangeParticles( this, speciesNumber, params_ );
+	  smpi->addPartInExchList( 0, iPart );
+    smpi->exchangeParticles( this, speciesNumber, params_, 0 );
 
     // Create new particles
     if (smpi->isEaster() ) {
