--- conflicted
+++ resolved
@@ -77,13 +77,8 @@
     bmin.resize(params->n_space[0]/clrw);
     bmax.resize(params->n_space[0]/clrw);
     if (ndim == 3){
-<<<<<<< HEAD
-        bmin.resize(params->n_space[0]*params->n_space[1]);
-        bmax.resize(params->n_space[0]*params->n_space[1]);
-=======
         bmin.resize(params->n_space[0]/clrw*params->n_space[1]);
         bmax.resize(params->n_space[0]/clrw*params->n_space[1]);
->>>>>>> 715db4c8
     }
 	
     //Size in each dimension of the buffers on which each bin are projected
@@ -120,7 +115,6 @@
     cout << "size_proj_buffer = " << size_proj_buffer << " b_dim0 = " << b_dim0<< " b_dim1 = " << b_dim1<< " b_dim2 = " << b_dim2<<endl;
 
 	
-<<<<<<< HEAD
     if (!params->restart) {
 	unsigned int npart_effective=0;
 
@@ -129,205 +123,6 @@
 	for (unsigned int i=0 ; i<params->nDim_field ; i++) {
 	    if (params->cell_length[i]!=0)
 		cell_index[i] = round (smpi->getDomainLocalMin(i)/params->cell_length[i]);
-
-=======
-	if (!params->restart) {
-		// ---------------------------------------------------------
-		// Calculate density and number of particles for the species
-		// ---------------------------------------------------------
-		
-		unsigned int npart_effective=0;
-		
-		// does a loop over all cells in the simulation
-		// considering a 3d volume with size n_space[0]*n_space[1]*n_space[2]
-		
-		vector<int> cell_index(3,0);
-		for (unsigned int i=0 ; i<params->nDim_field ; i++) {
-			if (params->cell_length[i]!=0)
-				cell_index[i] = round (smpi->getDomainLocalMin(i)/params->cell_length[i]);
-		}
-		
-                npart_effective = 0;
-		for (unsigned int k=0; k<params->n_space[2]; k++) {
-			for (unsigned int j=0; j<params->n_space[1]; j++) {
-				for (unsigned int i=0; i<params->n_space[0]; i++) {
-					
-					vector<double> x_cell(3,0);
-					x_cell[0] = (cell_index[0]+i+0.5)*params->cell_length[0];
-					x_cell[1] = (cell_index[1]+j+0.5)*params->cell_length[1];
-					x_cell[2] = (cell_index[2]+k+0.5)*params->cell_length[2];
-					
-					// assign density its correct value in the cell
-					density(i,j,k) = params->species_param[ispec].density
-					*                density_profile(params, x_cell);
-					
-					// for non-zero density define temperature & mean-velocity and increment the nb of particles
-					if (density(i,j,k)!=0.0) {
-						
-						// assign the temperature & mean-velocity their correct value in the cell
-						for (unsigned int m=0; m<3; m++)	{
-							temperature[m](i,j,k) = params->species_param[ispec].temperature[m];
-							velocity[m](i,j,k) = params->species_param[ispec].mean_velocity[m];
-						}
-						
-						// increment the effective number of particle by n_part_per_cell
-						// for each cell with as non-zero density
-						npart_effective += params->species_param[ispec].n_part_per_cell;
-						//DEBUG(10,"Specie "<< ispec <<" # part "<<npart_effective<<" "<<i<<" "<<j<<" "<<k);
-						
-					}//ENDif non-zero density
-					
-//				// ------------------------
-//				// Constant density profile
-//				// ------------------------
-//				if (params->plasma_geometry=="constant") {
-//
-//					if (((params->cell_length[0]==0.0) || (
-//                                                           (cell_index[0]+i+0.5)*params->cell_length[0] > params->vacuum_length[0] &&
-//                                                           (cell_index[0]+i+0.5)*params->cell_length[0] < params->vacuum_length[0]+params->plasma_length[0]
-//                                                           )) &&
-//						((params->cell_length[1]==0.0) || (
-//                                                           (cell_index[1]+j+0.5)*params->cell_length[1] > params->vacuum_length[1] &&
-//                                                           (cell_index[1]+j+0.5)*params->cell_length[1] < params->vacuum_length[1]+params->plasma_length[1]
-//                                                           )) &&
-//						((params->cell_length[2]==0.0) || (
-//                                                           (cell_index[2]+k+0.5)*params->cell_length[2] > params->vacuum_length[2] &&
-//                                                           (cell_index[2]+k+0.5)*params->cell_length[2] < params->vacuum_length[2]+params->plasma_length[2])
-//                         )) {
-//
-//                            // assign density its correct value in the cell
-//                            density(i,j,k) = params->species_param[ispec].density;
-//
-//
-//                            // assign the temperature & mean-velocity their correct value in the cell
-//                            for (unsigned int m=0; m<3;m++)	{
-//                                temperature[m](i,j,k) = params->species_param[ispec].temperature[m];
-//                                velocity[m](i,j,k) = params->species_param[ispec].mean_velocity[m];
-//                            }
-//
-//                            // increment the effective number of particle by n_part_per_cell
-//                            // for each cell with as non-zero density
-//                            npart_effective += params->species_param[ispec].n_part_per_cell;
-//                            //DEBUG(10,"Specie "<< ispec <<" # part "<<npart_effective<<" "<<i<<" "<<j<<" "<<k);
-//
-//                        } else {
-//                            density(i,j,k)=0.0;
-//                        }
-//
-//				} else { // plasma_geometry
-//
-//					// ---------------------------
-//					// Not defined density profile
-//					// ---------------------------
-//					ERROR("geometry not implemented");
-//
-//				}//END if plasma_geometry
-				}//i
-			}//j
-		}//k end the loop on all cells
-		
-		// defines npart_effective for the Species & create the corresponding particles
-		// -----------------------------------------------------------------------
-		particles.reserve(round( params->species_param[ispec].c_part_max * npart_effective ), ndim);
-		particles.initialize(npart_effective, ndim);
-		
-		// define Maxwell-Juettner related quantities
-		// ------------------------------------------
-		
-		// Maxwell-Juettner cumulative function (array)
-		std::vector<double> max_jutt_cumul;
-		
-		if (params->species_param[ispec].initialization_type=="maxwell-juettner") {
-			//! \todo{Pass this parameters in a code constants class (MG)}
-			nE     = 20000;
-			muEmax = 20.0;
-			
-			max_jutt_cumul.resize(nE);
-			double mu=params->species_param[ispec].mass/params->species_param[ispec].temperature[0];
-			double Emax=muEmax/mu;
-			dE=Emax/nE;
-			
-			double fl=0;
-			double fr=0;
-			max_jutt_cumul[0]=0.0;
-			for (unsigned  i=1; i<nE; i++ ) {
-				//! \todo{this is just the isotropic case, generalise to non-isotropic (MG)}
-				fr=(1+i*dE)*sqrt(pow(1.0+i*dE,2)-1.0) * exp(-mu*i*dE);
-				max_jutt_cumul[i]=max_jutt_cumul[i-1] + 0.5*dE*(fr+fl);
-				fl=fr;
-			}
-			for (unsigned int i=0; i<nE; i++) max_jutt_cumul[i]/=max_jutt_cumul[nE-1];
-			
-		}
-		
-		// Initialization of the particles properties
-		// ------------------------------------------
-		unsigned int iPart=0;
-		unsigned int *indexes=new unsigned int[ndim];
-		double *temp=new double[ndim];
-		double *vel=new double[ndim];
-		
-		// start a loop on all cells
-		
-		// Rappel :
-		// int cell_index[0] = process_coord_x*(params->n_space[0]);
-		// int cell_index[1] = process_coord_y*(params->n_space[1]);
-		// int cell_index[2] = process_coord_z*(params->n_space[2]);
-		//
-		//bmin[bin] point to begining of bin (first particle)
-		//bmax[bin] point to end of bin (= bmin[bin+1])
-		//if bmax = bmin, bin is empty of particle.
-		
-		for (unsigned int i=0; i<params->n_space[0]; i++) {
-			if (i%clrw == 0) bmin[i/clrw] = iPart;
-			for (unsigned int j=0; j<params->n_space[1]; j++) {
-		                for (unsigned int k=0; k<params->n_space[2]; k++) {
-					// initialize particles in meshes where the density is non-zero
-					if (density(i,j,k)>0) {
-						//DEBUG(0,i);
-						indexes[0]=i+cell_index[0];
-						temp[0]=temperature[0](i,j,k);
-						vel[0]=velocity[0](i,j,k);
-						if (ndim > 1) {
-							indexes[1]=j+cell_index[1];
-							temp[1]=temperature[1](i,j,k);
-							vel[1]=velocity[1](i,j,k);
-							if (ndim > 2) {
-								indexes[2]=k+cell_index[2];
-								temp[2]=temperature[2](i,j,k);
-								vel[2]=velocity[2](i,j,k);
-							}//ndim > 2
-						}//ndim > 1
-						
-						initPosition(params->species_param[ispec].n_part_per_cell,iPart, indexes, ndim,
-									 params->cell_length, params->species_param[ispec].initialization_type);
-						initMomentum(params->species_param[ispec].n_part_per_cell,iPart, temp, vel,
-									 params->species_param[ispec].initialization_type, max_jutt_cumul);
-						initWeight(params, ispec, iPart, density(i,j,k));
-						initCharge(params, ispec, iPart, density(i,j,k));
-						
-						//calculate new iPart (jump to next cell)
-						iPart+=params->species_param[ispec].n_part_per_cell;
-					}//END if density > 0
-				}//k
-			}//j
-			if (i%clrw == clrw -1) bmax[i/clrw] = iPart;
-		}//i end the loop on all cells
-		
-		delete [] indexes;
-		delete [] temp;
-		delete [] vel;
-		
-		
-		// Recalculate former position using the particle velocity
-		// (necessary to calculate currents at time t=0 using the Esirkepov projection scheme)
-		for (unsigned int iPart=0; iPart<npart_effective; iPart++) {
-			for (unsigned int i=0; i<ndim; i++) {
-				particles.position_old(i,iPart) -= particles.momentum(i,iPart)/particles.lor_fac(iPart) * params->timestep;
-			}
-		}
-		PMESSAGE( 1, smpi->getRank(),"Species "<< ispec <<" # part "<< npart_effective );
->>>>>>> 715db4c8
 	}
 
 	int starting_bin_idx = 0;
@@ -1270,7 +1065,7 @@
     //if bmax = bmin, bin is empty of particle.
 
     for (unsigned int i=0; i<n_space_to_create[0]; i++) {
-	bmin[new_bin_idx+i] = iPart;
+	if (i%clrw == 0) bmin[new_bin_idx+i/clrw] = iPart;
 	for (unsigned int j=0; j<n_space_to_create[1]; j++) {
 	    for (unsigned int k=0; k<n_space_to_create[2]; k++) {
 		// initialize particles in meshes where the density is non-zero
@@ -1303,7 +1098,7 @@
 		}//END if density > 0
 	    }//k end the loop on all cells
 	}//j
-	bmax[new_bin_idx+i] = iPart;
+	if (i%clrw == clrw -1) bmax[new_bin_idx+i/clrw] = iPart;
     }//i
 
     delete [] indexes;
