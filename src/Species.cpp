
#include "Species.h"


#include "PusherFactory.h"
#include "IonizationFactory.h"

#include "PartBoundCond.h"
#include "BoundaryConditionType.h"

#include "ElectroMagn.h"
#include "Interpolator.h"
#include "Projector.h"

#include "SmileiMPI.h"

// #include "Field.h"
#include "Field1D.h"
#include "Field2D.h"
#include "Field3D.h"
#include "Tools.h"

#include <iostream>
#include <cmath>
#include <ctime>
#include <cstdlib>

using namespace std;

// ---------------------------------------------------------------------------------------------------------------------
// Creator for Species
// input: simulation parameters & Species index
// ---------------------------------------------------------------------------------------------------------------------
Species::Species(PicParams* params, int ispec, SmileiMPI* smpi) {
    
    // -------------------
    // Variable definition
    // -------------------
	
    name_str=params->species_param[ispec].species_type;
	
    DEBUG(name_str);
	
    electron_species = NULL;
	
    // species index
    speciesNumber = ispec;
	
    // number of spatial dimensions for the particles
    ndim = params->nDim_particle;
	
    // Local minimum for definition of bin clusters
    min_loc = smpi->getDomainLocalMin(ndim-1);
	
    // time over which particles remain frozen
    time_frozen = params->species_param[ispec].time_frozen;
	
    // atomic number
    atomic_number = params->species_param[ispec].atomic_number;
	
    //particle mass
    part_mass = params->species_param[ispec].mass;
	
    // field containing the density distribution (always 3d)
    Field3D density(params->n_space);
	
    // field containing the temperature distribution along all 3 momentum coordinates (always 3d * 3)
    Field3D temperature[3];
	
    // field containing the temperature distribution along all 3 momentum coordinates (always 3d * 3)
    Field3D velocity[3];
	
    for (unsigned int i=0; i<3; i++) {
        velocity[i].allocateDims(params->n_space);
        temperature[i].allocateDims(params->n_space);
    }
	
    oversize.resize(params->nDim_field, 0);
    for (unsigned int i=0 ; i<params->nDim_field ; i++) {
        oversize[i] = params->oversize[i];
    }
    cell_length = params->cell_length;
	
	
    // Arrays of the min and max indices of the particle bins
    bmin.resize(params->n_space[ndim-1]);
    bmax.resize(params->n_space[ndim-1]);
	
    //Size of the buffer on which each bin are projected
    //In 1D the particles of a same bin can be projected on 6 different nodes at the second order (oversize = 2)
    size_proj_buffer = 2 + 2 * oversize[0];
    for (unsigned int i=1; i< ndim; i++) {
        size_proj_buffer *= params->n_space[i-1] + 2 * oversize[i-1];
    }
    cout << "size_proj_buffer = " << size_proj_buffer << endl;
    //Allocate buffer *********************************************
    b_Jx = (double *) calloc(3 * size_proj_buffer, sizeof(double));
    b_Jy = b_Jx + size_proj_buffer ;
    b_Jz = b_Jy + size_proj_buffer ;
    if (ndim > 1) {
        b_dim0 =  2 + 2 * oversize[0];
        if (ndim > 2) {
            b_dim1 = params->n_space[1] + 2 * oversize[1] ;
        }
    }
	
	if (!params->restart) {
		// ---------------------------------------------------------
		// Calculate density and number of particles for the species
		// ---------------------------------------------------------
		
		unsigned int npart_effective=0;
		
		// does a loop over all cells in the simulation
		// considering a 3d volume with size n_space[0]*n_space[1]*n_space[2]
		
		vector<int> cell_index(3,0);
		for (unsigned int i=0 ; i<params->nDim_field ; i++) {
			if (params->cell_length[i]!=0)
				cell_index[i] = round (smpi->getDomainLocalMin(i)/params->cell_length[i]);
		}
		
        npart_effective = 0;
		for (unsigned int k=0; k<params->n_space[2]; k++) {
			for (unsigned int j=0; j<params->n_space[1]; j++) {
				for (unsigned int i=0; i<params->n_space[0]; i++) {
					
					vector<double> x_cell(3,0);
					x_cell[0] = (cell_index[0]+i+0.5)*params->cell_length[0];
					x_cell[1] = (cell_index[1]+j+0.5)*params->cell_length[1];
					x_cell[2] = (cell_index[2]+k+0.5)*params->cell_length[2];
					
					// assign density its correct value in the cell
					density(i,j,k) = params->species_param[ispec].density
					*                density_profile(params, x_cell);
					
					// for non-zero density define temperature & mean-velocity and increment the nb of particles
					if (density(i,j,k)!=0.0) {
						
						// assign the temperature & mean-velocity their correct value in the cell
						for (unsigned int m=0; m<3; m++)	{
							temperature[m](i,j,k) = params->species_param[ispec].temperature[m];
							velocity[m](i,j,k) = params->species_param[ispec].mean_velocity[m];
						}
						
						// increment the effective number of particle by n_part_per_cell
						// for each cell with as non-zero density
						npart_effective += params->species_param[ispec].n_part_per_cell;
						//DEBUG(10,"Specie "<< ispec <<" # part "<<npart_effective<<" "<<i<<" "<<j<<" "<<k);
						
					}//ENDif non-zero density
					
                    //				// ------------------------
                    //				// Constant density profile
                    //				// ------------------------
                    //				if (params->plasma_geometry=="constant") {
                    //
                    //					if (((params->cell_length[0]==0.0) || (
                    //                                                           (cell_index[0]+i+0.5)*params->cell_length[0] > params->vacuum_length[0] &&
                    //                                                           (cell_index[0]+i+0.5)*params->cell_length[0] < params->vacuum_length[0]+params->plasma_length[0]
                    //                                                           )) &&
                    //						((params->cell_length[1]==0.0) || (
                    //                                                           (cell_index[1]+j+0.5)*params->cell_length[1] > params->vacuum_length[1] &&
                    //                                                           (cell_index[1]+j+0.5)*params->cell_length[1] < params->vacuum_length[1]+params->plasma_length[1]
                    //                                                           )) &&
                    //						((params->cell_length[2]==0.0) || (
                    //                                                           (cell_index[2]+k+0.5)*params->cell_length[2] > params->vacuum_length[2] &&
                    //                                                           (cell_index[2]+k+0.5)*params->cell_length[2] < params->vacuum_length[2]+params->plasma_length[2])
                    //                         )) {
                    //
                    //                            // assign density its correct value in the cell
                    //                            density(i,j,k) = params->species_param[ispec].density;
                    //
                    //
                    //                            // assign the temperature & mean-velocity their correct value in the cell
                    //                            for (unsigned int m=0; m<3;m++)	{
                    //                                temperature[m](i,j,k) = params->species_param[ispec].temperature[m];
                    //                                velocity[m](i,j,k) = params->species_param[ispec].mean_velocity[m];
                    //                            }
                    //
                    //                            // increment the effective number of particle by n_part_per_cell
                    //                            // for each cell with as non-zero density
                    //                            npart_effective += params->species_param[ispec].n_part_per_cell;
                    //                            //DEBUG(10,"Specie "<< ispec <<" # part "<<npart_effective<<" "<<i<<" "<<j<<" "<<k);
                    //
                    //                        } else {
                    //                            density(i,j,k)=0.0;
                    //                        }
                    //
                    //				} else { // plasma_geometry
                    //
                    //					// ---------------------------
                    //					// Not defined density profile
                    //					// ---------------------------
                    //					ERROR("geometry not implemented");
                    //
                    //				}//END if plasma_geometry
				}//i
			}//j
		}//k end the loop on all cells
		
		// defines npart_effective for the Species & create the corresponding particles
		// -----------------------------------------------------------------------
		particles.reserve(round( params->species_param[ispec].c_part_max * npart_effective ), ndim);
		particles.initialize(npart_effective, ndim);
		
		// define Maxwell-Juettner related quantities
		// ------------------------------------------
		
		// Maxwell-Juettner cumulative function (array)
		std::vector<double> max_jutt_cumul;
		
		if (params->species_param[ispec].initialization_type=="maxwell-juettner") {
			//! \todo{Pass this parameters in a code constants class (MG)}
			nE     = 20000;
			muEmax = 20.0;
			
			max_jutt_cumul.resize(nE);
			double mu=params->species_param[ispec].mass/params->species_param[ispec].temperature[0];
			double Emax=muEmax/mu;
			dE=Emax/nE;
			
			double fl=0;
			double fr=0;
			max_jutt_cumul[0]=0.0;
			for (unsigned  i=1; i<nE; i++ ) {
				//! \todo{this is just the isotropic case, generalise to non-isotropic (MG)}
				fr=(1+i*dE)*sqrt(pow(1.0+i*dE,2)-1.0) * exp(-mu*i*dE);
				max_jutt_cumul[i]=max_jutt_cumul[i-1] + 0.5*dE*(fr+fl);
				fl=fr;
			}
			for (unsigned int i=0; i<nE; i++) max_jutt_cumul[i]/=max_jutt_cumul[nE-1];
			
		}
		
		// Initialization of the particles properties
		// ------------------------------------------
		unsigned int iPart=0;
		unsigned int *indexes=new unsigned int[ndim];
		double *temp=new double[ndim];
		double *vel=new double[ndim];
		
		// start a loop on all cells
		
		// Rappel :
		// int cell_index[0] = process_coord_x*(params->n_space[0]);
		// int cell_index[1] = process_coord_y*(params->n_space[1]);
		// int cell_index[2] = process_coord_z*(params->n_space[2]);
		//
		//bmin[bin] point to begining of bin (first particle)
		//bmax[bin] point to end of bin (= bmin[bin+1])
		//if bmax = bmin, bin is empty of particle.
		
		for (unsigned int k=0; k<params->n_space[2]; k++) {
			if (ndim == 3) {
				bmin[k] = iPart;
			}
			for (unsigned int j=0; j<params->n_space[1]; j++) {
				if (ndim == 2) {
					bmin[j] = iPart;
				}
				for (unsigned int i=0; i<params->n_space[0]; i++) {
					if (ndim == 1) {
						bmin[i] = iPart;
					}
					// initialize particles in meshes where the density is non-zero
					if (density(i,j,k)>0) {
						//DEBUG(0,i);
						indexes[0]=i+cell_index[0];
						temp[0]=temperature[0](i,j,k);
						vel[0]=velocity[0](i,j,k);
						if (ndim > 1) {
							indexes[1]=j+cell_index[1];
							temp[1]=temperature[1](i,j,k);
							vel[1]=velocity[1](i,j,k);
							if (ndim > 2) {
								indexes[2]=k+cell_index[2];
								temp[2]=temperature[2](i,j,k);
								vel[2]=velocity[2](i,j,k);
							}//ndim > 2
						}//ndim > 1
						
						initPosition(params->species_param[ispec].n_part_per_cell,iPart, indexes, ndim,
									 params->cell_length, params->species_param[ispec].initialization_type);
						initMomentum(params->species_param[ispec].n_part_per_cell,iPart, temp, vel,
									 params->species_param[ispec].initialization_type, max_jutt_cumul);
						initWeight(params, ispec, iPart, density(i,j,k));
						initCharge(params, ispec, iPart, density(i,j,k));
						
						//calculate new iPart (jump to next cell)
						iPart+=params->species_param[ispec].n_part_per_cell;
					}//END if density > 0
					if (ndim == 1) {
						bmax[i] = iPart;
					}
				}//i
				if (ndim == 2) {
					bmax[j] = iPart;
				}
			}//j
			if (ndim == 3) {
				bmax[k] = iPart;
			}
		}//k end the loop on all cells
		
		delete [] indexes;
		delete [] temp;
		delete [] vel;
		
		
		// Recalculate former position using the particle velocity
		// (necessary to calculate currents at time t=0 using the Esirkepov projection scheme)
		for (unsigned int iPart=0; iPart<npart_effective; iPart++) {
			for (unsigned int i=0; i<ndim; i++) {
				particles.position_old(i,iPart) -= particles.momentum(i,iPart)/particles.lor_fac(iPart) * params->timestep;
			}
		}
		PMESSAGE( 1, smpi->getRank(),"Species "<< ispec <<" # part "<< npart_effective );
	}
	//    cout<<"position_old-> " <<particles[0]->position_old(0)/(2*M_PI)<<endl;
	//    cout<<"momentum-> " <<particles[0]->momentum(0)<<endl;
    // assign the correct Pusher to Push
    Push = PusherFactory::create( params, ispec );
	
    // assign the Ionization model (if needed) to Ionize
    Ionize = IonizationFactory::create( params, ispec );
    if (Ionize) DEBUG("----------- IONIZE CREATED ----------- " <<ispec);
	
    // define limits for BC and functions applied and for domain decomposition
    partBoundCond = new PartBoundCond( params, ispec, smpi);
	
	
	
}//END Species creator


// ---------------------------------------------------------------------------------------------------------------------
// Destructor for Species
// ---------------------------------------------------------------------------------------------------------------------
Species::~Species()
{
    delete Push;
    if (Ionize) delete Ionize;
    if (partBoundCond) delete partBoundCond;
    DEBUG(10,"Species deleted ");
}



// ---------------------------------------------------------------------------------------------------------------------
// For all (np) particles in a mesh initialize its numerical weight (equivalent to a number density)
// ---------------------------------------------------------------------------------------------------------------------
void Species::initWeight(PicParams* params, unsigned int ispec, unsigned int iPart, double density)
{
    for (unsigned  p= iPart; p<iPart+params->species_param[ispec].n_part_per_cell; p++) {
        particles.weight(p) = density / params->species_param[ispec].n_part_per_cell;
        /*
         particles.weight(p) = density * params->species_param[ispec].charge
         /                        params->species_param[ispec].n_part_per_cell;
         */
    }
}



// ---------------------------------------------------------------------------------------------------------------------
// For all (np) particles in a mesh initialize its charge state
// ---------------------------------------------------------------------------------------------------------------------
void Species::initCharge(PicParams* params, unsigned int ispec, unsigned int iPart, double density)
{
    for (unsigned  p= iPart; p<iPart+params->species_param[ispec].n_part_per_cell; p++) {
        particles.charge(p) = params->species_param[ispec].charge;
    }
}



// ---------------------------------------------------------------------------------------------------------------------
// For all (np) particles in a mesh initialize their position
//   - either using regular distribution in the mesh (regular)
//   - or using uniform random distribution (for cold and maxwell-juettner distribution)
// ---------------------------------------------------------------------------------------------------------------------
void Species::initPosition(unsigned int np, unsigned int iPart, unsigned int *indexes, unsigned int ndim,
                           std::vector<double> cell_length, string initialization_type)
{
    for (unsigned  p= iPart; p<iPart+np; p++)
    {
        for (unsigned  i=0; i<ndim ; i++)
        {
            if (initialization_type == "regular") {
                particles.position(i,p)=indexes[i]*cell_length[i]+(p-iPart)*cell_length[i]/np;
            } else if (initialization_type == "cold" || initialization_type == "maxwell-juettner") {
                particles.position(i,p)=(indexes[i]+((double)rand() / RAND_MAX))*cell_length[i];
            }
            particles.position_old(i,p) = particles.position(i,p);
			//            cout<<"position new-> "<<particles.position(i,p)/(2*M_PI)<<endl;
        }// i
    }// p
}



// ---------------------------------------------------------------------------------------------------------------------
// For all (np) particles in a mesh initialize their momentum
//   - at zero if regular or cold
//   - using random distribution if maxwell-juettner
// ---------------------------------------------------------------------------------------------------------------------
void Species::initMomentum(unsigned int np, unsigned int iPart, double *temp, double *vel, string initialization_type,
                           vector<double>& max_jutt_cumul)
{
	
    // average mean-momentum (used to center the distribution)
    double pMean[3]= {0.0,0.0,0.0};
	
	
    if (initialization_type == "regular" || initialization_type == "cold")
    {
        // initialize momentum at 0 for regular or cold initialization type
        for (unsigned int p= iPart; p<iPart+np; p++) {
            for (unsigned int i=0; i<3 ; i++) {
                particles.momentum(i,p) = 0.0;
            }
			
			
        }
		
    } else if (initialization_type == "maxwell-juettner")
    {
        // initialize using the Maxwell-Juettner distribution function
        //! \todo{Generalize to non-isotrop temperature (MG)}
        for (unsigned int p= iPart; p<iPart+np; p++)
        {
            double Renergy=(double)rand() / RAND_MAX;
            double phi=acos(1.0-2.0*(double)rand() / RAND_MAX);
            double theta=2.0*M_PI*(double)rand() / RAND_MAX;
			
            int il=0;
            int ir=max_jutt_cumul.size();
            while (ir > il+1)  {
                int im=(il+ir)/2;
                if (Renergy > max_jutt_cumul[im]) {
                    il=im;
                } else {
                    ir=im;
                }
            }
            double right_w=(Renergy-max_jutt_cumul[il])/(max_jutt_cumul[il+1]);
            double left_w=1-right_w;
			
            double Ener=left_w*il*dE +right_w*(il+1)*dE;
            double psm = sqrt(pow(1.0+Ener,2)-1.0);
			
            particles.momentum(0,p) = psm*cos(theta)*sin(phi);
            particles.momentum(1,p) = psm*sin(theta)*sin(phi);
            particles.momentum(2,p) = psm*cos(phi);
            for (unsigned int i=0; i<3 ; i++)
            {
                pMean[i] += particles.momentum(i,p);
            }
        }//p
		
        // center the distribution function around pMean
        // \todo{Allow for non-zero mean-velocity (MG)}
        for (unsigned int p= iPart; p<iPart+np; p++)
        {
            for (unsigned int i=0; i<3 ; i++) {
                particles.momentum(i,p) -= pMean[i]/np;
            }
        }
		
    }//END if initialization_type
	
}//END initMomentum


double Species::density_profile(PicParams* params, vector<double> x_cell) {
	
    // ------------------//
    // 1D density profile
    // ------------------
    if (params->nDim_field==1) {
		
        // Constant density profile
        // ------------------------
        if (params->plasma_geometry=="constant") {
            if (   (x_cell[0]>params->vacuum_length[0])
				&& (x_cell[0]<params->vacuum_length[0]+params->plasma_length[0]) ) {
                return 1.0;
            } else {
                return 0.0;
            }
        }
		
        // Trapezoidal density profile
        // ---------------------------
        else if (params->plasma_geometry=="trap") {
            
            if(params->slope_length.size()!=0){
                
                // vacuum region
                if ( x_cell[0] < params->vacuum_length[0] ) {
                    return 0.0;
                }
                // linearly increasing density
                else if ( x_cell[0] < params->vacuum_length[0]+params->slope_length[0] ) {
                    return (x_cell[0]-params->vacuum_length[0]) / params->slope_length[0];
                }
                // density plateau
                else if ( x_cell[0] < params->vacuum_length[0]+params->plasma_length[0]-params->slope_length[0] ) {
                    return 1.0;
                }
                // linearly decreasing density
                else if ( x_cell[0] < params->vacuum_length[0]+params->plasma_length[0] ) {
                    return 1.0 - ( x_cell[0] - (params->vacuum_length[0]+params->plasma_length[0]-params->slope_length[0]) )
                    /            params->slope_length[0];
                }
                // beyond the plasma
                else {
                    return 0.0;
                }
            }
            else{
                // vacuum region
                if ( x_cell[0] < params->vacuum_length[0] ) {
                    return 0.0;
                }
                // linearly increasing density
                else if ( x_cell[0] < params->vacuum_length[0]+params->left_slope_length[0] ) {
                    return (x_cell[0]-params->vacuum_length[0]) / params->left_slope_length[0];
                }
                // density plateau
                else if ( x_cell[0] < params->vacuum_length[0]+params->plasma_length[0]-params->right_slope_length[0] ) {
                    return 1.0;
                }
                // linearly decreasing density
                else if ( x_cell[0] < params->vacuum_length[0]+params->plasma_length[0] ) {
                    return 1.0 - ( x_cell[0] - (params->vacuum_length[0]+params->plasma_length[0]-params->right_slope_length[0]) )
                    /            params->right_slope_length[0];
                }

                else{
                    return 0.0;
                }
            }
            
            
        }
<<<<<<< HEAD
=======
        //
        // Triangular density profile
        // ---------------------------
		else if (params->plasma_geometry=="triangular") {
            
            // vacuum region
            if ( x_cell[0] < params->vacuum_length[0] ) {
                return 0.0;
            }
            // linearly increasing density
            else if ( x_cell[0] < params->vacuum_length[0]+params->left_slope_length[0] ) {
                return (x_cell[0]-params->vacuum_length[0]) / params->left_slope_length[0];
            }
            // linearly decreasing density
            else if ( x_cell[0] < params->vacuum_length[0]+params->plasma_length[0] ) {
                return 1.0 - ( x_cell[0] - (params->vacuum_length[0]+params->plasma_length[0]-params->right_slope_length[0]) )
                /            params->right_slope_length[0];
            }
            
            
            else{
                return 0.0;
            }
            
        }
>>>>>>> 1fd91e65
        // Other density profile
        // ---------------------
        else {
            ERROR("Density profile " << params->plasma_geometry << " not yet defined in 1D");
        }
		
    }
    // ------------------
    // 2D density profile
    // ------------------
    else if (params->nDim_field==2) {
		
        double fx, fy;
		
        // Constant density profile
        // ------------------------
        if (params->plasma_geometry=="constant") {
            // x-direction
            if (   (x_cell[0]>params->vacuum_length[0])
				&& (x_cell[0]<params->vacuum_length[0]+params->plasma_length[0]) ) {
                fx = 1.0;
            } else {
                fx = 0.0;
            }
            // y-direction
            if (   (x_cell[1]>params->vacuum_length[1])
				&& (x_cell[1]<params->vacuum_length[1]+params->plasma_length[1]) ) {
                fy = 1.0;
            } else {
                fy = 0.0;
            }
            // x-y direction
            return fx*fy;
        }
		
        // Trapezoidal density profile
        // ---------------------------
        else if (params->plasma_geometry=="trap") {
			
            // x-direction
			
            // vacuum region
            if ( x_cell[0] < params->vacuum_length[0] ) {
                fx = 0.0;
            }
            // linearly increasing density
            else if ( x_cell[0] < params->vacuum_length[0]+params->slope_length[0] ) {
                fx = (x_cell[0]-params->vacuum_length[0]) / params->slope_length[0];
            }
            // density plateau
            else if ( x_cell[0] < params->vacuum_length[0]+params->plasma_length[0]-params->slope_length[0] ) {
                fx = 1.0;
            }
            // linearly decreasing density
            else if ( x_cell[0] < params->vacuum_length[0]+params->plasma_length[0] ) {
                fx = 1.0 - ( x_cell[0] - (params->vacuum_length[0]+params->plasma_length[0]-params->slope_length[0]) )
				/            params->slope_length[0];
            }
            // beyond the plasma
            else {
                fx = 0.0;
            }
			
            // y-direction
			
            // vacuum region
            if ( x_cell[1] < params->vacuum_length[1] ) {
                fy = 0.0;
            }
            // linearly increasing density
            else if ( x_cell[1] < params->vacuum_length[1]+params->slope_length[1] ) {
                fy = (x_cell[1]-params->vacuum_length[1]) / params->slope_length[1];
            }
            // density plateau
            else if ( x_cell[1] < params->vacuum_length[1]+params->plasma_length[1]-params->slope_length[1] ) {
                fy = 1.0;
            }
            // linearly decreasing density
            else if ( x_cell[1] < params->vacuum_length[1]+params->plasma_length[1] ) {
                fy = 1.0 - ( x_cell[1] - (params->vacuum_length[1]+params->plasma_length[1]-params->slope_length[1]) )
				/            params->slope_length[1];
            }
            // beyond the plasma
            else {
                fy = 0.0;
            }
			
            // x-y directions
            return fx*fy;
        }
		
        // Other profiles: not defined
        // ---------------------------
        else {
            ERROR("Density profile " << params->plasma_geometry <<" not yet defined in 2D");
            return 0.0;
        }
		
    }
    // ------------------
    // 3D density profile
    // ------------------
    else {//if (params->nDim_field==3) {
        ERROR("Density profile not yet defined in 3D");
        return 0.0;
    }//ENDif ndim
	
}


// ---------------------------------------------------------------------------------------------------------------------
// For all particles of the species
//   - interpolate the fields at the particle position
//   - calculate the new velocity
//   - calculate the new position
//   - apply the boundary conditions
//   - increment the currents (projection)
// ---------------------------------------------------------------------------------------------------------------------
void Species::dynamics(double time_dual, unsigned int ispec, ElectroMagn* EMfields, Interpolator* Interp,
                       Projector* Proj, SmileiMPI* smpi)
{
    // Electric field at the particle position
    LocalFields Epart;
    // Magnetic field at the particle position
    LocalFields Bpart;
	
    int iloc;
	
    // number of particles for this Species
    int unsigned nParticles = getNbrOfParticles();
    // Reset list of particles to exchange
    smpi->clearExchList();
	
    // -------------------------------
    // calculate the particle dynamics
    // -------------------------------
    if (time_dual>time_frozen) { // moving particle
        double gf = 1.0;
		
        // for all particles of the Species
        //#pragma omp parallel for shared (EMfields)
        for (unsigned int ibin = 0 ; ibin < bmin.size() ; ibin++) {
			
            // reset all current-buffers
            // *3 allows to also reset Jy & Jz which are contiguous in memory
            for (iloc = 0; iloc < 3*size_proj_buffer; iloc++) b_Jx[iloc] = 0.0;
			
            for (unsigned int iPart=bmin[ibin] ; iPart<bmax[ibin]; iPart++ ) {
				
                // Interpolate the fields at the particle position
                (*Interp)(EMfields, particles, iPart, &Epart, &Bpart);
				
                // Do the ionization
                if (Ionize && particles.charge(iPart) < (int) atomic_number) {
                    //!\todo Check if it is necessary to put to 0 or if LocalFields ensures it
					LocalFields Jion;
					Jion.x=0.0;
                    Jion.y=0.0;
                    Jion.z=0.0;
                    (*Ionize)(particles, iPart, Epart, Jion);
                    (*Proj)(EMfields->Jx_, EMfields->Jy_, EMfields->Jz_, particles, iPart, Jion);
                }
				
				
                // Push the particle
                (*Push)(particles, iPart, Epart, Bpart, gf);
				
                // Apply boundary condition on the particles
                // Boundary Condition may be physical or due to domain decomposition
                // apply returns 0 if iPart is no more in the domain local
                //	if omp, create a list per thread
                if ( !partBoundCond->apply( particles, iPart ) ) smpi->addPartInExchList( iPart );
				
                //if (ndim == 1) {
				//    //! \todo Sort projection : to be validaed
                //    (*Proj)(b_Jx, b_Jy, b_Jz, particles, iPart, gf, ibin, b_dim0);
                //} else {
				(*Proj)(EMfields->Jx_s[ispec], EMfields->Jy_s[ispec], EMfields->Jz_s[ispec], EMfields->rho_s[ispec],
						particles, iPart, gf);
				//}
				
            }// iPart
			
            // Copy buffer back to the global array and free buffer****************
            // this part is dimension dependant !! this is for dim = 1
            if (ndim == 1) {
                for (unsigned int i = 0; i < size_proj_buffer ; i++) {
                    iloc = ibin + i ;
                    // adding contribution to the total currents
                    //(*EMfields->Jx_)(iloc) += b_Jx[i];
                    //(*EMfields->Jy_)(iloc) += b_Jy[i];
                    //(*EMfields->Jz_)(iloc) += b_Jz[i];
                    // adding contribution to current species currents and density
                    //! \todo Below, operator(int) is virtual, to change
                    (*EMfields->Jx_s[ispec])(iloc) += b_Jx[i];
                    (*EMfields->Jy_s[ispec])(iloc) += b_Jy[i];
                    (*EMfields->Jz_s[ispec])(iloc) += b_Jz[i];
                }
            }
        }// ibin
		
        if (Ionize && electron_species) {
            for (unsigned int i=0; i < Ionize->new_electrons.size(); i++) {
                // electron_species->particles.push_back(Ionize->new_electrons[i]);
				
                int ibin = (int) ((Ionize->new_electrons).position(0,i) / cell_length[0]) - smpi->getCellStartingGlobalIndex(0) + oversize[0];
                // Copy Ionize->new_electrons(i) in electron_species->particles at position electron_species->bmin[ibin]
                Ionize->new_electrons.cp_particle(i, electron_species->particles, electron_species->bmin[ibin] );
				
                //Update bins status (ugly update, memory is allocated anywhere, OK with vectors per particles parameters)
                electron_species->bmax[ibin]++;
                for (int i=ibin+1; i<bmin.size(); i++) {
                    electron_species->bmin[i]++;
                    electron_species->bmax[i]++;
                }
            }
			
            //if (Ionize->new_electrons.size()) DEBUG("number of electrons " << electron_species->particles.size() << " " << );
            //cerr << "****************** " << speciesNumber << " " << Ionize->new_electrons.size() << " " << electron_species->particles.size() << endl;
            Ionize->new_electrons.clear();
        }
    }
    else { // immobile particle (at the moment only project density)
		
        //#pragma omp parallel for shared (EMfields)
        for (unsigned int iPart=0 ; iPart<nParticles; iPart++ ) {
            (*Proj)(EMfields->rho_s[ispec], particles, iPart);
        }
		
    }//END if time vs. time_frozen
	
	
}//END dynamic



// ---------------------------------------------------------------------------------------------------------------------
// Dump for the Species
//! \todo{Check if one wants to keep it like this (MG)}
// ---------------------------------------------------------------------------------------------------------------------
void Species::dump(std::ofstream& ofile)
{
    for (unsigned int i=0; i<particles.size(); i++ )
    {
        ofile << i ;
        for (unsigned int m=0; m<ndim; m++) ofile << "\t" << particles.position(m,i);
        for (unsigned int m=0; m<3; m++)    ofile << "\t" << particles.momentum(m,i);
        ofile << "\t" << particles.weight(i); //<< "\t" << Push->getMass() << "\t" << Push->getCharge();
        ofile << endl;
    }
    ofile << endl;
}
// It computes the method on the single specie. You can add here your parameter for a new diagnostic.
void Species::computeScalars() {
    double charge_tot=0.0;
    double ener_tot=0.0;
    if (getNbrOfParticles()>0) {
        for (unsigned int iPart=0 ; iPart<getNbrOfParticles(); iPart++ ) {
            charge_tot+=(double)particles.charge(iPart);
            ener_tot+=(particles.lor_fac(iPart)-1.0);
        }
        ener_tot*=part_mass;
    }
    scalars["charge_tot"]=charge_tot;
    scalars["part_number"]=getNbrOfParticles();
    scalars["energy_tot"]=ener_tot;
	
}

// ---------------------------------------------------------------------------------------------------------------------
// Sort particles
// ---------------------------------------------------------------------------------------------------------------------
void Species::sort_part(double dbin)
{
    //dbin is the width of one bin. dbin= dx in 1D, dy in 2D and dz in 3D.
	
    int p1,p2,bmin_init;
    double limit;
	
    //Backward pass
    for (unsigned int bin=0; bin<bmin.size()-1; bin++) { //Loop on the bins. To be parallelized with openMP.
        limit = min_loc + (bin+1)*dbin;
        p1 = bmax[bin]-1;
        //If first particles change bin, they do not need to be swapped.
        while (p1 == bmax[bin]-1 && p1 >= bmin[bin]) {
            if (particles.position(ndim-1,p1) > limit ) {
                bmax[bin]--;
            }
            p1--;
        }
        //         Now particles have to be swapped
        for( p2 = p1 ; p2 >= bmin[bin] ; p2-- ) { //Loop on the bin's particles.
            if (particles.position(ndim-1,p2) > limit ) {
                //This particle goes up one bin.
                particles.swap_part(p2,bmax[bin]-1);
                bmax[bin]--;
            }
        }
    }
    //Forward pass + Rebracketting
    for (unsigned int bin=1; bin<bmin.size(); bin++) { //Loop on the bins. To be parallelized with openMP.
        limit = min_loc + (bin)*dbin;
        bmin_init = bmin[bin];
        p1 = bmin[bin];
        while (p1 == bmin[bin] && p1 < bmax[bin]) {
            if (particles.position(ndim-1,p1) < limit ) {
                bmin[bin]++;
            }
            p1++;
        }
        for( p2 = p1 ; p2 < bmax[bin] ; p2++ ) { //Loop on the bin's particles.
            if (particles.position(ndim-1,p2) < limit ) {
                //This particle goes down one bin.
                particles.swap_part(p2,bmin[bin]);
                bmin[bin]++;
            }
        }
		
        //Rebracketting
        //Number of particles from bin going down is: bmin[bin]-bmin_init.
        //Number of particles from bin-1 going up is: bmin_init-bmax[bin-1].
        //Total number of particles we need to swap is the min of both.
        p2 = min(bmin[bin]-bmin_init,bmin_init-bmax[bin-1]);
        if (p2 >0) particles.swap_part(bmax[bin-1],bmin[bin]-p2,p2);
        bmax[bin-1] += bmin[bin] - bmin_init;
        bmin[bin] = bmax[bin-1];
    }
}
<|MERGE_RESOLUTION|>--- conflicted
+++ resolved
@@ -545,8 +545,6 @@
             
             
         }
-<<<<<<< HEAD
-=======
         //
         // Triangular density profile
         // ---------------------------
@@ -572,7 +570,7 @@
             }
             
         }
->>>>>>> 1fd91e65
+
         // Other density profile
         // ---------------------
         else {
