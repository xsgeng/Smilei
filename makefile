--- conflicted
+++ resolved
@@ -14,11 +14,7 @@
 
 #-----------------------------------------------------
 # check if python-config exists
-<<<<<<< HEAD
-ifeq (,$(shell command -v python-config 2> /dev/null))
-=======
 ifneq (,$(shell which python-config))
->>>>>>> a9e92e24
 	PYTHONCONFIG := python-config
 else
 	PYTHONCONFIG := python scripts/CompileTools/python-config.py
@@ -66,30 +62,9 @@
     LDFLAGS += -L$(PYTHONHOME)/lib
 endif 
 
-<<<<<<< HEAD
-# Machine-specific configuration
-ifneq (,$(findstring poincare,$(HOSTNAME)))
-    LDFLAGS += -lgpfs -lz -L/gpfslocal/pub/python/anaconda/Anaconda-2.1.0/lib
-endif
-
-ifneq (,$(findstring turing,$(config)))
-	CXXFLAGS += -I$(BG_PYTHONHOME)/include/python2.7 -qlanglvl=extended0x
-	LDFLAGS  += -qnostaticlink -L$(BG_PYTHONHOME)/lib64 -lpython2.7 -lutil
-endif
-
-# Compiler-specific configuration
-ifneq (,$(findstring icpc,$(SMILEI_COMPILER)))
-    CXXFLAGS += -xHost -no-vec
-endif
-
-# Manage options in the "config" parameter
-ifneq (,$(findstring debug,$(config)))
-	CXXFLAGS += -g -pg -Wall -D__DEBUG -O0 # -shared-intel 
-=======
 # Manage options in the "config" parameter
 ifneq (,$(findstring debug,$(config)))
 	CXXFLAGS += -g -pg -D__DEBUG -O0
->>>>>>> a9e92e24
 else
 	CXXFLAGS += -O3
 endif
