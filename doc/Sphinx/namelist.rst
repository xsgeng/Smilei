Write a namelist
----------------

Before you run :program:`Smilei`, you need a *namelist* (an input file). The namelist
is written in the *python* language. It is thus recommended to know the basics of *python*.

We suggest you copy one existing namelist from the folder *benchmarks*.
All namelists have the extension ``.py``.


----

General rules
^^^^^^^^^^^^^

* :program:`Smilei` requires a few *blocks* to be defined, such as::

    Main(
        # ...
        timestep = 0.01,         # defines the timestep value
        sim_length = [10., 20.], # defines the 2D box dimensions
        # ...
    )

  Outside blocks, you can calculate anything you require.
  Inside a block, you must only define variables for :program:`Smilei`.

* The *python* syntax requires special indentation of each line.
  You begin with no indentation, but you have to **add four spaces at the
  beginning of lines inside a group**, and so on.
  For instance::

    if a == 0:
        timestep = 0.1
        if b == 1:
            timestep = 0.2
    else:
        timestep = 0.3

* You will need to use `lists <https://docs.python.org/2/tutorial/introduction.html#lists>`_,
  which are series of things in *python*,
  defined between brackets ``[]`` and separated by commas.
  For example, ``mean_velocity = [0., 1.1, 3.]``.

* You are free to import any installed *python* package into the namelist.
  For instance, you may obtain :math:`\pi` using ``from math import pi``.

* All quantities are normalized to arbitrary values: see :doc:`units`.

----

Python workflow
^^^^^^^^^^^^^^^

*Python* is started at the beginning of the simulation (one *python* interpreter
for each MPI process). The following steps are executed:

#. A few variables from :program:`Smilei` are passed to *python* so that they are
   available to the user:

   * The rank of the current MPI process as :py:data:`smilei_mpi_rank`.
   * The total number of MPI processes as :py:data:`smilei_mpi_size`.

   * The maximum random integer as :py:data:`smilei_rand_max`.

#. The namelist(s) is executed.

#. *Python* runs :py:data:`cleanup()` if the user has defined it
   (this can be a good place to delete unused heavy variables and unload unused modules).

#. *Python* checks whether the *python* interpreter is needed during the simulation
   (e.g. the user has defined a temporal :ref:`profile <profiles>` which requires *python*
   to calculate it every timestep). Otherwise, *python* is stopped.

All these instructions are summarized in a file ``smilei.py``,
so that the user can directly run ``python -i smilei.py`` for post-processing purposes.

----

Main variables
^^^^^^^^^^^^^^

The block ``Main`` is **mandatory** and has the following syntax::

  Main(
      geometry = "1d3v",
      interpolation_order = 2,
      sim_length  = [16. ],
      cell_length = [0.01],
      sim_time    = 15.,
      timestep    = 0.005,
      number_of_patches = [64],
      clrw = 5,
      maxwell_sol = 'Yee',
      bc_em_type_x = ["silver-muller", "silver-muller"],
      bc_em_type_y = ["silver-muller", "silver-muller"],
      time_fields_frozen = 0.,
      referenceAngularFrequency_SI = 0.,
      print_every = 100,
      random_seed = 0,
  )

.. py:data:: geometry

  The geometry of the simulation: ``"1d3v"`` or ``"2d3v"``.

  ``1d`` or ``2d`` correspond to the number of spatial dimensions.
  ``3v`` indicates the number of dimensions for velocities.

.. py:data:: interpolation_order

  :default: 2

  Interpolation order. To this day, only ``2`` is available.


.. py:data:: sim_length
             number_of_cells

  A list of floats: size of the simulation box for each dimension of the simulation.
   * Either ``sim_length``, the simulation length in each direction in units of :math:`L_r`,
   * or ``number_of_cells``, the number of cells in each direction.


.. py:data:: cell_length

  A list of floats: sizes of one cell in each direction in units of :math:`L_r`.


.. py:data:: sim_time
             number_of_timesteps

  Duration of the simulation.
    * Either ``sim_time``, the simulation duration in units of :math:`T_r`,
    * or ``number_of_timesteps``, the total number of timesteps.


.. py:data:: timestep
             timestep_over_CFL

  Duration of one timestep.
    * Either ``timestep``, in units of :math:`T_r`,
    * or ``timestep_over_CFL``, in units of the *Courant–Friedrichs–Lewy* (CFL) time.


.. py:data:: number_of_patches

  A list of integers: the number of patches in each direction.
  Each integer must be a power of 2, and the total number of patches must be
  greater or equal than the number of MPI processes.
  See :doc:`parallelization`.


.. py:data:: clrw

  :default: 1

  Advanced users. Integer specifying the cluster width along X direction in number of cells.
  The "cluster" is a sub-patch structure in which particles are sorted for cache improvement.
  clrw must divide the number of cells in one patch (in dimension X).
  The finest sorting is achieved with clrw=1 and no sorting with clrw equal to the full size of a patch along dimension X.
  The cluster size in dimension Y and Z is always the full extent of the patch.

.. py:data:: maxwell_sol

  :default: 'Yee'

  The solver for Maxwell's equations. Only ``"Yee"`` is available at the moment.

.. py:data:: solve_poisson

   :default: True

   Decides if Poisson correction must be applied or not initially.

.. py:data:: poisson_iter_max

  :default: 50000

  Maximum number of iteration for the Poisson solver.

.. py:data:: poisson_error_max

  :default: 1e-14

  Maximum error for the Poisson solver.


.. py:data:: bc_em_type_x
             bc_em_type_y

  :type: lists of two strings: ``[bc_min, bc_max]``
  :default: ``["periodic", "periodic"]``

  The boundary conditions for the electromagnetic fields.
  The strings ``bc_min`` and ``bc_max`` must be one of the following choices:
  ``"periodic"``, ``"silver-muller"``, or ``"reflective"``.


.. py:data:: time_fields_frozen

  :default: 0.

  Time, at the beginning of the simulation, during which fields are frozen.


.. _referenceAngularFrequency_SI:

.. py:data:: referenceAngularFrequency_SI

  The value of the reference angular frequency :math:`\omega_r` in SI units,
  **only needed when collisions, ionization, radiation losses
  or multiphoton Breit-Wheeler pair creation are requested**.
  This frequency is related to the normalization length according to :math:`L_r\omega_r = c`
  (see :doc:`units`).


.. py:data:: print_every

  Number of timesteps between each info output on screen. By default, 10 outputs per
  simulation.


.. py:data:: random_seed

  :default: the machine clock

  The value of the random seed. To create a per-processor random seed, you may use
  the variable  :py:data:`smilei_mpi_rank`.

----

Load Balancing
^^^^^^^^^^^^^^

The block ``LoadBalancing`` is optional. If you do not define it, load balancing will
occur every 150 iterations.

.. code-block:: python

  LoadBalancing(
      initial_balance = True,
      every = 150,
      coef_cell = 1.,
      coef_frozen = 0.1
  )

.. py:data:: initial_balance

  :default: True

  Decides if the load must be balanced at initialization. If not, the same amount of
  patches will be attributed to each MPI rank.

.. py:data:: every

  :default: 150

  An integer: the number of timesteps between each load balancing (patches are
  exchanged between MPI processes to reduce load imbalance).

.. py:data:: coef_cell

  :default: 1.

  Computational load of a single grid cell considered by the dynamic load balancing algorithm.
  This load is normalized to the load of a single particle.

.. py:data:: coef_frozen

  :default: 0.1

  Computational load of a single frozen particle considered by the dynamic load balancing algorithm.
  This load is normalized to the load of a single particle.
<<<<<<< HEAD

=======
>>>>>>> 58832bd4

----

.. _movingWindow:

Moving window
^^^^^^^^^^^^^

The block ``MovingWindow`` is optional. The window does not move it you do not define it.

.. code-block:: python

  MovingWindow(
      time_start = 0.,
      velocity_x = 1.,
  )


.. py:data:: time_start

  :default: 0.

  The time at which the window starts moving.


.. py:data:: velocity_x

  :default: 0.

  The velocity of the moving window in the `x` direction.

.. note::

  The :ref:`particle diagnostics <DiagParticles>` accept an "axis" called ``moving_x``
  corresponding to the `x` coordinate corrected by the moving window's current movement.

----

.. _Species:

Species
^^^^^^^

Each species has to be defined in a ``Species`` block::

  Species(
      species_type      = "electrons1",
      initPosition_type = "random",
      initMomentum_type = "maxwell-juettner",
      n_part_per_cell = 100,
      mass = 1.,
      atomic_number = None,
      nb_density = 10.,
      # charge_density = None,
      charge = -1.,
      mean_velocity = [0.],
      temperature = [1e-10],
      bc_part_type_xmin = "refl",
      bc_part_type_xmax = "refl",
      # bc_part_type_ymax = None,
      # bc_part_type_ymin = None,
      # thermT = None,
      # thermVelocity = None,
      time_frozen = 0.0,
      # ionization_model = "none",
      # ionization_electrons = None,
      isTest = False,
      track_every = 10,
      track_flush_every = 100,
      c_part_max = 1.0,
      dynamics_type = "norm",

      # Radiation reaction, for particles only:
      radiation_model = "none",
      radiation_photon_species = "none",
      radiation_photon_sampling = 1,
      radiation_photon_gamma_threshold = 2,

      # For photon species only:
      multiphoton_Breit_Wheeler = ["electron","positron"],
      multiphoton_Breit_Wheeler_sampling = [1,1]
  )

.. py:data:: species_type

  The name you want to give to this species.

.. py:data:: initPosition_type

   The initialization of particle positions:

   * ``"regular"`` for regularly spaced
   * ``"random"`` for randomly distributed
   * ``"centered"`` for centered in each cell


.. py:data:: initMomentum_type

  The initialization of particle momenta:

  * ``"maxwell-juettner"`` for a relativistic maxwellian (see :doc:`how it is done<maxwell-juttner>`)
  * ``"rectangular"`` for a rectangular distribution
  * ``"cold"`` for zero temperature

  The first 2 distributions depend on the parameter :py:data:`temperature` explained below.

.. py:data:: n_part_per_cell

  :type: float or *python* function (see section :ref:`profiles`)

  The number of particles per cell.


.. py:data:: mass

  The mass of particles, in units of the electron mass :math:`m_e`.


.. py:data:: atomic_number

  :default: 0

  The atomic number of the particles, required only for ionization.
  It must be lower than 101.


.. py:data:: nb_density
             charge_density

  :type: float or *python* function (see section :ref:`profiles`)

  The absolute value of the number density or charge density (choose one only)
  of the particle distribution, in units of the reference density :math:`N_r` (see :doc:`units`).


.. py:data:: charge

  :type: float or *python* function (see section :ref:`profiles`)

  The particle charge, in units of the elementary charge :math:`e`.


.. py:data:: mean_velocity

  :type: a list of 3 floats or *python* functions (see section :ref:`profiles`)

  The initial drift velocity of the particles, in units of the speed of light :math:`c`.


.. py:data:: temperature

  :type: a list of 3 floats or *python* functions (see section :ref:`profiles`)

  The initial temperature of the particles, in units of :math:`m_ec^2`.


.. py:data:: bc_part_type_xmin
             bc_part_type_xmax
             bc_part_type_ymin
             bc_part_type_ymax
             bc_part_type_zmin
             bc_part_type_zmax

  The boundary condition for particles (``mass>0``):

  * ``"refl"`` for *reflecting*
  * ``"supp"`` for *suppressing*
  * ``"stop"`` for *stopping*
  * ``"periodic"``
  * ``"thermalize"``.

  The boundary condition for photon species (``mass=0``):

  * ``"refl"`` for *reflecting*
  * ``"supp"`` for *suppressing*
  * ``"periodic"``

.. py:data:: thermT

  :default: None

  :red:`to do`

.. py:data:: thermVelocity

  :default: None

  :red:`to do`

.. py:data:: time_frozen

  :default: 0.

  The time during which the particle positions are not updated, in units of :math:`T_r`.


.. py:data:: ionization_model

  :default: ``"none"``

  The model for field ionization. Currently, only ``"tunnel"`` is available.
  See :ref:`this <CollisionalIonization>` for collisional ionization instead.


.. py:data:: ionization_electrons

  The name of the electron species that field ionization uses when creating new electrons.


.. py:data:: isTest

  :default: ``False``

  Flag for test particles. If ``True``, this species will contain only test particles
  which do not participate in the charge and currents.

.. py:data:: track_every

  :default: 0

  Number of timesteps between each output of particles trajectories, **or** a :ref:`time selection <TimeSelections>`.
  If non-zero, the particles positions will be tracked and written in a file named ``TrackParticles_abc.h5``
  (where ``abc`` is :py:data:`species_type`).

.. py:data:: track_flush_every

  :default: 1

  Number of timesteps **or** a :ref:`time selection <TimeSelections>`.

  When :py:data:`track_flush_every` coincides with :py:data:`track_every`, the output
  file for tracked particles is actually written ("flushed" from the buffer). Flushing
  too often can *dramatically* slow down the simulation.

.. py:data:: track_filter

  A python function giving some condition on which particles are tracked.
  If none provided, all particles are tracked.
  To use this option, the `numpy package <http://www.numpy.org/>`_ must
  be available in your python installation.

  The function must have the arguments
  ``x``, ``y`` (if 2D or above), ``z`` (if 3D), ``px``, ``py`` and ``pz``. Each of these variables
  are provided as **numpy** arrays of *doubles*. Each element corresponds to one particle.
  The function must return a boolean **numpy** array of the same shape, containing ``True``
  where the particle should be tracked, and ``False`` in other locations.

  The following 2D example selects all the particles that verify :math:`-1<p_x<1`
  or :math:`p_z>3`::

    def my_filter(x, y, px, py, pz):
        return (px>-1.)*(px<1.) + (pz>3.)


.. py:data:: c_part_max

  :red:`to do`


.. py:data:: dynamics_type

  :default: ``norm``

  Type of pusher to be used for this species. The default value corresponds to the
  relativistic Boris pusher. Smilei has the following solvers implemented:

  * ``norm``: The relativistic Boris pusher
  * ``borisnr``: The non-relativistic Boris pusher
  * ``vay``: The relativistic pusher of J. L. Vay
  * ``higueracary``: The relativistic pusher of A. V. Higuera and J. R. Cary

  For photon species, the only pusher available is ``norm`` and corresponds to
  a rectilinear propagation.

.. py:data:: radiation_model

  :default: ``none``

  :red:`This parameter is an attribute of particle species only (mass>0).`

  Radiation model used for this species (see :doc:`radiation_loss`).

  * ``none``: no radiation
  * ``Landau-Lifshitz``: Landau-Lifshitz model approximated for high energies
  * ``corrected-Landau-Lifshitz``: with quantum correction
  * ``Niel``: a `stochastic radiation model <https://arxiv.org/abs/1707.02618>`_.
  * ``Monte-Carlo``: Monte-Carlo radiation model

.. py:data:: radiation_photon_species

  :default: ``none``

  :red:`This parameter is an attribute of particle species only (mass>0).`

  This parameter determines whether the Monte-Carlo radiation model
  will generate macro-photons. By default, the photon species is set to ``none``
  meaning that no macro-photon will be created. To set the macro-photon generation,
  a photon species (``mass = 0``) has to be created after the particle species
  (``mass > 0``) and the parameter ``radiation_photon_species`` set to this
  photon species name.

.. py:data:: radiation_photon_sampling

  :default: ``1``

  :red:`This parameter is an attribute of particle species only (mass>0).`

  When the macro-photon creation is activated
  (``radiation_photon_species`` set to one of the defined photon species),
  this parameter is the number of macro-photons generated per emission event.
  By default, a single macro-photon is created per emission but in order to
  improve the photon statistics, one can decide to increase this number.
  The weight of each photon is therefore the emitting particle one divided
  by this number.
  Obviously, this parameter can not be below 1. Note that a large number will
  rapidly slow down the application performance and can lead to memory
  saturation.

.. py:data:: radiation_photon_gamma_threshold

  :default: ``2``

  :red:`This parameter is an attribute of particle species only (mass>0).`

  Threshold on the photon energy for the macro-photon emission when using the
  radiation reaction Monte-Carlo process.
  Under this threshold, the macro-photon from the radiation reaction Monte-Carlo
  process is not created but taken anyway into account in the energy balance.
  The default value corresponds to twice the electron rest mass energy that
  is the required energy to decay into electron-positron pairs.

.. py:data:: multiphoton_Breit_Wheeler

  :default: ``["none","none"]``

  :red:`This parameter is an attribute of photon species only (mass=0).`

  This entry is an
  array of two strings respectively corresponding to one for the previously
  defined electron and the positron species.
  By default, ``none`` means that the process is not activated.
  To activate the multiphoton Breit-Wheeler pair creation, just specify
  a defined electron and positron species. (see :doc:`multiphoton_Breit_Wheeler`)

.. py:data:: multiphoton_Breit_Wheeler_sampling

  :default: ``[1,1]``

  :red:`This parameter is an attribute of photon species only (mass=0).`

  This entry is an array of two integers respectively corresponding to the
  number of electrons and positrons generated per photon decay. By default,
  a single electron and positron are created. This number can be increased
  to improve the particle statistics. The weight of each particle is therefore
  the photon one divided by the corresponding number. Obviously, this parameter can not be
  below 1. Note that large numbers will rapidly slow down the application
  performance and can lead to memory saturation. (see :doc:`multiphoton_Breit_Wheeler`)

----

Lasers
^^^^^^

A laser consists in applying oscillating boundary conditions for the magnetic
field on one of the box sides. The only boundary conditions that support lasers
are ``"silver-muller"`` (see :py:data:`bc_em_type_x`).
There are several syntaxes to introduce a laser in :program:`Smilei`:

.. rubric:: 1. Defining a generic wave

..

  .. code-block:: python

    Laser(
        boxSide = "xmin",
        space_time_profile = [ By_profile, Bz_profile ]
    )

  .. py:data:: boxSide

    :default: ``"xmin"``

    Side of the box from which the laser originates: at the moment, only ``"xmin"`` and
    ``"xmax"`` are supported.

  .. py:data:: space_time_profile

    :type: A list of two *python* functions

    The full wave expression at the chosen box side. It is a list of **two** *python*
    functions taking several arguments depending on the simulation dimension:
    :math:`(t)` for a 1-D simulation, :math:`(y,t)` for a 2-D simulation (etc.)
    The two functions represent :math:`B_y` and :math:`B_z`, respectively.


.. rubric:: 2. Defining the wave envelopes

..

  .. code-block:: python

    Laser(
        boxSide        = "xmin",
        omega          = 1.,
        chirp_profile  = tconstant(),
        time_envelope  = tgaussian(),
        space_envelope = [ By_profile  , Bz_profile   ],
        phase          = [ PhiY_profile, PhiZ_profile ]
    )

  This implements a wave of the form:

  .. math::

    B_y(\mathbf{x}, t) = S_y(\mathbf{x})\; T\left[t-\phi_y(\mathbf{x})/\omega(t)\right]
    \;\sin\left( \omega(t) t - \phi_y(\mathbf{x}) \right)

    B_z(\mathbf{x}, t) = S_z(\mathbf{x})\; T\left[t-\phi_z(\mathbf{x})/\omega(t)\right]
    \;\sin\left( \omega(t) t - \phi_z(\mathbf{x}) \right)

  where :math:`T` is the temporal envelope, :math:`S_y` and :math:`S_y` are the
  spatial envelopes, :math:`\omega` is the time-varying frequency, and
  :math:`\phi_y` and :math:`\phi_z` are the phases.

  .. py:data:: omega

    :default: 1.

    The laser angular frequency.

  .. py:data:: chirp_profile

    :type: a *python* function or a :ref:`time profile <profiles>`
    :default: ``tconstant()``

    The variation of the laser frequency over time, such that
    :math:`\omega(t)=\mathtt{omega}\times\mathtt{chirp\_profile}(t)`.

  .. py:data:: time_envelope

    :type: a *python* function or a :ref:`time profile <profiles>`
    :default:  ``tconstant()``

    The temporal envelope of the laser.

  .. py:data:: space_envelope

    :type: a list of two *python* functions or two :ref:`spatial profiles <profiles>`
    :default: ``[ 1., 0. ]``

    The two spatial envelopes :math:`S_y` and :math:`S_z`.

  .. py:data:: phase

    :type: a list of two *python* functions or two :ref:`spatial profiles <profiles>`
    :default: ``[ 0., 0. ]``

    The two spatially-varying phases :math:`\phi_y` and :math:`\phi_z`.



.. rubric:: 3. Defining a 1D planar wave

..

  For one-dimensional simulations, you may use the simplified laser creator::

    LaserPlanar1D(
        boxSide         = "xmin",
        a0              = 1.,
        omega           = 1.,
        polarizationPhi = 0.,
        ellipticity     = 0.,
        time_envelope   = tconstant()
    )

  .. py:data:: a0

    :default: 1.

    The normalized vector potential

  .. py:data:: polarizationPhi

    :default: 0.

    The angle of the polarization ellipse major axis relative to the X-Y plane, in radians.

  .. py:data:: ellipticity

    :default: 0.

    The polarization ellipticity: 0 for linear and :math:`\pm 1` for circular.



.. rubric:: 4. Defining a 2D gaussian wave

..

  For two-dimensional simulations, you may use the simplified laser creator::

    LaserGaussian2D(
        boxSide         = "xmin",
        a0              = 1.,
        omega           = 1.,
        focus           = [50., 40.],
        waist           = 3.,
        incidence_angle = 0.,
        polarizationPhi = 0.,
        ellipticity     = 0.,
        time_envelope   = tconstant()
    )

  .. py:data:: focus

    :type: A list of two floats ``[X, Y]``

    The ``X`` and ``Y`` positions of the laser focus.

  .. py:data:: waist

    The waist value. Transverse coordinate at which the field is at 1/e of its maximum value.

  .. py:data:: incidence_angle

    :default: 0.

    The angle of the laser beam relative to the X axis, in radians.

  .. py:data:: time_envelope

     Time envelope of the field (not intensity).


.. rubric:: 5. Defining a 3D gaussian wave

..

  For three-dimensional simulations, you may use the simplified laser creator::

    LaserGaussian3D(
        boxSide         = "xmin",
        a0              = 1.,
        omega           = 1.,
        focus           = [50., 40., 40.],
        waist           = 3.,
        incidence_angle = [0., 0.1],
        polarizationPhi = 0.,
        ellipticity     = 0.,
        time_envelope   = tconstant()
    )

  This is almost the same as ``LaserGaussian2D``, with the ``focus`` parameter having
  now 3 elements (focus position in 3D), and the ``incidence_angle`` being a list of
  two angles, corresponding to rotations around `y` and `z`, respectively.



----

.. _ExtField:

External fields
^^^^^^^^^^^^^^^

An external field can be applied using an ``ExtField`` block::

  ExtField(
      field = "Ex",
      profile = constant(0.01, xvacuum=0.1)
  )

.. py:data:: field

  Field name: ``"Ex"``, ``"Ey"``, ``"Ez"``, ``"Bx"``, ``"By"`` or ``"Bz"``.

.. py:data:: profile

  :type: float or *python* function (see section :ref:`profiles`)

  The initial spatial profile of the applied field.
  Refer to :doc:`units` to understand the units of this field.


----

.. _antennas:

Antennas
^^^^^^^^

An antenna is an extra current applied during the whole simulation.
It is applied using an ``Antenna`` block::

  Antenna(
      field = "Jz",
      space_profile = gaussian(0.01),
      time_profile = tcosine(base=0., duration=1., freq=0.1)
  )

.. py:data:: field

  The name of the current: ``"Jx"``, ``"Jy"`` or ``"Jz"``.

.. py:data:: space_profile

  :type: float or *python* function (see section :ref:`profiles`)

  The initial spatial profile of the applied antenna.
  Refer to :doc:`units` to understand the units of this current.


.. py:data:: time_profile

  :type: float or *python* function (see section :ref:`profiles`)

  The temporal profile of the applied antenna. It multiplies ``space_profile``.


----

.. _profiles:

Profiles
^^^^^^^^

Several quantities require the input of a profile: particle charge, particle density,
external fields, etc. Depending on the case, they can be *spatial* or *temporal*
profiles.

.. rubric:: 1. Constant profiles

* ``Species( ... , charge = -3., ... )`` defines a species with charge :math:`Z^\star=3`.

* ``Species( ... , nb_density = 10., ... )`` defines a species with density :math:`10\,N_r`.
  You can choose ``nb_density`` (*number density*) or ``charge_density``

* ``Species( ... , mean_velocity = [0.05, 0., 0.], ... )`` defines a species
  with drift velocity :math:`v_x = 0.05\,c` over the whole box.

* ``Species(..., initMomentum_type="maxwell-juettner", temperature=[1e-5], ...)`` defines
  a species with a Maxwell-Jüttner distribution of temperature :math:`T = 10^{-5}\,m_ec^2` over the whole box.
  Note that the temperature may be anisotropic: ``temperature=[1e-5, 2e-5, 2e-5]``.

* ``Species( ... , n_part_per_cell = 10., ... )`` defines a species with 10 particles per cell.

* ``ExtField( field="Bx", profile=0.1 )`` defines a constant external field :math:`B_x = 0.1 B_r`.


.. rubric:: 2. *Python* profiles

..

  Any *python* function can be a profile. Examples::

    def f(x):
        if x<1.: return 0.
        else: return 1.

  .. code-block:: python

    import math
    def f(x,y):    # two variables for 2D simulation
        twoPI = 2.* math.pi
        return math.cos(  twoPI * x/3.2 )

  .. code-block:: python

    f = lambda x: x**2 - 1.



  Once the function is created, you have to include it in the block you want,
  for example::

    Species( ... , charge = f, ... )

    Species( ... , mean_velocity = [f, 0, 0], ... )


.. note:: It is possible, for higher performances, to create functions with
  arguments *(x, y, etc.)* that are actually *numpy* arrays. If the function returns
  a *numpy* array of the same size, it will automatically be considered as a profile
  acting on arrays instead of single floats. Currently, this feature is only available
  on Species' profiles.


.. rubric:: 3. Pre-defined *spatial* profiles

..

  .. py:function:: constant(value, xvacuum=0., yvacuum=0.)

    :param value: the magnitude
    :param xvacuum: vacuum region before the start of the profile.

  .. py:function:: trapezoidal(max, \
            xvacuum=0., xplateau=None, xslope1=0., xslope2=0., \
            yvacuum=0., yplateau=None, yslope1=0., yslope2=0. )

    :param max: maximum value
    :param xvacuum: empty length before the ramp up
    :param xplateau: length of the plateau (default is :py:data:`sim_length` :math:`-` ``xvacuum``)
    :param xslope1: length of the ramp up
    :param xslope2: length of the ramp down

  .. py:function:: gaussian(max, \
     xvacuum=0., xlength=None, xfwhm=None, xcenter=None, xorder=2, \
     yvacuum=0., ylength=None, yfwhm=None, ycenter=None, yorder=2 )

    :param max: maximum value
    :param xvacuum: empty length before starting the profile
    :param xlength:  length of the profile (default is :py:data:`sim_length` :math:`-` ``xvacuum``)
    :param xfwhm: gaussian FWHM (default is ``xlength/3.``)
    :param xcenter: gaussian center position (default is in the middle of ``xlength``)
    :param xorder: order of the gaussian.
    :note: If ``yorder`` equals 0, then the profile is constant over :math:`y`.

  .. py:function:: polygonal( xpoints=[], xvalues=[] )

    :param xpoints: list of the positions of the points
    :param xvalues: list of the values of the profile at each point

  .. py:function:: cosine( base, amplitude=1., \
           xvacuum=0., xlength=None, xphi=0., xnumber=1 )

    :param base: offset of the profile value
    :param amplitude: amplitude of the cosine
    :param xvacuum: empty length before starting the profile
    :param xlength: length of the profile (default is :py:data:`sim_length` :math:`-` ``xvacuum``)
    :param xphi: phase offset
    :param xnumber: number of periods within ``xlength``

  .. py:function:: polynomial( x0=0., y0=0., z0=0., order0=[], order1=[], ... )

    :param x0,y0: The reference position(s)
    :param order0: Coefficient for the 0th order
    :param order1: Coefficient for the 1st order (2 coefficients in 2D)
    :param order2: Coefficient for the 2nd order (3 coefficients in 2D)
    :param etc:

    Creates a polynomial of the form

    .. math::

      \begin{eqnarray}
      &\sum_i a_i(x-x_0)^i & \quad\mathrm{in\, 1D}\\
      &\sum_i \sum_j a_{ij}(x-x0)^{i-j}(y-y0)^j & \quad\mathrm{in\, 2D}\\
      &\sum_i \sum_j \sum_k a_{ijk}(x-x0)^{i-j-k}(y-y0)^j(z-z0)^k & \quad\mathrm{in\, 3D}
      \end{eqnarray}

    Each ``orderi`` is a coefficient (or list of coefficents) associated to the order ``i``.
    In 1D, there is only one coefficient per order. In 2D, each ``orderi`` is a list
    of ``i+1`` coefficients. For instance, the second order has three coefficients
    associated to :math:`x^2`, :math:`xy` and :math:`y^2`, respectively.
    In 3D, each ``orderi`` is a list of ``(i+1)*(i+2)/2`` coefficients. For instance,
    the second order has 6 coefficients associated to :math:`x^2`, :math:`xy`, :math:`xz`,
    :math:`y^2`, :math:`yz` and :math:`z^2`, respectively.

  **Examples**::

    Species( ... , density = gaussian(10., xfwhm=0.3, xcenter=0.8), ... )

    ExtField( ..., profile = constant(2.2), ... )


.. rubric:: 4. Pre-defined *temporal* profiles

..

  .. py:function:: tconstant(start=0.)

    :param start: starting time

  .. py:function:: ttrapezoidal(start=0., plateau=None, slope1=0., slope2=0.)

    :param start: starting time
    :param plateau: duration of the plateau (default is :py:data:`sim_time` :math:`-` ``start``)
    :param slope1: duration of the ramp up
    :param slope2: duration of the ramp down

  .. py:function:: tgaussian(start=0., duration=None, fwhm=None, center=None, order=2)

    :param start: starting time
    :param duration: duration of the profile (default is :py:data:`sim_time` :math:`-` ``start``)
    :param fwhm: gaussian FWHM (default is ``duration/3.``)
    :param center: gaussian center time (default is in the middle of ``duration``)
    :param order: order of the gaussian

  .. py:function:: tpolygonal( points=[], values=[] )

    :param points: list of times
    :param values: list of the values at each time

  .. py:function:: tcosine( base=0., amplitude=1., start=0., duration=None, phi=0., freq=1. )

    :param base: offset of the profile value
    :param amplitude: amplitude of the cosine
    :param start: starting time
    :param duration: duration of the profile (default is :py:data:`sim_time` :math:`-` ``start``)
    :param phi: phase offset
    :param freq: frequency

  .. py:function:: tpolynomial( t0=0., order0=[], order1=[], ... )

    :param t0: The reference position
    :param order0: Coefficient for the 0th order
    :param order1: Coefficient for the 1st order
    :param order2: Coefficient for the 2nd order
    :param etc:

    Creates a polynomial of the form :math:`\sum_i a_i(t-t_0)^i`.

  .. py:function:: tsin2plateau( start=0., fwhm=0., plateau=None, slope1=fwhm, slope2=slope1 )

    :param start: Profile is 0 before start
    :param fwhm:  Full width half maximum of the profile
    :param plateau: Length of the plateau
    :param slope1: Duration of the ramp up of the profil
    :param slope2: Duration of the ramp down of the profil

    Creates a sin squared profil with a plateau in the middle if needed. If slope1 and 2 are used, fwhm is overwritten.

  **Example**::

    Antenna( ... , time_profile = tcosine(freq=0.01), ... )


.. rubric:: Illustrations of the pre-defined spatial and temporal profiles

.. image:: _static/pythonprofiles.png

.. image:: _static/pythonprofiles_t.png


----

Walls
^^^^^

A wall can be introduced using a ``PartWall`` block in order to
reflect, stop, thermalize or kill particles which reach it::

  PartWall(
      kind = "refl",
      x = 20.
  )

.. py:data:: kind

  The kind of wall: ``"refl"``, ``"stop"``, ``"thermalize"`` or ``"supp"``;
  corresponding to a *reflective*, *stopping*, *thermalizing* or *suppressing* wall,
  respectively.

.. py:data:: x
             y
             z

  Position of the wall in the desired direction. Use only one of ``x``, ``y`` or ``z``.



----

.. _Collisions:

Collisions
^^^^^^^^^^

To have binary collisions in :program:`Smilei`, add one or several ``Collisions`` blocks::

  Collisions(
      species1 = ["electrons1",  "electrons2"],
      species2 = ["ions1"],
      coulomb_log = 5.,
      debug_every = 1000,
      ionizing = False,
  )


.. py:data:: species1
             species2

  Lists of species names (see :py:data:`species_type`).

  The collisions will occur between all species under the group ``species1``
  and all species under the group ``species2``. For example, to collide all
  electrons with ions::

    species1 = ["electrons1", "electrons2"], species2 = ["ions"]

  .. warning::

    This does not make ``electrons1`` collide with ``electrons2``.

  The two groups of species have to be *completely different* OR *exactly equal*.
  In other words, if ``species1`` is not equal to ``species2``,
  then they cannot have any common species.
  If the two groups are exactly equal, we call this situation **intra-collisions**.


.. py:data:: coulomb_log

  :default: 0.

  The Coulomb logarithm.

  * If :math:`= 0`, the Coulomb logarithm is automatically computed for each collision.
  * If :math:`> 0`, the Coulomb logarithm is equal to this value.


.. py:data:: debug_every

  :default: 0

  | Number of timesteps between each output of information about collisions.
  | If 0, there will be no outputs.


.. _CollisionalIonization:

.. py:data:: ionizing

  :default: False

  If ``True``, :ref:`collisional ionization <CollIonization>` will occur. One of the
  species groups must be all electrons (:py:data:`mass` = 1), and the other one all ions of the
  same :py:data:`atomic_number`.


For more details about the collision scheme in :program:`Smilei`, see :doc:`collisions`


--------------------------------------------------------------------------------

.. _RadiationReaction:

Radiations reaction
^^^^^^^^^^^^^^^^^^^^^^^^^^^^^^^^^^^^^^^^^^^^^^^^^^^^^^^^^^^^^^^^^^^^^^^^^^^^^^^^

The block ``RadiationReaction`` enables to tune the radiation loss properties
(see :doc:`radiation_loss`).
Many parameters are used for the generation of the cross-section tables
for the Monte-Carlo emission process.
If the tables already exist in the simulation directory, then they will be read
and no new table will be generated by :program:`Smilei`.
Else, :program:`Smilei` has all the components to compute and output these
tables.

::

  RadiationReaction(
     h_chipa_min = 1E-3,
     h_chipa_max = 1E1,
     h_dim = 128,
     integfochi_chipa_min = 1e-4,
     integfochi_chipa_max = 1e1,
     integfochi_dim = 128,
     xip_chipa_min = 1e-4,
     xip_chipa_max = 1e1,
     xip_power = 4,
     xip_threshold = 1e-3,
     chipa_xip_dim = 128,
     chiph_xip_dim = 128,
     chipa_radiation_threshold = 1e-3,
     chipa_disc_min_threshold = 1e-2,
     table_path = "../databases/"
  )


.. py:data:: h_chipa_min

  :default: 1e-3

  Minimum value of the quantum parameter :math:`\chi` for the table *h* of Niel `et al`.

.. py:data:: h_chipa_max

  :default: 1e1

  Maximum value of the quantum parameter :math:`\chi` for the table *h* of Niel `et al`.

.. py:data:: h_dim

  :default: 128

  Dimension of the table *h* of Niel `et al`.

.. py:data:: integfochi_chipa_min

  :default: 1e-3

  Minimum value of the quantum parameter :math:`\chi` for the table containing
  the integration of :math:`F/\chi`.

.. py:data:: integfochi_chipa_max

  :default: 1e1

  Maximum value of the quantum parameter :math:`\chi` for the table containing
  the integration of :math:`F/\chi`.

.. py:data:: integfochi_dim

  :default: 128

  Discretization of the table containing
  the integration of :math:`F/\chi`.

.. py:data:: xip_chipa_min

  :default: 1e-3

  Minimum particle quantum parameter for the computation of the *chimin*
  and *xip* tables.

.. py:data:: xip_chipa_max

  :default: 1e1

  Maximum particle quantum parameter for the computation of the *chimin*
  and *xip* tables.

.. py:data:: xip_power

  :default: 4

  Maximum decrease in order of magnitude for the search for the minimum value
  of the photon quantum parameter. It is advised to keep this value by default.

.. py:data:: xip_threshold

  :default: 1e-3

  Minimum value of *xip* to compute the minimum value of the photon
  quantum parameter. It is advised to keep this value by default.

.. py:data:: xip_chipa_dim

  :default: 128

  Discretization of the *chimin* and *xip* tables in the *chipa* direction.

.. py:data:: xip_chiph_dim

  :default: 128

  Discretization of the *xip* tables in the *chiph* direction.

.. py:data:: output_format

  :default: ``"hdf5"``

  Output format of the tables: ``"hdf5"``, ``"binary"`` or ``"ascii"``.

.. py:data:: chipa_radiation_threshold

  :default: 1e-3

  Threshold on the particle quantum parameter *chipa*. When a particle has a
  quantum parameter below this threshold, radiation reaction is not taken
  into account.

.. py:data:: chipa_disc_min_threshold

  :default: 1e-2

  Threshold on the particle quantum parameter *chipa* between the continuous
  and the discontinuous radiation model.

.. py:data:: table_path

  :default: ``"./"``

  Path to the external tables for the radiation losses.
  Default tables are located in ``databases``.

--------------------------------------------------------------------------------

.. _MultiphotonBreitWheeler:

Multiphoton Breit-Wheeler
^^^^^^^^^^^^^^^^^^^^^^^^^^^^^^^^^^^^^^^^^^^^^^^^^^^^^^^^^^^^^^^^^^^^^^^^^^^^^^^^

The block ``MultiphotonBreitWheeler`` enables to tune parameters of the
multiphoton Breit-Wheeler process and particularly the table generation.

There are two tables used for the multiphoton Breit-Wheeler refers to as the
T table and the xip table.

::

  MultiphotonBreitWheeler(

    # Table output format, can be "ascii", "binary", "hdf5"
    output_format = "hdf5",

    # Path the tables
    table_path = "../databases/"

    # Table T parameters
    T_chiph_min = 1e-2
    T_chiph_max = 1e1
    T_dim = 128

    # Table xip parameters
    xip_chiph_min = 1e-2
    xip_chiph_max = 1e1
    xip_power = 4
    xip_threshold = 1e-3
    xip_chipa_dim = 128
    xip_chiph_dim = 128

  )

.. py:data:: table_path

  :default: ``"./"``

  Path to the external tables for the multiphoton Breit-Wheeler.
  Default tables are located in ``databases``.

.. py:data:: output_format

  :default: ``"hdf5"``

  Output format of the tables:
    * ``"hdf5"``: ``multiphoton_Breit_Wheeler_tables.h5``
    * ``"binary"``: ``tab_T.bin`` and ``tab_mBW_xip.bin``
    * ``"ascii"``: ``tab_T.dat`` and ``tab_mBW_xip.dat``

.. py:data:: T_chiph_min

  :default: 1e-2

  Minimum value of the photon quantum parameter :math:`\chi_\gamma` for the table *T*.

.. py:data:: T_chiph_max

  :default: 1e1

  Maximum value of the photon quantum parameter :math:`\chi_\gamma` for the table *T*.

.. py:data:: T_dim

  :default: 128

  Dimension of the table *T*.

.. py:data:: xip_chiph_min

  :default: 1e-2

  Minimum photon quantum parameter for the computation of the *chimin*
  and *xip* tables.

.. py:data:: xip_chiph_max

  :default: 1e1

  Maximum photon quantum parameter for the computation of the *chimin*
  and *xip* tables.

.. py:data:: xip_power

  :default: 4

  Maximum decrease in order of magnitude for the search for the minimum value
  of the photon quantum parameter. It is advised to keep this value by default.

.. py:data:: xip_threshold

  :default: 1e-3

  Minimum value of *xip* to compute the minimum value of the photon
  quantum parameter. It is advised to keep this value by default.

.. py:data:: xip_chiph_dim

  :default: 128

  Discretization of the *chimin* and *xip* tables in the *chiph* direction.

.. py:data:: xip_chipa_dim

  :default: 128

  Discretization of the *xip* tables in the *chipa* direction.

--------------------------------------------------------------------------------

.. _DiagScalar:

*Scalar* diagnostics
^^^^^^^^^^^^^^^^^^^^^

:program:`Smilei` can collect various scalar data, such as total particle energy, total field energy, etc.
This is done by including the block ``DiagScalar``::

  DiagScalar(
      every = 10 ,
      vars = ["Utot", "Ukin", "Uelm"],
      precision = 10
  )

.. py:data:: every

  Number of timesteps between each output **or** a :ref:`time selection <TimeSelections>`.

.. py:data:: vars

  :default: ``[]``

  | List of scalars that will be actually output. Note that most scalars are computed anyways.
  | Omit this argument to include all scalars.

.. py:data:: precision

  :default: 10

  Number of digits of the outputs.



The full list of scalars that are saved by this diagnostic:


.. rst-class:: nowrap

+----------------+---------------------------------------------------------------------------+
| **Global energies**                                                                        |
+----------------+---------------------------------------------------------------------------+
| | Utot         | | Total energy                                                            |
| | Ukin         | | Total kinetic energy (in the particles)                                 |
| | Uelm         | | Total EM energy (in the fields)                                         |
| | Uexp         | | Expected value (Initial energy :math:`-` lost :math:`+` gained)         |
| | Ubal         | | Energy balance (Utot :math:`-` Uexp)                                    |
| | Ubal_norm    | | Normalized energy balance (Ubal :math:`/` Utot)                         |
| | Uelm_Ex      | | Energy in Ex field (:math:`\int E_x^2 dV /2`)                           |
| |              | |  ... and idem for fields Ey, Ez, Bx_m, By_m and Bz_m                    |
| | Urad         | | Total radiated energy                                                   |
+----------------+---------------------------------------------------------------------------+
| **Energies lost/gained at boundaries**                                                     |
+----------------+---------------------------------------------------------------------------+
| | Ukin_bnd     | | Kinetic energy exchanged at the boundaries during the timestep          |
| | Uelm_bnd     | | EM energy exchanged at boundaries during the timestep                   |
| | Ukin_out_mvw | | Kinetic energy lost during the timestep due to the moving window        |
| | Ukin_inj_mvw | | Kinetic energy injected during the timestep due to the moving window    |
| | Uelm_out_mvw | | EM energy lost during the timestep due to the moving window             |
| | Uelm_inj_mvw | | EM energy injected during the timestep due to the moving window         |
+----------------+---------------------------------------------------------------------------+
| **Species information**                                                                    |
+----------------+---------------------------------------------------------------------------+
| | Dens_abc     | | Average density of species "abc"                                        |
| | Zavg_abc     | |  ... its average charge                                                 |
| | Ukin_abc     | |  ... its total kinetic energy                                           |
| | Urad_abc     | |  ... its total radiated energy                                          |
| | Ntot_abc     | |  ... and number of particles                                            |
+----------------+---------------------------------------------------------------------------+
| **Fields information**                                                                     |
+----------------+---------------------------------------------------------------------------+
| | ExMin        | | Minimum of :math:`E_x`                                                  |
| | ExMinCell    | |  ... and its location (cell index)                                      |
| | ExMax        | | Maximum of :math:`E_x`                                                  |
| | ExMaxCell    | |  ... and its location (cell index)                                      |
| |              | | ... same for fields Ey Ez Bx_m By_m Bz_m Jx Jy Jz Rho                   |
| | PoyXmin      | | Accumulated Poynting flux through xmin boundary                         |
| | PoyXminInst  | | Current Poynting flux through xmin boundary                             |
| |              | |  ... same for other boundaries                                          |
+----------------+---------------------------------------------------------------------------+

Checkout the :doc:`post-processing <post-processing>` documentation as well.

----

.. _DiagFields:

*Fields* diagnostics
^^^^^^^^^^^^^^^^^^^^

:program:`Smilei` can collect various field data (electromagnetic fields, currents and density)
taken at the location of the PIC grid, both as instantaneous values and averaged values.
This is done by including a block ``DiagFields``::

  DiagFields(
      every = 10,
      time_average = 2,
      fields = ["Ex", "Ey", "Ez"]
  )

.. py:data:: every

  Number of timesteps between each output **or** a :ref:`time selection <TimeSelections>`.

.. py:data:: flush_every

  :default: 1

  Number of timesteps **or** a :ref:`time selection <TimeSelections>`.

  When `flush_every` coincides with `every`, the output
  file is actually written ("flushed" from the buffer). Flushing
  too often can *dramatically* slow down the simulation.


.. py:data:: time_average

  :default: ``1`` *(no averaging)*

  The number of timesteps for time-averaging.


.. py:data:: fields

  :default: ``[]`` *(all fields are written)*

  List of the field names that are saved. By default, they all are.


The full list of fields that are saved by this diagnostic:


.. rst-class:: nowrap

+----------------+-------------------------------------------------------+
| | Bx           | |                                                     |
| | By           | | Components of the magnetic field                    |
| | Bz           | |                                                     |
+----------------+-------------------------------------------------------+
| | Bx_m         | |                                                     |
| | By_m         | | Components of the magnetic field (time-centered)    |
| | Bz_m         | |                                                     |
+----------------+-------------------------------------------------------+
| | Ex           | |                                                     |
| | Ey           | | Components of the electric field                    |
| | Ez           | |                                                     |
+----------------+-------------------------------------------------------+
| | Jx           | |                                                     |
| | Jy           | | Components of the total current                     |
| | Jz           | |                                                     |
+----------------+-------------------------------------------------------+
| | Jx_abc       | |                                                     |
| | Jy_abc       | | Components of the current due to species "abc"      |
| | Jz_abc       | |                                                     |
+----------------+-------------------------------------------------------+
| | Rho          | |  Total density                                      |
| | Rho_abc      | |  Density of species "abc"                           |
+----------------+-------------------------------------------------------+


----

.. _DiagProbe:

*Probe* diagnostics
^^^^^^^^^^^^^^^^^^^

The fields from the previous section are taken at the PIC grid locations,
but it is also possible to obtain the fields at arbitrary locations.
These are called *probes*.

A probe interpolates the fields at either one point (0-D),
several points arranged in a line (1-D) or several points arranged in a mesh (2-D).

To add one probe diagnostic, include the block ``DiagProbe``::

  DiagProbe(
      every      = 10,
      pos        = [1., 1.],
      pos_first  = [1.,10.],
      pos_second = [10.,1.],
      number     = [100, 100],
      fields = ["Ex", "Ey", "Ez"]
  )

.. py:data:: every

  Number of timesteps between each output **or** a :ref:`time selection <TimeSelections>`.

.. py:data:: flush_every

  :default: 1

  Number of timesteps **or** a :ref:`time selection <TimeSelections>`.

  When `flush_every` coincides with `every`, the output
  file is actually written ("flushed" from the buffer). Flushing
  too often can *dramatically* slow down the simulation.


.. py:data:: pos
             pos_first
             pos_second

  :type: A list of floats, of length equal to the simulation dimensionality.

  | The coordinates of several points.
  | One point provided = a 0-D probe.
  | Two points provided = a 1-D probe.
  | Three points provided = a 2-D probe.

.. py:data:: number

  :type: A list of integers, one for each dimension of the probe.

  The number of points in each probe axis. Must not be defined for a 0-D probe.

.. py:data:: fields

  :default: ``[]`` (all fields)

  A list of fields among ``"Ex"``, ``"Ey"``, ``"Ez"``,
  ``"Bx"``, ``"By"``, ``"Bz"``, ``"Jx"``, ``"Jy"``, ``"Jz"`` and ``"Rho"``. Only these
  fields will be saved.
  Note that it does NOT speed up calculation much, but it saves disk space.


**Examples of probe diagnostics**

* 0-D probe in 1-D simulation
  ::

    DiagProbe(
        every = 1,
        pos   = [1.2]
    )

* 1-D probe in 1-D simulation
  ::

    DiagProbe(
        every = 1,
        pos       = [1.2],
        pos_first = [5.6],
        number    = [100]
    )

* 1-D probe in 2-D simulation
  ::

    DiagProbe(
        every = 1,
        pos       = [1.2,  4.],
        pos_first = [5.6,  4.],
        number    = [100]
    )

* 2-D probe in 2-D simulation
  ::

    DiagProbe(
        every = 1,
        pos        = [0. ,   0.],
        pos_first  = [10. ,  0.],
        pos_second = [0.,    10.],
        number     = [100,   100]
    )


----

.. _DiagParticles:

*Particle* diagnostics
^^^^^^^^^^^^^^^^^^^^^^

A *particle diagnostic* collects data from the macro-particles and processes them during runtime.
It does not provide information on individual particles: instead, it produces
**averaged quantities** like the particle density, currents, etc.

The data is discretized inside a "grid" chosen by the user. This grid may be of any dimension.

Examples:

* 1-dimensional grid along the position :math:`x` (gives density variation along :math:`x`)
* 2-dimensional grid along positions :math:`x` and :math:`y` (gives density map)
* 1-dimensional grid along the velocity :math:`v_x` (gives the velocity distribution)
* 2-dimensional grid along position :math:`x` and momentum :math:`p_x` (gives the phase-space)
* 1-dimensional grid along the kinetic energy :math:`E_\mathrm{kin}` (gives the energy distribution)
* 3-dimensional grid along :math:`x`, :math:`y` and :math:`E_\mathrm{kin}` (gives the density map for several energies)
* 1-dimensional grid along the charge :math:`Z^\star` (gives the charge distribution)

Each dimension of the grid is called "axis".

You can add a particle diagnostic by including a block ``DiagParticles()`` in the namelist,
for instance::

  DiagParticles(
      output = "density",
      every = 5,
      time_average = 1,
      species = ["electrons1", "electrons2"],
      axes = [
          ["x", 0., 10, 100],
          ["ekin", 0.1, 100, 1000, "logscale", "edge_inclusive"]
      ]
  )

.. py:data:: output

  determines the data that is summed in each cell of the grid:

  * with ``"density"``, the weights are summed.
  * with ``"charge_density"``, the weights :math:`\times` charge are summed.
  * with ``"jx_density"``, the weights :math:`\times` charge :math:`\times\; v_x` are summed (same with :math:`y` and :math:`z`).
  * with ``"p_density"``, the weights :math:`\times\; p` are summed (same with :math:`p_x`, :math:`p_y` and :math:`p_z`).
  * with ``"ekin_density"``, the weights :math:`\times mc^2\; (\gamma-1)` are summed.
  * with ``"pressure_xx"``, the weights :math:`\times\; v_x p_x` are summed (same with yy, zz, xy, yz and xz).
  * with ``"chi_density"``, the weights :math:`\times\; \chi` (quantum parameter)
         are summed (only for species with radiation losses).


.. py:data:: every

  The number of time-steps between each output, **or** a :ref:`time selection <TimeSelections>`.

.. py:data:: flush_every

  :default: 1

  Number of timesteps **or** a :ref:`time selection <TimeSelections>`.

  When `flush_every` coincides with `every`, the output
  file is actually written ("flushed" from the buffer). Flushing
  too often can *dramatically* slow down the simulation.


.. py:data:: time_average

  :default: 1

  The number of time-steps during which the data is averaged before output.


.. py:data:: species

  A list of the names of one or several species (see :py:data:`species_type`).


.. py:data:: axes

  A list of "axes" that define the grid.

  Syntax of one axis: ``[type, min, max, nsteps, "logscale", "edge_inclusive"]``

  * ``type`` is one of ``"x"``, ``"y"``, ``"z"``, ``"px"``, ``"py"``, ``"pz"``, ``"p"``,
    ``"gamma"``, ``"ekin"``, ``"vx"``, ``"vy"``, ``"vz"``, ``"v"``, ``"chi"``
    or ``"charge"``.
    There is one additional type, specific for simulations that include a
    :ref:`moving window<movingWindow>`\ : the x-coordinate corrected by the window
    current movement ``moving_x``.
  * The axis is discretized for ``type`` from ``min`` to ``max`` in ``nsteps`` bins.
  * The optional keyword ``logscale`` sets the axis scale to logarithmic instead of linear.
  * The optional keyword ``edge_inclusive`` includes the particles outside the range
    [``min``, ``max``] into the extrema bins.

  There may be as many axes as wanted in one ``DiagParticles( ... )`` block.

.. note::

  As an experimental capability, we created the "composite" axes ``type``.
  You may write the axis type as ``"ax+by+cz"``, where ``a``, ``b`` and ``c`` are numbers.
  This syntax does NOT accept characters other than numbers and the characters ``xyz+-``.
  For instance, it does not accept divisions ``/`` or whitespace.
  The resulting axis is along the vector of coordinates :math:`(a,b,c)`.
  For instance, in 2D, ``"x+2y"`` makes an axis oriented along the vector :math:`(1,2)`.


**Examples of particle diagnostics**

* Variation of the density of species ``electron1``
  from :math:`x=0` to 1, every 5 time-steps, without time-averaging
  ::

    DiagParticles(
    	output = "density",
    	every = 5,
    	time_average = 1,
    	species = ["electron1"],
    	axes = [ ["x",    0.,    1.,    30] ]
    )

* Density map from :math:`x=0` to 1, :math:`y=0` to 1
  ::

    DiagParticles(
    	output = "density",
    	every = 5,
    	time_average = 1,
    	species = ["electron1"],
    	axes = [ ["x",    0.,    1.,    30],
    	         ["y",    0.,    1.,    30] ]
    )

* Velocity distribution from :math:`v_x = -0.1` to :math:`0.1`
  ::

    DiagParticles(
    	output = "density",
    	every = 5,
    	time_average = 1,
    	species = ["electron1"],
    	axes = [ ["vx",   -0.1,    0.1,    100] ]
    )

* Phase space from :math:`x=0` to 1 and from :math:`px=-1` to 1
  ::

    DiagParticles(
    	output = "density",
    	every = 5,
    	time_average = 1,
    	species = ["electron1"],
    	axes = [ ["x",    0.,    1.,    30],
    	         ["px",   -1.,   1.,    100] ]
    )

* Energy distribution from 0.01 to 1 MeV in logarithmic scale.
  Note that the input units are :math:`m_ec^2 \sim 0.5` MeV
  ::

    DiagParticles(
    	output = "density",
    	every = 5,
    	time_average = 1,
    	species = ["electron1"],
    	axes = [ ["ekin",    0.02,    2.,   100, "logscale"] ]
    )

* :math:`x`-:math:`y` density maps for three bands of energy: :math:`[0,1]`, :math:`[1,2]`, :math:`[2,\infty]`.
  Note the use of ``edge_inclusive`` to reach energies up to :math:`\infty`
  ::

    DiagParticles(
    	output = "density",
    	every = 5,
    	time_average = 1,
    	species = ["electron1"],
    	axes = [ ["x",    0.,    1.,    30],
    	         ["y",    0.,    1.,    30],
    	         ["ekin", 0.,    6.,    3,  "edge_inclusive"] ]
    )

* Charge distribution from :math:`Z^\star =0` to 10
  ::

    DiagParticles(
    	output = "density",
    	every = 5,
    	time_average = 1,
    	species = ["electron1"],
    	axes = [ ["charge",    -0.5,   10.5,   11] ]
    )


----

.. _DiagScreen:

*Screen* diagnostics
^^^^^^^^^^^^^^^^^^^^

A *screen* collects data from the macro-particles when they cross a surface.
It processes this data similarly to the :ref:`particle diagnostics <DiagParticles>`
as it makes a histogram of the macro-particle properties. The only difference is
that the histogram is made only by the particles that cross the surface.

You can add a screen by including a block ``DiagScreen()`` in the namelist,
for instance::

  DiagScreen(
      shape = "plane",
      point = [5., 10.],
      vector = [1., 0.],
      direction = "canceling",
      output = "density",
      species = ["electron"],
      axes = [["a", -10.*l0, 10.*l0, 40],
              ["px", 0., 3., 30]],
      every = 10
  )

.. py:data:: shape

   The shape of the screen surface: ``"plane"`` or ``"sphere"``.

.. py:data:: point

   :type: A list of floats ``[X]`` in 1D,  ``[X,Y]`` in 2D,  ``[X,Y,Z]`` in 3D

   The coordinates of a point that defines the screen surface:
   a point of the ``"plane"`` or the center of the ``"sphere"``.

.. py:data:: vector

   :type: A list of floats ``[X]`` in 1D,  ``[X,Y]`` in 2D,  ``[X,Y,Z]`` in 3D

   The coordinates of a vector that defines the screen surface:
   the normal to the ``"plane"`` or a radius of the ``"sphere"``.

.. py:data:: direction

   :default: ``"both"``

   Determines how particles are counted depending on which side of the screen they come from.

   * ``"both"`` to account for both sides.
   * ``"forward"`` for only the ones in the direction of the ``vector``.
   * ``"backward"`` for only the ones in the opposite direction.
   * ``"canceling"`` to count negatively the ones in the opposite direction.

.. py:data:: output

   Identical to the ``output`` of :ref:`particle diagnostics <DiagParticles>`.

.. py:data:: every

  The number of time-steps between each output, **or** a :ref:`time selection <TimeSelections>`.

.. py:data:: flush_every

  :default: 1

  Number of timesteps **or** a :ref:`time selection <TimeSelections>`.

  When `flush_every` coincides with `every`, the output
  file is actually written ("flushed" from the buffer). Flushing
  too often can *dramatically* slow down the simulation.

.. py:data:: species

  A list of the names of one or several species (see :py:data:`species_type`).

.. py:data:: axes

  A list of "axes" that define the grid of the histogram.
  It is identical to that of :ref:`particle diagnostics <DiagParticles>`, with the
  addition of four types of axes:
  ``"a"`` and ``"b"`` are the axes perpendicular to the ``vector``, when the screen
  shape is a ``"plane"``.
  ``"theta"`` and ``"phi"`` are the angles with respect to the ``vector``, when the screen
  shape is a ``"sphere"``.

----

.. _TimeSelections:

Time selections
^^^^^^^^^^^^^^^

Several components (mainly diagnostics) may require a selection of timesteps to
be chosen by the user. When one of these timesteps is reached, the diagnostics will
output data. A time selection is given through the parameter ``every`` and is a list
of several numbers.

You may chose between five different syntaxes::

  every = [               period                    ] # Syntax 1
  every = [       start,  period                    ] # Syntax 2
  every = [ start,  end,  period                    ] # Syntax 3
  every = [ start,  end,  period,  repeat           ] # Syntax 4
  every = [ start,  end,  period,  repeat,  spacing ] # Syntax 5

where

* ``start`` is the first timestep of the selection (defaults to 0);

* ``end`` is the last timestep of the selection (defaults to ∞);

* ``period`` is the separation between outputs (defaults to 1);

* ``repeat`` indicates how many outputs to do at each period (defaults to 1);

* ``spacing`` is the separation between each repeat (defaults to 1).

For more clarity, this graph illustrates the five syntaxes for time selections:

.. image:: _static/TimeSelections.png
  :width: 33em
  :align: center

..

.. admonition:: Tips

  * The syntax ``every = period`` is also accepted.
  * Any value set to ``0`` will be replaced by the default value.
  * Special case: ``every=0`` means no output.
  * The numbers may be non-integers (apart from ``repeat``). The closest timesteps are chosen.

----

.. _Checkpoints:

Checkpoints
^^^^^^^^^^^

The simulation can be *dumped* at given points (*checkpoints*) in order to be *restarted*
at that point.

A few things are important to know when you need dumps and restarts.

* Do not restart the simulation in the same directory as the previous one. Files will be
  overwritten, and errors may occur. Create a new directory for your restarted simulation.
* Manage your memory: each process dumps one file, and the total can be significant.
* each MPI process will write its own hdf5 checkpoint file which will have the format `dump-XXXXX-YYYYYYYYYY.h5`
  where `XXXXX` is the sequence file (see below) and `YYYYYYYYYY` is the mpi rank.

::

  DumpRestart(
      restart_dir = "dump1",
      dump_step = 10000,
      dump_minutes = 240.,
      dump_deflate = 0,
      exit_after_dump = True,
      dump_file_sequence = 2,
  )

.. py:data:: restart_dir

  :default: None

  This tells :program:`Smilei` where to find dump files for restart.
  If not defined, it does not restart from a previous dump.

  **WARNING:** this path must either absolute or be relative to the simulation directory

.. py:data:: dump_step

  :default: 0

  The number of timesteps between each dump of the full simulation.
  If ``0``, no dump is done.

.. py:data:: dump_minutes

  :default: 0.

  The number of minutes between each dump of the full simulation (combines with ``dump_step``).
  If ``0.``, no dump is done.

.. py:data:: dump_deflate

  :red:`to do`

.. py:data:: exit_after_dump

  :default: ``True``

  If ``True``, the code stops after the dump.

.. py:data:: dump_file_sequence

  :default: 2

  This tells :program:`Smilei` to keep the last ``n`` dumps for a later restart.
  The default value, 2, saves one extra dump in case of a crash during the file dump.

.. py:data:: file_grouping

  :default: None

  The maximum number of checkpoint files that can be stored in one directory.
  New subdirectories are created according to the total number of files.
  This is useful on filesystem with a limited number of files per directory.

.. py:data:: restart_number

  :default: None

  If provided, the code will restart from that checkpoint, otherwise it uses the most recent one.

----

Variables defined by Smilei
^^^^^^^^^^^^^^^^^^^^^^^^^^^

:program:`Smilei` passes the following variables to the python interpreter for use in the
namelist. They should not be re-defined by the user!

.. py:data:: smilei_mpi_rank

  The MPI rank of the current process.

.. py:data:: smilei_mpi_size

  The total number of MPI processes.

.. py:data:: smilei_rand_max

  The largest random integer.


As an example of their use, this script randomizes both python's
and :program:`Smilei`'s random seeds.
::

    import random, math
    # reshuffle python random generator
    random.seed(random.random()*smilei_mpi_rank)
    # get 32bit pseudo random integer to be passed to smilei
    random_seed = random.randint(0,smilei_rand_max)<|MERGE_RESOLUTION|>--- conflicted
+++ resolved
@@ -272,10 +272,6 @@
 
   Computational load of a single frozen particle considered by the dynamic load balancing algorithm.
   This load is normalized to the load of a single particle.
-<<<<<<< HEAD
-
-=======
->>>>>>> 58832bd4
 
 ----
 
