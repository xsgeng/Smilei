--- conflicted
+++ resolved
@@ -1121,15 +1121,9 @@
 | | ExMax        | | Maximum of :math:`E_x`                                                  |
 | | ExMaxCell    | |  ... and its location (cell index)                                      |
 | |              | | ... same for fields Ey Ez Bx_m By_m Bz_m Jx Jy Jz Rho                   |
-<<<<<<< HEAD
 | | PoyXmin      | | Accumulated Poynting flux through xmin boundary                         |
 | | PoyXminInst  | | Current Poynting flux through xmin boundary                             |
 | |              | |  ... same for other boundaries                                          |
-=======
-| | PoyXmax      | | Accumulated Poynting flux through xmax boundary                         |
-| | PoyXmaxInst  | | Current Poynting flux through xmax boundary                             |
-| |              | |  ... same for boundaries xmin ymin ymax zmin zmax                       |
->>>>>>> 67e9477f
 +----------------+---------------------------------------------------------------------------+
 
 Checkout the :doc:`post-processing <post-processing>` documentation as well.
