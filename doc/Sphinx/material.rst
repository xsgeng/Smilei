--- conflicted
+++ resolved
@@ -7,13 +7,9 @@
 .. rst-class:: bigcitation
 
 .. [Derouillat]
-<<<<<<< HEAD
 
    J. Derouillat, A. Beck, T. Vinci, F. Pérez, M. Chiaramello, A. Grassi, G. Bouchard, N. Aunai, J. Dargent, C. Riconda and M. Grech,
-=======
-   
-   J. Derouillat, A. Beck, T. Vinci, F. Pérez, M. Chiaramello, A. Grassi, G. Bouchard, N. Aunai, J. Dargent, C. Riconda and M. Grech,  
->>>>>>> 5981e202
+
    `SMILEI: a collaborative, open-source, multi-purpose particle-in-cell code for plasma simulation`, submitted to CPC
 
 .. rst-class:: bigcitation
@@ -21,32 +17,27 @@
 .. [Chiaramello2016]
 
    M. Chiaramello, C. Riconda, F. Amiranoff, J. Fuchs, M. Grech, L. Lancia,
-   J.-R. Marquès, T. Vinci and S. Weber,  
+   J.-R. Marquès, T. Vinci and S. Weber,
    `Optimization of interaction conditions
    for efficient short laser pulse amplification by Stimulated Brillouin Scattering
-   in the Strongly Coupled regime`,  
+   in the Strongly Coupled regime`,
    `Phys. Plasmas 23, 072103 (2016) <http://scitation.aip.org/content/aip/journal/pop/23/7/10.1063/1.4955322>`_
 
 .. rst-class:: bigcitation
 
 .. [Beck2016]
-<<<<<<< HEAD
 
    A. Beck, J. Trier Frederiksen and J. Derouillat,
    `Load management strategy for Particle-In-Cell simulations in high energy physics`,
-=======
-   
-   A. Beck, J. Trier Frederiksen and J. Derouillat,  
-   `Load management strategy for Particle-In-Cell simulations in high energy physics`,  
->>>>>>> 5981e202
+
    `Nucl. Inst. Meth. in Phys. Res. A (2016) <http://www.sciencedirect.com/science/article/pii/S0168900216301577>`_
 
 .. rst-class:: bigcitation
 
 .. [Lancia2016]
 
-   L. Lancia, A. Giribono, L. Vassura, M. Chiaramello, C. Riconda, S. Weber, A. Castan, A. Chatelain, A. Frank, T. 	Gangolf, M. N. Quinn, J. Fuchs and J.-R. Marquès,  
-   `Signatures of the self-similar regime of strongly coupled stimulated brillouin scattering for efficient short laser pulse amplification`,  
+   L. Lancia, A. Giribono, L. Vassura, M. Chiaramello, C. Riconda, S. Weber, A. Castan, A. Chatelain, A. Frank, T. 	Gangolf, M. N. Quinn, J. Fuchs and J.-R. Marquès,
+   `Signatures of the self-similar regime of strongly coupled stimulated brillouin scattering for efficient short laser pulse amplification`,
    `Phys. Rev. Lett. 116, 075001 (2016) <http://journals.aps.org/prl/abstract/10.1103/PhysRevLett.116.075001>`_
 
 .. rst-class:: bigcitation
