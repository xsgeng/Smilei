--- conflicted
+++ resolved
@@ -104,11 +104,7 @@
         
         <div class="menu" id="menu_{{ menu_here }}"{% if menu_start.current == this_menu[0] %} style="font-weight:bold"{% endif %}>
             <div id="menuButton_{{ menu_here }}" class="menuButton"
-<<<<<<< HEAD
-                 onmouseenter="thisMenuOnly('menu_{{ menu_here }}')"
-=======
                  onmouseenter="prepareMenu('menu_{{ menu_here }}')"
->>>>>>> 5a305321
                  onmousedown="event.preventDefault()"
             >
                 <span>{{ menu_title.next() }}</span>
@@ -136,10 +132,6 @@
             var es=document.getElementsByClassName("menuButton"), i=0;
             var evt = "ontouchend" in document ? "touchend" : "click";
             for( var i=0; i<es.length; i+=1 ) {
-<<<<<<< HEAD
-                console.log(es[i]);
-=======
->>>>>>> 5a305321
                 es[i].addEventListener(evt, function(a){ return function(){toggleMenu(a)};}(es[i].parentNode.id));
             }
         </script>
