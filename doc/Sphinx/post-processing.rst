--- conflicted
+++ resolved
@@ -332,25 +332,14 @@
       result = Diag.getData()       # Get list of Ex arrays (one for each time)
 
 
-<<<<<<< HEAD
-.. py:method:: Smilei.Scalar.get()
-               Smilei.Field.get()
-               Smilei.Probe.get()
-               Smilei.ParticleBinning.get()
-               Smilei.Screen.get()
-               Smilei.TrackParticles.get()
-  
-  Similar to :py:meth:`getData`, but returns a python dictionary containing various information:
-=======
 .. py:method:: Smilei.Scalar.get(...)
                Smilei.Field.get(...)
                Smilei.Probe.get(...)
-               Smilei.ParticleDiagnostic.get(...)
+               Smilei.ParticleBinning.get(...)
                Smilei.Screen.get(...)
                Smilei.TrackParticles.get(...)
   
   Same syntax as :py:meth:`getData`, but returns a python dictionary containing various information:
->>>>>>> 2c6455e9
   
   * ``get()["data"]`` is the same as ``getData()``.
   * ``get()["times"]`` is a list of the requested timesteps.
@@ -529,7 +518,7 @@
 
 ..
 
-  This plots a Probe and a ParticleBinning diagnostic on the same figure, and makes an animation for all available timesteps.
+  This plots a Probe and a ParticleBinning on the same figure, and makes an animation for all available timesteps.
 
 
 ----
