--- conflicted
+++ resolved
@@ -9,16 +9,6 @@
 Upcoming changes
 ^^^^^^^^^^^^^^^^
 
-<<<<<<< HEAD
-* Interface with the PICSAR library (currently experimental)
-* Particle merging (beta version)
-* Additional prescribed fields that only contribute to pushing particles
-* More control over the moving window movement
-* More control over the regular position initialization in Cartesian geometries
-* AMcylindrical now supports almost all features of the code (Poisson solver and scalar diags still missing)
-* Bugfix: particle binning was not following the moving window
-* Bugfix: gaussian profile with order 0 was incorrect
-=======
 * Already available, but experimental:
 
   * Particle merging
@@ -29,7 +19,6 @@
 
   * Single Domain Multiple Decomposition
   * Additional prescribed fields that only contribute to pushing particles
->>>>>>> 6ddf821c
 
 ----
 
