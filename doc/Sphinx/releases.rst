--- conflicted
+++ resolved
@@ -16,12 +16,8 @@
 ^^^^^^^^^^^^^^^^
 
 * *Screen* diagnostics
-<<<<<<< HEAD
-* Bugfixes in tracked particles, and small optimizations
-=======
 * Exporting diagnostics to XDMF for reading in ParaView or VisIt
 * Bugfixes (in tracked particles and walls), optimizations
->>>>>>> 6aba2b6c
 
 ----
 
