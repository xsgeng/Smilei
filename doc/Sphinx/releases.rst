--- conflicted
+++ resolved
@@ -15,14 +15,11 @@
 Upcoming changes
 ^^^^^^^^^^^^^^^^
 
+* :doc:`Syntax changes<syntax_changes>` in the namelist
 * Monte Carlo QED photon emission
 * Moving window along y and z
 * Tracking particles in *Screens*
-<<<<<<< HEAD
-* :doc:`Syntax changes<syntax_changes>`
-=======
 * *Test mode* to quickly check the namelist consistency
->>>>>>> 2c6455e9
 
 ----
 
