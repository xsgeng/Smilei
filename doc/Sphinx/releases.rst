Releases
--------

<<<<<<< HEAD
The code is hosted in two location:

1. All major releases are now available as compressed archive on `Github <https://github.com/SmileiPIC/Smilei/releases>`_.
  
  You're welcome to fork, develop and pull request as described `here <https://help.github.com/articles/fork-a-repo/>`_.

2. The developper *bleeding edge* official *Git* repository is `Gitlab <https://llrgit.in2p3.fr/smilei/smilei>`_.

  This repository is private and you will need to ask for a password first, but the process is fast and straightforward.
=======
Major releases are available here as well as on the
`GitHub page <https://github.com/SmileiPIC/Smilei>`_.
For an access to the `developer's Gitlab repository <https://llrgit.in2p3.fr/smilei/smilei>`_,
you will need to ask for a password first, but the process is fast and straightforward.
>>>>>>> 8928a594


----

Release 2.2
^^^^^^^^^^^

This release includes:

<<<<<<< HEAD
* Patched-based parallelisation strategy and dynamic load balancing.
* Diagnostics have been strongly improved to deal at best with this parallelisation strategy.
* Improved readability with the new python input file format: all SMILEI variables are encapsulatedin a `Main` block (you will thus have to change your input file accordingly).
* SMILEI is now also shared on GitHub. Gitlab at LLR remains as main development platform.


----

Release 2.0
^^^^^^^^^^^
=======
Current release 2.2
^^^^^^^^^^^^^^^^^^^

**Download**: `Smilei v2.2 <_downloads/smilei-v2.2.tar.gz>`_
>>>>>>> 8928a594

Major improvements:

* **state-of-the-art** dynamic load balancing
* full *python* namelist, allowing for complex, user-friendly input
* external fields and antennas
* binary coulombian collisions
* new diagnostics
* *python* scripts for post-processing

We greatly appreciate external users trying this code and giving feedback.
You can :doc:`contact us <partners>` to become a developer of the official releases.


----

Release 1.0
^^^^^^^^^^^


After nearly two years of development, :program:`Smilei` v1.0 offers some nice features:

* 1D & 2D cartesian geometries
* moving-window
* hybrid MPI-OpenMP parallelization
* field ionization
* some python diagnostics
* open-source

.. warning::
  This version does not have associated documentation.
  Please refer to the examples.

<|MERGE_RESOLUTION|>--- conflicted
+++ resolved
@@ -1,48 +1,19 @@
 Releases
 --------
 
-<<<<<<< HEAD
-The code is hosted in two location:
+Major releases are available here as well as on the
+`GitHub page <https://github.com/SmileiPIC/Smilei/releases>`_.
 
-1. All major releases are now available as compressed archive on `Github <https://github.com/SmileiPIC/Smilei/releases>`_.
-  
-  You're welcome to fork, develop and pull request as described `here <https://help.github.com/articles/fork-a-repo/>`_.
-
-2. The developper *bleeding edge* official *Git* repository is `Gitlab <https://llrgit.in2p3.fr/smilei/smilei>`_.
-
-  This repository is private and you will need to ask for a password first, but the process is fast and straightforward.
-=======
-Major releases are available here as well as on the
-`GitHub page <https://github.com/SmileiPIC/Smilei>`_.
 For an access to the `developer's Gitlab repository <https://llrgit.in2p3.fr/smilei/smilei>`_,
 you will need to ask for a password first, but the process is fast and straightforward.
->>>>>>> 8928a594
 
 
 ----
 
-Release 2.2
-^^^^^^^^^^^
+.. _latestVersion:
 
-This release includes:
-
-<<<<<<< HEAD
-* Patched-based parallelisation strategy and dynamic load balancing.
-* Diagnostics have been strongly improved to deal at best with this parallelisation strategy.
-* Improved readability with the new python input file format: all SMILEI variables are encapsulatedin a `Main` block (you will thus have to change your input file accordingly).
-* SMILEI is now also shared on GitHub. Gitlab at LLR remains as main development platform.
-
-
-----
-
-Release 2.0
-^^^^^^^^^^^
-=======
 Current release 2.2
 ^^^^^^^^^^^^^^^^^^^
-
-**Download**: `Smilei v2.2 <_downloads/smilei-v2.2.tar.gz>`_
->>>>>>> 8928a594
 
 Major improvements:
 
@@ -62,7 +33,6 @@
 Release 1.0
 ^^^^^^^^^^^
 
-
 After nearly two years of development, :program:`Smilei` v1.0 offers some nice features:
 
 * 1D & 2D cartesian geometries
